/*
 * Copyright (C) 1999 Lars Knoll (knoll@kde.org)
 *           (C) 1999 Antti Koivisto (koivisto@kde.org)
 *           (C) 2001 Dirk Mueller ( mueller@kde.org )
 * Copyright (C) 2003, 2004, 2005, 2006, 2007, 2008, 2009, 2013 Apple Inc. All rights reserved.
 * Copyright (C) 2006 Andrew Wellington (proton@wiretapped.net)
 *
 * This library is free software; you can redistribute it and/or
 * modify it under the terms of the GNU Library General Public
 * License as published by the Free Software Foundation; either
 * version 2 of the License, or (at your option) any later version.
 *
 * This library is distributed in the hope that it will be useful,
 * but WITHOUT ANY WARRANTY; without even the implied warranty of
 * MERCHANTABILITY or FITNESS FOR A PARTICULAR PURPOSE.  See the GNU
 * Library General Public License for more details.
 *
 * You should have received a copy of the GNU Library General Public License
 * along with this library; see the file COPYING.LIB.  If not, write to
 * the Free Software Foundation, Inc., 51 Franklin Street, Fifth Floor,
 * Boston, MA 02110-1301, USA.
 *
 */

#include "config.h"
#include "wtf/text/StringImpl.h"

#include "wtf/DynamicAnnotations.h"
#include "wtf/LeakAnnotations.h"
#include "wtf/MainThread.h"
#include "wtf/PartitionAlloc.h"
#include "wtf/StdLibExtras.h"
#include "wtf/WTF.h"
#include "wtf/text/AtomicString.h"
#include "wtf/text/StringBuffer.h"
#include "wtf/text/StringHash.h"
#include "wtf/unicode/CharacterNames.h"

#ifdef STRING_STATS
#include "wtf/DataLog.h"
<<<<<<< HEAD
=======
#include "wtf/HashMap.h"
#include "wtf/HashSet.h"
>>>>>>> 8c15b39e
#include "wtf/ProcessID.h"
#include "wtf/RefCounted.h"
#include "wtf/ThreadingPrimitives.h"
#include <unistd.h>
#endif

using namespace std;

namespace WTF {

using namespace Unicode;

COMPILE_ASSERT(sizeof(StringImpl) == 3 * sizeof(int), StringImpl_should_stay_small);

#ifdef STRING_STATS

static Mutex& statsMutex()
{
    DEFINE_STATIC_LOCAL(Mutex, mutex, ());
    return mutex;
}

static HashSet<void*>& liveStrings()
{
    // Notice that we can't use HashSet<StringImpl*> because then HashSet would dedup identical strings.
    DEFINE_STATIC_LOCAL(HashSet<void*>, strings, ());
    return strings;
}

void addStringForStats(StringImpl* string)
{
    MutexLocker locker(statsMutex());
    liveStrings().add(string);
}

void removeStringForStats(StringImpl* string)
{
    MutexLocker locker(statsMutex());
    liveStrings().remove(string);
}

static void fillWithSnippet(const StringImpl* string, Vector<char>& snippet)
{
    const unsigned kMaxSnippetLength = 64;
    snippet.clear();

    size_t expectedLength = std::min(string->length(), kMaxSnippetLength);
    if (expectedLength == kMaxSnippetLength)
        expectedLength += 3; // For the "...".
    ++expectedLength; // For the terminating '\0'.
    snippet.reserveCapacity(expectedLength);

    size_t i;
    for (i = 0; i < string->length() && i < kMaxSnippetLength; ++i) {
        UChar c = (*string)[i];
        if (isASCIIPrintable(c))
            snippet.append(c);
        else
            snippet.append('?');
    }
    if (i < string->length()) {
        snippet.append('.');
        snippet.append('.');
        snippet.append('.');
    }
    snippet.append('\0');
}

static bool isUnnecessarilyWide(const StringImpl* string)
{
    if (string->is8Bit())
        return false;
    UChar c = 0;
    for (unsigned i = 0; i < string->length(); ++i)
        c |= (*string)[i] >> 8;
    return !c;
}

class PerStringStats : public RefCounted<PerStringStats> {
public:
    static PassRefPtr<PerStringStats> create()
    {
        return adoptRef(new PerStringStats);
    }

    void add(const StringImpl* string)
    {
        ++m_numberOfCopies;
        if (!m_length) {
            m_length = string->length();
            fillWithSnippet(string, m_snippet);
        }
        if (string->isAtomic())
            ++m_numberOfAtomicCopies;
        if (isUnnecessarilyWide(string))
            m_unnecessarilyWide = true;
    }

    size_t totalCharacters() const
    {
        return m_numberOfCopies * m_length;
    }

    void print()
    {
        const char* status = "ok";
        if (m_unnecessarilyWide)
            status = "16";
        dataLogF("%8u copies (%s) of length %8u %s\n", m_numberOfCopies, status, m_length, m_snippet.data());
    }

    bool m_unnecessarilyWide;
    unsigned m_numberOfCopies;
    unsigned m_length;
    unsigned m_numberOfAtomicCopies;
    Vector<char> m_snippet;

private:
    PerStringStats()
        : m_unnecessarilyWide(false)
        , m_numberOfCopies(0)
        , m_length(0)
        , m_numberOfAtomicCopies(0)
    {
    }
};

bool operator<(const RefPtr<PerStringStats>& a, const RefPtr<PerStringStats>& b)
{
    if (a->m_unnecessarilyWide != b->m_unnecessarilyWide)
        return !a->m_unnecessarilyWide && b->m_unnecessarilyWide;
    if (a->totalCharacters() != b->totalCharacters())
        return a->totalCharacters() < b->totalCharacters();
    if (a->m_numberOfCopies != b->m_numberOfCopies)
        return a->m_numberOfCopies < b->m_numberOfCopies;
    if (a->m_length != b->m_length)
        return a->m_length < b->m_length;
    return a->m_numberOfAtomicCopies < b->m_numberOfAtomicCopies;
}

static void printLiveStringStats(void*)
{
    MutexLocker locker(statsMutex());
    HashSet<void*>& strings = liveStrings();

    HashMap<StringImpl*, RefPtr<PerStringStats> > stats;
    for (HashSet<void*>::iterator iter = strings.begin(); iter != strings.end(); ++iter) {
        StringImpl* string = static_cast<StringImpl*>(*iter);
        HashMap<StringImpl*, RefPtr<PerStringStats> >::iterator entry = stats.find(string);
        RefPtr<PerStringStats> value = entry == stats.end() ? RefPtr<PerStringStats>(PerStringStats::create()) : entry->value;
        value->add(string);
        stats.set(string, value.release());
    }

    Vector<RefPtr<PerStringStats> > all;
    for (HashMap<StringImpl*, RefPtr<PerStringStats> >::iterator iter = stats.begin(); iter != stats.end(); ++iter)
        all.append(iter->value);

    std::sort(all.begin(), all.end());
    std::reverse(all.begin(), all.end());
    for (size_t i = 0; i < 20 && i < all.size(); ++i)
        all[i]->print();
}

StringStats StringImpl::m_stringStats;

unsigned StringStats::s_stringRemovesTillPrintStats = StringStats::s_printStringStatsFrequency;

void StringStats::removeString(StringImpl* string)
{
    unsigned length = string->length();
    --m_totalNumberStrings;

    if (string->is8Bit()) {
        --m_number8BitStrings;
        m_total8BitData -= length;
    } else {
        --m_number16BitStrings;
        m_total16BitData -= length;
    }

    if (!--s_stringRemovesTillPrintStats) {
        s_stringRemovesTillPrintStats = s_printStringStatsFrequency;
        printStats();
    }
}

void StringStats::printStats()
{
    dataLogF("String stats for process id %d:\n", getCurrentProcessID());

    unsigned long long totalNumberCharacters = m_total8BitData + m_total16BitData;
    double percent8Bit = m_totalNumberStrings ? ((double)m_number8BitStrings * 100) / (double)m_totalNumberStrings : 0.0;
    double average8bitLength = m_number8BitStrings ? (double)m_total8BitData / (double)m_number8BitStrings : 0.0;
    dataLogF("%8u (%5.2f%%) 8 bit        %12llu chars  %12llu bytes  avg length %6.1f\n", m_number8BitStrings, percent8Bit, m_total8BitData, m_total8BitData, average8bitLength);

    double percent16Bit = m_totalNumberStrings ? ((double)m_number16BitStrings * 100) / (double)m_totalNumberStrings : 0.0;
    double average16bitLength = m_number16BitStrings ? (double)m_total16BitData / (double)m_number16BitStrings : 0.0;
    dataLogF("%8u (%5.2f%%) 16 bit       %12llu chars  %12llu bytes  avg length %6.1f\n", m_number16BitStrings, percent16Bit, m_total16BitData, m_total16BitData * 2, average16bitLength);

    double averageLength = m_totalNumberStrings ? (double)totalNumberCharacters / (double)m_totalNumberStrings : 0.0;
    unsigned long long totalDataBytes = m_total8BitData + m_total16BitData * 2;
    dataLogF("%8u Total                 %12llu chars  %12llu bytes  avg length %6.1f\n", m_totalNumberStrings, totalNumberCharacters, totalDataBytes, averageLength);
    unsigned long long totalSavedBytes = m_total8BitData;
    double percentSavings = totalSavedBytes ? ((double)totalSavedBytes * 100) / (double)(totalDataBytes + totalSavedBytes) : 0.0;
    dataLogF("         Total savings %12llu bytes (%5.2f%%)\n", totalSavedBytes, percentSavings);

    unsigned totalOverhead = m_totalNumberStrings * sizeof(StringImpl);
    double overheadPercent = (double)totalOverhead / (double)totalDataBytes * 100;
    dataLogF("         StringImpl overheader: %8u (%5.2f%%)\n", totalOverhead, overheadPercent);

    callOnMainThread(printLiveStringStats, 0);
}
#endif

void* StringImpl::operator new(size_t size)
{
    ASSERT(size == sizeof(StringImpl));
    return partitionAllocGeneric(Partitions::getBufferPartition(), size);
}

void StringImpl::operator delete(void* ptr)
{
    partitionFreeGeneric(Partitions::getBufferPartition(), ptr);
}

inline StringImpl::~StringImpl()
{
    ASSERT(!isStatic());

    STRING_STATS_REMOVE_STRING(this);

    if (isAtomic())
        AtomicString::remove(this);
}

void StringImpl::destroyIfNotStatic()
{
    if (!isStatic())
        delete this;
}

PassRefPtr<StringImpl> StringImpl::createUninitialized(unsigned length, LChar*& data)
{
    if (!length) {
        data = 0;
        return empty();
    }

    // Allocate a single buffer large enough to contain the StringImpl
    // struct as well as the data which it contains. This removes one
    // heap allocation from this call.
    RELEASE_ASSERT(length <= ((std::numeric_limits<unsigned>::max() - sizeof(StringImpl)) / sizeof(LChar)));
    size_t size = sizeof(StringImpl) + length * sizeof(LChar);
    StringImpl* string = static_cast<StringImpl*>(partitionAllocGeneric(Partitions::getBufferPartition(), size));

    data = reinterpret_cast<LChar*>(string + 1);
    return adoptRef(new (string) StringImpl(length, Force8BitConstructor));
}

PassRefPtr<StringImpl> StringImpl::createUninitialized(unsigned length, UChar*& data)
{
    if (!length) {
        data = 0;
        return empty();
    }

    // Allocate a single buffer large enough to contain the StringImpl
    // struct as well as the data which it contains. This removes one
    // heap allocation from this call.
    RELEASE_ASSERT(length <= ((std::numeric_limits<unsigned>::max() - sizeof(StringImpl)) / sizeof(UChar)));
    size_t size = sizeof(StringImpl) + length * sizeof(UChar);
    StringImpl* string = static_cast<StringImpl*>(partitionAllocGeneric(Partitions::getBufferPartition(), size));

    data = reinterpret_cast<UChar*>(string + 1);
    return adoptRef(new (string) StringImpl(length));
}

PassRefPtr<StringImpl> StringImpl::reallocate(PassRefPtr<StringImpl> originalString, unsigned length, LChar*& data)
{
    ASSERT(originalString->is8Bit());
    ASSERT(originalString->hasOneRef());

    if (!length) {
        data = 0;
        return empty();
    }

    // Same as createUninitialized() except here we use realloc.
    RELEASE_ASSERT(length <= ((std::numeric_limits<unsigned>::max() - sizeof(StringImpl)) / sizeof(LChar)));
    size_t size = sizeof(StringImpl) + length * sizeof(LChar);
    originalString->~StringImpl();
    StringImpl* string = static_cast<StringImpl*>(partitionReallocGeneric(Partitions::getBufferPartition(), originalString.leakRef(), size));

    data = reinterpret_cast<LChar*>(string + 1);
    return adoptRef(new (string) StringImpl(length, Force8BitConstructor));
}

PassRefPtr<StringImpl> StringImpl::reallocate(PassRefPtr<StringImpl> originalString, unsigned length, UChar*& data)
{
    ASSERT(!originalString->is8Bit());
    ASSERT(originalString->hasOneRef());

    if (!length) {
        data = 0;
        return empty();
    }

    // Same as createUninitialized() except here we use realloc.
    RELEASE_ASSERT(length <= ((std::numeric_limits<unsigned>::max() - sizeof(StringImpl)) / sizeof(UChar)));
    size_t size = sizeof(StringImpl) + length * sizeof(UChar);
    originalString->~StringImpl();
    StringImpl* string = static_cast<StringImpl*>(partitionReallocGeneric(Partitions::getBufferPartition(), originalString.leakRef(), size));

    data = reinterpret_cast<UChar*>(string + 1);
    return adoptRef(new (string) StringImpl(length));
}

<<<<<<< HEAD
static Vector<StringImpl*>& staticStrings()
{
    DEFINE_STATIC_LOCAL(Vector<StringImpl*>, staticStrings, ());
=======
static StaticStringsTable& staticStrings()
{
    DEFINE_STATIC_LOCAL(StaticStringsTable, staticStrings, ());
>>>>>>> 8c15b39e
    return staticStrings;
}

#ifndef NDEBUG
static bool s_allowCreationOfStaticStrings = true;
#endif

<<<<<<< HEAD
const Vector<StringImpl*>& StringImpl::allStaticStrings()
=======
const StaticStringsTable& StringImpl::allStaticStrings()
>>>>>>> 8c15b39e
{
    return staticStrings();
}

void StringImpl::freezeStaticStrings()
{
    ASSERT(isMainThread());

#ifndef NDEBUG
    s_allowCreationOfStaticStrings = false;
#endif
<<<<<<< HEAD

    staticStrings().shrinkToFit();
=======
>>>>>>> 8c15b39e
}

unsigned StringImpl::m_highestStaticStringLength = 0;

StringImpl* StringImpl::createStatic(const char* string, unsigned length, unsigned hash)
{
    ASSERT(s_allowCreationOfStaticStrings);
    ASSERT(string);
    ASSERT(length);

    StaticStringsTable::const_iterator it = staticStrings().find(hash);
    if (it != staticStrings().end()) {
        ASSERT(!memcmp(string, it->value + 1, length * sizeof(LChar)));
        return it->value;
    }

    // Allocate a single buffer large enough to contain the StringImpl
    // struct as well as the data which it contains. This removes one
    // heap allocation from this call.
    RELEASE_ASSERT(length <= ((std::numeric_limits<unsigned>::max() - sizeof(StringImpl)) / sizeof(LChar)));
    size_t size = sizeof(StringImpl) + length * sizeof(LChar);

    WTF_ANNOTATE_SCOPED_MEMORY_LEAK;
    StringImpl* impl = static_cast<StringImpl*>(partitionAllocGeneric(Partitions::getBufferPartition(), size));

    LChar* data = reinterpret_cast<LChar*>(impl + 1);
    impl = new (impl) StringImpl(length, hash, StaticString);
    memcpy(data, string, length * sizeof(LChar));
#ifndef NDEBUG
    impl->assertHashIsCorrect();
#endif

    ASSERT(isMainThread());
<<<<<<< HEAD
    staticStrings().append(impl);
=======
    m_highestStaticStringLength = std::max(m_highestStaticStringLength, length);
    staticStrings().add(hash, impl);
>>>>>>> 8c15b39e
    WTF_ANNOTATE_BENIGN_RACE(impl,
        "Benign race on the reference counter of a static string created by StringImpl::createStatic");

    return impl;
}

PassRefPtr<StringImpl> StringImpl::create(const UChar* characters, unsigned length)
{
    if (!characters || !length)
        return empty();

    UChar* data;
    RefPtr<StringImpl> string = createUninitialized(length, data);
    memcpy(data, characters, length * sizeof(UChar));
    return string.release();
}

PassRefPtr<StringImpl> StringImpl::create(const LChar* characters, unsigned length)
{
    if (!characters || !length)
        return empty();

    LChar* data;
    RefPtr<StringImpl> string = createUninitialized(length, data);
    memcpy(data, characters, length * sizeof(LChar));
    return string.release();
}

PassRefPtr<StringImpl> StringImpl::create8BitIfPossible(const UChar* characters, unsigned length)
{
    if (!characters || !length)
        return empty();

    LChar* data;
    RefPtr<StringImpl> string = createUninitialized(length, data);

    for (size_t i = 0; i < length; ++i) {
        if (characters[i] & 0xff00)
            return create(characters, length);
        data[i] = static_cast<LChar>(characters[i]);
    }

    return string.release();
}

PassRefPtr<StringImpl> StringImpl::create(const LChar* string)
{
    if (!string)
        return empty();
    size_t length = strlen(reinterpret_cast<const char*>(string));
    RELEASE_ASSERT(length <= numeric_limits<unsigned>::max());
    return create(string, length);
}

bool StringImpl::containsOnlyWhitespace()
{
    // FIXME: The definition of whitespace here includes a number of characters
    // that are not whitespace from the point of view of RenderText; I wonder if
    // that's a problem in practice.
    if (is8Bit()) {
        for (unsigned i = 0; i < m_length; ++i) {
            UChar c = characters8()[i];
            if (!isASCIISpace(c))
                return false;
        }

        return true;
    }

    for (unsigned i = 0; i < m_length; ++i) {
        UChar c = characters16()[i];
        if (!isASCIISpace(c))
            return false;
    }
    return true;
}

PassRefPtr<StringImpl> StringImpl::substring(unsigned start, unsigned length)
{
    if (start >= m_length)
        return empty();
    unsigned maxLength = m_length - start;
    if (length >= maxLength) {
        if (!start)
            return this;
        length = maxLength;
    }
    if (is8Bit())
        return create(characters8() + start, length);

    return create(characters16() + start, length);
}

UChar32 StringImpl::characterStartingAt(unsigned i)
{
    if (is8Bit())
        return characters8()[i];
    if (U16_IS_SINGLE(characters16()[i]))
        return characters16()[i];
    if (i + 1 < m_length && U16_IS_LEAD(characters16()[i]) && U16_IS_TRAIL(characters16()[i + 1]))
        return U16_GET_SUPPLEMENTARY(characters16()[i], characters16()[i + 1]);
    return 0;
}

PassRefPtr<StringImpl> StringImpl::lower()
{
    // Note: This is a hot function in the Dromaeo benchmark, specifically the
    // no-op code path up through the first 'return' statement.

    // First scan the string for uppercase and non-ASCII characters:
    bool noUpper = true;
    UChar ored = 0;
    if (is8Bit()) {
        const LChar* end = characters8() + m_length;
        for (const LChar* chp = characters8(); chp != end; ++chp) {
            if (UNLIKELY(isASCIIUpper(*chp)))
                noUpper = false;
            ored |= *chp;
        }
        // Nothing to do if the string is all ASCII with no uppercase.
        if (noUpper && !(ored & ~0x7F))
            return this;

        RELEASE_ASSERT(m_length <= static_cast<unsigned>(numeric_limits<int32_t>::max()));
        int32_t length = m_length;

        LChar* data8;
        RefPtr<StringImpl> newImpl = createUninitialized(length, data8);

        if (!(ored & ~0x7F)) {
            for (int32_t i = 0; i < length; ++i)
                data8[i] = toASCIILower(characters8()[i]);

            return newImpl.release();
        }

        // Do a slower implementation for cases that include non-ASCII Latin-1 characters.
        for (int32_t i = 0; i < length; ++i)
            data8[i] = static_cast<LChar>(Unicode::toLower(characters8()[i]));

        return newImpl.release();
    }

    const UChar* end = characters16() + m_length;
    for (const UChar* chp = characters16(); chp != end; ++chp) {
        if (UNLIKELY(isASCIIUpper(*chp)))
            noUpper = false;
        ored |= *chp;
    }
    // Nothing to do if the string is all ASCII with no uppercase.
    if (noUpper && !(ored & ~0x7F))
        return this;

    RELEASE_ASSERT(m_length <= static_cast<unsigned>(numeric_limits<int32_t>::max()));
    int32_t length = m_length;

    if (!(ored & ~0x7F)) {
        UChar* data16;
        RefPtr<StringImpl> newImpl = createUninitialized(m_length, data16);

        for (int32_t i = 0; i < length; ++i) {
            UChar c = characters16()[i];
            data16[i] = toASCIILower(c);
        }
        return newImpl.release();
    }

    // Do a slower implementation for cases that include non-ASCII characters.
    UChar* data16;
    RefPtr<StringImpl> newImpl = createUninitialized(m_length, data16);

    bool error;
    int32_t realLength = Unicode::toLower(data16, length, characters16(), m_length, &error);
    if (!error && realLength == length)
        return newImpl.release();

    newImpl = createUninitialized(realLength, data16);
    Unicode::toLower(data16, realLength, characters16(), m_length, &error);
    if (error)
        return this;
    return newImpl.release();
}

PassRefPtr<StringImpl> StringImpl::upper()
{
    // This function could be optimized for no-op cases the way lower() is,
    // but in empirical testing, few actual calls to upper() are no-ops, so
    // it wouldn't be worth the extra time for pre-scanning.

    RELEASE_ASSERT(m_length <= static_cast<unsigned>(numeric_limits<int32_t>::max()));
    int32_t length = m_length;

    if (is8Bit()) {
        LChar* data8;
        RefPtr<StringImpl> newImpl = createUninitialized(m_length, data8);

        // Do a faster loop for the case where all the characters are ASCII.
        LChar ored = 0;
        for (int i = 0; i < length; ++i) {
            LChar c = characters8()[i];
            ored |= c;
            data8[i] = toASCIIUpper(c);
        }
        if (!(ored & ~0x7F))
            return newImpl.release();

        // Do a slower implementation for cases that include non-ASCII Latin-1 characters.
        int numberSharpSCharacters = 0;

        // There are two special cases.
        //  1. latin-1 characters when converted to upper case are 16 bit characters.
        //  2. Lower case sharp-S converts to "SS" (two characters)
        for (int32_t i = 0; i < length; ++i) {
            LChar c = characters8()[i];
            if (UNLIKELY(c == smallLetterSharpS))
                ++numberSharpSCharacters;
            UChar upper = Unicode::toUpper(c);
            if (UNLIKELY(upper > 0xff)) {
                // Since this upper-cased character does not fit in an 8-bit string, we need to take the 16-bit path.
                goto upconvert;
            }
            data8[i] = static_cast<LChar>(upper);
        }

        if (!numberSharpSCharacters)
            return newImpl.release();

        // We have numberSSCharacters sharp-s characters, but none of the other special characters.
        newImpl = createUninitialized(m_length + numberSharpSCharacters, data8);

        LChar* dest = data8;

        for (int32_t i = 0; i < length; ++i) {
            LChar c = characters8()[i];
            if (c == smallLetterSharpS) {
                *dest++ = 'S';
                *dest++ = 'S';
            } else
                *dest++ = static_cast<LChar>(Unicode::toUpper(c));
        }

        return newImpl.release();
    }

upconvert:
    RefPtr<StringImpl> upconverted = upconvertedString();
    const UChar* source16 = upconverted->characters16();

    UChar* data16;
    RefPtr<StringImpl> newImpl = createUninitialized(m_length, data16);

    // Do a faster loop for the case where all the characters are ASCII.
    UChar ored = 0;
    for (int i = 0; i < length; ++i) {
        UChar c = source16[i];
        ored |= c;
        data16[i] = toASCIIUpper(c);
    }
    if (!(ored & ~0x7F))
        return newImpl.release();

    // Do a slower implementation for cases that include non-ASCII characters.
    bool error;
    int32_t realLength = Unicode::toUpper(data16, length, source16, m_length, &error);
    if (!error && realLength == length)
        return newImpl;
    newImpl = createUninitialized(realLength, data16);
    Unicode::toUpper(data16, realLength, source16, m_length, &error);
    if (error)
        return this;
    return newImpl.release();
}

PassRefPtr<StringImpl> StringImpl::lower(const AtomicString& localeIdentifier)
{
    // Use the more-optimized code path most of the time.
    // Note the assumption here that the only locale-specific lowercasing is
    // in the "tr" and "az" locales.
    // FIXME: Could possibly optimize further by looking for the specific sequences
    // that have locale-specific lowercasing. There are only three of them.
    if (!(localeIdentifier == "tr" || localeIdentifier == "az"))
        return lower();
<<<<<<< HEAD

    if (m_length > static_cast<unsigned>(numeric_limits<int32_t>::max()))
        CRASH();
    int length = m_length;

    // Below, we pass in the hardcoded locale "tr". Passing that is more efficient than
    // allocating memory just to turn localeIdentifier into a C string, and there is no
    // difference between the uppercasing for "tr" and "az" locales.
    RefPtr<StringImpl> upconverted = upconvertedString();
    const UChar* source16 = upconverted->characters16();
    UChar* data16;
    RefPtr<StringImpl> newString = createUninitialized(length, data16);
    do {
        UErrorCode status = U_ZERO_ERROR;
        int realLength = u_strToLower(data16, length, source16, length, "tr", &status);
        if (U_SUCCESS(status)) {
            newString->truncateAssumingIsolated(realLength);
            return newString.release();
        }
        if (status != U_BUFFER_OVERFLOW_ERROR)
            return this;
        // Expand the buffer.
        newString = createUninitialized(realLength, data16);
    } while (true);
}

PassRefPtr<StringImpl> StringImpl::upper(const AtomicString& localeIdentifier)
{
    // Use the more-optimized code path most of the time.
    // Note the assumption here that the only locale-specific uppercasing is of the
    // letter "i" in the "tr" and "az" locales.
    if (!(localeIdentifier == "tr" || localeIdentifier == "az") || find('i') == kNotFound)
        return upper();

    if (m_length > static_cast<unsigned>(numeric_limits<int32_t>::max()))
        CRASH();
    int length = m_length;

    // Below, we pass in the hardcoded locale "tr". Passing that is more efficient than
    // allocating memory just to turn localeIdentifier into a C string, and there is no
    // difference between the uppercasing for "tr" and "az" locales.
    RefPtr<StringImpl> upconverted = upconvertedString();
    const UChar* source16 = upconverted->characters16();
    UChar* data16;
    RefPtr<StringImpl> newString = createUninitialized(length, data16);
    do {
        UErrorCode status = U_ZERO_ERROR;
        int realLength = u_strToUpper(data16, length, source16, length, "tr", &status);
        if (U_SUCCESS(status)) {
            newString->truncateAssumingIsolated(realLength);
            return newString.release();
        }
        if (status != U_BUFFER_OVERFLOW_ERROR)
            return this;
        // Expand the buffer.
        newString = createUninitialized(realLength, data16);
    } while (true);
}

=======

    if (m_length > static_cast<unsigned>(numeric_limits<int32_t>::max()))
        CRASH();
    int length = m_length;

    // Below, we pass in the hardcoded locale "tr". Passing that is more efficient than
    // allocating memory just to turn localeIdentifier into a C string, and there is no
    // difference between the uppercasing for "tr" and "az" locales.
    RefPtr<StringImpl> upconverted = upconvertedString();
    const UChar* source16 = upconverted->characters16();
    UChar* data16;
    RefPtr<StringImpl> newString = createUninitialized(length, data16);
    do {
        UErrorCode status = U_ZERO_ERROR;
        int realLength = u_strToLower(data16, length, source16, length, "tr", &status);
        if (U_SUCCESS(status)) {
            newString->truncateAssumingIsolated(realLength);
            return newString.release();
        }
        if (status != U_BUFFER_OVERFLOW_ERROR)
            return this;
        // Expand the buffer.
        newString = createUninitialized(realLength, data16);
    } while (true);
}

PassRefPtr<StringImpl> StringImpl::upper(const AtomicString& localeIdentifier)
{
    // Use the more-optimized code path most of the time.
    // Note the assumption here that the only locale-specific uppercasing is of the
    // letter "i" in the "tr" and "az" locales.
    if (!(localeIdentifier == "tr" || localeIdentifier == "az") || find('i') == kNotFound)
        return upper();

    if (m_length > static_cast<unsigned>(numeric_limits<int32_t>::max()))
        CRASH();
    int length = m_length;

    // Below, we pass in the hardcoded locale "tr". Passing that is more efficient than
    // allocating memory just to turn localeIdentifier into a C string, and there is no
    // difference between the uppercasing for "tr" and "az" locales.
    RefPtr<StringImpl> upconverted = upconvertedString();
    const UChar* source16 = upconverted->characters16();
    UChar* data16;
    RefPtr<StringImpl> newString = createUninitialized(length, data16);
    do {
        UErrorCode status = U_ZERO_ERROR;
        int realLength = u_strToUpper(data16, length, source16, length, "tr", &status);
        if (U_SUCCESS(status)) {
            newString->truncateAssumingIsolated(realLength);
            return newString.release();
        }
        if (status != U_BUFFER_OVERFLOW_ERROR)
            return this;
        // Expand the buffer.
        newString = createUninitialized(realLength, data16);
    } while (true);
}

>>>>>>> 8c15b39e
PassRefPtr<StringImpl> StringImpl::fill(UChar character)
{
    if (!(character & ~0x7F)) {
        LChar* data;
        RefPtr<StringImpl> newImpl = createUninitialized(m_length, data);
        for (unsigned i = 0; i < m_length; ++i)
            data[i] = character;
        return newImpl.release();
    }
    UChar* data;
    RefPtr<StringImpl> newImpl = createUninitialized(m_length, data);
    for (unsigned i = 0; i < m_length; ++i)
        data[i] = character;
    return newImpl.release();
}

PassRefPtr<StringImpl> StringImpl::foldCase()
{
    RELEASE_ASSERT(m_length <= static_cast<unsigned>(numeric_limits<int32_t>::max()));
    int32_t length = m_length;

    if (is8Bit()) {
        // Do a faster loop for the case where all the characters are ASCII.
        LChar* data;
        RefPtr <StringImpl>newImpl = createUninitialized(m_length, data);
        LChar ored = 0;

        for (int32_t i = 0; i < length; ++i) {
            LChar c = characters8()[i];
            data[i] = toASCIILower(c);
            ored |= c;
        }

        if (!(ored & ~0x7F))
            return newImpl.release();

        // Do a slower implementation for cases that include non-ASCII Latin-1 characters.
        for (int32_t i = 0; i < length; ++i)
            data[i] = static_cast<LChar>(Unicode::toLower(characters8()[i]));

        return newImpl.release();
    }

    // Do a faster loop for the case where all the characters are ASCII.
    UChar* data;
    RefPtr<StringImpl> newImpl = createUninitialized(m_length, data);
    UChar ored = 0;
    for (int32_t i = 0; i < length; ++i) {
        UChar c = characters16()[i];
        ored |= c;
        data[i] = toASCIILower(c);
    }
    if (!(ored & ~0x7F))
        return newImpl.release();

    // Do a slower implementation for cases that include non-ASCII characters.
    bool error;
    int32_t realLength = Unicode::foldCase(data, length, characters16(), m_length, &error);
    if (!error && realLength == length)
        return newImpl.release();
    newImpl = createUninitialized(realLength, data);
    Unicode::foldCase(data, realLength, characters16(), m_length, &error);
    if (error)
        return this;
    return newImpl.release();
}

template <class UCharPredicate>
inline PassRefPtr<StringImpl> StringImpl::stripMatchedCharacters(UCharPredicate predicate)
{
    if (!m_length)
        return empty();

    unsigned start = 0;
    unsigned end = m_length - 1;

    // skip white space from start
    while (start <= end && predicate(is8Bit() ? characters8()[start] : characters16()[start]))
        ++start;

    // only white space
    if (start > end)
        return empty();

    // skip white space from end
    while (end && predicate(is8Bit() ? characters8()[end] : characters16()[end]))
        --end;

    if (!start && end == m_length - 1)
        return this;
    if (is8Bit())
        return create(characters8() + start, end + 1 - start);
    return create(characters16() + start, end + 1 - start);
}

class UCharPredicate {
public:
    inline UCharPredicate(CharacterMatchFunctionPtr function): m_function(function) { }

    inline bool operator()(UChar ch) const
    {
        return m_function(ch);
    }

private:
    const CharacterMatchFunctionPtr m_function;
};

class SpaceOrNewlinePredicate {
public:
    inline bool operator()(UChar ch) const
    {
        return isSpaceOrNewline(ch);
    }
};

PassRefPtr<StringImpl> StringImpl::stripWhiteSpace()
{
    return stripMatchedCharacters(SpaceOrNewlinePredicate());
}

PassRefPtr<StringImpl> StringImpl::stripWhiteSpace(IsWhiteSpaceFunctionPtr isWhiteSpace)
{
    return stripMatchedCharacters(UCharPredicate(isWhiteSpace));
}

template <typename CharType>
ALWAYS_INLINE PassRefPtr<StringImpl> StringImpl::removeCharacters(const CharType* characters, CharacterMatchFunctionPtr findMatch)
{
    const CharType* from = characters;
    const CharType* fromend = from + m_length;

    // Assume the common case will not remove any characters
    while (from != fromend && !findMatch(*from))
        ++from;
    if (from == fromend)
        return this;

    StringBuffer<CharType> data(m_length);
    CharType* to = data.characters();
    unsigned outc = from - characters;

    if (outc)
        memcpy(to, characters, outc * sizeof(CharType));

    while (true) {
        while (from != fromend && findMatch(*from))
            ++from;
        while (from != fromend && !findMatch(*from))
            to[outc++] = *from++;
        if (from == fromend)
            break;
    }

    data.shrink(outc);

    return data.release();
}

PassRefPtr<StringImpl> StringImpl::removeCharacters(CharacterMatchFunctionPtr findMatch)
{
    if (is8Bit())
        return removeCharacters(characters8(), findMatch);
    return removeCharacters(characters16(), findMatch);
}

template <typename CharType, class UCharPredicate>
inline PassRefPtr<StringImpl> StringImpl::simplifyMatchedCharactersToSpace(UCharPredicate predicate, StripBehavior stripBehavior)
{
    StringBuffer<CharType> data(m_length);

    const CharType* from = getCharacters<CharType>();
    const CharType* fromend = from + m_length;
    int outc = 0;
    bool changedToSpace = false;

    CharType* to = data.characters();

    if (stripBehavior == StripExtraWhiteSpace) {
        while (true) {
            while (from != fromend && predicate(*from)) {
                if (*from != ' ')
                    changedToSpace = true;
                ++from;
            }
            while (from != fromend && !predicate(*from))
                to[outc++] = *from++;
            if (from != fromend)
                to[outc++] = ' ';
            else
                break;
        }

        if (outc > 0 && to[outc - 1] == ' ')
            --outc;
    } else {
        for (; from != fromend; ++from) {
            if (predicate(*from)) {
                if (*from != ' ')
                    changedToSpace = true;
                to[outc++] = ' ';
            } else {
                to[outc++] = *from;
            }
        }
    }

    if (static_cast<unsigned>(outc) == m_length && !changedToSpace)
        return this;

    data.shrink(outc);

    return data.release();
}

PassRefPtr<StringImpl> StringImpl::simplifyWhiteSpace(StripBehavior stripBehavior)
{
    if (is8Bit())
        return StringImpl::simplifyMatchedCharactersToSpace<LChar>(SpaceOrNewlinePredicate(), stripBehavior);
    return StringImpl::simplifyMatchedCharactersToSpace<UChar>(SpaceOrNewlinePredicate(), stripBehavior);
}

PassRefPtr<StringImpl> StringImpl::simplifyWhiteSpace(IsWhiteSpaceFunctionPtr isWhiteSpace, StripBehavior stripBehavior)
{
    if (is8Bit())
        return StringImpl::simplifyMatchedCharactersToSpace<LChar>(UCharPredicate(isWhiteSpace), stripBehavior);
    return StringImpl::simplifyMatchedCharactersToSpace<UChar>(UCharPredicate(isWhiteSpace), stripBehavior);
}

int StringImpl::toIntStrict(bool* ok, int base)
{
    if (is8Bit())
        return charactersToIntStrict(characters8(), m_length, ok, base);
    return charactersToIntStrict(characters16(), m_length, ok, base);
}

unsigned StringImpl::toUIntStrict(bool* ok, int base)
{
    if (is8Bit())
        return charactersToUIntStrict(characters8(), m_length, ok, base);
    return charactersToUIntStrict(characters16(), m_length, ok, base);
}

int64_t StringImpl::toInt64Strict(bool* ok, int base)
{
    if (is8Bit())
        return charactersToInt64Strict(characters8(), m_length, ok, base);
    return charactersToInt64Strict(characters16(), m_length, ok, base);
}

uint64_t StringImpl::toUInt64Strict(bool* ok, int base)
{
    if (is8Bit())
        return charactersToUInt64Strict(characters8(), m_length, ok, base);
    return charactersToUInt64Strict(characters16(), m_length, ok, base);
}

intptr_t StringImpl::toIntPtrStrict(bool* ok, int base)
{
    if (is8Bit())
        return charactersToIntPtrStrict(characters8(), m_length, ok, base);
    return charactersToIntPtrStrict(characters16(), m_length, ok, base);
}

int StringImpl::toInt(bool* ok)
{
    if (is8Bit())
        return charactersToInt(characters8(), m_length, ok);
    return charactersToInt(characters16(), m_length, ok);
}

unsigned StringImpl::toUInt(bool* ok)
{
    if (is8Bit())
        return charactersToUInt(characters8(), m_length, ok);
    return charactersToUInt(characters16(), m_length, ok);
}

int64_t StringImpl::toInt64(bool* ok)
{
    if (is8Bit())
        return charactersToInt64(characters8(), m_length, ok);
    return charactersToInt64(characters16(), m_length, ok);
}

uint64_t StringImpl::toUInt64(bool* ok)
{
    if (is8Bit())
        return charactersToUInt64(characters8(), m_length, ok);
    return charactersToUInt64(characters16(), m_length, ok);
}

intptr_t StringImpl::toIntPtr(bool* ok)
{
    if (is8Bit())
        return charactersToIntPtr(characters8(), m_length, ok);
    return charactersToIntPtr(characters16(), m_length, ok);
}

double StringImpl::toDouble(bool* ok)
{
    if (is8Bit())
        return charactersToDouble(characters8(), m_length, ok);
    return charactersToDouble(characters16(), m_length, ok);
}

float StringImpl::toFloat(bool* ok)
{
    if (is8Bit())
        return charactersToFloat(characters8(), m_length, ok);
    return charactersToFloat(characters16(), m_length, ok);
}

bool equalIgnoringCase(const LChar* a, const LChar* b, unsigned length)
{
    while (length--) {
        LChar bc = *b++;
        if (foldCase(*a++) != foldCase(bc))
            return false;
    }
    return true;
}

bool equalIgnoringCase(const UChar* a, const LChar* b, unsigned length)
{
    while (length--) {
        LChar bc = *b++;
        if (foldCase(*a++) != foldCase(bc))
            return false;
    }
    return true;
}

size_t StringImpl::find(CharacterMatchFunctionPtr matchFunction, unsigned start)
{
    if (is8Bit())
        return WTF::find(characters8(), m_length, matchFunction, start);
    return WTF::find(characters16(), m_length, matchFunction, start);
}

size_t StringImpl::find(const LChar* matchString, unsigned index)
{
    // Check for null or empty string to match against
    if (!matchString)
        return kNotFound;
    size_t matchStringLength = strlen(reinterpret_cast<const char*>(matchString));
    RELEASE_ASSERT(matchStringLength <= numeric_limits<unsigned>::max());
    unsigned matchLength = matchStringLength;
    if (!matchLength)
        return min(index, length());

    // Optimization 1: fast case for strings of length 1.
    if (matchLength == 1)
        return WTF::find(characters16(), length(), *matchString, index);

    // Check index & matchLength are in range.
    if (index > length())
        return kNotFound;
    unsigned searchLength = length() - index;
    if (matchLength > searchLength)
        return kNotFound;
    // delta is the number of additional times to test; delta == 0 means test only once.
    unsigned delta = searchLength - matchLength;

    const UChar* searchCharacters = characters16() + index;

    // Optimization 2: keep a running hash of the strings,
    // only call equal if the hashes match.
    unsigned searchHash = 0;
    unsigned matchHash = 0;
    for (unsigned i = 0; i < matchLength; ++i) {
        searchHash += searchCharacters[i];
        matchHash += matchString[i];
    }

    unsigned i = 0;
    // keep looping until we match
    while (searchHash != matchHash || !equal(searchCharacters + i, matchString, matchLength)) {
        if (i == delta)
            return kNotFound;
        searchHash += searchCharacters[i + matchLength];
        searchHash -= searchCharacters[i];
        ++i;
    }
    return index + i;
}

template<typename CharType>
ALWAYS_INLINE size_t findIgnoringCaseInternal(const CharType* searchCharacters, const LChar* matchString, unsigned index, unsigned searchLength, unsigned matchLength)
{
    // delta is the number of additional times to test; delta == 0 means test only once.
    unsigned delta = searchLength - matchLength;

    unsigned i = 0;
    while (!equalIgnoringCase(searchCharacters + i, matchString, matchLength)) {
        if (i == delta)
            return kNotFound;
        ++i;
    }
    return index + i;
}

size_t StringImpl::findIgnoringCase(const LChar* matchString, unsigned index)
{
    // Check for null or empty string to match against
    if (!matchString)
        return kNotFound;
    size_t matchStringLength = strlen(reinterpret_cast<const char*>(matchString));
    RELEASE_ASSERT(matchStringLength <= numeric_limits<unsigned>::max());
    unsigned matchLength = matchStringLength;
    if (!matchLength)
        return min(index, length());

    // Check index & matchLength are in range.
    if (index > length())
        return kNotFound;
    unsigned searchLength = length() - index;
    if (matchLength > searchLength)
        return kNotFound;

    if (is8Bit())
        return findIgnoringCaseInternal(characters8() + index, matchString, index, searchLength, matchLength);
    return findIgnoringCaseInternal(characters16() + index, matchString, index, searchLength, matchLength);
}

template <typename SearchCharacterType, typename MatchCharacterType>
ALWAYS_INLINE static size_t findInternal(const SearchCharacterType* searchCharacters, const MatchCharacterType* matchCharacters, unsigned index, unsigned searchLength, unsigned matchLength)
{
    // Optimization: keep a running hash of the strings,
    // only call equal() if the hashes match.

    // delta is the number of additional times to test; delta == 0 means test only once.
    unsigned delta = searchLength - matchLength;

    unsigned searchHash = 0;
    unsigned matchHash = 0;

    for (unsigned i = 0; i < matchLength; ++i) {
        searchHash += searchCharacters[i];
        matchHash += matchCharacters[i];
    }

    unsigned i = 0;
    // keep looping until we match
    while (searchHash != matchHash || !equal(searchCharacters + i, matchCharacters, matchLength)) {
        if (i == delta)
            return kNotFound;
        searchHash += searchCharacters[i + matchLength];
        searchHash -= searchCharacters[i];
        ++i;
    }
    return index + i;
}

size_t StringImpl::find(StringImpl* matchString)
{
    // Check for null string to match against
    if (UNLIKELY(!matchString))
        return kNotFound;
    unsigned matchLength = matchString->length();

    // Optimization 1: fast case for strings of length 1.
    if (matchLength == 1) {
        if (is8Bit()) {
            if (matchString->is8Bit())
                return WTF::find(characters8(), length(), matchString->characters8()[0]);
            return WTF::find(characters8(), length(), matchString->characters16()[0]);
        }
        if (matchString->is8Bit())
            return WTF::find(characters16(), length(), matchString->characters8()[0]);
        return WTF::find(characters16(), length(), matchString->characters16()[0]);
    }

    // Check matchLength is in range.
    if (matchLength > length())
        return kNotFound;

    // Check for empty string to match against
    if (UNLIKELY(!matchLength))
        return 0;

    if (is8Bit()) {
        if (matchString->is8Bit())
            return findInternal(characters8(), matchString->characters8(), 0, length(), matchLength);
        return findInternal(characters8(), matchString->characters16(), 0, length(), matchLength);
    }

    if (matchString->is8Bit())
        return findInternal(characters16(), matchString->characters8(), 0, length(), matchLength);

    return findInternal(characters16(), matchString->characters16(), 0, length(), matchLength);
}

size_t StringImpl::find(StringImpl* matchString, unsigned index)
{
    // Check for null or empty string to match against
    if (UNLIKELY(!matchString))
        return kNotFound;

    unsigned matchLength = matchString->length();

    // Optimization 1: fast case for strings of length 1.
    if (matchLength == 1) {
        if (is8Bit())
            return WTF::find(characters8(), length(), (*matchString)[0], index);
        return WTF::find(characters16(), length(), (*matchString)[0], index);
    }

    if (UNLIKELY(!matchLength))
        return min(index, length());

    // Check index & matchLength are in range.
    if (index > length())
        return kNotFound;
    unsigned searchLength = length() - index;
    if (matchLength > searchLength)
        return kNotFound;

    if (is8Bit()) {
        if (matchString->is8Bit())
            return findInternal(characters8() + index, matchString->characters8(), index, searchLength, matchLength);
        return findInternal(characters8() + index, matchString->characters16(), index, searchLength, matchLength);
    }

    if (matchString->is8Bit())
        return findInternal(characters16() + index, matchString->characters8(), index, searchLength, matchLength);

    return findInternal(characters16() + index, matchString->characters16(), index, searchLength, matchLength);
}

template <typename SearchCharacterType, typename MatchCharacterType>
ALWAYS_INLINE static size_t findIgnoringCaseInner(const SearchCharacterType* searchCharacters, const MatchCharacterType* matchCharacters, unsigned index, unsigned searchLength, unsigned matchLength)
{
    // delta is the number of additional times to test; delta == 0 means test only once.
    unsigned delta = searchLength - matchLength;

    unsigned i = 0;
    // keep looping until we match
    while (!equalIgnoringCase(searchCharacters + i, matchCharacters, matchLength)) {
        if (i == delta)
            return kNotFound;
        ++i;
    }
    return index + i;
}

size_t StringImpl::findIgnoringCase(StringImpl* matchString, unsigned index)
{
    // Check for null or empty string to match against
    if (!matchString)
        return kNotFound;
    unsigned matchLength = matchString->length();
    if (!matchLength)
        return min(index, length());

    // Check index & matchLength are in range.
    if (index > length())
        return kNotFound;
    unsigned searchLength = length() - index;
    if (matchLength > searchLength)
        return kNotFound;

    if (is8Bit()) {
        if (matchString->is8Bit())
            return findIgnoringCaseInner(characters8() + index, matchString->characters8(), index, searchLength, matchLength);
        return findIgnoringCaseInner(characters8() + index, matchString->characters16(), index, searchLength, matchLength);
    }

    if (matchString->is8Bit())
        return findIgnoringCaseInner(characters16() + index, matchString->characters8(), index, searchLength, matchLength);

    return findIgnoringCaseInner(characters16() + index, matchString->characters16(), index, searchLength, matchLength);
}

size_t StringImpl::findNextLineStart(unsigned index)
{
    if (is8Bit())
        return WTF::findNextLineStart(characters8(), m_length, index);
    return WTF::findNextLineStart(characters16(), m_length, index);
}

size_t StringImpl::count(LChar c) const
{
    int count = 0;
    if (is8Bit()) {
        for (size_t i = 0; i < m_length; ++i)
            count += characters8()[i] == c;
    } else {
        for (size_t i = 0; i < m_length; ++i)
            count += characters16()[i] == c;
    }
    return count;
}

size_t StringImpl::reverseFind(UChar c, unsigned index)
{
    if (is8Bit())
        return WTF::reverseFind(characters8(), m_length, c, index);
    return WTF::reverseFind(characters16(), m_length, c, index);
}

template <typename SearchCharacterType, typename MatchCharacterType>
ALWAYS_INLINE static size_t reverseFindInner(const SearchCharacterType* searchCharacters, const MatchCharacterType* matchCharacters, unsigned index, unsigned length, unsigned matchLength)
{
    // Optimization: keep a running hash of the strings,
    // only call equal if the hashes match.

    // delta is the number of additional times to test; delta == 0 means test only once.
    unsigned delta = min(index, length - matchLength);

    unsigned searchHash = 0;
    unsigned matchHash = 0;
    for (unsigned i = 0; i < matchLength; ++i) {
        searchHash += searchCharacters[delta + i];
        matchHash += matchCharacters[i];
    }

    // keep looping until we match
    while (searchHash != matchHash || !equal(searchCharacters + delta, matchCharacters, matchLength)) {
        if (!delta)
            return kNotFound;
        --delta;
        searchHash -= searchCharacters[delta + matchLength];
        searchHash += searchCharacters[delta];
    }
    return delta;
}

size_t StringImpl::reverseFind(StringImpl* matchString, unsigned index)
{
    // Check for null or empty string to match against
    if (!matchString)
        return kNotFound;
    unsigned matchLength = matchString->length();
    unsigned ourLength = length();
    if (!matchLength)
        return min(index, ourLength);

    // Optimization 1: fast case for strings of length 1.
    if (matchLength == 1) {
        if (is8Bit())
            return WTF::reverseFind(characters8(), ourLength, (*matchString)[0], index);
        return WTF::reverseFind(characters16(), ourLength, (*matchString)[0], index);
    }

    // Check index & matchLength are in range.
    if (matchLength > ourLength)
        return kNotFound;

    if (is8Bit()) {
        if (matchString->is8Bit())
            return reverseFindInner(characters8(), matchString->characters8(), index, ourLength, matchLength);
        return reverseFindInner(characters8(), matchString->characters16(), index, ourLength, matchLength);
    }

    if (matchString->is8Bit())
        return reverseFindInner(characters16(), matchString->characters8(), index, ourLength, matchLength);

    return reverseFindInner(characters16(), matchString->characters16(), index, ourLength, matchLength);
}

template <typename SearchCharacterType, typename MatchCharacterType>
ALWAYS_INLINE static size_t reverseFindIgnoringCaseInner(const SearchCharacterType* searchCharacters, const MatchCharacterType* matchCharacters, unsigned index, unsigned length, unsigned matchLength)
{
    // delta is the number of additional times to test; delta == 0 means test only once.
    unsigned delta = min(index, length - matchLength);

    // keep looping until we match
    while (!equalIgnoringCase(searchCharacters + delta, matchCharacters, matchLength)) {
        if (!delta)
            return kNotFound;
        --delta;
    }
    return delta;
}

size_t StringImpl::reverseFindIgnoringCase(StringImpl* matchString, unsigned index)
{
    // Check for null or empty string to match against
    if (!matchString)
        return kNotFound;
    unsigned matchLength = matchString->length();
    unsigned ourLength = length();
    if (!matchLength)
        return min(index, ourLength);

    // Check index & matchLength are in range.
    if (matchLength > ourLength)
        return kNotFound;

    if (is8Bit()) {
        if (matchString->is8Bit())
            return reverseFindIgnoringCaseInner(characters8(), matchString->characters8(), index, ourLength, matchLength);
        return reverseFindIgnoringCaseInner(characters8(), matchString->characters16(), index, ourLength, matchLength);
    }

    if (matchString->is8Bit())
        return reverseFindIgnoringCaseInner(characters16(), matchString->characters8(), index, ourLength, matchLength);

    return reverseFindIgnoringCaseInner(characters16(), matchString->characters16(), index, ourLength, matchLength);
}

ALWAYS_INLINE static bool equalInner(const StringImpl* stringImpl, unsigned startOffset, const char* matchString, unsigned matchLength, bool caseSensitive)
{
    ASSERT(stringImpl);
    ASSERT(matchLength <= stringImpl->length());
    ASSERT(startOffset + matchLength <= stringImpl->length());

    if (caseSensitive) {
        if (stringImpl->is8Bit())
            return equal(stringImpl->characters8() + startOffset, reinterpret_cast<const LChar*>(matchString), matchLength);
        return equal(stringImpl->characters16() + startOffset, reinterpret_cast<const LChar*>(matchString), matchLength);
    }
    if (stringImpl->is8Bit())
        return equalIgnoringCase(stringImpl->characters8() + startOffset, reinterpret_cast<const LChar*>(matchString), matchLength);
    return equalIgnoringCase(stringImpl->characters16() + startOffset, reinterpret_cast<const LChar*>(matchString), matchLength);
}

bool StringImpl::startsWith(UChar character) const
{
    return m_length && (*this)[0] == character;
}

bool StringImpl::startsWith(const char* matchString, unsigned matchLength, bool caseSensitive) const
{
    ASSERT(matchLength);
    if (matchLength > length())
        return false;
    return equalInner(this, 0, matchString, matchLength, caseSensitive);
}

bool StringImpl::endsWith(StringImpl* matchString, bool caseSensitive)
{
    ASSERT(matchString);
    if (m_length >= matchString->m_length) {
        unsigned start = m_length - matchString->m_length;
        return (caseSensitive ? find(matchString, start) : findIgnoringCase(matchString, start)) == start;
    }
    return false;
}

bool StringImpl::endsWith(UChar character) const
{
    return m_length && (*this)[m_length - 1] == character;
}

bool StringImpl::endsWith(const char* matchString, unsigned matchLength, bool caseSensitive) const
{
    ASSERT(matchLength);
    if (matchLength > length())
        return false;
    unsigned startOffset = length() - matchLength;
    return equalInner(this, startOffset, matchString, matchLength, caseSensitive);
}

PassRefPtr<StringImpl> StringImpl::replace(UChar oldC, UChar newC)
{
    if (oldC == newC)
        return this;
    unsigned i;
    for (i = 0; i != m_length; ++i) {
        UChar c = is8Bit() ? characters8()[i] : characters16()[i];
        if (c == oldC)
            break;
    }
    if (i == m_length)
        return this;

    if (is8Bit()) {
        if (oldC > 0xff)
            // Looking for a 16 bit char in an 8 bit string, we're done.
            return this;

        if (newC <= 0xff) {
            LChar* data;
            LChar oldChar = static_cast<LChar>(oldC);
            LChar newChar = static_cast<LChar>(newC);

            RefPtr<StringImpl> newImpl = createUninitialized(m_length, data);

            for (i = 0; i != m_length; ++i) {
                LChar ch = characters8()[i];
                if (ch == oldChar)
                    ch = newChar;
                data[i] = ch;
            }
            return newImpl.release();
        }

        // There is the possibility we need to up convert from 8 to 16 bit,
        // create a 16 bit string for the result.
        UChar* data;
        RefPtr<StringImpl> newImpl = createUninitialized(m_length, data);

        for (i = 0; i != m_length; ++i) {
            UChar ch = characters8()[i];
            if (ch == oldC)
                ch = newC;
            data[i] = ch;
        }

        return newImpl.release();
    }

    UChar* data;
    RefPtr<StringImpl> newImpl = createUninitialized(m_length, data);

    for (i = 0; i != m_length; ++i) {
        UChar ch = characters16()[i];
        if (ch == oldC)
            ch = newC;
        data[i] = ch;
    }
    return newImpl.release();
}

PassRefPtr<StringImpl> StringImpl::replace(unsigned position, unsigned lengthToReplace, StringImpl* str)
{
    position = min(position, length());
    lengthToReplace = min(lengthToReplace, length() - position);
    unsigned lengthToInsert = str ? str->length() : 0;
    if (!lengthToReplace && !lengthToInsert)
        return this;

    RELEASE_ASSERT((length() - lengthToReplace) < (numeric_limits<unsigned>::max() - lengthToInsert));

    if (is8Bit() && (!str || str->is8Bit())) {
        LChar* data;
        RefPtr<StringImpl> newImpl =
        createUninitialized(length() - lengthToReplace + lengthToInsert, data);
        memcpy(data, characters8(), position * sizeof(LChar));
        if (str)
            memcpy(data + position, str->characters8(), lengthToInsert * sizeof(LChar));
        memcpy(data + position + lengthToInsert, characters8() + position + lengthToReplace,
               (length() - position - lengthToReplace) * sizeof(LChar));
        return newImpl.release();
    }
    UChar* data;
    RefPtr<StringImpl> newImpl =
        createUninitialized(length() - lengthToReplace + lengthToInsert, data);
    if (is8Bit())
        for (unsigned i = 0; i < position; ++i)
            data[i] = characters8()[i];
    else
        memcpy(data, characters16(), position * sizeof(UChar));
    if (str) {
        if (str->is8Bit())
            for (unsigned i = 0; i < lengthToInsert; ++i)
                data[i + position] = str->characters8()[i];
        else
            memcpy(data + position, str->characters16(), lengthToInsert * sizeof(UChar));
    }
    if (is8Bit()) {
        for (unsigned i = 0; i < length() - position - lengthToReplace; ++i)
            data[i + position + lengthToInsert] = characters8()[i + position + lengthToReplace];
    } else {
        memcpy(data + position + lengthToInsert, characters16() + position + lengthToReplace,
            (length() - position - lengthToReplace) * sizeof(UChar));
    }
    return newImpl.release();
}

PassRefPtr<StringImpl> StringImpl::replace(UChar pattern, StringImpl* replacement)
{
    if (!replacement)
        return this;

    if (replacement->is8Bit())
        return replace(pattern, replacement->characters8(), replacement->length());

    return replace(pattern, replacement->characters16(), replacement->length());
}

PassRefPtr<StringImpl> StringImpl::replace(UChar pattern, const LChar* replacement, unsigned repStrLength)
{
    ASSERT(replacement);

    size_t srcSegmentStart = 0;
    unsigned matchCount = 0;

    // Count the matches.
    while ((srcSegmentStart = find(pattern, srcSegmentStart)) != kNotFound) {
        ++matchCount;
        ++srcSegmentStart;
    }

    // If we have 0 matches then we don't have to do any more work.
    if (!matchCount)
        return this;

    RELEASE_ASSERT(!repStrLength || matchCount <= numeric_limits<unsigned>::max() / repStrLength);

    unsigned replaceSize = matchCount * repStrLength;
    unsigned newSize = m_length - matchCount;
    RELEASE_ASSERT(newSize < (numeric_limits<unsigned>::max() - replaceSize));

    newSize += replaceSize;

    // Construct the new data.
    size_t srcSegmentEnd;
    unsigned srcSegmentLength;
    srcSegmentStart = 0;
    unsigned dstOffset = 0;

    if (is8Bit()) {
        LChar* data;
        RefPtr<StringImpl> newImpl = createUninitialized(newSize, data);

        while ((srcSegmentEnd = find(pattern, srcSegmentStart)) != kNotFound) {
            srcSegmentLength = srcSegmentEnd - srcSegmentStart;
            memcpy(data + dstOffset, characters8() + srcSegmentStart, srcSegmentLength * sizeof(LChar));
            dstOffset += srcSegmentLength;
            memcpy(data + dstOffset, replacement, repStrLength * sizeof(LChar));
            dstOffset += repStrLength;
            srcSegmentStart = srcSegmentEnd + 1;
        }

        srcSegmentLength = m_length - srcSegmentStart;
        memcpy(data + dstOffset, characters8() + srcSegmentStart, srcSegmentLength * sizeof(LChar));

        ASSERT(dstOffset + srcSegmentLength == newImpl->length());

        return newImpl.release();
    }

    UChar* data;
    RefPtr<StringImpl> newImpl = createUninitialized(newSize, data);

    while ((srcSegmentEnd = find(pattern, srcSegmentStart)) != kNotFound) {
        srcSegmentLength = srcSegmentEnd - srcSegmentStart;
        memcpy(data + dstOffset, characters16() + srcSegmentStart, srcSegmentLength * sizeof(UChar));

        dstOffset += srcSegmentLength;
        for (unsigned i = 0; i < repStrLength; ++i)
            data[i + dstOffset] = replacement[i];

        dstOffset += repStrLength;
        srcSegmentStart = srcSegmentEnd + 1;
    }

    srcSegmentLength = m_length - srcSegmentStart;
    memcpy(data + dstOffset, characters16() + srcSegmentStart, srcSegmentLength * sizeof(UChar));

    ASSERT(dstOffset + srcSegmentLength == newImpl->length());

    return newImpl.release();
}

PassRefPtr<StringImpl> StringImpl::replace(UChar pattern, const UChar* replacement, unsigned repStrLength)
{
    ASSERT(replacement);

    size_t srcSegmentStart = 0;
    unsigned matchCount = 0;

    // Count the matches.
    while ((srcSegmentStart = find(pattern, srcSegmentStart)) != kNotFound) {
        ++matchCount;
        ++srcSegmentStart;
    }

    // If we have 0 matches then we don't have to do any more work.
    if (!matchCount)
        return this;

    RELEASE_ASSERT(!repStrLength || matchCount <= numeric_limits<unsigned>::max() / repStrLength);

    unsigned replaceSize = matchCount * repStrLength;
    unsigned newSize = m_length - matchCount;
    RELEASE_ASSERT(newSize < (numeric_limits<unsigned>::max() - replaceSize));

    newSize += replaceSize;

    // Construct the new data.
    size_t srcSegmentEnd;
    unsigned srcSegmentLength;
    srcSegmentStart = 0;
    unsigned dstOffset = 0;

    if (is8Bit()) {
        UChar* data;
        RefPtr<StringImpl> newImpl = createUninitialized(newSize, data);

        while ((srcSegmentEnd = find(pattern, srcSegmentStart)) != kNotFound) {
            srcSegmentLength = srcSegmentEnd - srcSegmentStart;
            for (unsigned i = 0; i < srcSegmentLength; ++i)
                data[i + dstOffset] = characters8()[i + srcSegmentStart];

            dstOffset += srcSegmentLength;
            memcpy(data + dstOffset, replacement, repStrLength * sizeof(UChar));

            dstOffset += repStrLength;
            srcSegmentStart = srcSegmentEnd + 1;
        }

        srcSegmentLength = m_length - srcSegmentStart;
        for (unsigned i = 0; i < srcSegmentLength; ++i)
            data[i + dstOffset] = characters8()[i + srcSegmentStart];

        ASSERT(dstOffset + srcSegmentLength == newImpl->length());

        return newImpl.release();
    }

    UChar* data;
    RefPtr<StringImpl> newImpl = createUninitialized(newSize, data);

    while ((srcSegmentEnd = find(pattern, srcSegmentStart)) != kNotFound) {
        srcSegmentLength = srcSegmentEnd - srcSegmentStart;
        memcpy(data + dstOffset, characters16() + srcSegmentStart, srcSegmentLength * sizeof(UChar));

        dstOffset += srcSegmentLength;
        memcpy(data + dstOffset, replacement, repStrLength * sizeof(UChar));

        dstOffset += repStrLength;
        srcSegmentStart = srcSegmentEnd + 1;
    }

    srcSegmentLength = m_length - srcSegmentStart;
    memcpy(data + dstOffset, characters16() + srcSegmentStart, srcSegmentLength * sizeof(UChar));

    ASSERT(dstOffset + srcSegmentLength == newImpl->length());

    return newImpl.release();
}

PassRefPtr<StringImpl> StringImpl::replace(StringImpl* pattern, StringImpl* replacement)
{
    if (!pattern || !replacement)
        return this;

    unsigned patternLength = pattern->length();
    if (!patternLength)
        return this;

    unsigned repStrLength = replacement->length();
    size_t srcSegmentStart = 0;
    unsigned matchCount = 0;

    // Count the matches.
    while ((srcSegmentStart = find(pattern, srcSegmentStart)) != kNotFound) {
        ++matchCount;
        srcSegmentStart += patternLength;
    }

    // If we have 0 matches, we don't have to do any more work
    if (!matchCount)
        return this;

    unsigned newSize = m_length - matchCount * patternLength;
    RELEASE_ASSERT(!repStrLength || matchCount <= numeric_limits<unsigned>::max() / repStrLength);

    RELEASE_ASSERT(newSize <= (numeric_limits<unsigned>::max() - matchCount * repStrLength));

    newSize += matchCount * repStrLength;


    // Construct the new data
    size_t srcSegmentEnd;
    unsigned srcSegmentLength;
    srcSegmentStart = 0;
    unsigned dstOffset = 0;
    bool srcIs8Bit = is8Bit();
    bool replacementIs8Bit = replacement->is8Bit();

    // There are 4 cases:
    // 1. This and replacement are both 8 bit.
    // 2. This and replacement are both 16 bit.
    // 3. This is 8 bit and replacement is 16 bit.
    // 4. This is 16 bit and replacement is 8 bit.
    if (srcIs8Bit && replacementIs8Bit) {
        // Case 1
        LChar* data;
        RefPtr<StringImpl> newImpl = createUninitialized(newSize, data);
        while ((srcSegmentEnd = find(pattern, srcSegmentStart)) != kNotFound) {
            srcSegmentLength = srcSegmentEnd - srcSegmentStart;
            memcpy(data + dstOffset, characters8() + srcSegmentStart, srcSegmentLength * sizeof(LChar));
            dstOffset += srcSegmentLength;
            memcpy(data + dstOffset, replacement->characters8(), repStrLength * sizeof(LChar));
            dstOffset += repStrLength;
            srcSegmentStart = srcSegmentEnd + patternLength;
        }

        srcSegmentLength = m_length - srcSegmentStart;
        memcpy(data + dstOffset, characters8() + srcSegmentStart, srcSegmentLength * sizeof(LChar));

        ASSERT(dstOffset + srcSegmentLength == newImpl->length());

        return newImpl.release();
    }

    UChar* data;
    RefPtr<StringImpl> newImpl = createUninitialized(newSize, data);
    while ((srcSegmentEnd = find(pattern, srcSegmentStart)) != kNotFound) {
        srcSegmentLength = srcSegmentEnd - srcSegmentStart;
        if (srcIs8Bit) {
            // Case 3.
            for (unsigned i = 0; i < srcSegmentLength; ++i)
                data[i + dstOffset] = characters8()[i + srcSegmentStart];
        } else {
            // Case 2 & 4.
            memcpy(data + dstOffset, characters16() + srcSegmentStart, srcSegmentLength * sizeof(UChar));
        }
        dstOffset += srcSegmentLength;
        if (replacementIs8Bit) {
            // Cases 2 & 3.
            for (unsigned i = 0; i < repStrLength; ++i)
                data[i + dstOffset] = replacement->characters8()[i];
        } else {
            // Case 4
            memcpy(data + dstOffset, replacement->characters16(), repStrLength * sizeof(UChar));
        }
        dstOffset += repStrLength;
        srcSegmentStart = srcSegmentEnd + patternLength;
    }

    srcSegmentLength = m_length - srcSegmentStart;
    if (srcIs8Bit) {
        // Case 3.
        for (unsigned i = 0; i < srcSegmentLength; ++i)
            data[i + dstOffset] = characters8()[i + srcSegmentStart];
    } else {
        // Cases 2 & 4.
        memcpy(data + dstOffset, characters16() + srcSegmentStart, srcSegmentLength * sizeof(UChar));
    }

    ASSERT(dstOffset + srcSegmentLength == newImpl->length());

    return newImpl.release();
}

PassRefPtr<StringImpl> StringImpl::upconvertedString()
{
    if (is8Bit())
        return String::make16BitFrom8BitSource(characters8(), m_length).releaseImpl();
    return this;
}

static inline bool stringImplContentEqual(const StringImpl* a, const StringImpl* b)
{
    unsigned aLength = a->length();
    unsigned bLength = b->length();
    if (aLength != bLength)
        return false;

    if (a->is8Bit()) {
        if (b->is8Bit())
            return equal(a->characters8(), b->characters8(), aLength);

        return equal(a->characters8(), b->characters16(), aLength);
    }

    if (b->is8Bit())
        return equal(a->characters16(), b->characters8(), aLength);

    return equal(a->characters16(), b->characters16(), aLength);
}

bool equal(const StringImpl* a, const StringImpl* b)
{
    if (a == b)
        return true;
    if (!a || !b)
        return false;

    return stringImplContentEqual(a, b);
}

template <typename CharType>
inline bool equalInternal(const StringImpl* a, const CharType* b, unsigned length)
{
    if (!a)
        return !b;
    if (!b)
        return false;

    if (a->length() != length)
        return false;
    if (a->is8Bit())
        return equal(a->characters8(), b, length);
    return equal(a->characters16(), b, length);
}

bool equal(const StringImpl* a, const LChar* b, unsigned length)
{
    return equalInternal(a, b, length);
}

bool equal(const StringImpl* a, const UChar* b, unsigned length)
{
    return equalInternal(a, b, length);
}

bool equal(const StringImpl* a, const LChar* b)
{
    if (!a)
        return !b;
    if (!b)
        return !a;

    unsigned length = a->length();

    if (a->is8Bit()) {
        const LChar* aPtr = a->characters8();
        for (unsigned i = 0; i != length; ++i) {
            LChar bc = b[i];
            LChar ac = aPtr[i];
            if (!bc)
                return false;
            if (ac != bc)
                return false;
        }

        return !b[length];
    }

    const UChar* aPtr = a->characters16();
    for (unsigned i = 0; i != length; ++i) {
        LChar bc = b[i];
        if (!bc)
            return false;
        if (aPtr[i] != bc)
            return false;
    }

    return !b[length];
}

bool equalNonNull(const StringImpl* a, const StringImpl* b)
{
    ASSERT(a && b);
    if (a == b)
        return true;

    return stringImplContentEqual(a, b);
}

bool equalIgnoringCase(const StringImpl* a, const StringImpl* b)
{
    if (a == b)
        return true;
    if (!a || !b)
        return false;

    return CaseFoldingHash::equal(a, b);
}

bool equalIgnoringCase(const StringImpl* a, const LChar* b)
{
    if (!a)
        return !b;
    if (!b)
        return !a;

    unsigned length = a->length();

    // Do a faster loop for the case where all the characters are ASCII.
    UChar ored = 0;
    bool equal = true;
    if (a->is8Bit()) {
        const LChar* as = a->characters8();
        for (unsigned i = 0; i != length; ++i) {
            LChar bc = b[i];
            if (!bc)
                return false;
            UChar ac = as[i];
            ored |= ac;
            equal = equal && (toASCIILower(ac) == toASCIILower(bc));
        }

        // Do a slower implementation for cases that include non-ASCII characters.
        if (ored & ~0x7F) {
            equal = true;
            for (unsigned i = 0; i != length; ++i)
                equal = equal && (foldCase(as[i]) == foldCase(b[i]));
        }

        return equal && !b[length];
    }

    const UChar* as = a->characters16();
    for (unsigned i = 0; i != length; ++i) {
        LChar bc = b[i];
        if (!bc)
            return false;
        UChar ac = as[i];
        ored |= ac;
        equal = equal && (toASCIILower(ac) == toASCIILower(bc));
    }

    // Do a slower implementation for cases that include non-ASCII characters.
    if (ored & ~0x7F) {
        equal = true;
        for (unsigned i = 0; i != length; ++i) {
            equal = equal && (foldCase(as[i]) == foldCase(b[i]));
        }
    }

    return equal && !b[length];
}

bool equalIgnoringCaseNonNull(const StringImpl* a, const StringImpl* b)
{
    ASSERT(a && b);
    if (a == b)
        return true;

    unsigned length = a->length();
    if (length != b->length())
        return false;

    if (a->is8Bit()) {
        if (b->is8Bit())
            return equalIgnoringCase(a->characters8(), b->characters8(), length);

        return equalIgnoringCase(b->characters16(), a->characters8(), length);
    }

    if (b->is8Bit())
        return equalIgnoringCase(a->characters16(), b->characters8(), length);

    return equalIgnoringCase(a->characters16(), b->characters16(), length);
}

bool equalIgnoringNullity(StringImpl* a, StringImpl* b)
{
    if (!a && b && !b->length())
        return true;
    if (!b && a && !a->length())
        return true;
    return equal(a, b);
}

size_t StringImpl::sizeInBytes() const
{
    size_t size = length();
    if (!is8Bit())
        size *= 2;
    return size + sizeof(*this);
}

} // namespace WTF<|MERGE_RESOLUTION|>--- conflicted
+++ resolved
@@ -38,11 +38,8 @@
 
 #ifdef STRING_STATS
 #include "wtf/DataLog.h"
-<<<<<<< HEAD
-=======
 #include "wtf/HashMap.h"
 #include "wtf/HashSet.h"
->>>>>>> 8c15b39e
 #include "wtf/ProcessID.h"
 #include "wtf/RefCounted.h"
 #include "wtf/ThreadingPrimitives.h"
@@ -361,15 +358,9 @@
     return adoptRef(new (string) StringImpl(length));
 }
 
-<<<<<<< HEAD
-static Vector<StringImpl*>& staticStrings()
-{
-    DEFINE_STATIC_LOCAL(Vector<StringImpl*>, staticStrings, ());
-=======
 static StaticStringsTable& staticStrings()
 {
     DEFINE_STATIC_LOCAL(StaticStringsTable, staticStrings, ());
->>>>>>> 8c15b39e
     return staticStrings;
 }
 
@@ -377,11 +368,7 @@
 static bool s_allowCreationOfStaticStrings = true;
 #endif
 
-<<<<<<< HEAD
-const Vector<StringImpl*>& StringImpl::allStaticStrings()
-=======
 const StaticStringsTable& StringImpl::allStaticStrings()
->>>>>>> 8c15b39e
 {
     return staticStrings();
 }
@@ -393,11 +380,6 @@
 #ifndef NDEBUG
     s_allowCreationOfStaticStrings = false;
 #endif
-<<<<<<< HEAD
-
-    staticStrings().shrinkToFit();
-=======
->>>>>>> 8c15b39e
 }
 
 unsigned StringImpl::m_highestStaticStringLength = 0;
@@ -431,12 +413,8 @@
 #endif
 
     ASSERT(isMainThread());
-<<<<<<< HEAD
-    staticStrings().append(impl);
-=======
     m_highestStaticStringLength = std::max(m_highestStaticStringLength, length);
     staticStrings().add(hash, impl);
->>>>>>> 8c15b39e
     WTF_ANNOTATE_BENIGN_RACE(impl,
         "Benign race on the reference counter of a static string created by StringImpl::createStatic");
 
@@ -719,7 +697,6 @@
     // that have locale-specific lowercasing. There are only three of them.
     if (!(localeIdentifier == "tr" || localeIdentifier == "az"))
         return lower();
-<<<<<<< HEAD
 
     if (m_length > static_cast<unsigned>(numeric_limits<int32_t>::max()))
         CRASH();
@@ -779,67 +756,6 @@
     } while (true);
 }
 
-=======
-
-    if (m_length > static_cast<unsigned>(numeric_limits<int32_t>::max()))
-        CRASH();
-    int length = m_length;
-
-    // Below, we pass in the hardcoded locale "tr". Passing that is more efficient than
-    // allocating memory just to turn localeIdentifier into a C string, and there is no
-    // difference between the uppercasing for "tr" and "az" locales.
-    RefPtr<StringImpl> upconverted = upconvertedString();
-    const UChar* source16 = upconverted->characters16();
-    UChar* data16;
-    RefPtr<StringImpl> newString = createUninitialized(length, data16);
-    do {
-        UErrorCode status = U_ZERO_ERROR;
-        int realLength = u_strToLower(data16, length, source16, length, "tr", &status);
-        if (U_SUCCESS(status)) {
-            newString->truncateAssumingIsolated(realLength);
-            return newString.release();
-        }
-        if (status != U_BUFFER_OVERFLOW_ERROR)
-            return this;
-        // Expand the buffer.
-        newString = createUninitialized(realLength, data16);
-    } while (true);
-}
-
-PassRefPtr<StringImpl> StringImpl::upper(const AtomicString& localeIdentifier)
-{
-    // Use the more-optimized code path most of the time.
-    // Note the assumption here that the only locale-specific uppercasing is of the
-    // letter "i" in the "tr" and "az" locales.
-    if (!(localeIdentifier == "tr" || localeIdentifier == "az") || find('i') == kNotFound)
-        return upper();
-
-    if (m_length > static_cast<unsigned>(numeric_limits<int32_t>::max()))
-        CRASH();
-    int length = m_length;
-
-    // Below, we pass in the hardcoded locale "tr". Passing that is more efficient than
-    // allocating memory just to turn localeIdentifier into a C string, and there is no
-    // difference between the uppercasing for "tr" and "az" locales.
-    RefPtr<StringImpl> upconverted = upconvertedString();
-    const UChar* source16 = upconverted->characters16();
-    UChar* data16;
-    RefPtr<StringImpl> newString = createUninitialized(length, data16);
-    do {
-        UErrorCode status = U_ZERO_ERROR;
-        int realLength = u_strToUpper(data16, length, source16, length, "tr", &status);
-        if (U_SUCCESS(status)) {
-            newString->truncateAssumingIsolated(realLength);
-            return newString.release();
-        }
-        if (status != U_BUFFER_OVERFLOW_ERROR)
-            return this;
-        // Expand the buffer.
-        newString = createUninitialized(realLength, data16);
-    } while (true);
-}
-
->>>>>>> 8c15b39e
 PassRefPtr<StringImpl> StringImpl::fill(UChar character)
 {
     if (!(character & ~0x7F)) {
