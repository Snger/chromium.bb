--- conflicted
+++ resolved
@@ -151,10 +151,7 @@
 
         /**
          * @param {?string} content
-<<<<<<< HEAD
-=======
          * @this {WebInspector.RequestContentView}
->>>>>>> 8c15b39e
          */
         function callback(content)
         {
