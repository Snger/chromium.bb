/*
 * Copyright (C) 2012 Google Inc. All rights reserved.
 *
 * Redistribution and use in source and binary forms, with or without
 * modification, are permitted provided that the following conditions are
 * met:
 *
 *     * Redistributions of source code must retain the above copyright
 * notice, this list of conditions and the following disclaimer.
 *     * Redistributions in binary form must reproduce the above
 * copyright notice, this list of conditions and the following disclaimer
 * in the documentation and/or other materials provided with the
 * distribution.
 *     * Neither the name of Google Inc. nor the names of its
 * contributors may be used to endorse or promote products derived from
 * this software without specific prior written permission.
 *
 * THIS SOFTWARE IS PROVIDED BY THE COPYRIGHT HOLDERS AND CONTRIBUTORS
 * "AS IS" AND ANY EXPRESS OR IMPLIED WARRANTIES, INCLUDING, BUT NOT
 * LIMITED TO, THE IMPLIED WARRANTIES OF MERCHANTABILITY AND FITNESS FOR
 * A PARTICULAR PURPOSE ARE DISCLAIMED. IN NO EVENT SHALL THE COPYRIGHT
 * OWNER OR CONTRIBUTORS BE LIABLE FOR ANY DIRECT, INDIRECT, INCIDENTAL,
 * SPECIAL, EXEMPLARY, OR CONSEQUENTIAL DAMAGES (INCLUDING, BUT NOT
 * LIMITED TO, PROCUREMENT OF SUBSTITUTE GOODS OR SERVICES; LOSS OF USE,
 * DATA, OR PROFITS; OR BUSINESS INTERRUPTION) HOWEVER CAUSED AND ON ANY
 * THEORY OF LIABILITY, WHETHER IN CONTRACT, STRICT LIABILITY, OR TORT
 * (INCLUDING NEGLIGENCE OR OTHERWISE) ARISING IN ANY WAY OUT OF THE USE
 * OF THIS SOFTWARE, EVEN IF ADVISED OF THE POSSIBILITY OF SUCH DAMAGE.
 */

/**
 * @constructor
 * @extends {WebInspector.Object}
 */
WebInspector.OverridesSupport = function()
{
    WebInspector.resourceTreeModel.addEventListener(WebInspector.ResourceTreeModel.EventTypes.MainFrameNavigated, this._deviceMetricsChanged.bind(this), this);
<<<<<<< HEAD
=======
    this._deviceMetricsOverrideEnabled = false;
    this._emulateViewportEnabled = false;
>>>>>>> 8c15b39e

    WebInspector.settings.overrideUserAgent.addChangeListener(this._userAgentChanged, this);
    WebInspector.settings.userAgent.addChangeListener(this._userAgentChanged, this);

    WebInspector.settings.overrideDeviceMetrics.addChangeListener(this._deviceMetricsChanged, this);
    WebInspector.settings.deviceMetrics.addChangeListener(this._deviceMetricsChanged, this);
    WebInspector.settings.emulateViewport.addChangeListener(this._deviceMetricsChanged, this);
    WebInspector.settings.deviceFitWindow.addChangeListener(this._deviceMetricsChanged, this);

    WebInspector.settings.overrideGeolocation.addChangeListener(this._geolocationPositionChanged, this);
    WebInspector.settings.geolocationOverride.addChangeListener(this._geolocationPositionChanged, this);

    WebInspector.settings.overrideDeviceOrientation.addChangeListener(this._deviceOrientationChanged, this);
    WebInspector.settings.deviceOrientationOverride.addChangeListener(this._deviceOrientationChanged, this);

    WebInspector.settings.emulateTouchEvents.addChangeListener(this._emulateTouchEventsChanged, this);

    WebInspector.settings.overrideCSSMedia.addChangeListener(this._cssMediaChanged, this);
    WebInspector.settings.emulatedCSSMedia.addChangeListener(this._cssMediaChanged, this);
}

WebInspector.OverridesSupport.Events = {
    OverridesWarningUpdated: "OverridesWarningUpdated",
}

/**
 * @constructor
 * @param {number} width
 * @param {number} height
 * @param {number} deviceScaleFactor
<<<<<<< HEAD
 * @param {number} fontScaleFactor
 * @param {boolean} textAutosizing
 */
WebInspector.OverridesSupport.DeviceMetrics = function(width, height, deviceScaleFactor, fontScaleFactor, textAutosizing)
=======
 * @param {boolean} textAutosizing
 */
WebInspector.OverridesSupport.DeviceMetrics = function(width, height, deviceScaleFactor, textAutosizing)
>>>>>>> 8c15b39e
{
    this.width = width;
    this.height = height;
    this.deviceScaleFactor = deviceScaleFactor;
<<<<<<< HEAD
    this.fontScaleFactor = fontScaleFactor;
    this.textAutosizing = textAutosizing;
}

/**
 * Android computes a font scale factor fudged for improved legibility. This value is
 * not computed on non-Android builds so we duplicate the Android-specific logic here.
 * For a description of this algorithm, see:
 *     chrome/browser/chrome_content_browser_client.cc, GetFontScaleMultiplier(...)
 *
 * @param {number} width
 * @param {number} height
 * @param {number} deviceScaleFactor
 * @return {number} fontScaleFactor for Android.
 */
// FIXME(crbug.com/313410): Unify this calculation with the c++ side so we don't duplicate this logic.
WebInspector.OverridesSupport.DeviceMetrics._computeFontScaleFactorForAndroid = function(width, height, deviceScaleFactor)
{
    var minWidth = Math.min(width, height) / deviceScaleFactor;

    var kMinFSM = 1.05;
    var kWidthForMinFSM = 320;
    var kMaxFSM = 1.3;
    var kWidthForMaxFSM = 800;

    if (minWidth <= kWidthForMinFSM)
        return kMinFSM;
    if (minWidth >= kWidthForMaxFSM)
        return kMaxFSM;

    // The font scale multiplier varies linearly between kMinFSM and kMaxFSM.
    var ratio = (minWidth - kWidthForMinFSM) / (kWidthForMaxFSM - kWidthForMinFSM);
    var fontScaleFactor = ratio * (kMaxFSM - kMinFSM) + kMinFSM;
    return Math.round(fontScaleFactor * 1000) / 1000;
=======
    this.textAutosizing = textAutosizing;
>>>>>>> 8c15b39e
}

/**
 * @return {!WebInspector.OverridesSupport.DeviceMetrics}
 */
WebInspector.OverridesSupport.DeviceMetrics.parseSetting = function(value)
{
    var width = 0;
    var height = 0;
    var deviceScaleFactor = 1;
<<<<<<< HEAD
    var fontScaleFactor = 1;
    var textAutosizing = false;
    if (value) {
        var splitMetrics = value.split("x");
        if (splitMetrics.length === 5) {
            width = parseInt(splitMetrics[0], 10);
            height = parseInt(splitMetrics[1], 10);
            deviceScaleFactor = parseFloat(splitMetrics[2]);
            fontScaleFactor = parseFloat(splitMetrics[3]);
            if (fontScaleFactor == 0)
                fontScaleFactor = WebInspector.OverridesSupport.DeviceMetrics._computeFontScaleFactorForAndroid(width, height, deviceScaleFactor);
            textAutosizing = splitMetrics[4] == 1;
        }
    }
    return new WebInspector.OverridesSupport.DeviceMetrics(width, height, deviceScaleFactor, fontScaleFactor, textAutosizing);
=======
    var textAutosizing = true;
    if (value) {
        var splitMetrics = value.split("x");
        if (splitMetrics.length >= 3) {
            width = parseInt(splitMetrics[0], 10);
            height = parseInt(splitMetrics[1], 10);
            deviceScaleFactor = parseFloat(splitMetrics[2]);
            if (splitMetrics.length == 4)
                textAutosizing = splitMetrics[3] == 1;
        }
    }
    return new WebInspector.OverridesSupport.DeviceMetrics(width, height, deviceScaleFactor, textAutosizing);
>>>>>>> 8c15b39e
}

/**
 * @return {?WebInspector.OverridesSupport.DeviceMetrics}
 */
<<<<<<< HEAD
WebInspector.OverridesSupport.DeviceMetrics.parseUserInput = function(widthString, heightString, deviceScaleFactorString, fontScaleFactorString, textAutosizing)
=======
WebInspector.OverridesSupport.DeviceMetrics.parseUserInput = function(widthString, heightString, deviceScaleFactorString, textAutosizing)
>>>>>>> 8c15b39e
{
    function isUserInputValid(value, isInteger)
    {
        if (!value)
            return true;
        return isInteger ? /^[0]*[1-9][\d]*$/.test(value) : /^[0]*([1-9][\d]*(\.\d+)?|\.\d+)$/.test(value);
    }

    if (!widthString ^ !heightString)
        return null;

    var isWidthValid = isUserInputValid(widthString, true);
    var isHeightValid = isUserInputValid(heightString, true);
    var isDeviceScaleFactorValid = isUserInputValid(deviceScaleFactorString, false);
<<<<<<< HEAD
    var isFontScaleFactorValid = isUserInputValid(fontScaleFactorString, false);

    if (!isWidthValid && !isHeightValid && !isDeviceScaleFactorValid && !isFontScaleFactorValid)
=======

    if (!isWidthValid && !isHeightValid && !isDeviceScaleFactorValid)
>>>>>>> 8c15b39e
        return null;

    var width = isWidthValid ? parseInt(widthString || "0", 10) : -1;
    var height = isHeightValid ? parseInt(heightString || "0", 10) : -1;
    var deviceScaleFactor = isDeviceScaleFactorValid ? parseFloat(deviceScaleFactorString) : -1;
<<<<<<< HEAD
    var fontScaleFactor = isFontScaleFactorValid ? parseFloat(fontScaleFactorString) : -1;

    return new WebInspector.OverridesSupport.DeviceMetrics(width, height, deviceScaleFactor, fontScaleFactor, textAutosizing);
=======

    return new WebInspector.OverridesSupport.DeviceMetrics(width, height, deviceScaleFactor, textAutosizing);
>>>>>>> 8c15b39e
}

WebInspector.OverridesSupport.DeviceMetrics.prototype = {
    /**
     * @return {boolean}
     */
    isValid: function()
    {
<<<<<<< HEAD
        return this.isWidthValid() && this.isHeightValid() && this.isDeviceScaleFactorValid() && this.isFontScaleFactorValid();
=======
        return this.isWidthValid() && this.isHeightValid() && this.isDeviceScaleFactorValid();
>>>>>>> 8c15b39e
    },

    /**
     * @return {boolean}
     */
    isWidthValid: function()
    {
        return this.width >= 0;
    },

    /**
     * @return {boolean}
     */
    isHeightValid: function()
    {
        return this.height >= 0;
    },

    /**
     * @return {boolean}
     */
    isDeviceScaleFactorValid: function()
<<<<<<< HEAD
    {
        return this.deviceScaleFactor > 0;
    },

    /**
     * @return {boolean}
     */
    isFontScaleFactorValid: function()
=======
>>>>>>> 8c15b39e
    {
        return this.deviceScaleFactor > 0;
    },

    /**
     * @return {boolean}
     */
    isTextAutosizingValid: function()
    {
        return true;
    },

    /**
     * @return {string}
     */
    toSetting: function()
    {
        if (!this.isValid())
            return "";

<<<<<<< HEAD
        return this.width && this.height ? this.width + "x" + this.height + "x" + this.deviceScaleFactor + "x" + this.fontScaleFactor + "x" + (this.textAutosizing ? "1" : "0") : "";
=======
        return this.width && this.height ? this.width + "x" + this.height + "x" + this.deviceScaleFactor + "x" + (this.textAutosizing ? "1" : "0") : "";
>>>>>>> 8c15b39e
    },

    /**
     * @return {string}
     */
    widthToInput: function()
    {
        return this.isWidthValid() && this.width ? String(this.width) : "";
    },

    /**
     * @return {string}
     */
    heightToInput: function()
    {
        return this.isHeightValid() && this.height ? String(this.height) : "";
    },

    /**
     * @return {string}
     */
    deviceScaleFactorToInput: function()
    {
        return this.isDeviceScaleFactorValid() && this.deviceScaleFactor ? String(this.deviceScaleFactor) : "";
    },

    /**
<<<<<<< HEAD
     * @return {string}
     */
    fontScaleFactorToInput: function()
=======
     * Compute the font scale factor.
     *
     * Chromium on Android uses a device scale adjustment for fonts used in text autosizing for
     * improved legibility. This function computes this adjusted value for text autosizing.
     *
     * For a description of the Android device scale adjustment algorithm, see:
     *     chrome/browser/chrome_content_browser_client.cc, GetFontScaleMultiplier(...)
     *
     * @return {number} font scale factor.
     */
    fontScaleFactor: function()
>>>>>>> 8c15b39e
    {
        if (this.isValid()) {
            var minWidth = Math.min(this.width, this.height) / this.deviceScaleFactor;

            var kMinFSM = 1.05;
            var kWidthForMinFSM = 320;
            var kMaxFSM = 1.3;
            var kWidthForMaxFSM = 800;

            if (minWidth <= kWidthForMinFSM)
                return kMinFSM;
            if (minWidth >= kWidthForMaxFSM)
                return kMaxFSM;

            // The font scale multiplier varies linearly between kMinFSM and kMaxFSM.
            var ratio = (minWidth - kWidthForMinFSM) / (kWidthForMaxFSM - kWidthForMinFSM);

            return ratio * (kMaxFSM - kMinFSM) + kMinFSM;
        }

        return 1;
    }
}

/**
 * @constructor
 * @param {number} latitude
 * @param {number} longitude
 */
WebInspector.OverridesSupport.GeolocationPosition = function(latitude, longitude, error)
{
    this.latitude = latitude;
    this.longitude = longitude;
    this.error = error;
}

WebInspector.OverridesSupport.GeolocationPosition.prototype = {
    /**
     * @return {string}
     */
    toSetting: function()
    {
        return (typeof this.latitude === "number" && typeof this.longitude === "number" && typeof this.error === "string") ? this.latitude + "@" + this.longitude + ":" + this.error : "";
    }
}

/**
 * @return {!WebInspector.OverridesSupport.GeolocationPosition}
 */
WebInspector.OverridesSupport.GeolocationPosition.parseSetting = function(value)
{
    if (value) {
        var splitError = value.split(":");
        if (splitError.length === 2) {
            var splitPosition = splitError[0].split("@")
            if (splitPosition.length === 2)
                return new WebInspector.OverridesSupport.GeolocationPosition(parseFloat(splitPosition[0]), parseFloat(splitPosition[1]), splitError[1]);
        }
    }
    return new WebInspector.OverridesSupport.GeolocationPosition(0, 0, "");
}

/**
 * @return {?WebInspector.OverridesSupport.GeolocationPosition}
 */
WebInspector.OverridesSupport.GeolocationPosition.parseUserInput = function(latitudeString, longitudeString, errorStatus)
{
    function isUserInputValid(value)
    {
        if (!value)
            return true;
        return /^[-]?[0-9]*[.]?[0-9]*$/.test(value);
    }

    if (!latitudeString ^ !latitudeString)
        return null;

    var isLatitudeValid = isUserInputValid(latitudeString);
    var isLongitudeValid = isUserInputValid(longitudeString);

    if (!isLatitudeValid && !isLongitudeValid)
        return null;

    var latitude = isLatitudeValid ? parseFloat(latitudeString) : -1;
    var longitude = isLongitudeValid ? parseFloat(longitudeString) : -1;

    return new WebInspector.OverridesSupport.GeolocationPosition(latitude, longitude, errorStatus ? "PositionUnavailable" : "");
}

WebInspector.OverridesSupport.GeolocationPosition.clearGeolocationOverride = function()
{
    PageAgent.clearGeolocationOverride();
}

/**
 * @constructor
 * @param {number} alpha
 * @param {number} beta
 * @param {number} gamma
 */
WebInspector.OverridesSupport.DeviceOrientation = function(alpha, beta, gamma)
{
    this.alpha = alpha;
    this.beta = beta;
    this.gamma = gamma;
}

WebInspector.OverridesSupport.DeviceOrientation.prototype = {
    /**
     * @return {string}
     */
    toSetting: function()
    {
        return JSON.stringify(this);
    }
}

/**
 * @return {!WebInspector.OverridesSupport.DeviceOrientation}
 */
WebInspector.OverridesSupport.DeviceOrientation.parseSetting = function(value)
{
    if (value) {
        var jsonObject = JSON.parse(value);
        return new WebInspector.OverridesSupport.DeviceOrientation(jsonObject.alpha, jsonObject.beta, jsonObject.gamma);
    }
    return new WebInspector.OverridesSupport.DeviceOrientation(0, 0, 0);
}

/**
 * @return {?WebInspector.OverridesSupport.DeviceOrientation}
 */
WebInspector.OverridesSupport.DeviceOrientation.parseUserInput = function(alphaString, betaString, gammaString)
{
    function isUserInputValid(value)
    {
        if (!value)
            return true;
        return /^[-]?[0-9]*[.]?[0-9]*$/.test(value);
    }

    if (!alphaString ^ !betaString ^ !gammaString)
        return null;

    var isAlphaValid = isUserInputValid(alphaString);
    var isBetaValid = isUserInputValid(betaString);
    var isGammaValid = isUserInputValid(gammaString);

    if (!isAlphaValid && !isBetaValid && !isGammaValid)
        return null;

    var alpha = isAlphaValid ? parseFloat(alphaString) : -1;
    var beta = isBetaValid ? parseFloat(betaString) : -1;
    var gamma = isGammaValid ? parseFloat(gammaString) : -1;

    return new WebInspector.OverridesSupport.DeviceOrientation(alpha, beta, gamma);
}

WebInspector.OverridesSupport.DeviceOrientation.clearDeviceOrientationOverride = function()
{
    PageAgent.clearDeviceOrientationOverride();
}

WebInspector.OverridesSupport.prototype = {
    /**
     * @param {string} deviceMetrics
     * @param {string} userAgent
     */
    emulateDevice: function(deviceMetrics, userAgent)
    {
        this._deviceMetricsChangedListenerMuted = true;
        WebInspector.settings.deviceMetrics.set(deviceMetrics);
        WebInspector.settings.userAgent.set(userAgent);
        WebInspector.settings.overrideDeviceMetrics.set(true);
        WebInspector.settings.overrideUserAgent.set(true);
        WebInspector.settings.emulateTouchEvents.set(true);
        WebInspector.settings.emulateViewport.set(true);
        delete this._deviceMetricsChangedListenerMuted;
        this._deviceMetricsChanged();
    },

    reset: function()
    {
        this._deviceMetricsChangedListenerMuted = true;
        WebInspector.settings.overrideDeviceMetrics.set(false);
        WebInspector.settings.overrideUserAgent.set(false);
        WebInspector.settings.emulateTouchEvents.set(false);
        WebInspector.settings.overrideDeviceOrientation.set(false);
        WebInspector.settings.overrideGeolocation.set(false);
        WebInspector.settings.overrideCSSMedia.set(false);
        WebInspector.settings.emulateViewport.set(false);
        WebInspector.settings.deviceMetrics.set("");
        delete this._deviceMetricsChangedListenerMuted;
        this._deviceMetricsChanged();
    },

    applyInitialOverrides: function()
    {
        this._deviceMetricsChangedListenerMuted = true;
        this._userAgentChanged();
        this._deviceMetricsChanged();
        this._deviceOrientationChanged();
        this._geolocationPositionChanged();
        this._emulateTouchEventsChanged();
        this._cssMediaChanged();
        delete this._deviceMetricsChangedListenerMuted;
        this._deviceMetricsChanged();
<<<<<<< HEAD
=======
        this._revealOverridesTabIfNeeded();
>>>>>>> 8c15b39e
    },

    _userAgentChanged: function()
    {
        if (WebInspector.isInspectingDevice())
            return;
        NetworkAgent.setUserAgentOverride(WebInspector.settings.overrideUserAgent.get() ? WebInspector.settings.userAgent.get() : "");
    },

    _deviceMetricsChanged: function()
    {
        if (this._deviceMetricsChangedListenerMuted)
            return;
        var metrics = WebInspector.OverridesSupport.DeviceMetrics.parseSetting(WebInspector.settings.overrideDeviceMetrics.get() ? WebInspector.settings.deviceMetrics.get() : "");
        if (!metrics.isValid())
            return;

        var dipWidth = Math.round(metrics.width / metrics.deviceScaleFactor);
        var dipHeight = Math.round(metrics.height / metrics.deviceScaleFactor);

        // Disable override without checks.
        if (dipWidth && dipHeight && WebInspector.isInspectingDevice()) {
            this._updateWarningMessage(WebInspector.UIString("Screen emulation on the device is not available."));
            return;
        }

<<<<<<< HEAD
        PageAgent.setDeviceMetricsOverride(dipWidth, dipHeight, metrics.deviceScaleFactor, WebInspector.settings.emulateViewport.get(), WebInspector.settings.deviceFitWindow.get(), metrics.textAutosizing, metrics.fontScaleFactor, apiCallback.bind(this));

        /**
         * param {?Protocol.Error} error
=======
        PageAgent.setDeviceMetricsOverride(dipWidth, dipHeight, metrics.deviceScaleFactor, WebInspector.settings.emulateViewport.get(), WebInspector.settings.deviceFitWindow.get(), metrics.textAutosizing, metrics.fontScaleFactor(), apiCallback.bind(this));

        /**
         * @param {?Protocol.Error} error
         * @this {WebInspector.OverridesSupport}
>>>>>>> 8c15b39e
         */
        function apiCallback(error)
        {
            if (error) {
                this._updateWarningMessage(WebInspector.UIString("Screen emulation is not available on this page."));
                return;
            }
<<<<<<< HEAD
            this._updateWarningMessage("");
        }
        this._revealOverridesTabIfNeeded();
=======

            var metricsOverrideEnabled = !!(dipWidth && dipHeight);
            var viewportEnabled =  WebInspector.settings.emulateViewport.get();
            this._updateWarningMessage(this._deviceMetricsOverrideEnabled !== metricsOverrideEnabled || (metricsOverrideEnabled && this._emulateViewportEnabled != viewportEnabled) ?
                WebInspector.UIString("You might need to reload the page for proper user agent spoofing and viewport rendering.") : "");
            this._deviceMetricsOverrideEnabled = metricsOverrideEnabled;
            this._emulateViewportEnabled = viewportEnabled;
        }
>>>>>>> 8c15b39e
    },

    _geolocationPositionChanged: function()
    {
        if (!WebInspector.settings.overrideGeolocation.get()) {
            PageAgent.clearGeolocationOverride();
            return;
        }
        var geolocation = WebInspector.OverridesSupport.GeolocationPosition.parseSetting(WebInspector.settings.geolocationOverride.get());
        if (geolocation.error)
            PageAgent.setGeolocationOverride();
        else
            PageAgent.setGeolocationOverride(geolocation.latitude, geolocation.longitude, 150);
        this._revealOverridesTabIfNeeded();
    },

    _deviceOrientationChanged: function()
    {
        if (!WebInspector.settings.overrideDeviceOrientation.get()) {
            PageAgent.clearDeviceOrientationOverride();
            return;
        }
        if (WebInspector.isInspectingDevice())
            return;

        var deviceOrientation = WebInspector.OverridesSupport.DeviceOrientation.parseSetting(WebInspector.settings.deviceOrientationOverride.get());
        PageAgent.setDeviceOrientationOverride(deviceOrientation.alpha, deviceOrientation.beta, deviceOrientation.gamma);
        this._revealOverridesTabIfNeeded();
    },

    _emulateTouchEventsChanged: function()
    {
        if (WebInspector.isInspectingDevice() && WebInspector.settings.emulateTouchEvents.get())
            return;

        WebInspector.domAgent.emulateTouchEventObjects(WebInspector.settings.emulateTouchEvents.get());
<<<<<<< HEAD
        this._revealOverridesTabIfNeeded();
=======
>>>>>>> 8c15b39e
    },

    _cssMediaChanged: function()
    {
        PageAgent.setEmulatedMedia(WebInspector.settings.overrideCSSMedia.get() ? WebInspector.settings.emulatedCSSMedia.get() : "");
        WebInspector.cssModel.mediaQueryResultChanged();
<<<<<<< HEAD
        this._revealOverridesTabIfNeeded();
=======
>>>>>>> 8c15b39e
    },

    _anyOverrideIsEnabled: function()
    {
        return WebInspector.settings.overrideUserAgent.get() || WebInspector.settings.overrideDeviceMetrics.get() ||
            WebInspector.settings.overrideGeolocation.get() || WebInspector.settings.overrideDeviceOrientation.get() ||
            WebInspector.settings.emulateTouchEvents.get() || WebInspector.settings.overrideCSSMedia.get();
    },

    _revealOverridesTabIfNeeded: function()
    {
        if (this._anyOverrideIsEnabled()) {
            if (!WebInspector.settings.showEmulationViewInDrawer.get())
                WebInspector.settings.showEmulationViewInDrawer.set(true);
            WebInspector.inspectorView.showViewInDrawer("emulation");
        }
    },

    /**
     * @param {string} warningMessage
     */
    _updateWarningMessage: function(warningMessage)
    {
        this._warningMessage = warningMessage;
        this.dispatchEventToListeners(WebInspector.OverridesSupport.Events.OverridesWarningUpdated);
    },

    /**
     * @return {string}
     */
    warningMessage: function()
    {
        return this._warningMessage || "";
    },

    __proto__: WebInspector.Object.prototype
}


/**
 * @type {!WebInspector.OverridesSupport}
 */
WebInspector.overridesSupport;<|MERGE_RESOLUTION|>--- conflicted
+++ resolved
@@ -35,11 +35,8 @@
 WebInspector.OverridesSupport = function()
 {
     WebInspector.resourceTreeModel.addEventListener(WebInspector.ResourceTreeModel.EventTypes.MainFrameNavigated, this._deviceMetricsChanged.bind(this), this);
-<<<<<<< HEAD
-=======
     this._deviceMetricsOverrideEnabled = false;
     this._emulateViewportEnabled = false;
->>>>>>> 8c15b39e
 
     WebInspector.settings.overrideUserAgent.addChangeListener(this._userAgentChanged, this);
     WebInspector.settings.userAgent.addChangeListener(this._userAgentChanged, this);
@@ -70,58 +67,14 @@
  * @param {number} width
  * @param {number} height
  * @param {number} deviceScaleFactor
-<<<<<<< HEAD
- * @param {number} fontScaleFactor
  * @param {boolean} textAutosizing
  */
-WebInspector.OverridesSupport.DeviceMetrics = function(width, height, deviceScaleFactor, fontScaleFactor, textAutosizing)
-=======
- * @param {boolean} textAutosizing
- */
 WebInspector.OverridesSupport.DeviceMetrics = function(width, height, deviceScaleFactor, textAutosizing)
->>>>>>> 8c15b39e
 {
     this.width = width;
     this.height = height;
     this.deviceScaleFactor = deviceScaleFactor;
-<<<<<<< HEAD
-    this.fontScaleFactor = fontScaleFactor;
     this.textAutosizing = textAutosizing;
-}
-
-/**
- * Android computes a font scale factor fudged for improved legibility. This value is
- * not computed on non-Android builds so we duplicate the Android-specific logic here.
- * For a description of this algorithm, see:
- *     chrome/browser/chrome_content_browser_client.cc, GetFontScaleMultiplier(...)
- *
- * @param {number} width
- * @param {number} height
- * @param {number} deviceScaleFactor
- * @return {number} fontScaleFactor for Android.
- */
-// FIXME(crbug.com/313410): Unify this calculation with the c++ side so we don't duplicate this logic.
-WebInspector.OverridesSupport.DeviceMetrics._computeFontScaleFactorForAndroid = function(width, height, deviceScaleFactor)
-{
-    var minWidth = Math.min(width, height) / deviceScaleFactor;
-
-    var kMinFSM = 1.05;
-    var kWidthForMinFSM = 320;
-    var kMaxFSM = 1.3;
-    var kWidthForMaxFSM = 800;
-
-    if (minWidth <= kWidthForMinFSM)
-        return kMinFSM;
-    if (minWidth >= kWidthForMaxFSM)
-        return kMaxFSM;
-
-    // The font scale multiplier varies linearly between kMinFSM and kMaxFSM.
-    var ratio = (minWidth - kWidthForMinFSM) / (kWidthForMaxFSM - kWidthForMinFSM);
-    var fontScaleFactor = ratio * (kMaxFSM - kMinFSM) + kMinFSM;
-    return Math.round(fontScaleFactor * 1000) / 1000;
-=======
-    this.textAutosizing = textAutosizing;
->>>>>>> 8c15b39e
 }
 
 /**
@@ -132,23 +85,6 @@
     var width = 0;
     var height = 0;
     var deviceScaleFactor = 1;
-<<<<<<< HEAD
-    var fontScaleFactor = 1;
-    var textAutosizing = false;
-    if (value) {
-        var splitMetrics = value.split("x");
-        if (splitMetrics.length === 5) {
-            width = parseInt(splitMetrics[0], 10);
-            height = parseInt(splitMetrics[1], 10);
-            deviceScaleFactor = parseFloat(splitMetrics[2]);
-            fontScaleFactor = parseFloat(splitMetrics[3]);
-            if (fontScaleFactor == 0)
-                fontScaleFactor = WebInspector.OverridesSupport.DeviceMetrics._computeFontScaleFactorForAndroid(width, height, deviceScaleFactor);
-            textAutosizing = splitMetrics[4] == 1;
-        }
-    }
-    return new WebInspector.OverridesSupport.DeviceMetrics(width, height, deviceScaleFactor, fontScaleFactor, textAutosizing);
-=======
     var textAutosizing = true;
     if (value) {
         var splitMetrics = value.split("x");
@@ -161,17 +97,12 @@
         }
     }
     return new WebInspector.OverridesSupport.DeviceMetrics(width, height, deviceScaleFactor, textAutosizing);
->>>>>>> 8c15b39e
 }
 
 /**
  * @return {?WebInspector.OverridesSupport.DeviceMetrics}
  */
-<<<<<<< HEAD
-WebInspector.OverridesSupport.DeviceMetrics.parseUserInput = function(widthString, heightString, deviceScaleFactorString, fontScaleFactorString, textAutosizing)
-=======
 WebInspector.OverridesSupport.DeviceMetrics.parseUserInput = function(widthString, heightString, deviceScaleFactorString, textAutosizing)
->>>>>>> 8c15b39e
 {
     function isUserInputValid(value, isInteger)
     {
@@ -186,27 +117,15 @@
     var isWidthValid = isUserInputValid(widthString, true);
     var isHeightValid = isUserInputValid(heightString, true);
     var isDeviceScaleFactorValid = isUserInputValid(deviceScaleFactorString, false);
-<<<<<<< HEAD
-    var isFontScaleFactorValid = isUserInputValid(fontScaleFactorString, false);
-
-    if (!isWidthValid && !isHeightValid && !isDeviceScaleFactorValid && !isFontScaleFactorValid)
-=======
 
     if (!isWidthValid && !isHeightValid && !isDeviceScaleFactorValid)
->>>>>>> 8c15b39e
         return null;
 
     var width = isWidthValid ? parseInt(widthString || "0", 10) : -1;
     var height = isHeightValid ? parseInt(heightString || "0", 10) : -1;
     var deviceScaleFactor = isDeviceScaleFactorValid ? parseFloat(deviceScaleFactorString) : -1;
-<<<<<<< HEAD
-    var fontScaleFactor = isFontScaleFactorValid ? parseFloat(fontScaleFactorString) : -1;
-
-    return new WebInspector.OverridesSupport.DeviceMetrics(width, height, deviceScaleFactor, fontScaleFactor, textAutosizing);
-=======
 
     return new WebInspector.OverridesSupport.DeviceMetrics(width, height, deviceScaleFactor, textAutosizing);
->>>>>>> 8c15b39e
 }
 
 WebInspector.OverridesSupport.DeviceMetrics.prototype = {
@@ -215,11 +134,7 @@
      */
     isValid: function()
     {
-<<<<<<< HEAD
-        return this.isWidthValid() && this.isHeightValid() && this.isDeviceScaleFactorValid() && this.isFontScaleFactorValid();
-=======
         return this.isWidthValid() && this.isHeightValid() && this.isDeviceScaleFactorValid();
->>>>>>> 8c15b39e
     },
 
     /**
@@ -242,27 +157,8 @@
      * @return {boolean}
      */
     isDeviceScaleFactorValid: function()
-<<<<<<< HEAD
     {
         return this.deviceScaleFactor > 0;
-    },
-
-    /**
-     * @return {boolean}
-     */
-    isFontScaleFactorValid: function()
-=======
->>>>>>> 8c15b39e
-    {
-        return this.deviceScaleFactor > 0;
-    },
-
-    /**
-     * @return {boolean}
-     */
-    isTextAutosizingValid: function()
-    {
-        return true;
     },
 
     /**
@@ -273,11 +169,7 @@
         if (!this.isValid())
             return "";
 
-<<<<<<< HEAD
-        return this.width && this.height ? this.width + "x" + this.height + "x" + this.deviceScaleFactor + "x" + this.fontScaleFactor + "x" + (this.textAutosizing ? "1" : "0") : "";
-=======
         return this.width && this.height ? this.width + "x" + this.height + "x" + this.deviceScaleFactor + "x" + (this.textAutosizing ? "1" : "0") : "";
->>>>>>> 8c15b39e
     },
 
     /**
@@ -305,11 +197,6 @@
     },
 
     /**
-<<<<<<< HEAD
-     * @return {string}
-     */
-    fontScaleFactorToInput: function()
-=======
      * Compute the font scale factor.
      *
      * Chromium on Android uses a device scale adjustment for fonts used in text autosizing for
@@ -321,7 +208,6 @@
      * @return {number} font scale factor.
      */
     fontScaleFactor: function()
->>>>>>> 8c15b39e
     {
         if (this.isValid()) {
             var minWidth = Math.min(this.width, this.height) / this.deviceScaleFactor;
@@ -529,10 +415,7 @@
         this._cssMediaChanged();
         delete this._deviceMetricsChangedListenerMuted;
         this._deviceMetricsChanged();
-<<<<<<< HEAD
-=======
         this._revealOverridesTabIfNeeded();
->>>>>>> 8c15b39e
     },
 
     _userAgentChanged: function()
@@ -559,18 +442,11 @@
             return;
         }
 
-<<<<<<< HEAD
-        PageAgent.setDeviceMetricsOverride(dipWidth, dipHeight, metrics.deviceScaleFactor, WebInspector.settings.emulateViewport.get(), WebInspector.settings.deviceFitWindow.get(), metrics.textAutosizing, metrics.fontScaleFactor, apiCallback.bind(this));
-
-        /**
-         * param {?Protocol.Error} error
-=======
         PageAgent.setDeviceMetricsOverride(dipWidth, dipHeight, metrics.deviceScaleFactor, WebInspector.settings.emulateViewport.get(), WebInspector.settings.deviceFitWindow.get(), metrics.textAutosizing, metrics.fontScaleFactor(), apiCallback.bind(this));
 
         /**
          * @param {?Protocol.Error} error
          * @this {WebInspector.OverridesSupport}
->>>>>>> 8c15b39e
          */
         function apiCallback(error)
         {
@@ -578,11 +454,6 @@
                 this._updateWarningMessage(WebInspector.UIString("Screen emulation is not available on this page."));
                 return;
             }
-<<<<<<< HEAD
-            this._updateWarningMessage("");
-        }
-        this._revealOverridesTabIfNeeded();
-=======
 
             var metricsOverrideEnabled = !!(dipWidth && dipHeight);
             var viewportEnabled =  WebInspector.settings.emulateViewport.get();
@@ -591,7 +462,6 @@
             this._deviceMetricsOverrideEnabled = metricsOverrideEnabled;
             this._emulateViewportEnabled = viewportEnabled;
         }
->>>>>>> 8c15b39e
     },
 
     _geolocationPositionChanged: function()
@@ -605,7 +475,6 @@
             PageAgent.setGeolocationOverride();
         else
             PageAgent.setGeolocationOverride(geolocation.latitude, geolocation.longitude, 150);
-        this._revealOverridesTabIfNeeded();
     },
 
     _deviceOrientationChanged: function()
@@ -619,7 +488,6 @@
 
         var deviceOrientation = WebInspector.OverridesSupport.DeviceOrientation.parseSetting(WebInspector.settings.deviceOrientationOverride.get());
         PageAgent.setDeviceOrientationOverride(deviceOrientation.alpha, deviceOrientation.beta, deviceOrientation.gamma);
-        this._revealOverridesTabIfNeeded();
     },
 
     _emulateTouchEventsChanged: function()
@@ -628,20 +496,12 @@
             return;
 
         WebInspector.domAgent.emulateTouchEventObjects(WebInspector.settings.emulateTouchEvents.get());
-<<<<<<< HEAD
-        this._revealOverridesTabIfNeeded();
-=======
->>>>>>> 8c15b39e
     },
 
     _cssMediaChanged: function()
     {
         PageAgent.setEmulatedMedia(WebInspector.settings.overrideCSSMedia.get() ? WebInspector.settings.emulatedCSSMedia.get() : "");
         WebInspector.cssModel.mediaQueryResultChanged();
-<<<<<<< HEAD
-        this._revealOverridesTabIfNeeded();
-=======
->>>>>>> 8c15b39e
     },
 
     _anyOverrideIsEnabled: function()
