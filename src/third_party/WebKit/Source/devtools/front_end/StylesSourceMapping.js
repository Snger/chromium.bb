/*
 * Copyright (C) 2012 Google Inc. All rights reserved.
 *
 * Redistribution and use in source and binary forms, with or without
 * modification, are permitted provided that the following conditions are
 * met:
 *
 *     * Redistributions of source code must retain the above copyright
 * notice, this list of conditions and the following disclaimer.
 *     * Redistributions in binary form must reproduce the above
 * copyright notice, this list of conditions and the following disclaimer
 * in the documentation and/or other materials provided with the
 * distribution.
 *     * Neither the name of Google Inc. nor the names of its
 * contributors may be used to endorse or promote products derived from
 * this software without specific prior written permission.
 *
 * THIS SOFTWARE IS PROVIDED BY THE COPYRIGHT HOLDERS AND CONTRIBUTORS
 * "AS IS" AND ANY EXPRESS OR IMPLIED WARRANTIES, INCLUDING, BUT NOT
 * LIMITED TO, THE IMPLIED WARRANTIES OF MERCHANTABILITY AND FITNESS FOR
 * A PARTICULAR PURPOSE ARE DISCLAIMED. IN NO EVENT SHALL THE COPYRIGHT
 * OWNER OR CONTRIBUTORS BE LIABLE FOR ANY DIRECT, INDIRECT, INCIDENTAL,
 * SPECIAL, EXEMPLARY, OR CONSEQUENTIAL DAMAGES (INCLUDING, BUT NOT
 * LIMITED TO, PROCUREMENT OF SUBSTITUTE GOODS OR SERVICES; LOSS OF USE,
 * DATA, OR PROFITS; OR BUSINESS INTERRUPTION) HOWEVER CAUSED AND ON ANY
 * THEORY OF LIABILITY, WHETHER IN CONTRACT, STRICT LIABILITY, OR TORT
 * (INCLUDING NEGLIGENCE OR OTHERWISE) ARISING IN ANY WAY OUT OF THE USE
 * OF THIS SOFTWARE, EVEN IF ADVISED OF THE POSSIBILITY OF SUCH DAMAGE.
 */

/**
 * @constructor
 * @implements {WebInspector.SourceMapping}
 * @param {!WebInspector.CSSStyleModel} cssModel
 * @param {!WebInspector.Workspace} workspace
 */
WebInspector.StylesSourceMapping = function(cssModel, workspace)
{
    this._cssModel = cssModel;
    this._workspace = workspace;
    this._workspace.addEventListener(WebInspector.Workspace.Events.ProjectWillReset, this._projectWillReset, this);
    this._workspace.addEventListener(WebInspector.Workspace.Events.UISourceCodeAdded, this._uiSourceCodeAddedToWorkspace, this);
    this._workspace.addEventListener(WebInspector.Workspace.Events.UISourceCodeRemoved, this._uiSourceCodeRemoved, this);

    WebInspector.resourceTreeModel.addEventListener(WebInspector.ResourceTreeModel.EventTypes.MainFrameCreatedOrNavigated, this._mainFrameCreatedOrNavigated, this);

    this._cssModel.addEventListener(WebInspector.CSSStyleModel.Events.StyleSheetChanged, this._styleSheetChanged, this);
    this._initialize();
}

WebInspector.StylesSourceMapping.MinorChangeUpdateTimeoutMs = 1000;

WebInspector.StylesSourceMapping.prototype = {
    /**
     * @param {!WebInspector.RawLocation} rawLocation
     * @return {?WebInspector.UILocation}
     */
    rawLocationToUILocation: function(rawLocation)
    {
        var location = /** @type WebInspector.CSSLocation */ (rawLocation);
        var uiSourceCode = this._workspace.uiSourceCodeForURL(location.url);
        if (!uiSourceCode)
            return null;
        return new WebInspector.UILocation(uiSourceCode, location.lineNumber, location.columnNumber);
    },

    /**
     * @param {!WebInspector.UISourceCode} uiSourceCode
     * @param {number} lineNumber
     * @param {number} columnNumber
     * @return {!WebInspector.RawLocation}
     */
    uiLocationToRawLocation: function(uiSourceCode, lineNumber, columnNumber)
    {
        return new WebInspector.CSSLocation(uiSourceCode.url || "", lineNumber, columnNumber);
    },

    /**
<<<<<<< HEAD
     * @param {WebInspector.CSSStyleSheetHeader} header
=======
     * @param {!WebInspector.CSSStyleSheetHeader} header
>>>>>>> 8c15b39e
     */
    addHeader: function(header)
    {
        var url = header.resourceURL();
        if (!url)
            return;

        header.pushSourceMapping(this);
        var map = this._urlToHeadersByFrameId[url];
        if (!map) {
            map = /** @type {!StringMap.<!StringMap.<!WebInspector.CSSStyleSheetHeader>>} */ (new StringMap());
            this._urlToHeadersByFrameId[url] = map;
        }
        var headersById = map.get(header.frameId);
        if (!headersById) {
            headersById = /** @type {!StringMap.<!WebInspector.CSSStyleSheetHeader>} */ (new StringMap());
            map.put(header.frameId, headersById);
        }
        headersById.put(header.id, header);
        var uiSourceCode = this._workspace.uiSourceCodeForURL(url);
        if (uiSourceCode)
            this._bindUISourceCode(uiSourceCode, header);
    },

    /**
     * @param {!WebInspector.CSSStyleSheetHeader} header
     */
    removeHeader: function(header)
    {
        var url = header.resourceURL();
        if (!url)
            return;

        var map = this._urlToHeadersByFrameId[url];
        console.assert(map);
        var headersById = map.get(header.frameId);
        console.assert(headersById);
        headersById.remove(header.id);

        if (!headersById.size()) {
            map.remove(header.frameId);
            if (!map.size()) {
                delete this._urlToHeadersByFrameId[url];
                var uiSourceCode = this._workspace.uiSourceCodeForURL(url);
                if (uiSourceCode)
                    this._unbindUISourceCode(uiSourceCode);
            }
        }
    },

    /**
     * @param {!WebInspector.UISourceCode} uiSourceCode
     */
    _unbindUISourceCode: function(uiSourceCode)
    {
        var styleFile = this._styleFiles.get(uiSourceCode);
        if (!styleFile)
            return;
        styleFile.dispose();
        this._styleFiles.remove(uiSourceCode);
    },

    /**
     * @param {!WebInspector.Event} event
     */
    _uiSourceCodeAddedToWorkspace: function(event)
    {
        var uiSourceCode = /** @type {!WebInspector.UISourceCode} */ (event.data);
        var url = uiSourceCode.url;
        if (!url || !this._urlToHeadersByFrameId[url])
            return;
        this._bindUISourceCode(uiSourceCode, this._urlToHeadersByFrameId[url].values()[0].values()[0]);
    },

    /**
     * @param {!WebInspector.UISourceCode} uiSourceCode
     * @param {!WebInspector.CSSStyleSheetHeader} header
     */
    _bindUISourceCode: function(uiSourceCode, header)
    {
        if (this._styleFiles.get(uiSourceCode) || header.isInline)
            return;
        var url = uiSourceCode.url;
        this._styleFiles.put(uiSourceCode, new WebInspector.StyleFile(uiSourceCode, this));
        header.updateLocations();
    },

    /**
     * @param {!WebInspector.Event} event
     */
    _projectWillReset: function(event)
    {
        var project = /** @type {!WebInspector.Project} */ (event.data);
        var uiSourceCodes = project.uiSourceCodes();
<<<<<<< HEAD
        for (var i = 0; i < uiSourceCodes; ++i)
=======
        for (var i = 0; i < uiSourceCodes.length; ++i)
>>>>>>> 8c15b39e
            this._unbindUISourceCode(uiSourceCodes[i]);
    },

    /**
<<<<<<< HEAD
     * @param {WebInspector.Event} event
     */
    _uiSourceCodeRemoved: function(event)
    {
        var uiSourceCode = /** @type {WebInspector.UISourceCode} */ (event.data);
=======
     * @param {!WebInspector.Event} event
     */
    _uiSourceCodeRemoved: function(event)
    {
        var uiSourceCode = /** @type {!WebInspector.UISourceCode} */ (event.data);
>>>>>>> 8c15b39e
        this._unbindUISourceCode(uiSourceCode);
    },

    _initialize: function()
    {
        /** @type {!Object.<string, !StringMap.<!StringMap.<!WebInspector.CSSStyleSheetHeader>>>} */
        this._urlToHeadersByFrameId = {};
<<<<<<< HEAD
        /** @type {!Map.<WebInspector.UISourceCode, WebInspector.StyleFile>} */
=======
        /** @type {!Map.<!WebInspector.UISourceCode, !WebInspector.StyleFile>} */
>>>>>>> 8c15b39e
        this._styleFiles = new Map();
    },

    /**
     * @param {!WebInspector.Event} event
     */
    _mainFrameCreatedOrNavigated: function(event)
    {
        for (var url in this._urlToHeadersByFrameId) {
            var uiSourceCode = this._workspace.uiSourceCodeForURL(url);
            if (!uiSourceCode)
                continue;
            this._unbindUISourceCode(uiSourceCode);
        }
        this._initialize();
    },

    /**
<<<<<<< HEAD
     * @param {WebInspector.UISourceCode} uiSourceCode
=======
     * @param {!WebInspector.UISourceCode} uiSourceCode
>>>>>>> 8c15b39e
     * @param {string} content
     * @param {boolean} majorChange
     * @param {function(?string)} userCallback
     */
    _setStyleContent: function(uiSourceCode, content, majorChange, userCallback)
    {
        var styleSheetIds = this._cssModel.styleSheetIdsForURL(uiSourceCode.url);
        if (!styleSheetIds.length) {
            userCallback("No stylesheet found: " + uiSourceCode.url);
            return;
        }

        this._isSettingContent = true;
<<<<<<< HEAD
=======

        /**
         * @param {?Protocol.Error} error
         * @this {WebInspector.StylesSourceMapping}
         */
>>>>>>> 8c15b39e
        function callback(error)
        {
            userCallback(error);
            delete this._isSettingContent;
        }
        this._cssModel.setStyleSheetText(styleSheetIds[0], content, majorChange, callback.bind(this));
    },

    /**
<<<<<<< HEAD
     * @param {WebInspector.Event} event
=======
     * @param {!WebInspector.Event} event
>>>>>>> 8c15b39e
     */
    _styleSheetChanged: function(event)
    {
        if (this._isSettingContent)
            return;

        if (event.data.majorChange) {
            this._updateStyleSheetText(event.data.styleSheetId);
            return;
        }

        this._updateStyleSheetTextSoon(event.data.styleSheetId);
    },

    /**
<<<<<<< HEAD
     * @param {CSSAgent.StyleSheetId} styleSheetId
=======
     * @param {!CSSAgent.StyleSheetId} styleSheetId
>>>>>>> 8c15b39e
     */
    _updateStyleSheetTextSoon: function(styleSheetId)
    {
        if (this._updateStyleSheetTextTimer)
            clearTimeout(this._updateStyleSheetTextTimer);

        this._updateStyleSheetTextTimer = setTimeout(this._updateStyleSheetText.bind(this, styleSheetId), WebInspector.StylesSourceMapping.MinorChangeUpdateTimeoutMs);
    },

    /**
<<<<<<< HEAD
     * @param {CSSAgent.StyleSheetId} styleSheetId
=======
     * @param {!CSSAgent.StyleSheetId} styleSheetId
>>>>>>> 8c15b39e
     */
    _updateStyleSheetText: function(styleSheetId)
    {
        if (this._updateStyleSheetTextTimer) {
            clearTimeout(this._updateStyleSheetTextTimer);
            delete this._updateStyleSheetTextTimer;
        }

        CSSAgent.getStyleSheetText(styleSheetId, callback.bind(this));

        /**
         * @param {?string} error
         * @param {string} content
<<<<<<< HEAD
=======
         * @this {WebInspector.StylesSourceMapping}
>>>>>>> 8c15b39e
         */
        function callback(error, content)
        {
            if (!error)
                this._innerStyleSheetChanged(styleSheetId, content);
        }
    },

    /**
<<<<<<< HEAD
     * @param {CSSAgent.StyleSheetId} styleSheetId
=======
     * @param {!CSSAgent.StyleSheetId} styleSheetId
>>>>>>> 8c15b39e
     * @param {string} content
     */
    _innerStyleSheetChanged: function(styleSheetId, content)
    {
        var header = this._cssModel.styleSheetHeaderForId(styleSheetId);
        if (!header)
            return;
        var styleSheetURL = header.resourceURL();
        if (!styleSheetURL)
            return;

        var uiSourceCode = this._workspace.uiSourceCodeForURL(styleSheetURL)
        if (!uiSourceCode)
            return;

        var styleFile = this._styleFiles.get(uiSourceCode);
        if (styleFile)
            styleFile.addRevision(content);
    }
}

/**
 * @constructor
<<<<<<< HEAD
 * @param {WebInspector.UISourceCode} uiSourceCode
 * @param {WebInspector.StylesSourceMapping} mapping
=======
 * @param {!WebInspector.UISourceCode} uiSourceCode
 * @param {!WebInspector.StylesSourceMapping} mapping
>>>>>>> 8c15b39e
 */
WebInspector.StyleFile = function(uiSourceCode, mapping)
{
    this._uiSourceCode = uiSourceCode;
    this._mapping = mapping;
    this._uiSourceCode.addEventListener(WebInspector.UISourceCode.Events.WorkingCopyChanged, this._workingCopyChanged, this);
    this._uiSourceCode.addEventListener(WebInspector.UISourceCode.Events.WorkingCopyCommitted, this._workingCopyCommitted, this);
}

WebInspector.StyleFile.updateTimeout = 200;

WebInspector.StyleFile.sourceURLRegex = /\n[\040\t]*\/\*#[\040\t]sourceURL=[\040\t]*([^\s]*)[\040\t]*\*\/[\040\t]*$/m;

WebInspector.StyleFile.prototype = {
    _workingCopyCommitted: function(event)
    {
        if (this._isAddingRevision)
            return;

        this._commitIncrementalEdit(true);
    },

    _workingCopyChanged: function(event)
    {
        if (this._isAddingRevision)
            return;

        // FIXME: Extensions tests override updateTimeout because extensions don't have any control over applying changes to domain specific bindings.
        if (WebInspector.StyleFile.updateTimeout >= 0) {
            this._incrementalUpdateTimer = setTimeout(this._commitIncrementalEdit.bind(this, false), WebInspector.StyleFile.updateTimeout)
        } else
            this._commitIncrementalEdit(false);
    },

    /**
     * @param {boolean} majorChange
     */
    _commitIncrementalEdit: function(majorChange)
    {
        this._clearIncrementalUpdateTimer();
        this._mapping._setStyleContent(this._uiSourceCode, this._uiSourceCode.workingCopy(), majorChange, this._styleContentSet.bind(this));
    },

    /**
     * @param {?string} error
     */
    _styleContentSet: function(error)
    {
        if (error)
            WebInspector.showErrorMessage(error);
    },

    _clearIncrementalUpdateTimer: function()
    {
        if (!this._incrementalUpdateTimer)
            return;
        clearTimeout(this._incrementalUpdateTimer);
        delete this._incrementalUpdateTimer;
    },

    /**
     * @param {string} content
     */
    addRevision: function(content)
    {
        this._isAddingRevision = true;
        if (this._uiSourceCode.project().type() === WebInspector.projectTypes.FileSystem)
            content = content.replace(WebInspector.StyleFile.sourceURLRegex, "");
        this._uiSourceCode.addRevision(content);
        delete this._isAddingRevision;
    },

    dispose: function()
    {
        this._uiSourceCode.removeEventListener(WebInspector.UISourceCode.Events.WorkingCopyCommitted, this._workingCopyCommitted, this);
        this._uiSourceCode.removeEventListener(WebInspector.UISourceCode.Events.WorkingCopyChanged, this._workingCopyChanged, this);
    }
}<|MERGE_RESOLUTION|>--- conflicted
+++ resolved
@@ -76,11 +76,7 @@
     },
 
     /**
-<<<<<<< HEAD
-     * @param {WebInspector.CSSStyleSheetHeader} header
-=======
      * @param {!WebInspector.CSSStyleSheetHeader} header
->>>>>>> 8c15b39e
      */
     addHeader: function(header)
     {
@@ -175,28 +171,16 @@
     {
         var project = /** @type {!WebInspector.Project} */ (event.data);
         var uiSourceCodes = project.uiSourceCodes();
-<<<<<<< HEAD
-        for (var i = 0; i < uiSourceCodes; ++i)
-=======
         for (var i = 0; i < uiSourceCodes.length; ++i)
->>>>>>> 8c15b39e
             this._unbindUISourceCode(uiSourceCodes[i]);
     },
 
     /**
-<<<<<<< HEAD
-     * @param {WebInspector.Event} event
+     * @param {!WebInspector.Event} event
      */
     _uiSourceCodeRemoved: function(event)
     {
-        var uiSourceCode = /** @type {WebInspector.UISourceCode} */ (event.data);
-=======
-     * @param {!WebInspector.Event} event
-     */
-    _uiSourceCodeRemoved: function(event)
-    {
         var uiSourceCode = /** @type {!WebInspector.UISourceCode} */ (event.data);
->>>>>>> 8c15b39e
         this._unbindUISourceCode(uiSourceCode);
     },
 
@@ -204,11 +188,7 @@
     {
         /** @type {!Object.<string, !StringMap.<!StringMap.<!WebInspector.CSSStyleSheetHeader>>>} */
         this._urlToHeadersByFrameId = {};
-<<<<<<< HEAD
-        /** @type {!Map.<WebInspector.UISourceCode, WebInspector.StyleFile>} */
-=======
         /** @type {!Map.<!WebInspector.UISourceCode, !WebInspector.StyleFile>} */
->>>>>>> 8c15b39e
         this._styleFiles = new Map();
     },
 
@@ -227,11 +207,7 @@
     },
 
     /**
-<<<<<<< HEAD
-     * @param {WebInspector.UISourceCode} uiSourceCode
-=======
      * @param {!WebInspector.UISourceCode} uiSourceCode
->>>>>>> 8c15b39e
      * @param {string} content
      * @param {boolean} majorChange
      * @param {function(?string)} userCallback
@@ -245,14 +221,11 @@
         }
 
         this._isSettingContent = true;
-<<<<<<< HEAD
-=======
 
         /**
          * @param {?Protocol.Error} error
          * @this {WebInspector.StylesSourceMapping}
          */
->>>>>>> 8c15b39e
         function callback(error)
         {
             userCallback(error);
@@ -262,11 +235,7 @@
     },
 
     /**
-<<<<<<< HEAD
-     * @param {WebInspector.Event} event
-=======
-     * @param {!WebInspector.Event} event
->>>>>>> 8c15b39e
+     * @param {!WebInspector.Event} event
      */
     _styleSheetChanged: function(event)
     {
@@ -282,11 +251,7 @@
     },
 
     /**
-<<<<<<< HEAD
-     * @param {CSSAgent.StyleSheetId} styleSheetId
-=======
      * @param {!CSSAgent.StyleSheetId} styleSheetId
->>>>>>> 8c15b39e
      */
     _updateStyleSheetTextSoon: function(styleSheetId)
     {
@@ -297,11 +262,7 @@
     },
 
     /**
-<<<<<<< HEAD
-     * @param {CSSAgent.StyleSheetId} styleSheetId
-=======
      * @param {!CSSAgent.StyleSheetId} styleSheetId
->>>>>>> 8c15b39e
      */
     _updateStyleSheetText: function(styleSheetId)
     {
@@ -315,10 +276,7 @@
         /**
          * @param {?string} error
          * @param {string} content
-<<<<<<< HEAD
-=======
          * @this {WebInspector.StylesSourceMapping}
->>>>>>> 8c15b39e
          */
         function callback(error, content)
         {
@@ -328,11 +286,7 @@
     },
 
     /**
-<<<<<<< HEAD
-     * @param {CSSAgent.StyleSheetId} styleSheetId
-=======
      * @param {!CSSAgent.StyleSheetId} styleSheetId
->>>>>>> 8c15b39e
      * @param {string} content
      */
     _innerStyleSheetChanged: function(styleSheetId, content)
@@ -356,13 +310,8 @@
 
 /**
  * @constructor
-<<<<<<< HEAD
- * @param {WebInspector.UISourceCode} uiSourceCode
- * @param {WebInspector.StylesSourceMapping} mapping
-=======
  * @param {!WebInspector.UISourceCode} uiSourceCode
  * @param {!WebInspector.StylesSourceMapping} mapping
->>>>>>> 8c15b39e
  */
 WebInspector.StyleFile = function(uiSourceCode, mapping)
 {
