--- conflicted
+++ resolved
@@ -30,7 +30,7 @@
 
 /**
  * @constructor
- * @extends {WebInspector.HelpScreen}
+ * @extends {WebInspector.View}
  */
 WebInspector.OverridesView = function()
 {
@@ -38,7 +38,6 @@
     this.registerRequiredCSS("overrides.css");
     this.registerRequiredCSS("helpScreen.css");
     this.element.classList.add("overrides-view", "fill", "vbox");
-<<<<<<< HEAD
 
     this._tabbedPane = new WebInspector.TabbedPane();
     this._tabbedPane.shrinkableTabs = false;
@@ -54,23 +53,6 @@
     this._tabbedPane.addEventListener(WebInspector.TabbedPane.EventTypes.TabSelected, this._tabSelected, this);
     this._tabbedPane.show(this.element);
 
-=======
-
-    this._tabbedPane = new WebInspector.TabbedPane();
-    this._tabbedPane.shrinkableTabs = false;
-    this._tabbedPane.verticalTabLayout = true;
-
-    new WebInspector.OverridesView.DeviceTab().appendAsTab(this._tabbedPane);
-    new WebInspector.OverridesView.ViewportTab().appendAsTab(this._tabbedPane);
-    new WebInspector.OverridesView.UserAgentTab().appendAsTab(this._tabbedPane);
-    new WebInspector.OverridesView.SensorsTab().appendAsTab(this._tabbedPane);
-
-    this._lastSelectedTabSetting = WebInspector.settings.createSetting("lastSelectedEmulateTab", "device");
-    this._tabbedPane.selectTab(this._lastSelectedTabSetting.get());
-    this._tabbedPane.addEventListener(WebInspector.TabbedPane.EventTypes.TabSelected, this._tabSelected, this);
-    this._tabbedPane.show(this.element);
-
->>>>>>> 8c15b39e
     this._warningFooter = this.element.createChild("div", "overrides-footer");
     this._overridesWarningUpdated();
     WebInspector.overridesSupport.addEventListener(WebInspector.OverridesSupport.Events.OverridesWarningUpdated, this._overridesWarningUpdated, this);
@@ -78,11 +60,7 @@
 
 WebInspector.OverridesView.prototype = {
     /**
-<<<<<<< HEAD
-     * @param {WebInspector.Event} event
-=======
      * @param {!WebInspector.Event} event
->>>>>>> 8c15b39e
      */
     _tabSelected: function(event)
     {
@@ -104,11 +82,7 @@
  * @extends {WebInspector.View}
  * @param {string} id
  * @param {string} name
-<<<<<<< HEAD
- * @param {Array.<WebInspector.Setting>} settings
-=======
  * @param {!Array.<!WebInspector.Setting>} settings
->>>>>>> 8c15b39e
  */
 WebInspector.OverridesView.Tab = function(id, name, settings)
 {
@@ -122,11 +96,7 @@
 
 WebInspector.OverridesView.Tab.prototype = {
     /**
-<<<<<<< HEAD
-     * @param {WebInspector.TabbedPane} tabbedPane
-=======
      * @param {!WebInspector.TabbedPane} tabbedPane
->>>>>>> 8c15b39e
      */
     appendAsTab: function(tabbedPane)
     {
@@ -165,11 +135,7 @@
         element.align = "right";
         if (numeric)
             element.className = "numeric";
-<<<<<<< HEAD
-        element.addEventListener("blur", eventListener, false);
-=======
         element.addEventListener("input", eventListener, false);
->>>>>>> 8c15b39e
         element.addEventListener("keydown", keyDownListener, false);
         function keyDownListener(event)
         {
@@ -207,34 +173,19 @@
     _createSettingCheckbox: function(name, setting, callback)
     {
         var checkbox = WebInspector.SettingsTab.createCheckbox(name, setting.get.bind(setting), listener, true);
-<<<<<<< HEAD
 
         function listener(value)
         {
             if (setting.get() === value)
                 return;
 
-=======
-
-        function listener(value)
-        {
-            if (setting.get() === value)
-                return;
-
->>>>>>> 8c15b39e
             setting.set(value);
             if (callback)
                 callback(value);
         }
-<<<<<<< HEAD
 
         setting.addChangeListener(changeListener);
 
-=======
-
-        setting.addChangeListener(changeListener);
-
->>>>>>> 8c15b39e
         function changeListener()
         {
             if (checkbox.firstChild.checked !== setting.get())
@@ -253,11 +204,7 @@
 WebInspector.OverridesView.DeviceTab = function()
 {
     WebInspector.OverridesView.Tab.call(this, "device", WebInspector.UIString("Device"), []);
-<<<<<<< HEAD
-    this.element.addStyleClass("overrides-device");
-=======
     this.element.classList.add("overrides-device");
->>>>>>> 8c15b39e
 
     this._emulatedDeviceSetting = WebInspector.settings.createSetting("emulatedDevice", "Google Nexus 4");
     this._emulateDeviceViewportSetting = WebInspector.settings.overrideDeviceMetrics;
@@ -314,98 +261,6 @@
 // - screen width,
 // - screen height,
 // - device scale factor,
-<<<<<<< HEAD
-// - font scale factor, or 0 to compute one (see: WebInspector.OverridesSupport.DeviceMetrics.computeFontScaleFactorForAndroid).
-// - text autosizing.
-WebInspector.OverridesView.DeviceTab._phones = [
-    ["Apple iPhone 3GS",
-     "Mozilla/5.0 (iPhone; U; CPU iPhone OS 4_2_1 like Mac OS X; en-us) AppleWebKit/533.17.9 (KHTML, like Gecko) Version/5.0.2 Mobile/8C148 Safari/6533.18.5",
-     "320x480x1x1x1"],
-    ["Apple iPhone 4",
-     "Mozilla/5.0 (iPhone; U; CPU iPhone OS 4_2_1 like Mac OS X; en-us) AppleWebKit/533.17.9 (KHTML, like Gecko) Version/5.0.2 Mobile/8C148 Safari/6533.18.5",
-     "640x960x2x1x1"],
-    ["Apple iPhone 5",
-     "Mozilla/5.0 (iPhone; CPU iPhone OS 7_0 like Mac OS X; en-us) AppleWebKit/537.51.1 (KHTML, like Gecko) Version/7.0 Mobile/11A465 Safari/9537.53",
-     "640x1136x2x1x1"],
-    ["BlackBerry Z10",
-     "Mozilla/5.0 (BB10; Touch) AppleWebKit/537.10+ (KHTML, like Gecko) Version/10.0.9.2372 Mobile Safari/537.10+",
-     "768x1280x2x1x1"],
-    ["BlackBerry Z30",
-     "Mozilla/5.0 (BB10; Touch) AppleWebKit/537.10+ (KHTML, like Gecko) Version/10.0.9.2372 Mobile Safari/537.10+",
-     "720x1280x2x1x1"],
-    ["Google Nexus 4",
-     "Mozilla/5.0 (Linux; Android 4.2.1; en-us; Nexus 4 Build/JOP40D) AppleWebKit/535.19 (KHTML, like Gecko) Chrome/18.0.1025.166 Mobile Safari/535.19",
-     "768x1280x2x0x1"],
-    ["Google Nexus 5",
-     "Mozilla/5.0 (Linux; Android 4.2.1; en-us; Nexus 5 Build/JOP40D) AppleWebKit/535.19 (KHTML, like Gecko) Chrome/18.0.1025.166 Mobile Safari/535.19",
-     "1080x1920x3x0x1"],
-    ["Google Nexus S",
-     "Mozilla/5.0 (Linux; U; Android 2.3.4; en-us; Nexus S Build/GRJ22) AppleWebKit/533.1 (KHTML, like Gecko) Version/4.0 Mobile Safari/533.1",
-     "480x800x1.5x0x1"],
-    ["HTC Evo, Touch HD, Desire HD, Desire",
-     "Mozilla/5.0 (Linux; U; Android 2.2; en-us; Sprint APA9292KT Build/FRF91) AppleWebKit/533.1 (KHTML, like Gecko) Version/4.0 Mobile Safari/533.1",
-     "480x800x1.5x0x1"],
-    ["HTC One X, EVO LTE",
-     "Mozilla/5.0 (Linux; Android 4.0.3; HTC One X Build/IML74K) AppleWebKit/535.19 (KHTML, like Gecko) Chrome/18.0.1025.133 Mobile Safari/535.19",
-     "720x1280x2x0x1"],
-    ["HTC Sensation, Evo 3D",
-     "Mozilla/5.0 (Linux; U; Android 4.0.3; en-us; HTC Sensation Build/IML74K) AppleWebKit/534.30 (KHTML, like Gecko) Version/4.0 Mobile Safari/534.30",
-     "540x960x1.5x0x1"],
-    ["LG Optimus 2X, Optimus 3D, Optimus Black",
-     "Mozilla/5.0 (Linux; U; Android 2.2; en-us; LG-P990/V08c Build/FRG83) AppleWebKit/533.1 (KHTML, like Gecko) Version/4.0 Mobile Safari/533.1 MMS/LG-Android-MMS-V1.0/1.2",
-     "480x800x1.5x0x1"],
-    ["LG Optimus G",
-     "Mozilla/5.0 (Linux; Android 4.0; LG-E975 Build/IMM76L) AppleWebKit/535.19 (KHTML, like Gecko) Chrome/18.0.1025.166 Mobile Safari/535.19",
-     "768x1280x2x0x1"],
-    ["LG Optimus LTE, Optimus 4X HD",
-     "Mozilla/5.0 (Linux; U; Android 2.3; en-us; LG-P930 Build/GRJ90) AppleWebKit/533.1 (KHTML, like Gecko) Version/4.0 Mobile Safari/533.1",
-     "720x1280x1.7x0x1"],
-    ["LG Optimus One",
-     "Mozilla/5.0 (Linux; U; Android 2.2.1; en-us; LG-MS690 Build/FRG83) AppleWebKit/533.1 (KHTML, like Gecko) Version/4.0 Mobile Safari/533.1",
-     "320x480x1.5x0x1"],
-    ["Motorola Defy, Droid, Droid X, Milestone",
-     "Mozilla/5.0 (Linux; U; Android 2.0; en-us; Milestone Build/ SHOLS_U2_01.03.1) AppleWebKit/530.17 (KHTML, like Gecko) Version/4.0 Mobile Safari/530.17",
-     "480x854x1.5x0x1"],
-    ["Motorola Droid 3, Droid 4, Droid Razr, Atrix 4G, Atrix 2",
-     "Mozilla/5.0 (Linux; U; Android 2.2; en-us; Droid Build/FRG22D) AppleWebKit/533.1 (KHTML, like Gecko) Version/4.0 Mobile Safari/533.1",
-     "540x960x1x0x1"],
-    ["Motorola Droid Razr HD",
-     "Mozilla/5.0 (Linux; U; Android 2.3; en-us; DROID RAZR 4G Build/6.5.1-73_DHD-11_M1-29) AppleWebKit/533.1 (KHTML, like Gecko) Version/4.0 Mobile Safari/533.1",
-     "720x1280x1x0x1"],
-    ["Nokia C5, C6, C7, N97, N8, X7",
-     "NokiaN97/21.1.107 (SymbianOS/9.4; Series60/5.0 Mozilla/5.0; Profile/MIDP-2.1 Configuration/CLDC-1.1) AppleWebkit/525 (KHTML, like Gecko) BrowserNG/7.1.4",
-     "360x640x1x1x1"],
-    ["Nokia Lumia 7X0, Lumia 8XX, Lumia 900, N800, N810, N900",
-     "Mozilla/5.0 (compatible; MSIE 10.0; Windows Phone 8.0; Trident/6.0; IEMobile/10.0; ARM; Touch; NOKIA; Lumia 820)",
-     "480x800x1.5x1x1"],
-    ["Samsung Galaxy Note 3",
-     "Mozilla/5.0 (Linux; U; Android 4.3; en-us; SM-N900T Build/JSS15J) AppleWebKit/534.30 (KHTML, like Gecko) Version/4.0 Mobile Safari/534.30",
-     "1080x1920x2x0x1"],
-    ["Samsung Galaxy Note II",
-     "Mozilla/5.0 (Linux; U; Android 4.1; en-us; GT-N7100 Build/JRO03C) AppleWebKit/534.30 (KHTML, like Gecko) Version/4.0 Mobile Safari/534.30",
-     "720x1280x2x0x1"],
-    ["Samsung Galaxy Note",
-     "Mozilla/5.0 (Linux; U; Android 2.3; en-us; SAMSUNG-SGH-I717 Build/GINGERBREAD) AppleWebKit/533.1 (KHTML, like Gecko) Version/4.0 Mobile Safari/533.1",
-     "800x1280x2x0x1"],
-    ["Samsung Galaxy S III, Galaxy Nexus",
-     "Mozilla/5.0 (Linux; U; Android 4.0; en-us; GT-I9300 Build/IMM76D) AppleWebKit/534.30 (KHTML, like Gecko) Version/4.0 Mobile Safari/534.30",
-     "720x1280x2x0x1"],
-    ["Samsung Galaxy S, S II, W",
-     "Mozilla/5.0 (Linux; U; Android 2.1; en-us; GT-I9000 Build/ECLAIR) AppleWebKit/525.10+ (KHTML, like Gecko) Version/3.0.4 Mobile Safari/523.12.2",
-     "480x800x1.5x0x1"],
-    ["Samsung Galaxy S4",
-     "Mozilla/5.0 (Linux; U; Android 2.1; en-us; GT-I9000 Build/ECLAIR) AppleWebKit/525.10+ (KHTML, like Gecko) Version/3.0.4 Mobile Safari/523.12.2",
-     "1080x1920x3x0x1"],
-    ["Sony Xperia S, Ion",
-     "Mozilla/5.0 (Linux; U; Android 4.0; en-us; LT28at Build/6.1.C.1.111) AppleWebKit/534.30 (KHTML, like Gecko) Version/4.0 Mobile Safari/534.30",
-     "720x1280x2x0x1"],
-    ["Sony Xperia Sola, U",
-     "Mozilla/5.0 (Linux; U; Android 2.3; en-us; SonyEricssonST25i Build/6.0.B.1.564) AppleWebKit/533.1 (KHTML, like Gecko) Version/4.0 Mobile Safari/533.1",
-     "480x854x1x0x1"],
-    ["Sony Xperia Z, Z1",
-     "Mozilla/5.0 (Linux; U; Android 4.2; en-us; SonyC6903 Build/14.1.G.1.518) AppleWebKit/534.30 (KHTML, like Gecko) Version/4.0 Mobile Safari/534.30",
-     "1080x1920x3x0x1"],
-=======
 // - use text autosizing.
 WebInspector.OverridesView.DeviceTab._phones = [
     ["Apple iPhone 3GS",
@@ -495,48 +350,11 @@
     ["Sony Xperia Z, Z1",
      "Mozilla/5.0 (Linux; U; Android 4.2; en-us; SonyC6903 Build/14.1.G.1.518) AppleWebKit/534.30 (KHTML, like Gecko) Version/4.0 Mobile Safari/534.30",
      "1080x1920x3"],
->>>>>>> 8c15b39e
 ];
 
 WebInspector.OverridesView.DeviceTab._tablets = [
     ["Amazon Amazon Kindle Fire HD 7\"",
      "Mozilla/5.0 (Linux; U; Android 2.3.4; en-us; Kindle Fire HD Build/GINGERBREAD) AppleWebKit/533.1 (KHTML, like Gecko) Version/4.0 Mobile Safari/533.1",
-<<<<<<< HEAD
-     "1280x800x1.5x0x1"],
-    ["Amazon Amazon Kindle Fire HD 8.9\"",
-     "Mozilla/5.0 (Linux; U; Android 2.3.4; en-us; Kindle Fire HD Build/GINGERBREAD) AppleWebKit/533.1 (KHTML, like Gecko) Version/4.0 Mobile Safari/533.1",
-     "1920x1200x1.5x0x1"],
-    ["Amazon Amazon Kindle Fire",
-     "Mozilla/5.0 (Linux; U; Android 2.3.4; en-us; Kindle Fire Build/GINGERBREAD) AppleWebKit/533.1 (KHTML, like Gecko) Version/4.0 Mobile Safari/533.1",
-     "1024x600x1x0x1"],
-    ["Apple iPad 1 / 2 / iPad Mini",
-     "Mozilla/5.0 (iPad; CPU OS 4_3_5 like Mac OS X; en-us) AppleWebKit/533.17.9 (KHTML, like Gecko) Version/5.0.2 Mobile/8L1 Safari/6533.18.5",
-     "1024x768x1x1x1"],
-    ["Apple iPad 3 / 4",
-     "Mozilla/5.0 (iPhone; CPU iPhone OS 7_0 like Mac OS X) AppleWebKit/537.51.1 (KHTML, like Gecko) Version/7.0 Mobile/11A465 Safari/9537.53",
-     "2048x1536x2x1x1"],
-    ["BlackBerry PlayBook",
-     "Mozilla/5.0 (PlayBook; U; RIM Tablet OS 2.1.0; en-US) AppleWebKit/536.2+ (KHTML like Gecko) Version/7.2.1.0 Safari/536.2+",
-     "1024x600x1x1x1"],
-    ["Google Nexus 10",
-     "Mozilla/5.0 (Linux; Android 4.3; Nexus 10 Build/JSS15Q) AppleWebKit/537.36 (KHTML, like Gecko) Chrome/29.0.1547.72 Safari/537.36",
-     "2560x1600x2x0x1"],
-    ["Google Nexus 7 2",
-     "Mozilla/5.0 (Linux; Android 4.3; Nexus 7 Build/JSS15Q) AppleWebKit/537.36 (KHTML, like Gecko) Chrome/29.0.1547.72 Safari/537.36",
-     "1920x1200x2x0x1"],
-    ["Google Nexus 7",
-     "Mozilla/5.0 (Linux; Android 4.3; Nexus 7 Build/JSS15Q) AppleWebKit/537.36 (KHTML, like Gecko) Chrome/29.0.1547.72 Safari/537.36",
-     "1280x800x1.325x0x1"],
-    ["Motorola Xoom, Xyboard",
-     "Mozilla/5.0 (Linux; U; Android 3.0; en-us; Xoom Build/HRI39) AppleWebKit/525.10 (KHTML, like Gecko) Version/3.0.4 Mobile Safari/523.12.2",
-     "1280x800x1x0x1"],
-    ["Samsung Galaxy Tab 7.7, 8.9, 10.1",
-     "Mozilla/5.0 (Linux; U; Android 2.2; en-us; SCH-I800 Build/FROYO) AppleWebKit/533.1 (KHTML, like Gecko) Version/4.0 Mobile Safari/533.1",
-     "1280x800x1x0x1"],
-    ["Samsung Galaxy Tab",
-     "Mozilla/5.0 (Linux; U; Android 2.2; en-us; SCH-I800 Build/FROYO) AppleWebKit/533.1 (KHTML, like Gecko) Version/4.0 Mobile Safari/533.1",
-     "1024x600x1x0x1"],
-=======
      "1280x800x1.5"],
     ["Amazon Amazon Kindle Fire HD 8.9\"",
      "Mozilla/5.0 (Linux; U; Android 2.3.4; en-us; Kindle Fire HD Build/GINGERBREAD) AppleWebKit/533.1 (KHTML, like Gecko) Version/4.0 Mobile Safari/533.1",
@@ -571,16 +389,11 @@
     ["Samsung Galaxy Tab",
      "Mozilla/5.0 (Linux; U; Android 2.2; en-us; SCH-I800 Build/FROYO) AppleWebKit/533.1 (KHTML, like Gecko) Version/4.0 Mobile Safari/533.1",
      "1024x600x1"],
->>>>>>> 8c15b39e
 ];
 
 WebInspector.OverridesView.DeviceTab.prototype = {
     /**
-<<<<<<< HEAD
-     * @param {Event} e
-=======
      * @param {!Event} e
->>>>>>> 8c15b39e
      */
     _keyPressed: function(e)
     {
@@ -597,7 +410,6 @@
     _resetButtonClicked: function()
     {
         WebInspector.overridesSupport.reset();
-<<<<<<< HEAD
     },
 
     _deviceSelected: function()
@@ -607,27 +419,12 @@
         this._updateValueLabels();
     },
 
-=======
-    },
-
-    _deviceSelected: function()
-    {
-        var option = this._deviceSelectElement.options[this._deviceSelectElement.selectedIndex];
-        this._emulatedDeviceSetting.set(option.value);
-        this._updateValueLabels();
-    },
-
->>>>>>> 8c15b39e
     _updateValueLabels: function()
     {
         var option = this._deviceSelectElement.options[this._deviceSelectElement.selectedIndex];
         var metrics;
         if (option._metrics && (metrics = WebInspector.OverridesSupport.DeviceMetrics.parseSetting(option._metrics)))
-<<<<<<< HEAD
-            this._viewportValueElement.textContent = WebInspector.UIString("%s \u00D7 %s, devicePixelRatio = %s, font scale factor = %s", metrics.width, metrics.height, metrics.deviceScaleFactor, metrics.fontScaleFactor);
-=======
             this._viewportValueElement.textContent = WebInspector.UIString("%s \u00D7 %s, devicePixelRatio = %s", metrics.width, metrics.height, metrics.deviceScaleFactor);
->>>>>>> 8c15b39e
         else
             this._viewportValueElement.textContent = "";
         this._userAgentValueElement.textContent = option._userAgent || "";
@@ -644,11 +441,7 @@
 WebInspector.OverridesView.ViewportTab = function()
 {
     WebInspector.OverridesView.Tab.call(this, "viewport", WebInspector.UIString("Screen"), [WebInspector.settings.overrideDeviceMetrics, WebInspector.settings.overrideCSSMedia]);
-<<<<<<< HEAD
-    this.element.addStyleClass("overrides-viewport");
-=======
     this.element.classList.add("overrides-viewport");
->>>>>>> 8c15b39e
 
     const metricsSetting = WebInspector.settings.deviceMetrics.get();
     var metrics = WebInspector.OverridesSupport.DeviceMetrics.parseSetting(metricsSetting);
@@ -659,8 +452,6 @@
     this.element.appendChild(checkbox);
     this.element.appendChild(this._createDeviceMetricsElement(metrics));
     this.element.appendChild(this._createMediaEmulationElement());
-<<<<<<< HEAD
-=======
 
     var footnote = this.element.createChild("p", "help-footnote");
     var footnoteLink = footnote.createChild("a");
@@ -668,7 +459,6 @@
     footnoteLink.target = "_blank";
     footnoteLink.createTextChild(WebInspector.UIString("More information about screen emulation"));
 
->>>>>>> 8c15b39e
     this._onMetricsCheckboxClicked(WebInspector.settings.overrideDeviceMetrics.get());
 }
 
@@ -696,11 +486,7 @@
     _doApplyDeviceMetricsUserInput: function()
     {
         delete this._applyDeviceMetricsTimer;
-<<<<<<< HEAD
-        this._setDeviceMetricsOverride(WebInspector.OverridesSupport.DeviceMetrics.parseUserInput(this._widthOverrideElement.value.trim(), this._heightOverrideElement.value.trim(), this._deviceScaleFactorOverrideElement.value.trim(), this._fontScaleFactorOverrideElement.value.trim(), this._textAutosizingOverrideCheckbox.checked), true);
-=======
         this._setDeviceMetricsOverride(WebInspector.OverridesSupport.DeviceMetrics.parseUserInput(this._widthOverrideElement.value.trim(), this._heightOverrideElement.value.trim(), this._deviceScaleFactorOverrideElement.value.trim(), this._textAutosizingOverrideCheckbox.checked), true);
->>>>>>> 8c15b39e
     },
 
     /**
@@ -720,11 +506,6 @@
         setValid(metrics && metrics.isWidthValid(), this._widthOverrideElement);
         setValid(metrics && metrics.isHeightValid(), this._heightOverrideElement);
         setValid(metrics && metrics.isDeviceScaleFactorValid(), this._deviceScaleFactorOverrideElement);
-<<<<<<< HEAD
-        setValid(metrics && metrics.isFontScaleFactorValid(), this._fontScaleFactorOverrideElement);
-        setValid(metrics && metrics.isTextAutosizingValid(), this._textAutosizingOverrideCheckbox);
-=======
->>>>>>> 8c15b39e
 
         if (!metrics)
             return;
@@ -733,10 +514,6 @@
             this._widthOverrideElement.value = metrics.widthToInput();
             this._heightOverrideElement.value = metrics.heightToInput();
             this._deviceScaleFactorOverrideElement.value = metrics.deviceScaleFactorToInput();
-<<<<<<< HEAD
-            this._fontScaleFactorOverrideElement.value = metrics.fontScaleFactorToInput();
-=======
->>>>>>> 8c15b39e
             this._textAutosizingOverrideCheckbox.checked = metrics.textAutosizing;
         }
 
@@ -757,14 +534,10 @@
             fieldsetElement.disabled = true;
         fieldsetElement.id = "metrics-override-section";
 
-<<<<<<< HEAD
-        function swapDimensionsClicked(event)
-=======
         /**
          * @this {WebInspector.OverridesView.ViewportTab}
          */
         function swapDimensionsClicked()
->>>>>>> 8c15b39e
         {
             var widthValue = this._widthOverrideElement.value;
             this._widthOverrideElement.value = this._heightOverrideElement.value;
@@ -795,35 +568,10 @@
         this._widthRangeInput.max = 2000;
         this._widthRangeInput.addEventListener("change", this._rangeValueChanged.bind(this), false);
         this._widthRangeInput.value = this._widthOverrideElement.value;
-<<<<<<< HEAD
-
-        rowElement = tableElement.createChild("tr");
-        cellElement = rowElement.createChild("td");
-        cellElement.appendChild(document.createTextNode(WebInspector.UIString("Device pixel ratio:")));
-        cellElement = rowElement.createChild("td");
-        this._deviceScaleFactorOverrideElement = this._createInput(cellElement, "metrics-override-device-scale", String(metrics.deviceScaleFactor || 1), this._applyDeviceMetricsUserInput.bind(this), true);
-=======
->>>>>>> 8c15b39e
 
         rowElement = tableElement.createChild("tr");
         rowElement.title = WebInspector.UIString("Ratio between a device's physical pixels and device-independent pixels.");
         cellElement = rowElement.createChild("td");
-<<<<<<< HEAD
-        cellElement.appendChild(document.createTextNode(WebInspector.UIString("Font scale factor:")));
-        cellElement = rowElement.createChild("td");
-        this._fontScaleFactorOverrideElement = this._createInput(cellElement, "metrics-override-font-scale", String(metrics.fontScaleFactor || 1), this._applyDeviceMetricsUserInput.bind(this), true);
-
-        var checkbox = this._createSettingCheckbox(WebInspector.UIString("Emulate viewport"), WebInspector.settings.emulateViewport);
-        fieldsetElement.appendChild(checkbox);
-
-        var textAutosizingOverrideElement = this._createNonPersistedCheckbox(WebInspector.UIString("Enable text autosizing"), this._applyDeviceMetricsUserInput.bind(this));
-        this._textAutosizingOverrideCheckbox = textAutosizingOverrideElement.getElementsByTagName("input")[0];
-        this._textAutosizingOverrideCheckbox.checked = metrics.textAutosizing;
-        fieldsetElement.appendChild(textAutosizingOverrideElement);
-
-        checkbox = this._createSettingCheckbox(WebInspector.UIString("Shrink to fit"), WebInspector.settings.deviceFitWindow);
-        fieldsetElement.appendChild(checkbox);
-=======
         cellElement.appendChild(document.createTextNode(WebInspector.UIString("Device pixel ratio:")));
         cellElement = rowElement.createChild("td");
         this._deviceScaleFactorOverrideElement = this._createInput(cellElement, "metrics-override-device-scale", String(metrics.deviceScaleFactor || 1), this._applyDeviceMetricsUserInput.bind(this), true);
@@ -1016,190 +764,13 @@
             if (WebInspector.settings.userAgent.get() !== this._otherUserAgentElement.value)
                 WebInspector.settings.userAgent.set(this._otherUserAgentElement.value);
         }
->>>>>>> 8c15b39e
 
         return fieldsetElement;
     },
 
-    _updateDeviceMetricsElement: function()
-    {
-        const metricsSetting = WebInspector.settings.deviceMetrics.get();
-        var metrics = WebInspector.OverridesSupport.DeviceMetrics.parseSetting(metricsSetting);
-
-        if (this._widthOverrideElement.value !== metrics.width)
-            this._widthOverrideElement.value  = metrics.width || screen.width;
-        this._muteRangeListener = true;
-        if (this._widthRangeInput.value != metrics.width)
-            this._widthRangeInput.value = metrics.width || screen.width;
-        delete this._muteRangeListener;
-        if (this._heightOverrideElement.value !== metrics.height)
-            this._heightOverrideElement.value = metrics.height || screen.height;
-        if (this._deviceScaleFactorOverrideElement.value !== metrics.deviceScaleFactor)
-            this._deviceScaleFactorOverrideElement.value = metrics.deviceScaleFactor || 1;
-        if (this._fontScaleFactorOverrideElement.value !== metrics.fontScaleFactor)
-            this._fontScaleFactorOverrideElement.value = metrics.fontScaleFactor || 1;
-        if (this._textAutosizingOverrideCheckbox.checked !== metrics.textAutosizing)
-            this._textAutosizingOverrideCheckbox.checked = metrics.textAutosizing || false;
-    },
-
-    _createMediaEmulationElement: function()
-    {
-        var checkbox = WebInspector.SettingsTab.createSettingCheckbox(WebInspector.UIString("CSS media"), WebInspector.settings.overrideCSSMedia, true);
-        var fieldsetElement = WebInspector.SettingsTab.createSettingFieldset(WebInspector.settings.overrideCSSMedia);
-        if (WebInspector.isInspectingDevice())
-            fieldsetElement.disabled = true;
-        checkbox.appendChild(fieldsetElement);
-
-        var mediaSelectElement = fieldsetElement.createChild("select");
-        var mediaTypes = WebInspector.CSSStyleModel.MediaTypes;
-        var defaultMedia = WebInspector.settings.emulatedCSSMedia.get();
-        for (var i = 0; i < mediaTypes.length; ++i) {
-            var mediaType = mediaTypes[i];
-            if (mediaType === "all") {
-                // "all" is not a device-specific media type.
-                continue;
-            }
-            var option = document.createElement("option");
-            option.text = mediaType;
-            option.value = mediaType;
-            mediaSelectElement.add(option);
-            if (mediaType === defaultMedia)
-                mediaSelectElement.selectedIndex = mediaSelectElement.options.length - 1;
-        }
-
-        mediaSelectElement.addEventListener("change", this._emulateMediaChanged.bind(this, mediaSelectElement), false);
-        return checkbox;
-    },
-
-    _emulateMediaChanged: function(select)
-    {
-        var media = select.options[select.selectedIndex].value;
-        WebInspector.settings.emulatedCSSMedia.set(media);
-    },
-
-    _rangeValueChanged: function()
-    {
-        if (this._muteRangeListener)
-            return;
-        this._widthOverrideElement.value = this._widthRangeInput.value;
-        this._applyDeviceMetricsUserInput();
-    }
-}
-
-WebInspector.OverridesView.ViewportTab.prototype.__proto__ = WebInspector.OverridesView.Tab.prototype;
-
-
-/**
- * @constructor
- * @extends {WebInspector.OverridesView.Tab}
- */
-WebInspector.OverridesView.UserAgentTab = function()
-{
-    WebInspector.OverridesView.Tab.call(this, "user-agent", WebInspector.UIString("User Agent"), [WebInspector.settings.overrideUserAgent]);
-    this.element.addStyleClass("overrides-user-agent");
-    var checkbox = this._createSettingCheckbox(WebInspector.UIString("Spoof user agent"), WebInspector.settings.overrideUserAgent);
-    checkbox.firstChild.disabled = WebInspector.isInspectingDevice();
-    this.element.appendChild(checkbox);
-    this.element.appendChild(this._createUserAgentSelectRowElement());
-}
-
-WebInspector.OverridesView.UserAgentTab._userAgents = [
-    ["Internet Explorer 10", "Mozilla/5.0 (compatible; MSIE 10.0; Windows NT 6.2; Trident/6.0)"],
-    ["Internet Explorer 9", "Mozilla/5.0 (compatible; MSIE 9.0; Windows NT 6.1; Trident/5.0)"],
-    ["Internet Explorer 8", "Mozilla/4.0 (compatible; MSIE 8.0; Windows NT 6.0; Trident/4.0)"],
-    ["Internet Explorer 7", "Mozilla/4.0 (compatible; MSIE 7.0; Windows NT 6.0)"],
-
-    ["Firefox 7 \u2014 Windows", "Mozilla/5.0 (Windows NT 6.1; Intel Mac OS X 10.6; rv:7.0.1) Gecko/20100101 Firefox/7.0.1"],
-    ["Firefox 7 \u2014 Mac", "Mozilla/5.0 (Macintosh; Intel Mac OS X 10.6; rv:7.0.1) Gecko/20100101 Firefox/7.0.1"],
-    ["Firefox 4 \u2014 Windows", "Mozilla/5.0 (Windows NT 6.1; rv:2.0.1) Gecko/20100101 Firefox/4.0.1"],
-    ["Firefox 4 \u2014 Mac", "Mozilla/5.0 (Macintosh; Intel Mac OS X 10.6; rv:2.0.1) Gecko/20100101 Firefox/4.0.1"],
-    ["Firefox 14 \u2014 Android Mobile", "Mozilla/5.0 (Android; Mobile; rv:14.0) Gecko/14.0 Firefox/14.0"],
-    ["Firefox 14 \u2014 Android Tablet", "Mozilla/5.0 (Android; Tablet; rv:14.0) Gecko/14.0 Firefox/14.0"],
-
-    ["Chrome \u2014 Android Mobile", "Mozilla/5.0 (Linux; Android 4.0.4; Galaxy Nexus Build/IMM76B) AppleWebKit/535.19 (KHTML, like Gecko) Chrome/18.0.1025.133 Mobile Safari/535.19"],
-    ["Chrome \u2014 Android Tablet", "Mozilla/5.0 (Linux; Android 4.1.2; Nexus 7 Build/JZ054K) AppleWebKit/535.19 (KHTML, like Gecko) Chrome/18.0.1025.166 Safari/535.19"],
-
-    ["iPhone \u2014 iOS 7", "Mozilla/5.0 (iPhone; CPU iPhone OS 7_0_2 like Mac OS X) AppleWebKit/537.51.1 (KHTML, like Gecko) Version/7.0 Mobile/11A4449d Safari/9537.53"],
-    ["iPhone \u2014 iOS 6", "Mozilla/5.0 (iPhone; CPU iPhone OS 6_0 like Mac OS X) AppleWebKit/536.26 (KHTML, like Gecko) Version/6.0 Mobile/10A5376e Safari/8536.25"],
-    ["iPad \u2014 iOS 7", "Mozilla/5.0 (iPad; CPU OS 7_0_2 like Mac OS X) AppleWebKit/537.51.1 (KHTML, like Gecko) Version/7.0 Mobile/11A501 Safari/9537.53"],
-    ["iPad \u2014 iOS 6", "Mozilla/5.0 (iPad; CPU OS 6_0 like Mac OS X) AppleWebKit/536.26 (KHTML, like Gecko) Version/6.0 Mobile/10A5376e Safari/8536.25"],
-
-    ["Android 2.3 \u2014 Nexus S", "Mozilla/5.0 (Linux; U; Android 2.3.6; en-us; Nexus S Build/GRK39F) AppleWebKit/533.1 (KHTML, like Gecko) Version/4.0 Mobile Safari/533.1"],
-    ["Android 4.0.2 \u2014 Galaxy Nexus", "Mozilla/5.0 (Linux; U; Android 4.0.2; en-us; Galaxy Nexus Build/ICL53F) AppleWebKit/534.30 (KHTML, like Gecko) Version/4.0 Mobile Safari/534.30"],
-
-    ["BlackBerry \u2014 PlayBook 2.1", "Mozilla/5.0 (PlayBook; U; RIM Tablet OS 2.1.0; en-US) AppleWebKit/536.2+ (KHTML, like Gecko) Version/7.2.1.0 Safari/536.2+"],
-    ["BlackBerry \u2014 9900", "Mozilla/5.0 (BlackBerry; U; BlackBerry 9900; en-US) AppleWebKit/534.11+ (KHTML, like Gecko) Version/7.0.0.187 Mobile Safari/534.11+"],
-    ["BlackBerry \u2014 BB10", "Mozilla/5.0 (BB10; Touch) AppleWebKit/537.1+ (KHTML, like Gecko) Version/10.0.0.1337 Mobile Safari/537.1+"],
-
-    ["MeeGo \u2014 Nokia N9", "Mozilla/5.0 (MeeGo; NokiaN9) AppleWebKit/534.13 (KHTML, like Gecko) NokiaBrowser/8.5.0 Mobile Safari/534.13"],
-];
-
-WebInspector.OverridesView.UserAgentTab.prototype = {
     /**
      * @param {boolean=} isUserGesture
      */
-<<<<<<< HEAD
-    _createUserAgentSelectRowElement: function()
-    {
-        var userAgent = WebInspector.settings.userAgent.get();
-        var userAgents = WebInspector.OverridesView.UserAgentTab._userAgents.concat([[WebInspector.UIString("Other"), "Other"]]);
-
-        var fieldsetElement = WebInspector.SettingsTab.createSettingFieldset(WebInspector.settings.overrideUserAgent);
-        if (WebInspector.isInspectingDevice())
-            fieldsetElement.disabled = true;
-
-        this._selectElement = fieldsetElement.createChild("select");
-        fieldsetElement.createChild("br");
-        this._otherUserAgentElement = fieldsetElement.createChild("input");
-        this._otherUserAgentElement.type = "text";
-        this._otherUserAgentElement.value = userAgent;
-        this._otherUserAgentElement.title = userAgent;
-
-        var selectionRestored = false;
-        for (var i = 0; i < userAgents.length; ++i) {
-            var agent = userAgents[i];
-            var option = new Option(agent[0], agent[1]);
-            option._metrics = agent[2] ? agent[2] : "";
-            this._selectElement.add(option);
-            if (userAgent === agent[1]) {
-                this._selectElement.selectedIndex = i;
-                selectionRestored = true;
-            }
-        }
-
-        if (!selectionRestored) {
-            if (!userAgent)
-                this._selectElement.selectedIndex = 0;
-            else
-                this._selectElement.selectedIndex = userAgents.length - 1;
-        }
-
-        this._selectElement.addEventListener("change", this._userAgentChanged.bind(this, true), false);
-        WebInspector.settings.userAgent.addChangeListener(this._userAgentSettingChanged, this);
-
-        fieldsetElement.addEventListener("dblclick", textDoubleClicked.bind(this), false);
-        this._otherUserAgentElement.addEventListener("blur", textChanged.bind(this), false);
-
-        function textDoubleClicked()
-        {
-            this._selectElement.selectedIndex = userAgents.length - 1;
-            this._userAgentChanged();
-        }
-
-        function textChanged()
-        {
-            if (WebInspector.settings.userAgent.get() !== this._otherUserAgentElement.value)
-                WebInspector.settings.userAgent.set(this._otherUserAgentElement.value);
-        }
-
-        return fieldsetElement;
-    },
-
-    /**
-     * @param {boolean=} isUserGesture
-     */
-=======
->>>>>>> 8c15b39e
     _userAgentChanged: function(isUserGesture)
     {
         var value = this._selectElement.options[this._selectElement.selectedIndex].value;
@@ -1249,12 +820,8 @@
 WebInspector.OverridesView.SensorsTab = function()
 {
     WebInspector.OverridesView.Tab.call(this, "sensors", WebInspector.UIString("Sensors"), [WebInspector.settings.emulateTouchEvents, WebInspector.settings.overrideGeolocation, WebInspector.settings.overrideDeviceOrientation]);
-<<<<<<< HEAD
-    this.element.addStyleClass("overrides-sensors");
-=======
     this.element.classList.add("overrides-sensors");
     this.registerRequiredCSS("accelerometer.css");
->>>>>>> 8c15b39e
     if (!WebInspector.isInspectingDevice())
         this.element.appendChild(this._createSettingCheckbox(WebInspector.UIString("Emulate touch screen"), WebInspector.settings.emulateTouchEvents));
     this._appendGeolocationOverrideControl();
@@ -1411,15 +978,6 @@
         fieldsetElement.id = "device-orientation-override-section";
         var tableElement = fieldsetElement.createChild("table");
         var rowElement = tableElement.createChild("tr");
-<<<<<<< HEAD
-        var cellElement = rowElement.createChild("td");
-        cellElement.appendChild(document.createTextNode("\u03B1: "));
-        this._alphaElement = this._createInput(cellElement, "device-orientation-override-alpha", String(deviceOrientation.alpha), this._applyDeviceOrientationUserInput.bind(this), true);
-        cellElement.appendChild(document.createTextNode(" \u03B2: "));
-        this._betaElement = this._createInput(cellElement, "device-orientation-override-beta", String(deviceOrientation.beta), this._applyDeviceOrientationUserInput.bind(this), true);
-        cellElement.appendChild(document.createTextNode(" \u03B3: "));
-        this._gammaElement = this._createInput(cellElement, "device-orientation-override-gamma", String(deviceOrientation.gamma), this._applyDeviceOrientationUserInput.bind(this), true);
-=======
         var cellElement = rowElement.createChild("td", "accelerometer-inputs-cell");
 
         this._alphaElement = this._createAxisInput(cellElement, "device-orientation-override-alpha", "\u03B1: ", String(deviceOrientation.alpha));
@@ -1429,7 +987,6 @@
         var resetButton = cellElement.createChild("button", "settings-tab-text-button accelerometer-reset-button");
         resetButton.textContent = WebInspector.UIString("Reset");
         resetButton.addEventListener("click", this._resetDeviceOrientation.bind(this), false);
->>>>>>> 8c15b39e
 
         this._stageElement = rowElement.createChild("td","accelerometer-stage");
         this._boxElement = this._stageElement.createChild("section", "accelerometer-box");
@@ -1444,12 +1001,6 @@
         WebInspector.installDragHandle(this._stageElement, this._onBoxDragStart.bind(this), this._onBoxDrag.bind(this), this._onBoxDragEnd.bind(this), "move");
         this._setBoxOrientation(deviceOrientation);
         return fieldsetElement;
-<<<<<<< HEAD
-    }
-}
-
-WebInspector.OverridesView.SensorsTab.prototype.__proto__ = WebInspector.OverridesView.Tab.prototype;
-=======
     },
 
     /**
@@ -1535,5 +1086,4 @@
     UserInput: "userInput",
     UserDrag: "userDrag",
     ResetButton: "resetButton"
-}
->>>>>>> 8c15b39e
+}