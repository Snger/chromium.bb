/*
 * Copyright (C) 2012 Google Inc. All rights reserved.
 *
 * Redistribution and use in source and binary forms, with or without
 * modification, are permitted provided that the following conditions are
 * met:
 *
 *     * Redistributions of source code must retain the above copyright
 * notice, this list of conditions and the following disclaimer.
 *     * Redistributions in binary form must reproduce the above
 * copyright notice, this list of conditions and the following disclaimer
 * in the documentation and/or other materials provided with the
 * distribution.
 *     * Neither the name of Google Inc. nor the names of its
 * contributors may be used to endorse or promote products derived from
 * this software without specific prior written permission.
 *
 * THIS SOFTWARE IS PROVIDED BY THE COPYRIGHT HOLDERS AND CONTRIBUTORS
 * "AS IS" AND ANY EXPRESS OR IMPLIED WARRANTIES, INCLUDING, BUT NOT
 * LIMITED TO, THE IMPLIED WARRANTIES OF MERCHANTABILITY AND FITNESS FOR
 * A PARTICULAR PURPOSE ARE DISCLAIMED. IN NO EVENT SHALL THE COPYRIGHT
 * OWNER OR CONTRIBUTORS BE LIABLE FOR ANY DIRECT, INDIRECT, INCIDENTAL,
 * SPECIAL, EXEMPLARY, OR CONSEQUENTIAL DAMAGES (INCLUDING, BUT NOT
 * LIMITED TO, PROCUREMENT OF SUBSTITUTE GOODS OR SERVICES; LOSS OF USE,
 * DATA, OR PROFITS; OR BUSINESS INTERRUPTION) HOWEVER CAUSED AND ON ANY
 * THEORY OF LIABILITY, WHETHER IN CONTRACT, STRICT LIABILITY, OR TORT
 * (INCLUDING NEGLIGENCE OR OTHERWISE) ARISING IN ANY WAY OUT OF THE USE
 * OF THIS SOFTWARE, EVEN IF ADVISED OF THE POSSIBILITY OF SUCH DAMAGE.
 */

/**
 * @constructor
 * @param {string} parentPath
 * @param {string} name
 * @param {string} originURL
 * @param {string} url
 * @param {!WebInspector.ResourceType} contentType
 * @param {boolean} isEditable
 * @param {boolean=} isContentScript
 */
WebInspector.FileDescriptor = function(parentPath, name, originURL, url, contentType, isEditable, isContentScript)
{
    this.parentPath = parentPath;
    this.name = name;
    this.originURL = originURL;
    this.url = url;
    this.contentType = contentType;
    this.isEditable = isEditable;
    this.isContentScript = isContentScript || false;
}

/**
 * @interface
 * @extends {WebInspector.EventTarget}
 */
WebInspector.ProjectDelegate = function() { }

WebInspector.ProjectDelegate.Events = {
    FileAdded: "FileAdded",
    FileRemoved: "FileRemoved",
    Reset: "Reset",
}

WebInspector.ProjectDelegate.prototype = {
    /**
     * @return {string}
     */
    id: function() { },

    /**
     * @return {string}
     */
    type: function() { },

    /**
     * @return {string}
     */
    displayName: function() { }, 

    /**
     * @param {string} path
     * @param {function(?Date, ?number)} callback
     */
    requestMetadata: function(path, callback) { },

    /**
     * @param {string} path
     * @param {function(?string)} callback
     */
    requestFileContent: function(path, callback) { },

    /**
     * @return {boolean}
     */
    canSetFileContent: function() { },

    /**
     * @param {string} path
     * @param {string} newContent
     * @param {function(?string)} callback
     */
    setFileContent: function(path, newContent, callback) { },

    /**
     * @return {boolean}
     */
    canRename: function() { },

    /**
     * @param {string} path
     * @param {string} newName
<<<<<<< HEAD
     * @param {function(boolean, string=, string=, string=, WebInspector.ResourceType=)} callback
=======
     * @param {function(boolean, string=, string=, string=, !WebInspector.ResourceType=)} callback
>>>>>>> 8c15b39e
     */
    rename: function(path, newName, callback) { },

    /**
     * @param {string} path
     */
    refresh: function(path) { },

    /**
     * @param {string} path
     */
    excludeFolder: function(path) { },

    /**
     * @param {string} path
     * @param {?string} name
     * @param {string} content
     * @param {function(?string)} callback
     */
    createFile: function(path, name, content, callback) { },

    /**
     * @param {string} path
     */
    deleteFile: function(path) { },

    remove: function() { },

    /**
     * @param {string} path
     * @param {string} query
     * @param {boolean} caseSensitive
     * @param {boolean} isRegex
     * @param {function(!Array.<!WebInspector.ContentProvider.SearchMatch>)} callback
     */
    searchInFileContent: function(path, query, caseSensitive, isRegex, callback) { },

    /**
     * @param {!Array.<string>} queries
     * @param {!Array.<string>} fileQueries
     * @param {boolean} caseSensitive
     * @param {boolean} isRegex
     * @param {!WebInspector.Progress} progress
     * @param {function(!Array.<string>)} callback
     */
    findFilesMatchingSearchRequest: function(queries, fileQueries, caseSensitive, isRegex, progress, callback) { },

    /**
     * @param {!WebInspector.Progress} progress
     * @param {function()} callback
     */
    indexContent: function(progress, callback) { }
}

/**
 * @param {!WebInspector.Workspace} workspace
 * @param {!WebInspector.ProjectDelegate} projectDelegate
 * @constructor
 */
WebInspector.Project = function(workspace, projectDelegate)
{
    /** @type {!Object.<string, {uiSourceCode: !WebInspector.UISourceCode, index: number}>} */
    this._uiSourceCodesMap = {};
    /** @type {!Array.<!WebInspector.UISourceCode>} */
    this._uiSourceCodesList = [];
    this._workspace = workspace;
    this._projectDelegate = projectDelegate;
    this._displayName = this._projectDelegate.displayName();
    this._projectDelegate.addEventListener(WebInspector.ProjectDelegate.Events.FileAdded, this._fileAdded, this);
    this._projectDelegate.addEventListener(WebInspector.ProjectDelegate.Events.FileRemoved, this._fileRemoved, this);
    this._projectDelegate.addEventListener(WebInspector.ProjectDelegate.Events.Reset, this._reset, this);
}

WebInspector.Project.prototype = {
    /**
     * @return {string}
     */
    id: function()
    {
        return this._projectDelegate.id();
    },

    /**
     * @return {string}
     */
    type: function()
    {
        return this._projectDelegate.type(); 
    },

    /**
     * @return {string}
     */
    displayName: function() 
    {
        return this._displayName;
    },

    /**
     * @return {boolean}
     */
    isServiceProject: function()
    {
        return this._projectDelegate.type() === WebInspector.projectTypes.Debugger || this._projectDelegate.type() === WebInspector.projectTypes.LiveEdit;
    },

    _fileAdded: function(event)
    {
        var fileDescriptor = /** @type {!WebInspector.FileDescriptor} */ (event.data);
        var path = fileDescriptor.parentPath ? fileDescriptor.parentPath + "/" + fileDescriptor.name : fileDescriptor.name;
        var uiSourceCode = this.uiSourceCode(path);
        if (uiSourceCode)
            return;

        uiSourceCode = new WebInspector.UISourceCode(this, fileDescriptor.parentPath, fileDescriptor.name, fileDescriptor.originURL, fileDescriptor.url, fileDescriptor.contentType, fileDescriptor.isEditable);
        uiSourceCode.isContentScript = fileDescriptor.isContentScript;

        this._uiSourceCodesMap[path] = {uiSourceCode: uiSourceCode, index: this._uiSourceCodesList.length};
        this._uiSourceCodesList.push(uiSourceCode);
        this._workspace.dispatchEventToListeners(WebInspector.Workspace.Events.UISourceCodeAdded, uiSourceCode);
    },

    _fileRemoved: function(event)
    {
        var path = /** @type {string} */ (event.data);
        this._removeFile(path);
    },

    /**
     * @param {string} path
     */
    _removeFile: function(path)
    {
        var uiSourceCode = this.uiSourceCode(path);
        if (!uiSourceCode)
            return;

        var entry = this._uiSourceCodesMap[path];
        var movedUISourceCode = this._uiSourceCodesList[this._uiSourceCodesList.length - 1];
        this._uiSourceCodesList[entry.index] = movedUISourceCode;
        var movedEntry = this._uiSourceCodesMap[movedUISourceCode.path()];
        movedEntry.index = entry.index;
        this._uiSourceCodesList.splice(this._uiSourceCodesList.length - 1, 1);
        delete this._uiSourceCodesMap[path];
        this._workspace.dispatchEventToListeners(WebInspector.Workspace.Events.UISourceCodeRemoved, entry.uiSourceCode);
    },

    _reset: function()
    {
        this._workspace.dispatchEventToListeners(WebInspector.Workspace.Events.ProjectWillReset, this);
        this._uiSourceCodesMap = {};
        this._uiSourceCodesList = [];
    },

    /**
     * @param {string} path
     * @return {?WebInspector.UISourceCode}
     */
    uiSourceCode: function(path)
    {
        var entry = this._uiSourceCodesMap[path];
        return entry ? entry.uiSourceCode : null;
    },

    /**
     * @param {string} originURL
     * @return {?WebInspector.UISourceCode}
     */
    uiSourceCodeForOriginURL: function(originURL)
    {
        for (var i = 0; i < this._uiSourceCodesList.length; ++i) {
            var uiSourceCode = this._uiSourceCodesList[i];
            if (uiSourceCode.originURL() === originURL)
                return uiSourceCode;
        }
        return null;
    },

    /**
     * @return {!Array.<!WebInspector.UISourceCode>}
     */
    uiSourceCodes: function()
    {
        return this._uiSourceCodesList;
    },

    /**
     * @param {!WebInspector.UISourceCode} uiSourceCode
     * @param {function(?Date, ?number)} callback
     */
    requestMetadata: function(uiSourceCode, callback)
    {
        this._projectDelegate.requestMetadata(uiSourceCode.path(), callback);
    },

    /**
<<<<<<< HEAD
     * @param {WebInspector.UISourceCode} uiSourceCode
=======
     * @param {!WebInspector.UISourceCode} uiSourceCode
>>>>>>> 8c15b39e
     * @param {function(?string)} callback
     */
    requestFileContent: function(uiSourceCode, callback)
    {
        this._projectDelegate.requestFileContent(uiSourceCode.path(), callback);
    },

    /**
     * @return {boolean}
     */
    canSetFileContent: function()
    {
        return this._projectDelegate.canSetFileContent();
    },

    /**
     * @param {!WebInspector.UISourceCode} uiSourceCode
     * @param {string} newContent
     * @param {function(?string)} callback
     */
    setFileContent: function(uiSourceCode, newContent, callback)
    {
        this._projectDelegate.setFileContent(uiSourceCode.path(), newContent, onSetContent.bind(this));

        /**
         * @param {?string} content
         * @this {WebInspector.Project}
         */
        function onSetContent(content)
        {
            this._workspace.dispatchEventToListeners(WebInspector.Workspace.Events.UISourceCodeContentCommitted, { uiSourceCode: uiSourceCode, content: newContent });
            callback(content);
        }
    },

    /**
     * @return {boolean}
     */
    canRename: function()
    {
        return this._projectDelegate.canRename();
    },

    /**
     * @param {!WebInspector.UISourceCode} uiSourceCode
     * @param {string} newName
<<<<<<< HEAD
     * @param {function(boolean, string=, string=, string=, WebInspector.ResourceType=)} callback
=======
     * @param {function(boolean, string=, string=, string=, !WebInspector.ResourceType=)} callback
>>>>>>> 8c15b39e
     */
    rename: function(uiSourceCode, newName, callback)
    {
        if (newName === uiSourceCode.name()) {
            callback(true, uiSourceCode.name(), uiSourceCode.url, uiSourceCode.originURL(), uiSourceCode.contentType());
            return;
        }

        this._projectDelegate.rename(uiSourceCode.path(), newName, innerCallback.bind(this));

        /**
         * @param {boolean} success
         * @param {string=} newName
         * @param {string=} newURL
         * @param {string=} newOriginURL
<<<<<<< HEAD
         * @param {WebInspector.ResourceType=} newContentType
=======
         * @param {!WebInspector.ResourceType=} newContentType
         * @this {WebInspector.Project}
>>>>>>> 8c15b39e
         */
        function innerCallback(success, newName, newURL, newOriginURL, newContentType)
        {
            if (!success || !newName) {
                callback(false);
                return;
            }
            var oldPath = uiSourceCode.path();
            var newPath = uiSourceCode.parentPath() ? uiSourceCode.parentPath() + "/" + newName : newName;
            this._uiSourceCodesMap[newPath] = this._uiSourceCodesMap[oldPath];
            delete this._uiSourceCodesMap[oldPath];
            callback(true, newName, newURL, newOriginURL, newContentType);
        }
    },

    /**
     * @param {string} path
     */
    refresh: function(path)
    {
        this._projectDelegate.refresh(path);
    },

    /**
     * @param {string} path
     */
    excludeFolder: function(path)
    {
        this._projectDelegate.excludeFolder(path);
        var uiSourceCodes = this._uiSourceCodesList.slice();
        for (var i = 0; i < uiSourceCodes.length; ++i) {
            var uiSourceCode = uiSourceCodes[i];
            if (uiSourceCode.path().startsWith(path.substr(1)))
                this._removeFile(uiSourceCode.path());
        }
    },

    /**
     * @param {string} path
     * @param {?string} name
     * @param {string} content
     * @param {function(?string)} callback
     */
    createFile: function(path, name, content, callback)
    {
        this._projectDelegate.createFile(path, name, content, innerCallback);

        function innerCallback(filePath)
        {
            callback(filePath);
        }
    },

    /**
     * @param {string} path
     */
    deleteFile: function(path)
    {
        this._projectDelegate.deleteFile(path);
    },

    remove: function()
    {
        this._projectDelegate.remove();
    },

    /**
     * @param {!WebInspector.UISourceCode} uiSourceCode
     * @param {string} query
     * @param {boolean} caseSensitive
     * @param {boolean} isRegex
     * @param {function(!Array.<!WebInspector.ContentProvider.SearchMatch>)} callback
     */
    searchInFileContent: function(uiSourceCode, query, caseSensitive, isRegex, callback)
    {
        this._projectDelegate.searchInFileContent(uiSourceCode.path(), query, caseSensitive, isRegex, callback);
    },

    /**
     * @param {!Array.<string>} queries
     * @param {!Array.<string>} fileQueries
     * @param {boolean} caseSensitive
     * @param {boolean} isRegex
     * @param {!WebInspector.Progress} progress
     * @param {function(!Array.<string>)} callback
     */
    findFilesMatchingSearchRequest: function(queries, fileQueries, caseSensitive, isRegex, progress, callback)
    {
        this._projectDelegate.findFilesMatchingSearchRequest(queries, fileQueries, caseSensitive, isRegex, progress, callback);
    },

    /**
     * @param {!WebInspector.Progress} progress
     * @param {function()} callback
     */
    indexContent: function(progress, callback)
    {
        this._projectDelegate.indexContent(progress, callback);
    },

    dispose: function()
    {
        this._projectDelegate.reset();
    }
}

WebInspector.projectTypes = {
    Debugger: "debugger",
    LiveEdit: "liveedit",
    Network: "network",
    Snippets: "snippets",
    FileSystem: "filesystem"
}

/**
 * @constructor
 * @extends {WebInspector.Object}
 * @param {!WebInspector.FileSystemMapping} fileSystemMapping
 */
WebInspector.Workspace = function(fileSystemMapping)
{
    this._fileSystemMapping = fileSystemMapping;
    /** @type {!Object.<string, !WebInspector.Project>} */
    this._projects = {};
}

WebInspector.Workspace.Events = {
    UISourceCodeAdded: "UISourceCodeAdded",
    UISourceCodeRemoved: "UISourceCodeRemoved",
    UISourceCodeContentCommitted: "UISourceCodeContentCommitted",
    ProjectWillReset: "ProjectWillReset"
}

WebInspector.Workspace.prototype = {
    /**
     * @return {!Array.<!WebInspector.UISourceCode>}
     */
    unsavedSourceCodes: function()
    {
        function filterUnsaved(sourceCode)
        {
            return sourceCode.isDirty();
        }
        return this.uiSourceCodes().filter(filterUnsaved);
    },

    /**
     * @param {string} projectId
     * @param {string} path
     * @return {?WebInspector.UISourceCode}
     */
    uiSourceCode: function(projectId, path)
    {
        var project = this._projects[projectId];
        return project ? project.uiSourceCode(path) : null;
    },

    /**
     * @param {string} originURL
     * @return {?WebInspector.UISourceCode}
     */
    uiSourceCodeForOriginURL: function(originURL)
    {
        var networkProjects = this.projectsForType(WebInspector.projectTypes.Network)
        for (var i = 0; i < networkProjects.length; ++i) {
            var project = networkProjects[i];
            var uiSourceCode = project.uiSourceCodeForOriginURL(originURL);
            if (uiSourceCode)
                return uiSourceCode;
        }
        return null;
    },

    /**
     * @param {string} type
     * @return {!Array.<!WebInspector.UISourceCode>}
     */
    uiSourceCodesForProjectType: function(type)
    {
        var result = [];
        for (var projectName in this._projects) {
            var project = this._projects[projectName];
            if (project.type() === type)
                result = result.concat(project.uiSourceCodes());
        }
        return result;
    },

    /**
     * @param {!WebInspector.ProjectDelegate} projectDelegate
     * @return {!WebInspector.Project}
     */
    addProject: function(projectDelegate)
    {
        var projectId = projectDelegate.id();
        this._projects[projectId] = new WebInspector.Project(this, projectDelegate);
        return this._projects[projectId];
    },

    /**
     * @param {string} projectId
     */
    removeProject: function(projectId)
    {
        var project = this._projects[projectId];
        if (!project)
            return;
        project.dispose();
        delete this._projects[projectId];
    },

    /**
     * @param {string} projectId
     * @return {!WebInspector.Project}
     */
    project: function(projectId)
    {
        return this._projects[projectId];
    },

    /**
     * @return {!Array.<!WebInspector.Project>}
     */
    projects: function()
    {
        return Object.values(this._projects);
    },

    /**
     * @param {string} type
     * @return {!Array.<!WebInspector.Project>}
     */
    projectsForType: function(type)
    {
        function filterByType(project)
        {
            return project.type() === type;
        }
        return this.projects().filter(filterByType);
    },

    /**
     * @return {!Array.<!WebInspector.UISourceCode>}
     */
    uiSourceCodes: function()
    {
        var result = [];
        for (var projectId in this._projects) {
            var project = this._projects[projectId];
            result = result.concat(project.uiSourceCodes());
        }
        return result;
    },

    /**
     * @param {string} url
     * @return {boolean}
     */
    hasMappingForURL: function(url)
    {
        if (!InspectorFrontendHost.supportsFileSystems())
            return false;
        return this._fileSystemMapping.hasMappingForURL(url);
    },

    /**
     * @param {string} url
     * @return {?WebInspector.UISourceCode}
     */
    _networkUISourceCodeForURL: function(url)
    {
        var splitURL = WebInspector.ParsedURL.splitURL(url);
        var projectId = WebInspector.SimpleProjectDelegate.projectId(splitURL[0], WebInspector.projectTypes.Network);
        var project = this.project(projectId);
        return project ? project.uiSourceCode(splitURL.slice(1).join("/")) : null;
    },

    /**
     * @param {string} url
     * @return {?WebInspector.UISourceCode}
     */
    uiSourceCodeForURL: function(url)
    {
        if (!InspectorFrontendHost.supportsFileSystems())
            return this._networkUISourceCodeForURL(url);
        var file = this._fileSystemMapping.fileForURL(url);
        if (!file)
            return this._networkUISourceCodeForURL(url);

        var projectId = WebInspector.FileSystemProjectDelegate.projectId(file.fileSystemPath);
        var project = this.project(projectId);
        return project ? project.uiSourceCode(file.filePath) : null;
    },

    /**
     * @param {string} fileSystemPath
     * @param {string} filePath
     * @return {string}
     */
    urlForPath: function(fileSystemPath, filePath)
    {
        return this._fileSystemMapping.urlForPath(fileSystemPath, filePath);
    },

    /**
     * @param {!WebInspector.UISourceCode} networkUISourceCode
     * @param {!WebInspector.UISourceCode} uiSourceCode
     * @param {!WebInspector.FileSystemWorkspaceProvider} fileSystemWorkspaceProvider
     */
    addMapping: function(networkUISourceCode, uiSourceCode, fileSystemWorkspaceProvider)
    {
        var url = networkUISourceCode.url;
        var path = uiSourceCode.path();
        var fileSystemPath = fileSystemWorkspaceProvider.fileSystemPath(uiSourceCode);
        this._fileSystemMapping.addMappingForResource(url, fileSystemPath, path);
        WebInspector.suggestReload();
    },

    /**
     * @param {!WebInspector.UISourceCode} uiSourceCode
     */
    removeMapping: function(uiSourceCode)
    {
        this._fileSystemMapping.removeMappingForURL(uiSourceCode.url);
        WebInspector.suggestReload();
    },

    __proto__: WebInspector.Object.prototype
}

/**
 * @type {!WebInspector.Workspace}
 */
WebInspector.workspace;<|MERGE_RESOLUTION|>--- conflicted
+++ resolved
@@ -109,11 +109,7 @@
     /**
      * @param {string} path
      * @param {string} newName
-<<<<<<< HEAD
-     * @param {function(boolean, string=, string=, string=, WebInspector.ResourceType=)} callback
-=======
      * @param {function(boolean, string=, string=, string=, !WebInspector.ResourceType=)} callback
->>>>>>> 8c15b39e
      */
     rename: function(path, newName, callback) { },
 
@@ -310,11 +306,7 @@
     },
 
     /**
-<<<<<<< HEAD
-     * @param {WebInspector.UISourceCode} uiSourceCode
-=======
      * @param {!WebInspector.UISourceCode} uiSourceCode
->>>>>>> 8c15b39e
      * @param {function(?string)} callback
      */
     requestFileContent: function(uiSourceCode, callback)
@@ -361,11 +353,7 @@
     /**
      * @param {!WebInspector.UISourceCode} uiSourceCode
      * @param {string} newName
-<<<<<<< HEAD
-     * @param {function(boolean, string=, string=, string=, WebInspector.ResourceType=)} callback
-=======
      * @param {function(boolean, string=, string=, string=, !WebInspector.ResourceType=)} callback
->>>>>>> 8c15b39e
      */
     rename: function(uiSourceCode, newName, callback)
     {
@@ -381,12 +369,8 @@
          * @param {string=} newName
          * @param {string=} newURL
          * @param {string=} newOriginURL
-<<<<<<< HEAD
-         * @param {WebInspector.ResourceType=} newContentType
-=======
          * @param {!WebInspector.ResourceType=} newContentType
          * @this {WebInspector.Project}
->>>>>>> 8c15b39e
          */
         function innerCallback(success, newName, newURL, newOriginURL, newContentType)
         {
