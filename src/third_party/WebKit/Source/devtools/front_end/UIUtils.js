/*
 * Copyright (C) 2011 Google Inc.  All rights reserved.
 * Copyright (C) 2006, 2007, 2008 Apple Inc.  All rights reserved.
 * Copyright (C) 2007 Matt Lilek (pewtermoose@gmail.com).
 * Copyright (C) 2009 Joseph Pecoraro
 *
 * Redistribution and use in source and binary forms, with or without
 * modification, are permitted provided that the following conditions
 * are met:
 *
 * 1.  Redistributions of source code must retain the above copyright
 *     notice, this list of conditions and the following disclaimer.
 * 2.  Redistributions in binary form must reproduce the above copyright
 *     notice, this list of conditions and the following disclaimer in the
 *     documentation and/or other materials provided with the distribution.
 * 3.  Neither the name of Apple Computer, Inc. ("Apple") nor the names of
 *     its contributors may be used to endorse or promote products derived
 *     from this software without specific prior written permission.
 *
 * THIS SOFTWARE IS PROVIDED BY APPLE AND ITS CONTRIBUTORS "AS IS" AND ANY
 * EXPRESS OR IMPLIED WARRANTIES, INCLUDING, BUT NOT LIMITED TO, THE IMPLIED
 * WARRANTIES OF MERCHANTABILITY AND FITNESS FOR A PARTICULAR PURPOSE ARE
 * DISCLAIMED. IN NO EVENT SHALL APPLE OR ITS CONTRIBUTORS BE LIABLE FOR ANY
 * DIRECT, INDIRECT, INCIDENTAL, SPECIAL, EXEMPLARY, OR CONSEQUENTIAL DAMAGES
 * (INCLUDING, BUT NOT LIMITED TO, PROCUREMENT OF SUBSTITUTE GOODS OR SERVICES;
 * LOSS OF USE, DATA, OR PROFITS; OR BUSINESS INTERRUPTION) HOWEVER CAUSED AND
 * ON ANY THEORY OF LIABILITY, WHETHER IN CONTRACT, STRICT LIABILITY, OR TORT
 * (INCLUDING NEGLIGENCE OR OTHERWISE) ARISING IN ANY WAY OUT OF THE USE OF
 * THIS SOFTWARE, EVEN IF ADVISED OF THE POSSIBILITY OF SUCH DAMAGE.
 */

/**
 * @param {!Element} element
 * @param {?function(!MouseEvent): boolean} elementDragStart
 * @param {function(!MouseEvent)} elementDrag
 * @param {?function(!MouseEvent)} elementDragEnd
 * @param {!string} cursor
 * @param {?string=} hoverCursor
 */
WebInspector.installDragHandle = function(element, elementDragStart, elementDrag, elementDragEnd, cursor, hoverCursor)
{
    element.addEventListener("mousedown", WebInspector.elementDragStart.bind(WebInspector, elementDragStart, elementDrag, elementDragEnd, cursor), false);
    if (hoverCursor !== null)
        element.style.cursor = hoverCursor || cursor;
}

/**
 * @param {?function(!MouseEvent):boolean} elementDragStart
 * @param {function(!MouseEvent)} elementDrag
 * @param {?function(!MouseEvent)} elementDragEnd
 * @param {string} cursor
 * @param {?Event} event
 */
WebInspector.elementDragStart = function(elementDragStart, elementDrag, elementDragEnd, cursor, event)
{
    // Only drag upon left button. Right will likely cause a context menu. So will ctrl-click on mac.
    if (event.button || (WebInspector.isMac() && event.ctrlKey))
        return;

    if (WebInspector._elementDraggingEventListener)
        return;

    if (elementDragStart && !elementDragStart(/** @type {!MouseEvent} */ (event)))
        return;

    if (WebInspector._elementDraggingGlassPane) {
        WebInspector._elementDraggingGlassPane.dispose();
        delete WebInspector._elementDraggingGlassPane;
    }

    var targetDocument = event.target.ownerDocument;

    WebInspector._elementDraggingEventListener = elementDrag;
    WebInspector._elementEndDraggingEventListener = elementDragEnd;
    WebInspector._mouseOutWhileDraggingTargetDocument = targetDocument;

    targetDocument.addEventListener("mousemove", WebInspector._elementDragMove, true);
    targetDocument.addEventListener("mouseup", WebInspector._elementDragEnd, true);
    targetDocument.addEventListener("mouseout", WebInspector._mouseOutWhileDragging, true);

    targetDocument.body.style.cursor = cursor;

    event.preventDefault();
}

WebInspector._mouseOutWhileDragging = function()
{
    WebInspector._unregisterMouseOutWhileDragging();
    WebInspector._elementDraggingGlassPane = new WebInspector.GlassPane();
}

WebInspector._unregisterMouseOutWhileDragging = function()
{
    if (!WebInspector._mouseOutWhileDraggingTargetDocument)
        return;
    WebInspector._mouseOutWhileDraggingTargetDocument.removeEventListener("mouseout", WebInspector._mouseOutWhileDragging, true);
    delete WebInspector._mouseOutWhileDraggingTargetDocument;
}

/**
 * @param {!Event} event
 */
WebInspector._elementDragMove = function(event)
{
    if (WebInspector._elementDraggingEventListener(/** @type {!MouseEvent} */ (event)))
        WebInspector._cancelDragEvents(event);
}

/**
 * @param {!Event} event
 */
WebInspector._cancelDragEvents = function(event)
{
    var targetDocument = event.target.ownerDocument;
    targetDocument.removeEventListener("mousemove", WebInspector._elementDragMove, true);
    targetDocument.removeEventListener("mouseup", WebInspector._elementDragEnd, true);
    WebInspector._unregisterMouseOutWhileDragging();

    targetDocument.body.style.removeProperty("cursor");

    if (WebInspector._elementDraggingGlassPane)
        WebInspector._elementDraggingGlassPane.dispose();

    delete WebInspector._elementDraggingGlassPane;
    delete WebInspector._elementDraggingEventListener;
    delete WebInspector._elementEndDraggingEventListener;
}

/**
 * @param {!Event} event
 */
WebInspector._elementDragEnd = function(event)
{
    var elementDragEnd = WebInspector._elementEndDraggingEventListener;

    WebInspector._cancelDragEvents(/** @type {!MouseEvent} */ (event));

    event.preventDefault();
    if (elementDragEnd)
        elementDragEnd(/** @type {!MouseEvent} */ (event));
}

/**
 * @constructor
 */
WebInspector.GlassPane = function()
{
    this.element = document.createElement("div");
    this.element.style.cssText = "position:absolute;top:0;bottom:0;left:0;right:0;background-color:transparent;z-index:1000;";
    this.element.id = "glass-pane";
    document.body.appendChild(this.element);
    WebInspector._glassPane = this;
}

WebInspector.GlassPane.prototype = {
    dispose: function()
    {
        delete WebInspector._glassPane;
        if (WebInspector.HelpScreen.isVisible())
            WebInspector.HelpScreen.focus();
        else
            WebInspector.inspectorView.focus();
        this.element.remove();
    }
}

WebInspector.animateStyle = function(animations, duration, callback)
{
    var startTime = new Date().getTime();
    var hasCompleted = false;

    const animationsLength = animations.length;
    const propertyUnit = {opacity: ""};
    const defaultUnit = "px";

    // Pre-process animations.
    for (var i = 0; i < animationsLength; ++i) {
        var animation = animations[i];
        var element = null, start = null, end = null, key = null;
        for (key in animation) {
            if (key === "element")
                element = animation[key];
            else if (key === "start")
                start = animation[key];
            else if (key === "end")
                end = animation[key];
        }

        if (!element || !end)
            continue;

        if (!start) {
            var computedStyle = element.ownerDocument.defaultView.getComputedStyle(element);
            start = {};
            for (key in end)
                start[key] = parseInt(computedStyle.getPropertyValue(key), 10);
            animation.start = start;
        } else
            for (key in start)
                element.style.setProperty(key, start[key] + (key in propertyUnit ? propertyUnit[key] : defaultUnit));
    }

    function animateLoop()
    {
        if (hasCompleted)
            return;

        var complete = new Date().getTime() - startTime;

        // Make style changes.
        for (var i = 0; i < animationsLength; ++i) {
            var animation = animations[i];
            var element = animation.element;
            var start = animation.start;
            var end = animation.end;
            if (!element || !end)
                continue;

            var style = element.style;
            for (key in end) {
                var endValue = end[key];
                if (complete < duration) {
                    var startValue = start[key];
                    // Linear animation.
                    var newValue = startValue + (endValue - startValue) * complete / duration;
                    style.setProperty(key, newValue + (key in propertyUnit ? propertyUnit[key] : defaultUnit));
                } else
                    style.setProperty(key, endValue + (key in propertyUnit ? propertyUnit[key] : defaultUnit));
            }
        }

        // End condition.
        if (complete >= duration)
            hasCompleted = true;
        if (callback)
            callback(hasCompleted);
        if (!hasCompleted)
            window.requestAnimationFrame(animateLoop);
    }

    function forceComplete()
    {
        if (hasCompleted)
            return;

        duration = 0;
        animateLoop();
    }

    window.requestAnimationFrame(animateLoop);
    return {
        forceComplete: forceComplete
    };
}

WebInspector.isBeingEdited = function(element)
{
    if (element.classList.contains("text-prompt") || element.nodeName === "INPUT" || element.nodeName === "TEXTAREA")
        return true;

    if (!WebInspector.__editingCount)
        return false;

    while (element) {
        if (element.__editing)
            return true;
        element = element.parentElement;
    }
    return false;
}

WebInspector.markBeingEdited = function(element, value)
{
    if (value) {
        if (element.__editing)
            return false;
        element.classList.add("being-edited");
        element.__editing = true;
        WebInspector.__editingCount = (WebInspector.__editingCount || 0) + 1;
    } else {
        if (!element.__editing)
            return false;
        element.classList.remove("being-edited");
        delete element.__editing;
        --WebInspector.__editingCount;
    }
    return true;
}

/**
 * @constructor
 * @param {function(!Element,string,string,T,string)} commitHandler
 * @param {function(!Element,T)} cancelHandler
 * @param {T=} context
 * @template T
 */
WebInspector.EditingConfig = function(commitHandler, cancelHandler, context)
{
    this.commitHandler = commitHandler;
    this.cancelHandler = cancelHandler
    this.context = context;

    /**
     * Handles the "paste" event, return values are the same as those for customFinishHandler
     * @type {function(!Element)|undefined}
     */
    this.pasteHandler;

    /** 
     * Whether the edited element is multiline
     * @type {boolean|undefined}
     */
    this.multiline;

    /**
     * Custom finish handler for the editing session (invoked on keydown)
     * @type {function(!Element,*)|undefined}
     */
    this.customFinishHandler;
}

WebInspector.EditingConfig.prototype = {
    setPasteHandler: function(pasteHandler)
    {
        this.pasteHandler = pasteHandler;
    },

    /**
     * @param {string} initialValue
     * @param {!Object} mode
     * @param {string} theme
     * @param {boolean=} lineWrapping
     * @param {boolean=} smartIndent
     */
    setMultilineOptions: function(initialValue, mode, theme, lineWrapping, smartIndent)
    {
        this.multiline = true;
        this.initialValue = initialValue;
        this.mode = mode;
        this.theme = theme;
        this.lineWrapping = lineWrapping;
        this.smartIndent = smartIndent;
    },

    setCustomFinishHandler: function(customFinishHandler)
    {
        this.customFinishHandler = customFinishHandler;
    }
}

WebInspector.CSSNumberRegex = /^(-?(?:\d+(?:\.\d+)?|\.\d+))$/;

WebInspector.StyleValueDelimiters = " \xA0\t\n\"':;,/()";


/**
  * @param {!Event} event
  * @return {?string}
  */
WebInspector._valueModificationDirection = function(event)
{
    var direction = null;
    if (event.type === "mousewheel") {
        if (event.wheelDeltaY > 0)
            direction = "Up";
        else if (event.wheelDeltaY < 0)
            direction = "Down";
    } else {
        if (event.keyIdentifier === "Up" || event.keyIdentifier === "PageUp")
            direction = "Up";
        else if (event.keyIdentifier === "Down" || event.keyIdentifier === "PageDown")
            direction = "Down";        
    }
    return direction;
}

/**
 * @param {string} hexString
 * @param {!Event} event
 */
WebInspector._modifiedHexValue = function(hexString, event)
{
    var direction = WebInspector._valueModificationDirection(event);
    if (!direction)
        return hexString;

    var number = parseInt(hexString, 16);
    if (isNaN(number) || !isFinite(number))
        return hexString;

    var maxValue = Math.pow(16, hexString.length) - 1;
    var arrowKeyOrMouseWheelEvent = (event.keyIdentifier === "Up" || event.keyIdentifier === "Down" || event.type === "mousewheel");
    var delta;

    if (arrowKeyOrMouseWheelEvent)
        delta = (direction === "Up") ? 1 : -1;
    else
        delta = (event.keyIdentifier === "PageUp") ? 16 : -16;

    if (event.shiftKey)
        delta *= 16;

    var result = number + delta;
    if (result < 0)
        result = 0; // Color hex values are never negative, so clamp to 0.
    else if (result > maxValue)
        return hexString;

    // Ensure the result length is the same as the original hex value.
    var resultString = result.toString(16).toUpperCase();
    for (var i = 0, lengthDelta = hexString.length - resultString.length; i < lengthDelta; ++i)
        resultString = "0" + resultString;
    return resultString;
}

/**
 * @param {number} number
 * @param {!Event} event
 */
WebInspector._modifiedFloatNumber = function(number, event)
{
    var direction = WebInspector._valueModificationDirection(event);
    if (!direction)
        return number;
    
    var arrowKeyOrMouseWheelEvent = (event.keyIdentifier === "Up" || event.keyIdentifier === "Down" || event.type === "mousewheel");

    // Jump by 10 when shift is down or jump by 0.1 when Alt/Option is down.
    // Also jump by 10 for page up and down, or by 100 if shift is held with a page key.
    var changeAmount = 1;
    if (event.shiftKey && !arrowKeyOrMouseWheelEvent)
        changeAmount = 100;
    else if (event.shiftKey || !arrowKeyOrMouseWheelEvent)
        changeAmount = 10;
    else if (event.altKey)
        changeAmount = 0.1;

    if (direction === "Down")
        changeAmount *= -1;

    // Make the new number and constrain it to a precision of 6, this matches numbers the engine returns.
    // Use the Number constructor to forget the fixed precision, so 1.100000 will print as 1.1.
    var result = Number((number + changeAmount).toFixed(6));
    if (!String(result).match(WebInspector.CSSNumberRegex))
        return null;

    return result;
}

/**
  * @param {?Event} event
  * @param {!Element} element
  * @param {function(string,string)=} finishHandler
  * @param {function(string)=} suggestionHandler
  * @param {function(number):number=} customNumberHandler
  * @return {boolean}
 */
WebInspector.handleElementValueModifications = function(event, element, finishHandler, suggestionHandler, customNumberHandler)
{
    var arrowKeyOrMouseWheelEvent = (event.keyIdentifier === "Up" || event.keyIdentifier === "Down" || event.type === "mousewheel");
    var pageKeyPressed = (event.keyIdentifier === "PageUp" || event.keyIdentifier === "PageDown");
    if (!arrowKeyOrMouseWheelEvent && !pageKeyPressed)
        return false;

    var selection = window.getSelection();
    if (!selection.rangeCount)
        return false;

    var selectionRange = selection.getRangeAt(0);
    if (!selectionRange.commonAncestorContainer.isSelfOrDescendant(element))
        return false;

    var originalValue = element.textContent;
    var wordRange = selectionRange.startContainer.rangeOfWord(selectionRange.startOffset, WebInspector.StyleValueDelimiters, element);
    var wordString = wordRange.toString();
    
    if (suggestionHandler && suggestionHandler(wordString))
        return false;

    var replacementString;
    var prefix, suffix, number;

    var matches;
    matches = /(.*#)([\da-fA-F]+)(.*)/.exec(wordString);
    if (matches && matches.length) {
        prefix = matches[1];
        suffix = matches[3];
        number = WebInspector._modifiedHexValue(matches[2], event);
        
        if (customNumberHandler)
            number = customNumberHandler(number);

        replacementString = prefix + number + suffix;
    } else {
        matches = /(.*?)(-?(?:\d+(?:\.\d+)?|\.\d+))(.*)/.exec(wordString);
        if (matches && matches.length) {
            prefix = matches[1];
            suffix = matches[3];
            number = WebInspector._modifiedFloatNumber(parseFloat(matches[2]), event);
            
            // Need to check for null explicitly.
            if (number === null)                
                return false;
            
            if (customNumberHandler)
                number = customNumberHandler(number);

            replacementString = prefix + number + suffix;
        }
    }

    if (replacementString) {
        var replacementTextNode = document.createTextNode(replacementString);

        wordRange.deleteContents();
        wordRange.insertNode(replacementTextNode);

        var finalSelectionRange = document.createRange();
        finalSelectionRange.setStart(replacementTextNode, 0);
        finalSelectionRange.setEnd(replacementTextNode, replacementString.length);

        selection.removeAllRanges();
        selection.addRange(finalSelectionRange);

        event.handled = true;
        event.preventDefault();
                
        if (finishHandler)
            finishHandler(originalValue, replacementString);

        return true;
    }
    return false;
}

/** 
 * @param {!Element} element
 * @param {!WebInspector.EditingConfig=} config
 * @return {?{cancel: function(), commit: function(), codeMirror: !CodeMirror, setWidth: function(number)}}
 */
WebInspector.startEditing = function(element, config)
{
    if (!WebInspector.markBeingEdited(element, true))
        return null;

    config = config || new WebInspector.EditingConfig(function() {}, function() {});
    var committedCallback = config.commitHandler;
    var cancelledCallback = config.cancelHandler;
    var pasteCallback = config.pasteHandler;
    var context = config.context;
    var isMultiline = config.multiline || false;
    var oldText = isMultiline ? config.initialValue : getContent(element);
    var moveDirection = "";
    var oldTabIndex;
    var codeMirror;
    var cssLoadView;

    /**
     * @param {?Event} e
     */
    function consumeCopy(e)
    {
        e.consume();
    }

    if (isMultiline) {
        loadScript("CodeMirrorTextEditor.js");
        cssLoadView = new WebInspector.CodeMirrorCSSLoadView();
        cssLoadView.show(element);
        WebInspector.setCurrentFocusElement(element);
        element.addEventListener("copy", consumeCopy, false);
        codeMirror = window.CodeMirror(element, {
            mode: config.mode,
            lineWrapping: config.lineWrapping,
            smartIndent: config.smartIndent,
            autofocus: true,
            theme: config.theme,
            value: oldText
        });
        codeMirror.getWrapperElement().classList.add("source-code");
        codeMirror.on("cursorActivity", function(cm) {
            cm.display.cursor.scrollIntoViewIfNeeded(false);
        });
    } else {
        element.classList.add("editing");

        oldTabIndex = element.getAttribute("tabIndex");
        if (typeof oldTabIndex !== "number" || oldTabIndex < 0)
            element.tabIndex = 0;
        WebInspector.setCurrentFocusElement(element);
    }

    /**
     * @param {number} width
     */
    function setWidth(width)
    {
        const padding = 30;
        codeMirror.getWrapperElement().style.width = (width - codeMirror.getWrapperElement().offsetLeft - padding) + "px";
        codeMirror.refresh();
    }

    /**
     * @param {?Event=} e
     */
    function blurEventListener(e) {
        if (!isMultiline || !e || !e.relatedTarget || !e.relatedTarget.isSelfOrDescendant(element))
            editingCommitted.call(element);
    }

    function getContent(element) {
        if (isMultiline)
            return codeMirror.getValue();

        if (element.tagName === "INPUT" && element.type === "text")
            return element.value;

        return element.textContent;
    }

    /** @this {Element} */
    function cleanUpAfterEditing()
    {
        WebInspector.markBeingEdited(element, false);

        element.removeEventListener("blur", blurEventListener, isMultiline);
        element.removeEventListener("keydown", keyDownEventListener, true);
        if (pasteCallback)
            element.removeEventListener("paste", pasteEventListener, true);

        WebInspector.restoreFocusFromElement(element);

        if (isMultiline) {
            element.removeEventListener("copy", consumeCopy, false);
            cssLoadView.detach();
            return;
        }

        this.classList.remove("editing");
        
        if (typeof oldTabIndex !== "number")
            element.removeAttribute("tabIndex");
        else
            this.tabIndex = oldTabIndex;
        this.scrollTop = 0;
        this.scrollLeft = 0;
    }

    /** @this {Element} */
    function editingCancelled()
    {
        if (isMultiline)
            codeMirror.setValue(oldText);
        else {
            if (this.tagName === "INPUT" && this.type === "text")
                this.value = oldText;
            else
                this.textContent = oldText;
        }

        cleanUpAfterEditing.call(this);

        cancelledCallback(this, context);
    }

    /** @this {Element} */
    function editingCommitted()
    {
        cleanUpAfterEditing.call(this);

        committedCallback(this, getContent(this), oldText, context, moveDirection);
    }

    function defaultFinishHandler(event)
    {
        var isMetaOrCtrl = WebInspector.isMac() ?
            event.metaKey && !event.shiftKey && !event.ctrlKey && !event.altKey :
            event.ctrlKey && !event.shiftKey && !event.metaKey && !event.altKey;
        if (isEnterKey(event) && (event.isMetaOrCtrlForTest || !isMultiline || isMetaOrCtrl))
            return "commit";
        else if (event.keyCode === WebInspector.KeyboardShortcut.Keys.Esc.code || event.keyIdentifier === "U+001B")
            return "cancel";
        else if (!isMultiline && event.keyIdentifier === "U+0009") // Tab key
            return "move-" + (event.shiftKey ? "backward" : "forward");
    }

    function handleEditingResult(result, event)
    {
        if (result === "commit") {
            editingCommitted.call(element);
            event.consume(true);
        } else if (result === "cancel") {
            editingCancelled.call(element);
            event.consume(true);
        } else if (result && result.startsWith("move-")) {
            moveDirection = result.substring(5);
            if (event.keyIdentifier !== "U+0009")
                blurEventListener();
        }
    }

    function pasteEventListener(event)
    {
        var result = pasteCallback(event);
        handleEditingResult(result, event);
    }

    function keyDownEventListener(event)
    {
        var handler = config.customFinishHandler || defaultFinishHandler;
        var result = handler(event);
        handleEditingResult(result, event);
    }

    element.addEventListener("blur", blurEventListener, isMultiline);
    element.addEventListener("keydown", keyDownEventListener, true);
    if (pasteCallback)
        element.addEventListener("paste", pasteEventListener, true);

    return {
        cancel: editingCancelled.bind(element),
        commit: editingCommitted.bind(element),
        codeMirror: codeMirror, // For testing.
        setWidth: setWidth
    };
}

/**
 * @param {number} seconds
 * @param {boolean=} higherResolution
 * @return {string}
 */
Number.secondsToString = function(seconds, higherResolution)
{
    if (!isFinite(seconds))
        return "-";

    if (seconds === 0)
        return "0";

    var ms = seconds * 1000;
    if (higherResolution && ms < 1000)
        return WebInspector.UIString("%.3f\u2009ms", ms);
    else if (ms < 1000)
        return WebInspector.UIString("%.0f\u2009ms", ms);

    if (seconds < 60)
        return WebInspector.UIString("%.2f\u2009s", seconds);

    var minutes = seconds / 60;
    if (minutes < 60)
        return WebInspector.UIString("%.1f\u2009min", minutes);

    var hours = minutes / 60;
    if (hours < 24)
        return WebInspector.UIString("%.1f\u2009hrs", hours);

    var days = hours / 24;
    return WebInspector.UIString("%.1f\u2009days", days);
}

/**
 * @param {number} bytes
 * @return {string}
 */
Number.bytesToString = function(bytes)
{
    if (bytes < 1024)
        return WebInspector.UIString("%.0f\u2009B", bytes);

    var kilobytes = bytes / 1024;
    if (kilobytes < 100)
        return WebInspector.UIString("%.1f\u2009KB", kilobytes);
    if (kilobytes < 1024)
        return WebInspector.UIString("%.0f\u2009KB", kilobytes);

    var megabytes = kilobytes / 1024;
    if (megabytes < 100)
        return WebInspector.UIString("%.1f\u2009MB", megabytes);
    else
        return WebInspector.UIString("%.0f\u2009MB", megabytes);
}

Number.withThousandsSeparator = function(num)
{
    var str = num + "";
    var re = /(\d+)(\d{3})/;
    while (str.match(re))
        str = str.replace(re, "$1\u2009$2"); // \u2009 is a thin space.
    return str;
}

WebInspector.useLowerCaseMenuTitles = function()
{
    return WebInspector.platform() === "windows";
}

WebInspector.formatLocalized = function(format, substitutions, formatters, initialValue, append)
{
    return String.format(WebInspector.UIString(format), substitutions, formatters, initialValue, append);
}

WebInspector.openLinkExternallyLabel = function()
{
    return WebInspector.UIString(WebInspector.useLowerCaseMenuTitles() ? "Open link in new tab" : "Open Link in New Tab");
}

WebInspector.copyLinkAddressLabel = function()
{
    return WebInspector.UIString(WebInspector.useLowerCaseMenuTitles() ? "Copy link address" : "Copy Link Address");
}

WebInspector.platform = function()
{
    if (!WebInspector._platform)
        WebInspector._platform = InspectorFrontendHost.platform();
    return WebInspector._platform;
}

WebInspector.isMac = function()
{
    if (typeof WebInspector._isMac === "undefined")
        WebInspector._isMac = WebInspector.platform() === "mac";

    return WebInspector._isMac;
}

WebInspector.isWin = function()
{
    if (typeof WebInspector._isWin === "undefined")
        WebInspector._isWin = WebInspector.platform() === "windows";

    return WebInspector._isWin;
}

WebInspector.PlatformFlavor = {
    WindowsVista: "windows-vista",
    MacTiger: "mac-tiger",
    MacLeopard: "mac-leopard",
    MacSnowLeopard: "mac-snowleopard",
    MacLion: "mac-lion",
    MacMountainLion: "mac-mountain-lion"
}

WebInspector.platformFlavor = function()
{
    function detectFlavor()
    {
        const userAgent = navigator.userAgent;

        if (WebInspector.platform() === "windows") {
            var match = userAgent.match(/Windows NT (\d+)\.(?:\d+)/);
            if (match && match[1] >= 6)
                return WebInspector.PlatformFlavor.WindowsVista;
            return null;
        } else if (WebInspector.platform() === "mac") {
            var match = userAgent.match(/Mac OS X\s*(?:(\d+)_(\d+))?/);
            if (!match || match[1] != 10)
                return WebInspector.PlatformFlavor.MacSnowLeopard;
            switch (Number(match[2])) {
                case 4:
                    return WebInspector.PlatformFlavor.MacTiger;
                case 5:
                    return WebInspector.PlatformFlavor.MacLeopard;
                case 6:
                    return WebInspector.PlatformFlavor.MacSnowLeopard;
                case 7:
                    return WebInspector.PlatformFlavor.MacLion;
                case 8:
                    return WebInspector.PlatformFlavor.MacMountainLion;
                default:
                    return "";
            }
        }
    }

    if (!WebInspector._platformFlavor)
        WebInspector._platformFlavor = detectFlavor();

    return WebInspector._platformFlavor;
}

WebInspector.port = function()
{
    if (!WebInspector._port)
        WebInspector._port = InspectorFrontendHost.port();

    return WebInspector._port;
}

WebInspector.installPortStyles = function()
{
    var platform = WebInspector.platform();
    document.body.classList.add("platform-" + platform);
    var flavor = WebInspector.platformFlavor();
    if (flavor)
        document.body.classList.add("platform-" + flavor);
    var port = WebInspector.port();
    document.body.classList.add("port-" + port);
}

WebInspector._windowFocused = function(event)
{
    if (event.target.document.nodeType === Node.DOCUMENT_NODE)
        document.body.classList.remove("inactive");
}

WebInspector._windowBlurred = function(event)
{
    if (event.target.document.nodeType === Node.DOCUMENT_NODE)
        document.body.classList.add("inactive");
}

WebInspector.previousFocusElement = function()
{
    return WebInspector._previousFocusElement;
}

WebInspector.currentFocusElement = function()
{
    return WebInspector._currentFocusElement;
}

WebInspector._focusChanged = function(event)
{
    WebInspector.setCurrentFocusElement(event.target);
}

WebInspector._textInputTypes = ["text", "search", "tel", "url", "email", "password"].keySet(); 
WebInspector._isTextEditingElement = function(element)
{
    if (element instanceof HTMLInputElement)
        return element.type in WebInspector._textInputTypes;

    if (element instanceof HTMLTextAreaElement)
        return true;

    return false;
}

WebInspector.setCurrentFocusElement = function(x)
{
    if (WebInspector._glassPane && x && !WebInspector._glassPane.element.isAncestor(x))
        return;
    if (WebInspector._currentFocusElement !== x)
        WebInspector._previousFocusElement = WebInspector._currentFocusElement;
    WebInspector._currentFocusElement = x;

    if (WebInspector._currentFocusElement) {
        WebInspector._currentFocusElement.focus();

        // Make a caret selection inside the new element if there isn't a range selection and there isn't already a caret selection inside.
        // This is needed (at least) to remove caret from console when focus is moved to some element in the panel.
        // The code below should not be applied to text fields and text areas, hence _isTextEditingElement check.
        var selection = window.getSelection();
        if (!WebInspector._isTextEditingElement(WebInspector._currentFocusElement) && selection.isCollapsed && !WebInspector._currentFocusElement.isInsertionCaretInside()) {
            var selectionRange = WebInspector._currentFocusElement.ownerDocument.createRange();
            selectionRange.setStart(WebInspector._currentFocusElement, 0);
            selectionRange.setEnd(WebInspector._currentFocusElement, 0);

            selection.removeAllRanges();
            selection.addRange(selectionRange);
        }
    } else if (WebInspector._previousFocusElement)
        WebInspector._previousFocusElement.blur();
}

WebInspector.restoreFocusFromElement = function(element)
{
    if (element && element.isSelfOrAncestor(WebInspector.currentFocusElement()))
        WebInspector.setCurrentFocusElement(WebInspector.previousFocusElement());
}

WebInspector.setToolbarColors = function(backgroundColor, color)
{
    if (!WebInspector._themeStyleElement) {
        WebInspector._themeStyleElement = document.createElement("style");
        document.head.appendChild(WebInspector._themeStyleElement);
    }
    var parsedColor = WebInspector.Color.parse(color);
    var shadowColor = parsedColor ? parsedColor.invert().setAlpha(0.33).toString(WebInspector.Color.Format.RGBA) : "white";
    var prefix = WebInspector.isMac() ? "body:not(.undocked)" : "";
    WebInspector._themeStyleElement.textContent =
<<<<<<< HEAD
        ".toolbar-background {\
             background-image: none !important;\
             background-color: " + backgroundColor + " !important;\
             color: " + color + " !important;\
         }";
=======
        String.sprintf(
            "%s .toolbar-background {\
                 background-image: none !important;\
                 background-color: %s !important;\
                 color: %s !important;\
             }", prefix, backgroundColor, color) +
        String.sprintf(
             "%s .toolbar-background button.status-bar-item .glyph, %s .toolbar-background button.status-bar-item .long-click-glyph {\
                 background-color: %s;\
             }", prefix, prefix, color) +
        String.sprintf(
             "%s .toolbar-background button.status-bar-item .glyph.shadow, %s .toolbar-background button.status-bar-item .long-click-glyph.shadow {\
                 background-color: %s;\
             }", prefix, prefix, shadowColor);
>>>>>>> 8c15b39e
}

WebInspector.resetToolbarColors = function()
{
    if (WebInspector._themeStyleElement)
        WebInspector._themeStyleElement.textContent = "";
}

/**
 * @param {!Element} element
 * @param {number} offset
 * @param {number} length
 * @param {!Array.<!Object>=} domChanges
 */
WebInspector.highlightSearchResult = function(element, offset, length, domChanges)
{
    var result = WebInspector.highlightSearchResults(element, [new WebInspector.SourceRange(offset, length)], domChanges);
    return result.length ? result[0] : null;
}

/**
 * @param {!Element} element
 * @param {!Array.<!WebInspector.SourceRange>} resultRanges
 * @param {!Array.<!Object>=} changes
 */
WebInspector.highlightSearchResults = function(element, resultRanges, changes)
{
    return WebInspector.highlightRangesWithStyleClass(element, resultRanges, "highlighted-search-result", changes);
}

/**
 * @param {!Element} element
 * @param {!Array.<!WebInspector.SourceRange>} resultRanges
 * @param {string} styleClass
 * @param {!Array.<!Object>=} changes
 */
WebInspector.highlightRangesWithStyleClass = function(element, resultRanges, styleClass, changes)
{
    changes = changes || [];
    var highlightNodes = [];
    var lineText = element.textContent;
    var ownerDocument = element.ownerDocument;
    var textNodeSnapshot = ownerDocument.evaluate(".//text()", element, null, XPathResult.ORDERED_NODE_SNAPSHOT_TYPE, null);

    var snapshotLength = textNodeSnapshot.snapshotLength;
    if (snapshotLength === 0)
        return highlightNodes;

    var nodeRanges = [];
    var rangeEndOffset = 0;
    for (var i = 0; i < snapshotLength; ++i) {
        var range = {};
        range.offset = rangeEndOffset;
        range.length = textNodeSnapshot.snapshotItem(i).textContent.length;
        rangeEndOffset = range.offset + range.length;
        nodeRanges.push(range);
    }

    var startIndex = 0;
    for (var i = 0; i < resultRanges.length; ++i) {
        var startOffset = resultRanges[i].offset;
        var endOffset = startOffset + resultRanges[i].length;

        while (startIndex < snapshotLength && nodeRanges[startIndex].offset + nodeRanges[startIndex].length <= startOffset)
            startIndex++;
        var endIndex = startIndex;
        while (endIndex < snapshotLength && nodeRanges[endIndex].offset + nodeRanges[endIndex].length < endOffset)
            endIndex++;
        if (endIndex === snapshotLength)
            break;

        var highlightNode = ownerDocument.createElement("span");
        highlightNode.className = styleClass;
        highlightNode.textContent = lineText.substring(startOffset, endOffset);

        var lastTextNode = textNodeSnapshot.snapshotItem(endIndex);
        var lastText = lastTextNode.textContent;
        lastTextNode.textContent = lastText.substring(endOffset - nodeRanges[endIndex].offset);
        changes.push({ node: lastTextNode, type: "changed", oldText: lastText, newText: lastTextNode.textContent });

        if (startIndex === endIndex) {
            lastTextNode.parentElement.insertBefore(highlightNode, lastTextNode);
            changes.push({ node: highlightNode, type: "added", nextSibling: lastTextNode, parent: lastTextNode.parentElement });
            highlightNodes.push(highlightNode);

            var prefixNode = ownerDocument.createTextNode(lastText.substring(0, startOffset - nodeRanges[startIndex].offset));
            lastTextNode.parentElement.insertBefore(prefixNode, highlightNode);
            changes.push({ node: prefixNode, type: "added", nextSibling: highlightNode, parent: lastTextNode.parentElement });
        } else {
            var firstTextNode = textNodeSnapshot.snapshotItem(startIndex);
            var firstText = firstTextNode.textContent;
            var anchorElement = firstTextNode.nextSibling;

            firstTextNode.parentElement.insertBefore(highlightNode, anchorElement);
            changes.push({ node: highlightNode, type: "added", nextSibling: anchorElement, parent: firstTextNode.parentElement });
            highlightNodes.push(highlightNode);

            firstTextNode.textContent = firstText.substring(0, startOffset - nodeRanges[startIndex].offset);
            changes.push({ node: firstTextNode, type: "changed", oldText: firstText, newText: firstTextNode.textContent });

            for (var j = startIndex + 1; j < endIndex; j++) {
                var textNode = textNodeSnapshot.snapshotItem(j);
                var text = textNode.textContent;
                textNode.textContent = "";
                changes.push({ node: textNode, type: "changed", oldText: text, newText: textNode.textContent });
            }
        }
        startIndex = endIndex;
        nodeRanges[startIndex].offset = endOffset;
        nodeRanges[startIndex].length = lastTextNode.textContent.length;

    }
    return highlightNodes;
}

WebInspector.applyDomChanges = function(domChanges)
{
    for (var i = 0, size = domChanges.length; i < size; ++i) {
        var entry = domChanges[i];
        switch (entry.type) {
        case "added":
            entry.parent.insertBefore(entry.node, entry.nextSibling);
            break;
        case "changed":
            entry.node.textContent = entry.newText;
            break;
        }
    }
}

WebInspector.revertDomChanges = function(domChanges)
{
    for (var i = domChanges.length - 1; i >= 0; --i) {
        var entry = domChanges[i];
        switch (entry.type) {
        case "added":
            entry.node.remove();
            break;
        case "changed":
            entry.node.textContent = entry.oldText;
            break;
        }
    }
}

WebInspector._coalescingLevel = 0;

WebInspector.startBatchUpdate = function()
{
    if (!WebInspector._coalescingLevel)
        WebInspector._postUpdateHandlers = new Map();
    WebInspector._coalescingLevel++;
}

WebInspector.endBatchUpdate = function()
{
    if (--WebInspector._coalescingLevel)
        return;

    var handlers = WebInspector._postUpdateHandlers;
    delete WebInspector._postUpdateHandlers;

    var keys = handlers.keys();
    for (var i = 0; i < keys.length; ++i) {
        var object = keys[i];
        var methods = handlers.get(object).keys();
        for (var j = 0; j < methods.length; ++j)
            methods[j].call(object);
    }
}

/**
 * @param {!Object} object
 * @param {function()} method
 */
WebInspector.invokeOnceAfterBatchUpdate = function(object, method)
{
    if (!WebInspector._coalescingLevel) {
        method.call(object);
        return;
    }
    
    var methods = WebInspector._postUpdateHandlers.get(object);
    if (!methods) {
        methods = new Map();
        WebInspector._postUpdateHandlers.put(object, methods);
    }
    methods.put(method);
}

/**
 * This bogus view is needed to load/unload CodeMirror-related CSS on demand.
 *
 * @constructor
 * @extends {WebInspector.View}
 */
WebInspector.CodeMirrorCSSLoadView = function()
{
    WebInspector.View.call(this);
    this.element.classList.add("hidden");
    this.registerRequiredCSS("cm/codemirror.css");
    this.registerRequiredCSS("cm/cmdevtools.css");
}

WebInspector.CodeMirrorCSSLoadView.prototype = {
    __proto__: WebInspector.View.prototype
}

;(function() {

/**
 * @this {Window}
 */
function windowLoaded()
{
    window.addEventListener("focus", WebInspector._windowFocused, false);
    window.addEventListener("blur", WebInspector._windowBlurred, false);
    document.addEventListener("focus", WebInspector._focusChanged.bind(this), true);
    window.removeEventListener("DOMContentLoaded", windowLoaded, false);
}

window.addEventListener("DOMContentLoaded", windowLoaded, false);

})();<|MERGE_RESOLUTION|>--- conflicted
+++ resolved
@@ -981,13 +981,6 @@
     var shadowColor = parsedColor ? parsedColor.invert().setAlpha(0.33).toString(WebInspector.Color.Format.RGBA) : "white";
     var prefix = WebInspector.isMac() ? "body:not(.undocked)" : "";
     WebInspector._themeStyleElement.textContent =
-<<<<<<< HEAD
-        ".toolbar-background {\
-             background-image: none !important;\
-             background-color: " + backgroundColor + " !important;\
-             color: " + color + " !important;\
-         }";
-=======
         String.sprintf(
             "%s .toolbar-background {\
                  background-image: none !important;\
@@ -1002,7 +995,6 @@
              "%s .toolbar-background button.status-bar-item .glyph.shadow, %s .toolbar-background button.status-bar-item .long-click-glyph.shadow {\
                  background-color: %s;\
              }", prefix, prefix, shadowColor);
->>>>>>> 8c15b39e
 }
 
 WebInspector.resetToolbarColors = function()
