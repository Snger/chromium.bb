/*
 * Copyright (C) 2007 Apple Inc.  All rights reserved.
 *
 * Redistribution and use in source and binary forms, with or without
 * modification, are permitted provided that the following conditions
 * are met:
 *
 * 1.  Redistributions of source code must retain the above copyright
 *     notice, this list of conditions and the following disclaimer.
 * 2.  Redistributions in binary form must reproduce the above copyright
 *     notice, this list of conditions and the following disclaimer in the
 *     documentation and/or other materials provided with the distribution.
 * 3.  Neither the name of Apple Computer, Inc. ("Apple") nor the names of
 *     its contributors may be used to endorse or promote products derived
 *     from this software without specific prior written permission.
 *
 * THIS SOFTWARE IS PROVIDED BY APPLE AND ITS CONTRIBUTORS "AS IS" AND ANY
 * EXPRESS OR IMPLIED WARRANTIES, INCLUDING, BUT NOT LIMITED TO, THE IMPLIED
 * WARRANTIES OF MERCHANTABILITY AND FITNESS FOR A PARTICULAR PURPOSE ARE
 * DISCLAIMED. IN NO EVENT SHALL APPLE OR ITS CONTRIBUTORS BE LIABLE FOR ANY
 * DIRECT, INDIRECT, INCIDENTAL, SPECIAL, EXEMPLARY, OR CONSEQUENTIAL DAMAGES
 * (INCLUDING, BUT NOT LIMITED TO, PROCUREMENT OF SUBSTITUTE GOODS OR SERVICES;
 * LOSS OF USE, DATA, OR PROFITS; OR BUSINESS INTERRUPTION) HOWEVER CAUSED AND
 * ON ANY THEORY OF LIABILITY, WHETHER IN CONTRACT, STRICT LIABILITY, OR TORT
 * (INCLUDING NEGLIGENCE OR OTHERWISE) ARISING IN ANY WAY OUT OF THE USE OF
 * THIS SOFTWARE, EVEN IF ADVISED OF THE POSSIBILITY OF SUCH DAMAGE.
 */

/**
 * @constructor
 * @extends {WebInspector.SidebarPane}
 */
WebInspector.PropertiesSidebarPane = function()
{
    WebInspector.SidebarPane.call(this, WebInspector.UIString("Properties"));
}

WebInspector.PropertiesSidebarPane._objectGroupName = "properties-sidebar-pane";

WebInspector.PropertiesSidebarPane.prototype = {
    update: function(node)
    {
        var body = this.bodyElement;

        if (!node) {
            body.removeChildren();
            this.sections = [];
            return;
        }

        WebInspector.RemoteObject.resolveNode(node, WebInspector.PropertiesSidebarPane._objectGroupName, nodeResolved.bind(this));

        /**
         * @this {WebInspector.PropertiesSidebarPane}
         */
        function nodeResolved(object)
        {
            if (!object)
                return;

            /**
             * @this {WebInspector.PropertiesSidebarPane}
             */
            function protoList()
            {
                var proto = this;
                var result = {};
                var counter = 1;
                while (proto) {
                    result[counter++] = proto;
                    proto = proto.__proto__;
                }
                return result;
            }
            object.callFunction(protoList, undefined, nodePrototypesReady.bind(this));
            object.release();
        }

<<<<<<< HEAD
=======
        /**
         * @this {WebInspector.PropertiesSidebarPane}
         */
>>>>>>> 8c15b39e
        function nodePrototypesReady(object, wasThrown)
        {
            if (!object || wasThrown)
                return;
            object.getOwnProperties(fillSection.bind(this));
        }

        /**
         * @this {WebInspector.PropertiesSidebarPane}
         */
        function fillSection(prototypes)
        {
            if (!prototypes)
                return;

            var body = this.bodyElement;
            body.removeChildren();
            this.sections = [];

            // Get array of prototype user-friendly names.
            for (var i = 0; i < prototypes.length; ++i) {
                if (!parseInt(prototypes[i].name, 10))
                    continue;

                var prototype = prototypes[i].value;
                var title = prototype.description;
                if (title.match(/Prototype$/))
                    title = title.replace(/Prototype$/, "");
                var section = new WebInspector.ObjectPropertiesSection(prototype, title);
                this.sections.push(section);
                body.appendChild(section.element);
            }
        }
    },

    __proto__: WebInspector.SidebarPane.prototype
}<|MERGE_RESOLUTION|>--- conflicted
+++ resolved
@@ -76,12 +76,9 @@
             object.release();
         }
 
-<<<<<<< HEAD
-=======
         /**
          * @this {WebInspector.PropertiesSidebarPane}
          */
->>>>>>> 8c15b39e
         function nodePrototypesReady(object, wasThrown)
         {
             if (!object || wasThrown)
