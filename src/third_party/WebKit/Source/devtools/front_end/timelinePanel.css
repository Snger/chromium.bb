--- conflicted
+++ resolved
@@ -41,15 +41,6 @@
     background-color: rgb(236, 236, 236);
 }
 
-<<<<<<< HEAD
-#timeline-overview-sidebar {
-    position: absolute;
-    width: 200px;
-    top: 0;
-    bottom: 0;
-    left: 0;
-    border-right: 1px solid rgb(163, 163, 163);
-=======
 .timeline-records-title {
     padding: 3px 3px 3px 5px;
     flex: 0 0 19px;
@@ -64,7 +55,6 @@
     flex: none;
     padding-right: 10px;
     border-right: 1px solid rgb(64%, 64%, 64%);
->>>>>>> 8c15b39e
 }
 
 #timeline-overview-grid {
@@ -101,8 +91,6 @@
     border-right: 0 none transparent;
     overflow-y: scroll;
     overflow-x: hidden;
-    position: relative;
-    flex: auto;
 }
 
 .timeline-details-split {
@@ -114,13 +102,6 @@
     color: inherit;
 }
 
-<<<<<<< HEAD
-.status-bar-item.timeline-frame-statistics {
-    pointer-events: none;
-}
-
-=======
->>>>>>> 8c15b39e
 .timeline-tree-item {
     height: 18px;
     line-height: 15px;
@@ -397,19 +378,6 @@
     background-color: rgba(0, 0, 0, 0.75);
 }
 
-<<<<<<< HEAD
-.timeline-frame-overview-status-bar-item.toggled-on .glyph {
-    background-color: rgb(66, 129, 235) !important;
-}
-
-.timeline-frames-stats {
-    pointer-events: auto;
-    text-decoration: underline;
-    cursor: pointer;
-}
-
-=======
->>>>>>> 8c15b39e
 #resources-container-content {
     overflow: hidden;
     min-height: 100%;
@@ -446,12 +414,6 @@
 }
 
 #timeline-overview-sidebar .sidebar-tree-item {
-<<<<<<< HEAD
-    line-height: 26px;
-    height: 24px;
-    margin-top: 0;
-    border-top: none;
-=======
     height: auto;
     flex: auto;
     margin: 1px 0 1px 0;
@@ -473,7 +435,6 @@
     text-shadow: none;
     background: none;
     border-left: 6px solid #555;
->>>>>>> 8c15b39e
 }
 
 #timeline-overview-sidebar .sidebar-tree-item .titles.no-subtitle {
@@ -526,15 +487,8 @@
     border-right: 1px solid rgb(196, 196, 196);
 }
 
-<<<<<<< HEAD
-#memory-graphs-container {
-    border-top: 1px solid #AAA;
-    position: relative;
-    flex: 0 0 auto;
-=======
 #memory-graphs-canvas-container {
     overflow: hidden;
->>>>>>> 8c15b39e
 }
 
 #memory-graphs-canvas-container.dom-counters .resources-dividers,
@@ -718,8 +672,6 @@
 .timeline-filters-header {
     flex: 0 0 23px;
     overflow: hidden;
-<<<<<<< HEAD
-=======
 }
 
 .timeline-details {
@@ -869,5 +821,4 @@
 
 .timeline-aggregated-info .pie-chart {
     margin-left: 20px;
->>>>>>> 8c15b39e
 }