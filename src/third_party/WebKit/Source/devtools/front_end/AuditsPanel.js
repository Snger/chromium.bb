/*
 * Copyright (C) 2012 Google Inc. All rights reserved.
 *
 * Redistribution and use in source and binary forms, with or without
 * modification, are permitted provided that the following conditions are
 * met:
 *
 *     * Redistributions of source code must retain the above copyright
 * notice, this list of conditions and the following disclaimer.
 *     * Redistributions in binary form must reproduce the above
 * copyright notice, this list of conditions and the following disclaimer
 * in the documentation and/or other materials provided with the
 * distribution.
 *     * Neither the name of Google Inc. nor the names of its
 * contributors may be used to endorse or promote products derived from
 * this software without specific prior written permission.
 *
 * THIS SOFTWARE IS PROVIDED BY THE COPYRIGHT HOLDERS AND CONTRIBUTORS
 * "AS IS" AND ANY EXPRESS OR IMPLIED WARRANTIES, INCLUDING, BUT NOT
 * LIMITED TO, THE IMPLIED WARRANTIES OF MERCHANTABILITY AND FITNESS FOR
 * A PARTICULAR PURPOSE ARE DISCLAIMED. IN NO EVENT SHALL THE COPYRIGHT
 * OWNER OR CONTRIBUTORS BE LIABLE FOR ANY DIRECT, INDIRECT, INCIDENTAL,
 * SPECIAL, EXEMPLARY, OR CONSEQUENTIAL DAMAGES (INCLUDING, BUT NOT
 * LIMITED TO, PROCUREMENT OF SUBSTITUTE GOODS OR SERVICES; LOSS OF USE,
 * DATA, OR PROFITS; OR BUSINESS INTERRUPTION) HOWEVER CAUSED AND ON ANY
 * THEORY OF LIABILITY, WHETHER IN CONTRACT, STRICT LIABILITY, OR TORT
 * (INCLUDING NEGLIGENCE OR OTHERWISE) ARISING IN ANY WAY OUT OF THE USE
 * OF THIS SOFTWARE, EVEN IF ADVISED OF THE POSSIBILITY OF SUCH DAMAGE.
 */

/**
 * @constructor
 * @extends {WebInspector.Panel}
 */
WebInspector.AuditsPanel = function()
{
    WebInspector.Panel.call(this, "audits");
    this.registerRequiredCSS("panelEnablerView.css");
    this.registerRequiredCSS("auditsPanel.css");

    this.createSidebarViewWithTree();
<<<<<<< HEAD
    this.splitView.mainElement.addStyleClass("vbox");
=======
    this.splitView.mainElement.classList.add("vbox");
>>>>>>> 8c15b39e

    this.auditsTreeElement = new WebInspector.SidebarSectionTreeElement("", {}, true);
    this.sidebarTree.appendChild(this.auditsTreeElement);
    this.auditsTreeElement.listItemElement.classList.add("hidden");

    this.auditsItemTreeElement = new WebInspector.AuditsSidebarTreeElement(this);
    this.auditsTreeElement.appendChild(this.auditsItemTreeElement);

    this.auditResultsTreeElement = new WebInspector.SidebarSectionTreeElement(WebInspector.UIString("RESULTS"), {}, true);
    this.sidebarTree.appendChild(this.auditResultsTreeElement);
    this.auditResultsTreeElement.expand();

    this.viewsContainerElement = this.splitView.mainElement;

    this._constructCategories();

    this._auditController = new WebInspector.AuditController(this);
    this._launcherView = new WebInspector.AuditLauncherView(this._auditController);
    for (var id in this.categoriesById)
        this._launcherView.addCategory(this.categoriesById[id]);
}

WebInspector.AuditsPanel.prototype = {
    /**
     * @return {boolean}
     */
    canSearch: function()
    {
        return false;
    },

    /**
     * @return {!Object.<string, !WebInspector.AuditCategory>}
     */
    get categoriesById()
    {
        return this._auditCategoriesById;
    },

    /**
     * @param {!WebInspector.AuditCategory} category
     */
    addCategory: function(category)
    {
        this.categoriesById[category.id] = category;
        this._launcherView.addCategory(category);
    },

    /**
     * @param {string} id
     * @return {!WebInspector.AuditCategory}
     */
    getCategory: function(id)
    {
        return this.categoriesById[id];
    },

    _constructCategories: function()
    {
        this._auditCategoriesById = {};
        for (var categoryCtorID in WebInspector.AuditCategories) {
            var auditCategory = new WebInspector.AuditCategories[categoryCtorID]();
            auditCategory._id = categoryCtorID;
            this.categoriesById[categoryCtorID] = auditCategory;
        }
    },

    /**
     * @param {string} mainResourceURL
     * @param {!Array.<!WebInspector.AuditCategoryResult>} results
     */
    auditFinishedCallback: function(mainResourceURL, results)
    {
        var children = this.auditResultsTreeElement.children;
        var ordinal = 1;
        for (var i = 0; i < children.length; ++i) {
            if (children[i].mainResourceURL === mainResourceURL)
                ordinal++;
        }

        var resultTreeElement = new WebInspector.AuditResultSidebarTreeElement(this, results, mainResourceURL, ordinal);
        this.auditResultsTreeElement.appendChild(resultTreeElement);
        resultTreeElement.revealAndSelect();
    },

    /**
     * @param {!Array.<!WebInspector.AuditCategoryResult>} categoryResults
     */
    showResults: function(categoryResults)
    {
        if (!categoryResults._resultView)
            categoryResults._resultView = new WebInspector.AuditResultView(categoryResults);

        this.visibleView = categoryResults._resultView;
    },

    showLauncherView: function()
    {
        this.visibleView = this._launcherView;
    },

    get visibleView()
    {
        return this._visibleView;
    },

    set visibleView(x)
    {
        if (this._visibleView === x)
            return;

        if (this._visibleView)
            this._visibleView.detach();

        this._visibleView = x;

        if (x)
            x.show(this.viewsContainerElement);
    },

    wasShown: function()
    {
        WebInspector.Panel.prototype.wasShown.call(this);
        if (!this._visibleView)
            this.auditsItemTreeElement.select();
    },

    clearResults: function()
    {
        this.auditsItemTreeElement.revealAndSelect();
        this.auditResultsTreeElement.removeChildren();
    },

    __proto__: WebInspector.Panel.prototype
}

/**
 * @constructor
 * @param {string} displayName
 */
WebInspector.AuditCategory = function(displayName)
{
    this._displayName = displayName;
    this._rules = [];
}

WebInspector.AuditCategory.prototype = {
    /**
     * @return {string}
     */
    get id()
    {
        // this._id value is injected at construction time.
        return this._id;
    },

    /**
     * @return {string}
     */
    get displayName()
    {
        return this._displayName;
    },

    /**
     * @param {!WebInspector.AuditRule} rule
     * @param {!WebInspector.AuditRule.Severity} severity
     */
    addRule: function(rule, severity)
    {
        rule.severity = severity;
        this._rules.push(rule);
    },

    /**
     * @param {!Array.<!WebInspector.NetworkRequest>} requests
     * @param {function(!WebInspector.AuditRuleResult)} ruleResultCallback
     * @param {function()} categoryDoneCallback
     * @param {!WebInspector.Progress} progress
     */
    run: function(requests, ruleResultCallback, categoryDoneCallback, progress)
    {
        this._ensureInitialized();
        var remainingRulesCount = this._rules.length;
        progress.setTotalWork(remainingRulesCount);
        function callbackWrapper(result)
        {
            ruleResultCallback(result);
            progress.worked();
            if (!--remainingRulesCount)
                categoryDoneCallback();
        }
        for (var i = 0; i < this._rules.length; ++i)
            this._rules[i].run(requests, callbackWrapper, progress);
    },

    _ensureInitialized: function()
    {
        if (!this._initialized) {
            if ("initialize" in this)
                this.initialize();
            this._initialized = true;
        }
    }
}

/**
 * @constructor
 * @param {string} id
 * @param {string} displayName
 */
WebInspector.AuditRule = function(id, displayName)
{
    this._id = id;
    this._displayName = displayName;
}

/**
 * @enum {string}
 */
WebInspector.AuditRule.Severity = {
    Info: "info",
    Warning: "warning",
    Severe: "severe"
}

/**
 * @enum {number}
 */
WebInspector.AuditRule.SeverityOrder = {
    "info": 3,
    "warning": 2,
    "severe": 1
}

WebInspector.AuditRule.prototype = {
    get id()
    {
        return this._id;
    },

    get displayName()
    {
        return this._displayName;
    },

    /**
     * @param {!WebInspector.AuditRule.Severity} severity
     */
    set severity(severity)
    {
        this._severity = severity;
    },

    /**
     * @param {!Array.<!WebInspector.NetworkRequest>} requests
     * @param {function(!WebInspector.AuditRuleResult)} callback
     * @param {!WebInspector.Progress} progress
     */
    run: function(requests, callback, progress)
    {
        if (progress.isCanceled())
            return;

        var result = new WebInspector.AuditRuleResult(this.displayName);
        result.severity = this._severity;
        this.doRun(requests, result, callback, progress);
    },

    /**
     * @param {!Array.<!WebInspector.NetworkRequest>} requests
     * @param {!WebInspector.AuditRuleResult} result
     * @param {function(!WebInspector.AuditRuleResult)} callback
     * @param {!WebInspector.Progress} progress
     */
    doRun: function(requests, result, callback, progress)
    {
        throw new Error("doRun() not implemented");
    }
}

/**
 * @constructor
 * @param {!WebInspector.AuditCategory} category
 */
WebInspector.AuditCategoryResult = function(category)
{
    this.title = category.displayName;
    this.ruleResults = [];
}

WebInspector.AuditCategoryResult.prototype = {
    /**
     * @param {!WebInspector.AuditRuleResult} ruleResult
     */
    addRuleResult: function(ruleResult)
    {
        this.ruleResults.push(ruleResult);
    }
}

/**
 * @constructor
 * @param {(string|boolean|number|!Object)} value
 * @param {boolean=} expanded
 * @param {string=} className
 */
WebInspector.AuditRuleResult = function(value, expanded, className)
{
    this.value = value;
    this.className = className;
    this.expanded = expanded;
    this.violationCount = 0;
    this._formatters = {
        r: WebInspector.AuditRuleResult.linkifyDisplayName
    };
    var standardFormatters = Object.keys(String.standardFormatters);
    for (var i = 0; i < standardFormatters.length; ++i)
        this._formatters[standardFormatters[i]] = String.standardFormatters[standardFormatters[i]];
}

/**
 * @param {string} url
 * @return {!Element}
 */
WebInspector.AuditRuleResult.linkifyDisplayName = function(url)
{
    return WebInspector.linkifyURLAsNode(url, WebInspector.displayNameForURL(url));
}

WebInspector.AuditRuleResult.resourceDomain = function(domain)
{
    return domain || WebInspector.UIString("[empty domain]");
}

WebInspector.AuditRuleResult.prototype = {
    /**
     * @param {(string|boolean|number|!Object)} value
     * @param {boolean=} expanded
     * @param {string=} className
     * @return {!WebInspector.AuditRuleResult}
     */
    addChild: function(value, expanded, className)
    {
        if (!this.children)
            this.children = [];
        var entry = new WebInspector.AuditRuleResult(value, expanded, className);
        this.children.push(entry);
        return entry;
    },

    /**
     * @param {string} url
     */
    addURL: function(url)
    {
        this.addChild(WebInspector.AuditRuleResult.linkifyDisplayName(url));
    },

    /**
     * @param {!Array.<string>} urls
     */
    addURLs: function(urls)
    {
        for (var i = 0; i < urls.length; ++i)
            this.addURL(urls[i]);
    },

    /**
     * @param {string} snippet
     */
    addSnippet: function(snippet)
    {
        this.addChild(snippet, false, "source-code");
    },

    /**
     * @param {string} format
     * @param {...*} vararg
     * @return {!WebInspector.AuditRuleResult}
     */
    addFormatted: function(format, vararg)
    {
        var substitutions = Array.prototype.slice.call(arguments, 1);
        var fragment = document.createDocumentFragment();

        function append(a, b)
        {
            if (!(b instanceof Node))
                b = document.createTextNode(b);
            a.appendChild(b);
            return a;
        }

        var formattedResult = String.format(format, substitutions, this._formatters, fragment, append).formattedResult;
        if (formattedResult instanceof Node)
            formattedResult.normalize();
        return this.addChild(formattedResult);
    }
}

/**
 * @constructor
 * @extends {WebInspector.SidebarTreeElement}
 * @param {!WebInspector.AuditsPanel} panel
 */
WebInspector.AuditsSidebarTreeElement = function(panel)
{
    this._panel = panel;
    this.small = false;
    WebInspector.SidebarTreeElement.call(this, "audits-sidebar-tree-item", WebInspector.UIString("Audits"), "", null, false);
}

WebInspector.AuditsSidebarTreeElement.prototype = {
    onattach: function()
    {
        WebInspector.SidebarTreeElement.prototype.onattach.call(this);
    },

    onselect: function()
    {
        this._panel.showLauncherView();
    },

    get selectable()
    {
        return true;
    },

    refresh: function()
    {
        this.refreshTitles();
    },

    __proto__: WebInspector.SidebarTreeElement.prototype
}

/**
 * @constructor
 * @extends {WebInspector.SidebarTreeElement}
 * @param {!WebInspector.AuditsPanel} panel
 * @param {!Array.<!WebInspector.AuditCategoryResult>} results
 * @param {string} mainResourceURL
 * @param {number} ordinal
 */
WebInspector.AuditResultSidebarTreeElement = function(panel, results, mainResourceURL, ordinal)
{
    this._panel = panel;
    this.results = results;
    this.mainResourceURL = mainResourceURL;
    WebInspector.SidebarTreeElement.call(this, "audit-result-sidebar-tree-item", String.sprintf("%s (%d)", mainResourceURL, ordinal), "", {}, false);
}

WebInspector.AuditResultSidebarTreeElement.prototype = {
    onselect: function()
    {
        this._panel.showResults(this.results);
    },

    get selectable()
    {
        return true;
    },

    __proto__: WebInspector.SidebarTreeElement.prototype
}

// Contributed audit rules should go into this namespace.
WebInspector.AuditRules = {};

/**
 * Contributed audit categories should go into this namespace.
 * @type {!Object.<string, function(new:WebInspector.AuditCategory)>}
 */
WebInspector.AuditCategories = {};

importScript("AuditCategories.js");
importScript("AuditController.js");
importScript("AuditFormatters.js");
importScript("AuditLauncherView.js");
importScript("AuditResultView.js");
importScript("AuditRules.js");<|MERGE_RESOLUTION|>--- conflicted
+++ resolved
@@ -39,11 +39,7 @@
     this.registerRequiredCSS("auditsPanel.css");
 
     this.createSidebarViewWithTree();
-<<<<<<< HEAD
-    this.splitView.mainElement.addStyleClass("vbox");
-=======
     this.splitView.mainElement.classList.add("vbox");
->>>>>>> 8c15b39e
 
     this.auditsTreeElement = new WebInspector.SidebarSectionTreeElement("", {}, true);
     this.sidebarTree.appendChild(this.auditsTreeElement);
