--- conflicted
+++ resolved
@@ -105,11 +105,7 @@
     this.workerInspectorWidth = this.createSetting("workerInspectorWidth", 600);
     this.workerInspectorHeight = this.createSetting("workerInspectorHeight", 600);
     this.messageURLFilters = this.createSetting("messageURLFilters", {});
-<<<<<<< HEAD
-    this.hideCSSErrorsInConsole = this.createSetting("hideCSSErrorsInConsole", true);
-=======
     this.networkHideDataURL = this.createSetting("networkHideDataURL", false);
->>>>>>> 8c15b39e
     this.messageLevelFilters = this.createSetting("messageLevelFilters", {});
     this.splitVerticallyWhenDockedToRight = this.createSetting("splitVerticallyWhenDockedToRight", true);
     this.visiblePanels = this.createSetting("visiblePanels", {});
@@ -119,13 +115,9 @@
     this.skipStackFramesPattern = this.createSetting("skipStackFramesPattern", "");
     this.screencastEnabled = this.createSetting("screencastEnabled", false);
     this.screencastSidebarWidth = this.createSetting("screencastSidebarWidth", 300);
-<<<<<<< HEAD
-    this.showEmulationViewInDrawer = this.createSetting("showEmulationViewInDrawer", false);
-=======
     this.showEmulationViewInDrawer = this.createSetting("showEmulationViewInDrawer", true);
     this.showRenderingViewInDrawer = this.createSetting("showRenderingViewInDrawer", true);
     this.enableAsyncStackTraces = this.createSetting("enableAsyncStackTraces", false);
->>>>>>> 8c15b39e
 }
 
 WebInspector.Settings.prototype = {
@@ -281,15 +273,10 @@
     this.frameworksDebuggingSupport = this._createExperiment("frameworksDebuggingSupport", "Enable frameworks debugging support");
     this.layersPanel = this._createExperiment("layersPanel", "Show Layers panel");
     this.stepIntoSelection = this._createExperiment("stepIntoSelection", "Show step-in candidates while debugging.");
-<<<<<<< HEAD
-    this.openConsoleWithCtrlTilde = this._createExperiment("openConsoleWithCtrlTilde", "Open console with Ctrl/Cmd+Tilde, not Esc");
-    this.showEditorInDrawer = this._createExperiment("showEditorInDrawer", "Show editor in drawer");
-=======
     this.doNotOpenDrawerOnEsc = this._createExperiment("doNotOpenDrawerWithEsc", "Do not open drawer on Esc");
     this.showEditorInDrawer = this._createExperiment("showEditorInDrawer", "Show editor in drawer");
     this.gpuTimeline = this._createExperiment("gpuTimeline", "Show GPU data on timeline");
     this.applyCustomStylesheet = this._createExperiment("applyCustomStylesheet", "Allow custom UI themes");
->>>>>>> 8c15b39e
 
     this._cleanUpSetting();
 }
