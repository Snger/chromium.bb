--- conflicted
+++ resolved
@@ -30,13 +30,8 @@
 
 /**
  * @constructor
-<<<<<<< HEAD
- * @param {FormatterWorker.JavaScriptTokenizer} tokenizer
- * @param {FormatterWorker.JavaScriptFormattedContentBuilder} builder
-=======
  * @param {!FormatterWorker.JavaScriptTokenizer} tokenizer
  * @param {!FormatterWorker.JavaScriptFormattedContentBuilder} builder
->>>>>>> 8c15b39e
  */
 FormatterWorker.JavaScriptFormatter = function(tokenizer, builder)
 {
@@ -745,11 +740,7 @@
 /**
  * @constructor
  * @param {string} content
-<<<<<<< HEAD
- * @param {{original: Array.<number>, formatted: Array.<number>}} mapping
-=======
  * @param {!{original: !Array.<number>, formatted: !Array.<number>}} mapping
->>>>>>> 8c15b39e
  * @param {number} originalOffset
  * @param {number} formattedOffset
  * @param {string} indentString
@@ -775,11 +766,7 @@
 
 FormatterWorker.JavaScriptFormattedContentBuilder.prototype = {
     /**
-<<<<<<< HEAD
-     * @param {{comments_before: Array.<string>, line: number, pos: number, endLine: number, nlb: boolean}} token
-=======
      * @param {!{comments_before: !Array.<string>, line: number, pos: number, endLine: number, nlb: boolean}} token
->>>>>>> 8c15b39e
      */
     addToken: function(token)
     {
