--- conflicted
+++ resolved
@@ -50,12 +50,8 @@
     WebInspector.Panel.call(this, "timeline");
     this.registerRequiredCSS("timelinePanel.css");
     this.registerRequiredCSS("filter.css");
-<<<<<<< HEAD
-    this.element.addStyleClass("vbox");
-=======
     this.element.classList.add("vbox");
     this.element.addEventListener("contextmenu", this._contextMenu.bind(this), false);
->>>>>>> 8c15b39e
 
     // Create model.
     this._model = new WebInspector.TimelineModel();
@@ -68,18 +64,11 @@
     this._presentationModeSetting = WebInspector.settings.createSetting("timelineOverviewMode", WebInspector.TimelinePanel.Mode.Events);
     this._glueRecordsSetting = WebInspector.settings.createSetting("timelineGlueRecords", false);
 
-<<<<<<< HEAD
-    this._panelStatusBarElement = this.element.createChild("div", "panel-status-bar");
-
-    this._createFilters();
-
-=======
     this._createStatusBarItems();
 
     this._createPresentationSelector();
 
     // Create top overview component.
->>>>>>> 8c15b39e
     this._overviewPane = new WebInspector.TimelineOverviewPane(this._model);
     this._overviewPane.addEventListener(WebInspector.TimelineOverviewPane.Events.WindowChanged, this._windowChanged.bind(this));
     this._overviewPane.show(this._presentationSelector.element);
@@ -142,29 +131,8 @@
     this._containerElement = this._sidebarView.element;
     this._containerElement.tabIndex = 0;
     this._containerElement.id = "timeline-container";
-    this._containerElement.removeStyleClass("fill");
     this._containerElement.addEventListener("scroll", this._onScroll.bind(this), false);
 
-<<<<<<< HEAD
-    this._timelineMemorySplitter = this.element.createChild("div", "hidden");
-    this._timelineMemorySplitter.id = "timeline-memory-splitter";
-    WebInspector.installDragHandle(this._timelineMemorySplitter, this._startSplitterDragging.bind(this), this._splitterDragging.bind(this), this._endSplitterDragging.bind(this), "ns-resize");
-    this._includeDomCounters = false;
-    this._memoryStatistics = new WebInspector.DOMCountersGraph(this, this._model, this.splitView.sidebarWidth());
-    this._includeDomCounters = true;
-    WebInspector.settings.memoryCounterGraphsHeight = WebInspector.settings.createSetting("memoryCounterGraphsHeight", 150);
-
-    var itemsTreeElement = new WebInspector.SidebarSectionTreeElement(WebInspector.UIString("RECORDS"), {}, true);
-    this.sidebarTree.appendChild(itemsTreeElement);
-    this.sidebarTree.setFocusable(false);
-
-    this._sidebarListElement = document.createElement("div");
-    this.sidebarElement.appendChild(this._sidebarListElement);
-
-    this._containerContentElement = this.splitView.mainElement;
-    this._containerContentElement.id = "resources-container-content";
-
-=======
     // Create memory statistics as a bottom memory splitter child.
     this._memoryStatistics = new WebInspector.DOMCountersGraph(this, this._model);
     this._memoryStatistics.show(this._timelineMemorySplitter.sidebarElement);
@@ -180,28 +148,14 @@
     this._gridContainer.element.classList.add("fill");
     this._gridContainer.element.id = "resources-container-content";
     this._gridContainer.show(this._sidebarView.mainElement);
->>>>>>> 8c15b39e
     this._timelineGrid = new WebInspector.TimelineGrid();
     this._itemsGraphsElement = this._timelineGrid.itemsGraphsElement;
     this._itemsGraphsElement.id = "timeline-graphs";
     this._gridContainer.element.appendChild(this._timelineGrid.element);
     this._timelineGrid.gridHeaderElement.id = "timeline-grid-header";
-<<<<<<< HEAD
-    this._timelineGrid.gridHeaderElement.addStyleClass("fill");
-    this._memoryStatistics.setMainTimelineGrid(this._timelineGrid);
-    this._containerContentElement.appendChild(this._timelineGrid.gridHeaderElement);
-
-    this._topGapElement = document.createElement("div");
-    this._topGapElement.className = "timeline-gap";
-    this._itemsGraphsElement.appendChild(this._topGapElement);
-
-    this._graphRowsElement = document.createElement("div");
-    this._itemsGraphsElement.appendChild(this._graphRowsElement);
-=======
     this._timelineGrid.gridHeaderElement.classList.add("fill");
     this._memoryStatistics.setMainTimelineGrid(this._timelineGrid);
     this._timelineMemorySplitter.mainElement.appendChild(this._timelineGrid.gridHeaderElement);
->>>>>>> 8c15b39e
 
     // Create gap elements
     this._topGapElement = this._itemsGraphsElement.createChild("div", "timeline-gap");
@@ -237,11 +191,6 @@
     this._selectPresentationMode(this._presentationModeSetting.get());
 }
 
-<<<<<<< HEAD
-// Define row and header height, should be in sync with styles for timeline graphs.
-WebInspector.TimelinePanel.rowHeight = 18;
-WebInspector.TimelinePanel.headerHeight = 19;
-=======
 WebInspector.TimelinePanel.Mode = {
     Events: "Events",
     Frames: "Frames",
@@ -251,7 +200,6 @@
 // Define row and header height, should be in sync with styles for timeline graphs.
 WebInspector.TimelinePanel.rowHeight = 18;
 WebInspector.TimelinePanel.headerHeight = 20;
->>>>>>> 8c15b39e
 
 WebInspector.TimelinePanel.durationFilterPresetsMs = [0, 1, 15];
 
@@ -284,67 +232,334 @@
         }
     },
 
-<<<<<<< HEAD
-    /**
-     * @param {Event} event
-     * @return {boolean}
-     */
-    _startSplitterDragging: function(event)
-    {
-        this._dragOffset = this.element.offsetHeight - this._timelineMemorySplitter.offsetTop - 2 + event.pageY;
-        return true;
-    },
-
-    /**
-     * @param {Event} event
-     */
-    _splitterDragging: function(event)
-    {
-        var height = this._dragOffset - event.pageY;
-        this._setMemoryCountersHeight(height);
-        this._resize(this.splitView.sidebarWidth());
-        event.preventDefault();
-    },
-
-    /**
-     * @param {Event} event
-     */
-    _endSplitterDragging: function(event)
-    {
-        delete this._dragOffset;
-        this._memoryStatistics.show();
-        WebInspector.settings.memoryCounterGraphsHeight.set(this._memoryStatistics.height());
-    },
-
-    _setMemoryCountersHeight: function(height)
-    {
-        const overviewHeight = this._containerElement.offsetTop - 20;
-        const sectionMinHeight = 20;
-        height = Number.constrain(height, sectionMinHeight, this.element.offsetHeight - sectionMinHeight - overviewHeight);
-        this._timelineMemorySplitter.style.bottom = (height - 3) + "px";
-        this._memoryStatistics.setHeight(height);
-    },
-
-    get calculator()
-    {
-        return this._calculator;
-    },
-
-    defaultFocusedElement: function()
-    {
-        return this.element;
-    },
-
-    _createFilters: function()
-    {
+    _createStatusBarItems: function()
+    {
+        var panelStatusBarElement = this.element.createChild("div", "panel-status-bar");
+        this._statusBarButtons = /** @type {!Array.<!WebInspector.StatusBarItem>} */ ([]);
+
+        this.toggleTimelineButton = new WebInspector.StatusBarButton(WebInspector.UIString("Record"), "record-profile-status-bar-item");
+        this.toggleTimelineButton.addEventListener("click", this._toggleTimelineButtonClicked, this);
+        this._statusBarButtons.push(this.toggleTimelineButton);
+        panelStatusBarElement.appendChild(this.toggleTimelineButton.element);
+
+        this.clearButton = new WebInspector.StatusBarButton(WebInspector.UIString("Clear"), "clear-status-bar-item");
+        this.clearButton.addEventListener("click", this._onClearButtonClick, this);
+        this._statusBarButtons.push(this.clearButton);
+        panelStatusBarElement.appendChild(this.clearButton.element);
+
         this._filterBar = new WebInspector.FilterBar();
+        panelStatusBarElement.appendChild(this._filterBar.filterButton().element);
+
+        this.garbageCollectButton = new WebInspector.StatusBarButton(WebInspector.UIString("Collect Garbage"), "garbage-collect-status-bar-item");
+        this.garbageCollectButton.addEventListener("click", this._garbageCollectButtonClicked, this);
+        this._statusBarButtons.push(this.garbageCollectButton);
+        panelStatusBarElement.appendChild(this.garbageCollectButton.element);
+
+        this._glueParentButton = new WebInspector.StatusBarButton(WebInspector.UIString("Glue asynchronous events to causes"), "glue-async-status-bar-item");
+        this._glueParentButton.toggled = this._glueRecordsSetting.get();
+        this._glueParentButton.addEventListener("click", this._glueParentButtonClicked, this);
+        this._statusBarButtons.push(this._glueParentButton);
+        panelStatusBarElement.appendChild(this._glueParentButton.element);
+
+        panelStatusBarElement.appendChild(WebInspector.SettingsTab.createSettingCheckbox(WebInspector.UIString("Capture stacks"), WebInspector.settings.timelineCaptureStacks, true, undefined,
+                                               WebInspector.UIString("Capture JavaScript stack on every timeline event")));
+
+        this._statusTextContainer = panelStatusBarElement.createChild("div");
+        this.recordsCounter = new WebInspector.StatusBarText("", "timeline-records-counter");
+        this._statusTextContainer.appendChild(this.recordsCounter.element);
+
+        this._miscStatusBarItems = panelStatusBarElement.createChild("div", "status-bar-item");
+
         this._filtersContainer = this.element.createChild("div", "timeline-filters-header hidden");
         this._filtersContainer.appendChild(this._filterBar.filtersElement());
         this._filterBar.addEventListener(WebInspector.FilterBar.Events.FiltersToggled, this._onFiltersToggled, this);
-
-        this._textFilter = new WebInspector.TextFilterUI();
-        this._textFilter.addEventListener(WebInspector.FilterUI.Events.FilterChanged, this._textFilterChanged, this);
-        this._filterBar.addFilter(this._textFilter);
+        this._updateFiltersBar();
+    },
+
+    _updateFiltersBar: function()
+    {
+        this._filterBar.clear();
+        var hasFilters = this._createFilters(this._filterBar);
+        this._filterBar.filterButton().setEnabled(hasFilters);
+    },
+
+    defaultFocusedElement: function()
+    {
+        return this.element;
+    },
+
+    /**
+     * @return {!WebInspector.SearchableView}
+     */
+    searchableView: function()
+    {
+        return this._searchableView;
+    },
+
+    _onFiltersToggled: function(event)
+    {
+        var toggled = /** @type {boolean} */ (event.data);
+        this._filtersContainer.enableStyleClass("hidden", !toggled);
+        this.onResize();
+    },
+
+    /**
+     * @return {?WebInspector.ProgressIndicator}
+     */
+    _prepareToLoadTimeline: function()
+    {
+        if (this._operationInProgress)
+            return null;
+        if (this._recordingInProgress()) {
+            this.toggleTimelineButton.toggled = false;
+            this._stopRecording();
+        }
+        var progressIndicator = new WebInspector.ProgressIndicator();
+        progressIndicator.addEventListener(WebInspector.ProgressIndicator.Events.Done, this._setOperationInProgress.bind(this, null));
+        this._setOperationInProgress(progressIndicator);
+        return progressIndicator;
+    },
+
+    /**
+     * @param {?WebInspector.ProgressIndicator} indicator
+     */
+    _setOperationInProgress: function(indicator)
+    {
+        this._operationInProgress = !!indicator;
+        for (var i = 0; i < this._statusBarButtons.length; ++i)
+            this._statusBarButtons[i].setEnabled(!this._operationInProgress);
+        this._glueParentButton.setEnabled(!this._operationInProgress && !this._frameController);
+        this._statusTextContainer.enableStyleClass("hidden", !!indicator);
+        this._miscStatusBarItems.removeChildren();
+        if (indicator)
+            this._miscStatusBarItems.appendChild(indicator.element);
+    },
+
+    _registerShortcuts: function()
+    {
+        this.registerShortcuts(WebInspector.TimelinePanelDescriptor.ShortcutKeys.StartStopRecording, this._toggleTimelineButtonClicked.bind(this));
+        this.registerShortcuts(WebInspector.TimelinePanelDescriptor.ShortcutKeys.SaveToFile, this._saveToFile.bind(this));
+        this.registerShortcuts(WebInspector.TimelinePanelDescriptor.ShortcutKeys.LoadFromFile, this._selectFileToLoad.bind(this));
+    },
+
+    _createFileSelector: function()
+    {
+        if (this._fileSelectorElement)
+            this._fileSelectorElement.remove();
+
+        this._fileSelectorElement = WebInspector.createFileSelectorElement(this._loadFromFile.bind(this));
+        this.element.appendChild(this._fileSelectorElement);
+    },
+
+    _contextMenu: function(event)
+    {
+        var contextMenu = new WebInspector.ContextMenu(event);
+        contextMenu.appendItem(WebInspector.UIString(WebInspector.useLowerCaseMenuTitles() ? "Save Timeline data\u2026" : "Save Timeline Data\u2026"), this._saveToFile.bind(this), this._operationInProgress);
+        contextMenu.appendItem(WebInspector.UIString(WebInspector.useLowerCaseMenuTitles() ? "Load Timeline data\u2026" : "Load Timeline Data\u2026"), this._selectFileToLoad.bind(this), this._operationInProgress);
+        contextMenu.show();
+    },
+
+    /**
+     * @return {boolean}
+     */
+    _saveToFile: function()
+    {
+        if (this._operationInProgress)
+            return true;
+        this._model.saveToFile();
+        return true;
+    },
+
+    /**
+     * @return {boolean}
+     */
+    _selectFileToLoad: function() {
+        this._fileSelectorElement.click();
+        return true;
+    },
+
+    /**
+     * @param {!File} file
+     */
+    _loadFromFile: function(file)
+    {
+        var progressIndicator = this._prepareToLoadTimeline();
+        if (!progressIndicator)
+            return;
+        this._model.loadFromFile(file, progressIndicator);
+        this._createFileSelector();
+    },
+
+    /**
+     * @param {string} url
+     */
+    loadFromURL: function(url)
+    {
+        var progressIndicator = this._prepareToLoadTimeline();
+        if (!progressIndicator)
+            return;
+        this._model.loadFromURL(url, progressIndicator);
+    },
+
+    _createOverviewControls: function()
+    {
+        this._overviewControls = {};
+        this._overviewControls[WebInspector.TimelinePanel.Mode.Events] = new WebInspector.TimelineEventOverview(this._model);
+        this._frameOverviewControl = new WebInspector.TimelineFrameOverview(this._model);
+        this._overviewControls[WebInspector.TimelinePanel.Mode.Frames] = this._frameOverviewControl;
+        this._overviewControls[WebInspector.TimelinePanel.Mode.Memory] = new WebInspector.TimelineMemoryOverview(this._model);
+    },
+
+    _selectPresentationMode: function(mode)
+    {
+        if (!this._overviewItems[mode])
+            mode = WebInspector.TimelinePanel.Mode.Events;
+        this._overviewItems[mode].revealAndSelect(false);
+    },
+
+    _onModeChanged: function(mode)
+    {
+        this.element.classList.remove("timeline-" + this._presentationModeSetting.get().toLowerCase() + "-view");
+        this._presentationModeSetting.set(mode);
+        this.element.classList.add("timeline-" + mode.toLowerCase() + "-view");
+
+        this._overviewPane.willSetOverviewControl(this._overviewControls[mode]);
+
+        this._timelineViewWasShown(mode);
+
+        this.onResize();
+        this._overviewPane.didSetOverviewControl();
+    },
+
+    /**
+     * @param {boolean} userInitiated
+     */
+    _startRecording: function(userInitiated)
+    {
+        this._userInitiatedRecording = userInitiated;
+        this._model.startRecording(true);
+        if (userInitiated)
+            WebInspector.userMetrics.TimelineStarted.record();
+    },
+
+    _stopRecording: function()
+    {
+        this._userInitiatedRecording = false;
+        this._model.stopRecording();
+    },
+
+    /**
+     * @return {boolean}
+     */
+    _toggleTimelineButtonClicked: function()
+    {
+        if (this._operationInProgress)
+            return true;
+        if (this._recordingInProgress())
+            this._stopRecording();
+        else
+            this._startRecording(true);
+        return true;
+    },
+
+    _garbageCollectButtonClicked: function()
+    {
+        HeapProfilerAgent.collectGarbage();
+    },
+
+    _glueParentButtonClicked: function()
+    {
+        var newValue = !this._glueParentButton.toggled;
+        this._glueParentButton.toggled = newValue;
+        this._presentationModel.setGlueRecords(newValue);
+        this._glueRecordsSetting.set(newValue);
+        this._repopulateRecords();
+    },
+
+    _onClearButtonClick: function()
+    {
+        this._model.reset();
+    },
+
+    _onRecordingStarted: function()
+    {
+        this.toggleTimelineButton.title = WebInspector.UIString("Stop");
+        this.toggleTimelineButton.toggled = true;
+    },
+
+    _recordingInProgress: function()
+    {
+        return this.toggleTimelineButton.toggled;
+    },
+
+    _onRecordingStopped: function()
+    {
+        this.toggleTimelineButton.title = WebInspector.UIString("Record");
+        this.toggleTimelineButton.toggled = false;
+    },
+
+    /**
+     * @param {!WebInspector.Event} event
+     */
+    _willReloadPage: function(event)
+    {
+        if (this._operationInProgress || this._userInitiatedRecording || !this.isShowing())
+            return;
+        this._startRecording(false);
+    },
+
+    /**
+     * @param {!WebInspector.Event} event
+     */
+    _loadEventFired: function(event)
+    {
+        if (!this._recordingInProgress() || this._userInitiatedRecording)
+            return;
+        this._stopRecording();
+    },
+
+    // TimelineView.
+
+    /**
+     * @param {!string} mode
+     */
+    _timelineViewWasShown: function(mode)
+    {
+        var frameMode = mode === WebInspector.TimelinePanel.Mode.Frames
+        if (frameMode !== this._frameMode) {
+            this._frameMode = frameMode;
+            this._glueParentButton.setEnabled(!this._frameMode);
+            this._presentationModel.setGlueRecords(!this._frameMode && this._glueParentButton.toggled);
+            this._repopulateRecords();
+
+            if (this._frameMode) {
+                this._frameController = new WebInspector.TimelineFrameController(this._model, this._frameOverviewControl, this._presentationModel);
+            } else {
+                this._frameController.dispose();
+                this._frameController = null;
+            }
+        }
+        if (mode === WebInspector.TimelinePanel.Mode.Memory)
+            this._timelineMemorySplitter.showBoth();
+        else
+            this._timelineMemorySplitter.showOnlyFirst();
+        this._updateSelectionDetails();
+    },
+
+    get calculator()
+    {
+        return this._calculator;
+    },
+
+    /**
+     * @param {!WebInspector.FilterBar} filterBar
+     * @return {boolean}
+     */
+    _createFilters: function(filterBar)
+    {
+        this._textFilterUI = new WebInspector.TextFilterUI();
+        this._textFilterUI.addEventListener(WebInspector.FilterUI.Events.FilterChanged, this._textFilterChanged, this);
+        filterBar.addFilter(this._textFilterUI);
 
         var durationOptions = [];
         for (var presetIndex = 0; presetIndex < WebInspector.TimelinePanel.durationFilterPresetsMs.length; ++presetIndex) {
@@ -360,451 +575,6 @@
             durationOption.value = durationMs;
             durationOptions.push(durationOption);
         }
-        this._durationComboBoxFilter = new WebInspector.ComboBoxFilterUI(durationOptions);
-        this._durationComboBoxFilter.addEventListener(WebInspector.FilterUI.Events.FilterChanged, this._durationFilterChanged, this);
-        this._filterBar.addFilter(this._durationComboBoxFilter);
-
-        this._categoryFilters = {};
-        var categoryTypes = [];
-        var categories = WebInspector.TimelinePresentationModel.categories();
-        for (var categoryName in categories) {
-            var category = categories[categoryName];
-            if (category.overviewStripGroupIndex < 0)
-                continue;
-            var filter = new WebInspector.CheckboxFilterUI(category.name, category.title, false);
-            filter.addEventListener(WebInspector.FilterUI.Events.FilterChanged, this._categoriesFilterChanged.bind(this, category.name), this);
-            this._filterBar.addFilter(filter);
-            this._categoryFilters[category.name] = filter;
-        }
-    },
-
-    _createStatusBarItems: function()
-    {
-=======
-    _createStatusBarItems: function()
-    {
-        var panelStatusBarElement = this.element.createChild("div", "panel-status-bar");
->>>>>>> 8c15b39e
-        this._statusBarButtons = /** @type {!Array.<!WebInspector.StatusBarItem>} */ ([]);
-
-        this.toggleTimelineButton = new WebInspector.StatusBarButton(WebInspector.UIString("Record"), "record-profile-status-bar-item");
-        this.toggleTimelineButton.addEventListener("click", this._toggleTimelineButtonClicked, this);
-        this._statusBarButtons.push(this.toggleTimelineButton);
-<<<<<<< HEAD
-        this._panelStatusBarElement.appendChild(this.toggleTimelineButton.element);
-
-        this.clearButton = new WebInspector.StatusBarButton(WebInspector.UIString("Clear"), "clear-status-bar-item");
-        this.clearButton.addEventListener("click", this._clearPanel, this);
-        this._statusBarButtons.push(this.clearButton);
-        this._panelStatusBarElement.appendChild(this.clearButton.element);
-
-        this._panelStatusBarElement.appendChild(this._filterBar.filterButton());
-=======
-        panelStatusBarElement.appendChild(this.toggleTimelineButton.element);
-
-        this.clearButton = new WebInspector.StatusBarButton(WebInspector.UIString("Clear"), "clear-status-bar-item");
-        this.clearButton.addEventListener("click", this._onClearButtonClick, this);
-        this._statusBarButtons.push(this.clearButton);
-        panelStatusBarElement.appendChild(this.clearButton.element);
-
-        this._filterBar = new WebInspector.FilterBar();
-        panelStatusBarElement.appendChild(this._filterBar.filterButton().element);
->>>>>>> 8c15b39e
-
-        this.garbageCollectButton = new WebInspector.StatusBarButton(WebInspector.UIString("Collect Garbage"), "garbage-collect-status-bar-item");
-        this.garbageCollectButton.addEventListener("click", this._garbageCollectButtonClicked, this);
-        this._statusBarButtons.push(this.garbageCollectButton);
-<<<<<<< HEAD
-        this._panelStatusBarElement.appendChild(this.garbageCollectButton.element);
-=======
-        panelStatusBarElement.appendChild(this.garbageCollectButton.element);
->>>>>>> 8c15b39e
-
-        this._glueParentButton = new WebInspector.StatusBarButton(WebInspector.UIString("Glue asynchronous events to causes"), "glue-async-status-bar-item");
-        this._glueParentButton.toggled = this._glueRecordsSetting.get();
-        this._glueParentButton.addEventListener("click", this._glueParentButtonClicked, this);
-        this._statusBarButtons.push(this._glueParentButton);
-<<<<<<< HEAD
-        this._panelStatusBarElement.appendChild(this._glueParentButton.element);
-
-        this._statusTextContainer = this._panelStatusBarElement.createChild("div");
-
-        this.recordsCounter = new WebInspector.StatusBarText("");
-        this._statusTextContainer.appendChild(this.recordsCounter.element);
-
-        this.frameStatistics = this._statusTextContainer.createChild("div", "timeline-frame-statistics status-bar-item status-bar-text hidden");
-
-        function getAnchor()
-        {
-            return this.frameStatistics;
-        }
-        this._frameStatisticsPopoverHelper = new WebInspector.PopoverHelper(this.frameStatistics, getAnchor.bind(this), this._showFrameStatistics.bind(this));
-
-        this._miscStatusBarItems = this._panelStatusBarElement.createChild("div", "status-bar-item");
-    },
-
-    _textFilterChanged: function(event)
-    {
-        var searchQuery = this._textFilter.value();
-        this._presentationModel.setSearchFilter(null);
-        delete this._searchFilter;
-
-        function cleanRecord(record)
-        {
-            delete record.clicked;
-        }
-        WebInspector.TimelinePresentationModel.forAllRecords(this._presentationModel.rootRecord().children, cleanRecord);
-
-        this.searchCanceled();
-        if (searchQuery) {
-            this._searchFilter = new WebInspector.TimelineSearchFilter(createPlainTextSearchRegex(searchQuery, "i"));
-            this._presentationModel.setSearchFilter(this._searchFilter);
-        }
-        this._invalidateAndScheduleRefresh(true, true);
-    },
-
-    _durationFilterChanged: function()
-    {
-        var duration = this._durationComboBoxFilter.value();
-        var minimumRecordDuration = +duration / 1000.0;
-        this._durationFilter.setMinimumRecordDuration(minimumRecordDuration);
-        this._invalidateAndScheduleRefresh(true, true);
-    },
-
-    _categoriesFilterChanged: function(name, event)
-    {
-        var categories = WebInspector.TimelinePresentationModel.categories();
-        categories[name].hidden = !this._categoryFilters[name].checked();
-        this._invalidateAndScheduleRefresh(true, true);
-    },
-
-    _onFiltersToggled: function(event)
-    {
-        var toggled = /** @type {boolean} */ (event.data);
-        this._filtersContainer.enableStyleClass("hidden", !toggled);
-        this.onResize();
-=======
-        panelStatusBarElement.appendChild(this._glueParentButton.element);
-
-        panelStatusBarElement.appendChild(WebInspector.SettingsTab.createSettingCheckbox(WebInspector.UIString("Capture stacks"), WebInspector.settings.timelineCaptureStacks, true, undefined,
-                                               WebInspector.UIString("Capture JavaScript stack on every timeline event")));
-
-        this._statusTextContainer = panelStatusBarElement.createChild("div");
-        this.recordsCounter = new WebInspector.StatusBarText("", "timeline-records-counter");
-        this._statusTextContainer.appendChild(this.recordsCounter.element);
-
-        this._miscStatusBarItems = panelStatusBarElement.createChild("div", "status-bar-item");
-
-        this._filtersContainer = this.element.createChild("div", "timeline-filters-header hidden");
-        this._filtersContainer.appendChild(this._filterBar.filtersElement());
-        this._filterBar.addEventListener(WebInspector.FilterBar.Events.FiltersToggled, this._onFiltersToggled, this);
-        this._updateFiltersBar();
-    },
-
-    _updateFiltersBar: function()
-    {
-        this._filterBar.clear();
-        var hasFilters = this._createFilters(this._filterBar);
-        this._filterBar.filterButton().setEnabled(hasFilters);
-    },
-
-    defaultFocusedElement: function()
-    {
-        return this.element;
-    },
-
-    /**
-     * @return {!WebInspector.SearchableView}
-     */
-    searchableView: function()
-    {
-        return this._searchableView;
-    },
-
-    _onFiltersToggled: function(event)
-    {
-        var toggled = /** @type {boolean} */ (event.data);
-        this._filtersContainer.enableStyleClass("hidden", !toggled);
-        this.onResize();
-    },
-
-    /**
-     * @return {?WebInspector.ProgressIndicator}
-     */
-    _prepareToLoadTimeline: function()
-    {
-        if (this._operationInProgress)
-            return null;
-        if (this._recordingInProgress()) {
-            this.toggleTimelineButton.toggled = false;
-            this._stopRecording();
-        }
-        var progressIndicator = new WebInspector.ProgressIndicator();
-        progressIndicator.addEventListener(WebInspector.ProgressIndicator.Events.Done, this._setOperationInProgress.bind(this, null));
-        this._setOperationInProgress(progressIndicator);
-        return progressIndicator;
->>>>>>> 8c15b39e
-    },
-
-    /**
-     * @param {?WebInspector.ProgressIndicator} indicator
-     */
-    _setOperationInProgress: function(indicator)
-    {
-        this._operationInProgress = !!indicator;
-        for (var i = 0; i < this._statusBarButtons.length; ++i)
-            this._statusBarButtons[i].setEnabled(!this._operationInProgress);
-        this._glueParentButton.setEnabled(!this._operationInProgress && !this._frameController);
-        this._statusTextContainer.enableStyleClass("hidden", !!indicator);
-        this._miscStatusBarItems.removeChildren();
-        if (indicator)
-            this._miscStatusBarItems.appendChild(indicator.element);
-    },
-
-    _registerShortcuts: function()
-    {
-        this.registerShortcuts(WebInspector.TimelinePanelDescriptor.ShortcutKeys.StartStopRecording, this._toggleTimelineButtonClicked.bind(this));
-        this.registerShortcuts(WebInspector.TimelinePanelDescriptor.ShortcutKeys.SaveToFile, this._saveToFile.bind(this));
-        this.registerShortcuts(WebInspector.TimelinePanelDescriptor.ShortcutKeys.LoadFromFile, this._selectFileToLoad.bind(this));
-    },
-
-    _createFileSelector: function()
-    {
-        if (this._fileSelectorElement)
-            this._fileSelectorElement.remove();
-
-        this._fileSelectorElement = WebInspector.createFileSelectorElement(this._loadFromFile.bind(this));
-        this.element.appendChild(this._fileSelectorElement);
-    },
-
-    _contextMenu: function(event)
-    {
-        var contextMenu = new WebInspector.ContextMenu(event);
-        contextMenu.appendItem(WebInspector.UIString(WebInspector.useLowerCaseMenuTitles() ? "Save Timeline data\u2026" : "Save Timeline Data\u2026"), this._saveToFile.bind(this), this._operationInProgress);
-        contextMenu.appendItem(WebInspector.UIString(WebInspector.useLowerCaseMenuTitles() ? "Load Timeline data\u2026" : "Load Timeline Data\u2026"), this._selectFileToLoad.bind(this), this._operationInProgress);
-        contextMenu.show();
-    },
-
-    /**
-     * @return {boolean}
-     */
-    _saveToFile: function()
-    {
-        if (this._operationInProgress)
-            return true;
-        this._model.saveToFile();
-        return true;
-    },
-
-    /**
-     * @return {boolean}
-     */
-    _selectFileToLoad: function() {
-        this._fileSelectorElement.click();
-        return true;
-    },
-
-    /**
-     * @param {!File} file
-     */
-    _loadFromFile: function(file)
-    {
-        var progressIndicator = this._prepareToLoadTimeline();
-        if (!progressIndicator)
-            return;
-        this._model.loadFromFile(file, progressIndicator);
-        this._createFileSelector();
-    },
-
-    /**
-     * @param {string} url
-     */
-    loadFromURL: function(url)
-    {
-        var progressIndicator = this._prepareToLoadTimeline();
-        if (!progressIndicator)
-            return;
-        this._model.loadFromURL(url, progressIndicator);
-    },
-
-    _createOverviewControls: function()
-    {
-        this._overviewControls = {};
-        this._overviewControls[WebInspector.TimelinePanel.Mode.Events] = new WebInspector.TimelineEventOverview(this._model);
-        this._frameOverviewControl = new WebInspector.TimelineFrameOverview(this._model);
-        this._overviewControls[WebInspector.TimelinePanel.Mode.Frames] = this._frameOverviewControl;
-        this._overviewControls[WebInspector.TimelinePanel.Mode.Memory] = new WebInspector.TimelineMemoryOverview(this._model);
-    },
-
-    _selectPresentationMode: function(mode)
-    {
-        if (!this._overviewItems[mode])
-            mode = WebInspector.TimelinePanel.Mode.Events;
-        this._overviewItems[mode].revealAndSelect(false);
-    },
-
-    _onModeChanged: function(mode)
-    {
-        this.element.classList.remove("timeline-" + this._presentationModeSetting.get().toLowerCase() + "-view");
-        this._presentationModeSetting.set(mode);
-        this.element.classList.add("timeline-" + mode.toLowerCase() + "-view");
-
-        this._overviewPane.willSetOverviewControl(this._overviewControls[mode]);
-
-        this._timelineViewWasShown(mode);
-
-        this.onResize();
-        this._overviewPane.didSetOverviewControl();
-    },
-
-    /**
-     * @param {boolean} userInitiated
-     */
-    _startRecording: function(userInitiated)
-    {
-        this._userInitiatedRecording = userInitiated;
-        this._model.startRecording(true);
-        if (userInitiated)
-            WebInspector.userMetrics.TimelineStarted.record();
-    },
-
-    _stopRecording: function()
-    {
-        this._userInitiatedRecording = false;
-        this._model.stopRecording();
-    },
-
-    /**
-     * @return {boolean}
-     */
-    _toggleTimelineButtonClicked: function()
-    {
-        if (this._operationInProgress)
-            return true;
-        if (this._recordingInProgress())
-            this._stopRecording();
-        else
-            this._startRecording(true);
-        return true;
-    },
-
-    _garbageCollectButtonClicked: function()
-    {
-        HeapProfilerAgent.collectGarbage();
-    },
-
-    _glueParentButtonClicked: function()
-    {
-<<<<<<< HEAD
-        this.recordsCounter.setText(WebInspector.UIString("%d of %d records shown", recordsInWindowCount, this._allRecordsCount));
-=======
-        var newValue = !this._glueParentButton.toggled;
-        this._glueParentButton.toggled = newValue;
-        this._presentationModel.setGlueRecords(newValue);
-        this._glueRecordsSetting.set(newValue);
-        this._repopulateRecords();
->>>>>>> 8c15b39e
-    },
-
-    _onClearButtonClick: function()
-    {
-        this._model.reset();
-    },
-
-    _onRecordingStarted: function()
-    {
-        this.toggleTimelineButton.title = WebInspector.UIString("Stop");
-        this.toggleTimelineButton.toggled = true;
-    },
-
-    _recordingInProgress: function()
-    {
-        return this.toggleTimelineButton.toggled;
-    },
-
-    _onRecordingStopped: function()
-    {
-        this.toggleTimelineButton.title = WebInspector.UIString("Record");
-        this.toggleTimelineButton.toggled = false;
-    },
-
-    /**
-     * @param {!WebInspector.Event} event
-     */
-    _willReloadPage: function(event)
-    {
-        if (this._operationInProgress || this._userInitiatedRecording || !this.isShowing())
-            return;
-        this._startRecording(false);
-    },
-
-    /**
-     * @param {!WebInspector.Event} event
-     */
-    _loadEventFired: function(event)
-    {
-        if (!this._recordingInProgress() || this._userInitiatedRecording)
-            return;
-        this._stopRecording();
-    },
-
-    // TimelineView.
-
-    /**
-     * @param {!string} mode
-     */
-    _timelineViewWasShown: function(mode)
-    {
-        var frameMode = mode === WebInspector.TimelinePanel.Mode.Frames
-        if (frameMode !== this._frameMode) {
-            this._frameMode = frameMode;
-            this._glueParentButton.setEnabled(!this._frameMode);
-            this._presentationModel.setGlueRecords(!this._frameMode && this._glueParentButton.toggled);
-            this._repopulateRecords();
-
-            if (this._frameMode) {
-                this._frameController = new WebInspector.TimelineFrameController(this._model, this._frameOverviewControl, this._presentationModel);
-            } else {
-                this._frameController.dispose();
-                this._frameController = null;
-            }
-        }
-        if (mode === WebInspector.TimelinePanel.Mode.Memory)
-            this._timelineMemorySplitter.showBoth();
-        else
-            this._timelineMemorySplitter.showOnlyFirst();
-        this._updateSelectionDetails();
-    },
-
-    get calculator()
-    {
-        return this._calculator;
-    },
-
-    /**
-     * @param {!WebInspector.FilterBar} filterBar
-     * @return {boolean}
-     */
-    _createFilters: function(filterBar)
-    {
-        this._textFilterUI = new WebInspector.TextFilterUI();
-        this._textFilterUI.addEventListener(WebInspector.FilterUI.Events.FilterChanged, this._textFilterChanged, this);
-        filterBar.addFilter(this._textFilterUI);
-
-        var durationOptions = [];
-        for (var presetIndex = 0; presetIndex < WebInspector.TimelinePanel.durationFilterPresetsMs.length; ++presetIndex) {
-            var durationMs = WebInspector.TimelinePanel.durationFilterPresetsMs[presetIndex];
-            var durationOption = {};
-            if (!durationMs) {
-                durationOption.label = WebInspector.UIString("All");
-                durationOption.title = WebInspector.UIString("Show all records");
-            } else {
-                durationOption.label = WebInspector.UIString("\u2265 %dms", durationMs);
-                durationOption.title = WebInspector.UIString("Hide records shorter than %dms", durationMs);
-            }
-            durationOption.value = durationMs;
-            durationOptions.push(durationOption);
-        }
         this._durationFilterUI = new WebInspector.ComboBoxFilterUI(durationOptions);
         this._durationFilterUI.addEventListener(WebInspector.FilterUI.Events.FilterChanged, this._durationFilterChanged, this);
         filterBar.addFilter(this._durationFilterUI);
@@ -963,77 +733,6 @@
         this._overviewPane.zoomToFrame(frameBar._frame);
     },
 
-<<<<<<< HEAD
-    _overviewModeChanged: function(event)
-    {
-        var mode = event.data;
-        var shouldShowMemory = mode === WebInspector.TimelineOverviewPane.Mode.Memory;
-        var frameMode = mode === WebInspector.TimelineOverviewPane.Mode.Frames;
-        this._overviewModeSetting.set(mode);
-        if (frameMode !== this._frameMode) {
-            this._frameMode = frameMode;
-            this._glueParentButton.setEnabled(!frameMode);
-            this._presentationModel.setGlueRecords(this._glueParentButton.toggled && !frameMode);
-            this._repopulateRecords();
-
-            if (frameMode) {
-                this.element.addStyleClass("timeline-frame-overview");
-                this.recordsCounter.element.addStyleClass("hidden");
-                this.frameStatistics.removeStyleClass("hidden");
-                this._frameController = new WebInspector.TimelineFrameController(this._model, this._overviewPane, this._presentationModel);
-            } else {
-                this._frameController.dispose();
-                this._frameController = null;
-                this.element.removeStyleClass("timeline-frame-overview");
-                this.recordsCounter.element.removeStyleClass("hidden");
-                this.frameStatistics.addStyleClass("hidden");
-            }
-        }
-        if (shouldShowMemory === this._memoryStatistics.visible())
-            return;
-        this._timelineMemorySplitter.enableStyleClass("hidden", !shouldShowMemory);
-        if (!shouldShowMemory) {
-            this._memoryStatistics.hide();
-            this._resize(this.splitView.sidebarWidth());
-        } else {
-            this._memoryStatistics.show();
-            this._setMemoryCountersHeight(WebInspector.settings.memoryCounterGraphsHeight.get());
-            this._resize(this.splitView.sidebarWidth());
-        }
-    },
-
-    /**
-     * @return {boolean}
-     */
-    _toggleTimelineButtonClicked: function()
-    {
-        if (this._operationInProgress)
-            return true;
-        if (this.toggleTimelineButton.toggled) {
-            this._model.stopRecording();
-        } else {
-            this._model.startRecording(this._includeDomCounters);
-            WebInspector.userMetrics.TimelineStarted.record();
-        }
-        return true;
-    },
-
-    _garbageCollectButtonClicked: function()
-    {
-        HeapProfilerAgent.collectGarbage();
-    },
-
-    _glueParentButtonClicked: function()
-    {
-        var newValue = !this._glueParentButton.toggled;
-        this._glueParentButton.toggled = newValue;
-        this._presentationModel.setGlueRecords(newValue);
-        this._glueRecordsSetting.set(newValue);
-        this._repopulateRecords();
-    },
-
-=======
->>>>>>> 8c15b39e
     _repopulateRecords: function()
     {
         this._resetPanel();
@@ -1096,26 +795,13 @@
      */
     setSidebarWidth: function(width)
     {
-<<<<<<< HEAD
-        var width = event.data;
-        this._resize(width);
-        this._overviewPane.sidebarResized(width);
-        this._memoryStatistics.setSidebarWidth(width);
-=======
         if (this._presentationModeSetting.get() === WebInspector.TimelinePanel.Mode.Memory)
             this._sidebarView.setSidebarWidth(width);
->>>>>>> 8c15b39e
     },
 
     _onViewportResize: function()
     {
-<<<<<<< HEAD
-        if (this._memoryStatistics.visible())
-            this._setMemoryCountersHeight(this._memoryStatistics.height());
-        this._resize(this.splitView.sidebarWidth());
-=======
         this._resize(this._sidebarView.sidebarWidth());
->>>>>>> 8c15b39e
     },
 
     /**
@@ -1126,35 +812,8 @@
         this._closeRecordDetails();
         this._graphRowsElementWidth = this._graphRowsElement.offsetWidth;
         this._containerElementHeight = this._containerElement.clientHeight;
-<<<<<<< HEAD
-        this._scheduleRefresh(false, true);
-    },
-
-    _clearPanel: function()
-    {
-        this._model.reset();
-    },
-
-    _onRecordsCleared: function()
-    {
-        this._resetPanel();
-        this._invalidateAndScheduleRefresh(true, true);
-    },
-
-    _onRecordingStarted: function()
-    {
-        this.toggleTimelineButton.title = WebInspector.UIString("Stop");
-        this.toggleTimelineButton.toggled = true;
-    },
-
-    _onRecordingStopped: function()
-    {
-        this.toggleTimelineButton.title = WebInspector.UIString("Record");
-        this.toggleTimelineButton.toggled = false;
-=======
         this._timelineGrid.gridHeaderElement.style.width = this._itemsGraphsElement.offsetWidth + "px";
         this._scheduleRefresh(false, true);
->>>>>>> 8c15b39e
     },
 
     _resetPanel: function()
@@ -1451,13 +1110,8 @@
         var visibleTop = this._scrollTop;
         var visibleBottom = visibleTop + this._containerElementHeight;
 
-<<<<<<< HEAD
-        const rowHeight = WebInspector.TimelinePanel.rowHeight;
-        const headerHeight = WebInspector.TimelinePanel.headerHeight;
-=======
         var rowHeight = WebInspector.TimelinePanel.rowHeight;
         var headerHeight = WebInspector.TimelinePanel.headerHeight;
->>>>>>> 8c15b39e
 
         // Convert visible area to visible indexes. Always include top-level record for a visible nested record.
         var startIndex = Math.max(0, Math.min(Math.floor((visibleTop - headerHeight) / rowHeight), recordsInWindow.length - 1));
@@ -1478,16 +1132,10 @@
         this._bottomGapElement.style.height = (recordsInWindow.length - endIndex) * rowHeight + "px";
         var rowsHeight = headerHeight + recordsInWindow.length * rowHeight;
         var totalHeight = Math.max(this._containerElementHeight, rowsHeight);
-<<<<<<< HEAD
-        this.splitView.firstElement().style.height = totalHeight + "px";
-        this.splitView.secondElement().style.height = totalHeight + "px";
-        this.splitView.resizerElement().style.height = totalHeight + "px";
-=======
 
         this._sidebarView.firstElement().style.height = totalHeight + "px";
         this._sidebarView.secondElement().style.height = totalHeight + "px";
         this._sidebarView.resizerElement().style.height = totalHeight + "px";
->>>>>>> 8c15b39e
 
         // Update visible rows.
         var listRowElement = this._sidebarListElement.firstChild;
@@ -2074,20 +1722,11 @@
         this._offset = offset;
 
         this.element.className = "timeline-tree-item timeline-category-" + record.category.name;
-<<<<<<< HEAD
-        if (isEven)
-            this.element.addStyleClass("even");
-        if (record.hasWarnings())
-            this.element.addStyleClass("warning");
-        else if (record.childHasWarnings())
-            this.element.addStyleClass("child-warning");
-=======
         var paddingLeft = 5;
         var step = -3;
         for (var currentRecord = record.parent ? record.parent.parent : null; currentRecord; currentRecord = currentRecord.parent)
             paddingLeft += 12 / (Math.max(1, step++));
         this.element.style.paddingLeft = paddingLeft + "px";
->>>>>>> 8c15b39e
         if (record.isBackground)
             this.element.classList.add("background");
 
