--- conflicted
+++ resolved
@@ -36,23 +36,6 @@
 {
     WebInspector.View.call(this);
     this.markAsRoot();
-<<<<<<< HEAD
-    this.element.classList.add("fill", "vbox");
-    this.element.setAttribute("spellcheck", false);
-
-    this._tabbedPane = new WebInspector.TabbedPane();
-    this._tabbedPane.setRetainTabsOrder(true);
-    this._tabbedPane.show(this.element);
-
-    var toolbarElement = document.createElement("div");
-    toolbarElement.className = "toolbar toolbar-background";
-    var headerElement = this._tabbedPane.headerElement();
-    headerElement.parentElement.insertBefore(toolbarElement, headerElement);
-
-    this._leftToolbarElement = toolbarElement.createChild("div", "toolbar-controls-left");
-    toolbarElement.appendChild(headerElement);
-    this._rightToolbarElement = toolbarElement.createChild("div", "toolbar-controls-right");
-=======
     this.element.classList.add("fill", "vbox", "inspector-view");
     this.element.setAttribute("spellcheck", false);
 
@@ -83,16 +66,10 @@
     this._leftToolbarElement = this._toolbarElement.createChild("div", "toolbar-controls-left");
     this._toolbarElement.appendChild(headerElement);
     this._rightToolbarElement = this._toolbarElement.createChild("div", "toolbar-controls-right");
->>>>>>> 8c15b39e
 
     this._errorWarningCountElement = this._rightToolbarElement.createChild("div", "hidden");
     this._errorWarningCountElement.id = "error-warning-count";
 
-<<<<<<< HEAD
-    this._footerElementContainer = this.element.createChild("div", "inspector-footer status-bar hidden");
-
-=======
->>>>>>> 8c15b39e
     this._drawer = new WebInspector.Drawer(this);
     this.appendToRightToolbar(this._drawer.toggleButtonElement());
 
@@ -106,20 +83,13 @@
     this._openBracketIdentifiers = ["U+005B", "U+00DB"].keySet();
     this._closeBracketIdentifiers = ["U+005D", "U+00DD"].keySet();
     this._lastActivePanelSetting = WebInspector.settings.createSetting("lastActivePanel", "elements");
-<<<<<<< HEAD
-=======
 
     this._updateSplitView();
->>>>>>> 8c15b39e
 }
 
 WebInspector.InspectorView.prototype = {
     /**
-<<<<<<< HEAD
-     * @param {Element} element
-=======
      * @param {!Element} element
->>>>>>> 8c15b39e
      */
     appendToLeftToolbar: function(element)
     {
@@ -127,11 +97,7 @@
     },
 
     /**
-<<<<<<< HEAD
-     * @param {Element} element
-=======
      * @param {!Element} element
->>>>>>> 8c15b39e
      */
     appendToRightToolbar: function(element)
     {
@@ -139,11 +105,7 @@
     },
 
     /**
-<<<<<<< HEAD
-     * @return {WebInspector.Drawer}
-=======
      * @return {!WebInspector.Drawer}
->>>>>>> 8c15b39e
      */
     drawer: function()
     {
@@ -151,9 +113,6 @@
     },
 
     /**
-<<<<<<< HEAD
-     * @param {WebInspector.PanelDescriptor} panelDescriptor
-=======
      * @return {!Element}
      */
     devtoolsElement: function()
@@ -163,7 +122,6 @@
 
     /**
      * @param {!WebInspector.PanelDescriptor} panelDescriptor
->>>>>>> 8c15b39e
      */
     addPanel: function(panelDescriptor)
     {
@@ -209,22 +167,6 @@
 
     showInitialPanel: function()
     {
-<<<<<<< HEAD
-        return this._currentPanel && this._currentPanel.canSearch() ? this._currentPanel : null;
-    },
-
-    showInitialPanel: function()
-    {
-        this._tabbedPane.addEventListener(WebInspector.TabbedPane.EventTypes.TabSelected, this._tabSelected, this);
-        this._tabSelected();
-    },
-
-    _tabSelected: function()
-    {
-        // FIXME: remove search controller.
-        WebInspector.searchController.cancelSearch();
-
-=======
         this._tabbedPane.addEventListener(WebInspector.TabbedPane.EventTypes.TabSelected, this._tabSelected, this);
         this._tabSelected();
         this._drawer.showOnLoadIfNecessary();
@@ -232,15 +174,10 @@
 
     _tabSelected: function()
     {
->>>>>>> 8c15b39e
         var panelName = this._tabbedPane.selectedTabId;
         var panel = this._panelDescriptors[this._tabbedPane.selectedTabId].panel();
         this._tabbedPane.changeTabView(panelName, panel);
 
-<<<<<<< HEAD
-        this._drawer.panelSelected(panel);
-=======
->>>>>>> 8c15b39e
         this._currentPanel = panel;
         this._lastActivePanelSetting.set(panel.name);
         this._pushToHistory(panel.name);
@@ -259,8 +196,6 @@
         this._tabbedPane.changeTabView(x.name, x);
         this._tabbedPane.selectTab(x.name);
     },
-<<<<<<< HEAD
-=======
 
     /**
      * @param {string} id
@@ -297,59 +232,15 @@
     {
         this._drawer.unregisterView(id);
     },
->>>>>>> 8c15b39e
 
     /**
      * @param {string} id
      */
-<<<<<<< HEAD
-    closeViewInDrawer: function(id)
-    {
-        return this._drawer.closeView(id);
-    },
-
-    /**
-     * @param {string} id
-     * @param {string} title
-     * @param {WebInspector.View} view
-     */
-    showCloseableViewInDrawer: function(id, title, view)
-    {
-        this._drawer.showCloseableView(id, title, view);
-    },
-
-    /**
-     * @param {string} id
-     * @param {string} title
-     * @param {WebInspector.ViewFactory} factory
-     */
-    registerViewInDrawer: function(id, title, factory)
-    {
-        this._drawer.registerView(id, title, factory);
-    },
-
-    /**
-     * @param {string} id
-     */
-    unregisterViewInDrawer: function(id)
-    {
-        this._drawer.unregisterView(id);
-    },
-
-    /**
-     * @param {string} id
-     */
     showViewInDrawer: function(id)
     {
         this._drawer.showView(id);
     },
 
-=======
-    showViewInDrawer: function(id)
-    {
-        this._drawer.showView(id);
-    },
-
     /**
      * @return {string}
      */
@@ -358,7 +249,6 @@
         return this._drawer.selectedViewId();
     },
 
->>>>>>> 8c15b39e
     closeDrawer: function()
     {
         this._drawer.hide();
@@ -390,13 +280,6 @@
         var keyboardEvent = /** @type {!KeyboardEvent} */ (event);
         // Ctrl/Cmd + 1-9 should show corresponding panel.
         var panelShortcutEnabled = WebInspector.settings.shortcutPanelSwitch.get();
-<<<<<<< HEAD
-        if (panelShortcutEnabled && !event.shiftKey && !event.altKey && event.keyCode > 0x30 && event.keyCode < 0x3A) {
-            var panelName = this._tabbedPane.allTabs()[event.keyCode - 0x31];
-            if (panelName) {
-                this.showPanel(panelName);
-                event.consume(true);
-=======
         if (panelShortcutEnabled && !event.shiftKey && !event.altKey) {
             var panelIndex = -1;
             if (event.keyCode > 0x30 && event.keyCode < 0x3A)
@@ -410,7 +293,6 @@
                     event.consume(true);
                 }
                 return;
->>>>>>> 8c15b39e
             }
         }
 
@@ -501,8 +383,6 @@
         this._historyIterator = this._history.length - 1;
     },
 
-<<<<<<< HEAD
-=======
     onResize: function()
     {
         // FIXME: make drawer a view.
@@ -543,7 +423,6 @@
         this._drawer.resize();
     },
 
->>>>>>> 8c15b39e
     /**
      * @param {number} errors
      * @param {number} warnings
@@ -555,14 +434,6 @@
             this._tabbedPane.headerResized();
             return;
         }
-<<<<<<< HEAD
-        if (element) {
-            this._footerElementContainer.removeStyleClass("hidden");
-            this._footerElementContainer.appendChild(element);
-        } else {
-            this._footerElementContainer.addStyleClass("hidden");
-            this._footerElementContainer.removeChildren();
-=======
 
         this._errorWarningCountElement.classList.remove("hidden");
         this._errorWarningCountElement.removeChildren();
@@ -572,7 +443,6 @@
             var errorElement = this._errorWarningCountElement.createChild("span");
             errorElement.id = "error-count";
             errorElement.textContent = errors;
->>>>>>> 8c15b39e
         }
 
         if (warnings) {
@@ -607,13 +477,6 @@
         this._tabbedPane.headerResized();
     },
 
-    onResize: function()
-    {
-        // FIXME: make drawer a view.
-        this.doResize();
-        this._drawer.resize();
-    },
-
     __proto__: WebInspector.View.prototype
 };
 
