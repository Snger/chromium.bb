/**
 * Copyright (C) 2013 Google Inc. All rights reserved.
 *
 * Redistribution and use in source and binary forms, with or without
 * modification, are permitted provided that the following conditions are
 * met:
 *
 *     * Redistributions of source code must retain the above copyright
 * notice, this list of conditions and the following disclaimer.
 *     * Redistributions in binary form must reproduce the above
 * copyright notice, this list of conditions and the following disclaimer
 * in the documentation and/or other materials provided with the
 * distribution.
 *     * Neither the name of Google Inc. nor the names of its
 * contributors may be used to endorse or promote products derived from
 * this software without specific prior written permission.
 *
 * THIS SOFTWARE IS PROVIDED BY THE COPYRIGHT HOLDERS AND CONTRIBUTORS
 * "AS IS" AND ANY EXPRESS OR IMPLIED WARRANTIES, INCLUDING, BUT NOT
 * LIMITED TO, THE IMPLIED WARRANTIES OF MERCHANTABILITY AND FITNESS FOR
 * A PARTICULAR PURPOSE ARE DISCLAIMED. IN NO EVENT SHALL THE COPYRIGHT
 * OWNER OR CONTRIBUTORS BE LIABLE FOR ANY DIRECT, INDIRECT, INCIDENTAL,
 * SPECIAL, EXEMPLARY, OR CONSEQUENTIAL DAMAGES (INCLUDING, BUT NOT
 * LIMITED TO, PROCUREMENT OF SUBSTITUTE GOODS OR SERVICES; LOSS OF USE,
 * DATA, OR PROFITS; OR BUSINESS INTERRUPTION) HOWEVER CAUSED AND ON ANY
 * THEORY OF LIABILITY, WHETHER IN CONTRACT, STRICT LIABILITY, OR TORT
 * (INCLUDING NEGLIGENCE OR OTHERWISE) ARISING IN ANY WAY OUT OF THE USE
 * OF THIS SOFTWARE, EVEN IF ADVISED OF THE POSSIBILITY OF SUCH DAMAGE.
 */

/**
 * @constructor
 * @extends {WebInspector.View}
 * @param {!WebInspector.FlameChartDataProvider} dataProvider
 */
WebInspector.FlameChart = function(dataProvider)
{
    WebInspector.View.call(this);
    this.registerRequiredCSS("flameChart.css");
    this.element.className = "fill";
    this.element.id = "cpu-flame-chart";

    this._overviewPane = new WebInspector.FlameChart.OverviewPane(dataProvider);
    this._overviewPane.show(this.element);

<<<<<<< HEAD
    this._chartContainer = this.element.createChild("div", "chart-container");
    this._timelineGrid = new WebInspector.TimelineGrid();
    this._chartContainer.appendChild(this._timelineGrid.element);
    this._calculator = new WebInspector.FlameChart.Calculator();

    this._canvas = this._chartContainer.createChild("canvas");
    this._canvas.addEventListener("mousemove", this._onMouseMove.bind(this));
    WebInspector.installDragHandle(this._canvas, this._startCanvasDragging.bind(this), this._canvasDragging.bind(this), this._endCanvasDragging.bind(this), "col-resize");

    this._entryInfo = this._chartContainer.createChild("div", "entry-info");

    this._cpuProfileView = cpuProfileView;
    this._windowLeft = 0.0;
    this._windowRight = 1.0;
    this._barHeight = 15;
    this._minWidth = 1;
    this._paddingLeft = 15;
    this._canvas.addEventListener("mousewheel", this._onMouseWheel.bind(this), false);
    this._canvas.addEventListener("click", this._onClick.bind(this), false);
    this._linkifier = new WebInspector.Linkifier();
    this._highlightedEntryIndex = -1;
=======
    this._mainPane = new WebInspector.FlameChart.MainPane(dataProvider, this._overviewPane);
    this._mainPane.show(this.element);
    this._mainPane.addEventListener(WebInspector.FlameChart.Events.EntrySelected, this._onEntrySelected, this);
    this._overviewPane._overviewGrid.addEventListener(WebInspector.OverviewGrid.Events.WindowChanged, this._onWindowChanged, this);
>>>>>>> 8c15b39e

    if (!WebInspector.FlameChart._colorGenerator)
        WebInspector.FlameChart._colorGenerator = new WebInspector.FlameChart.ColorGenerator();
}

WebInspector.FlameChart.prototype = {
    /**
     * @param {!WebInspector.Event} event
     */
    _onWindowChanged: function(event)
    {
        this._mainPane.changeWindow(this._overviewPane._overviewGrid.windowLeft(), this._overviewPane._overviewGrid.windowRight());
    },

    /**
     * @param {!number} timeLeft
     * @param {!number} timeRight
     */
    selectRange: function(timeLeft, timeRight)
    {
        this._overviewPane._selectRange(timeLeft, timeRight);
    },

    /**
     * @param {!WebInspector.Event} event
     */
    _onEntrySelected: function(event)
    {
        this.dispatchEventToListeners(WebInspector.FlameChart.Events.EntrySelected, event.data);
    },

    update: function()
    {
        this._overviewPane.update();
        this._mainPane.update();
    },

    __proto__: WebInspector.View.prototype
};

/**
 * @interface
 */
WebInspector.FlameChartDataProvider = function()
{
}

WebInspector.FlameChartDataProvider.prototype = {
    /**
     * @param {!WebInspector.FlameChart.ColorGenerator} colorGenerator
     * @return {!Object}
     */
    timelineData: function(colorGenerator) { },

    /**
     * @param {number} entryIndex
     */
    prepareHighlightedEntryInfo: function(entryIndex) { },

    /**
     * @param {number} entryIndex
     * @return {boolean}
     */
    canJumpToEntry: function(entryIndex) { },

    /**
     * @param {number} entryIndex
     * @return {!Object}
     */
    entryData: function(entryIndex) { }
}

/**
 * @constructor
 * @implements {WebInspector.TimelineGrid.Calculator}
 */
WebInspector.FlameChart.Calculator = function()
{
}

WebInspector.FlameChart.Calculator.prototype = {
    /**
     * @param {!WebInspector.FlameChart.MainPane} mainPane
     */
    _updateBoundaries: function(mainPane)
    {
        function log10(x)
        {
            return Math.log(x) / Math.LN10;
        }
<<<<<<< HEAD
        this._decimalDigits = Math.max(0, -Math.floor(log10(flameChart._timelineGrid.gridSliceTime * 1.01)));
        this._minimumBoundaries = flameChart._windowLeft * flameChart._timelineData.totalTime;
        this._maximumBoundaries = flameChart._windowRight * flameChart._timelineData.totalTime;
        this.paddingLeft = flameChart._paddingLeft;
        this._width = flameChart._canvas.width - this.paddingLeft;
=======
        this._decimalDigits = Math.max(0, -Math.floor(log10(mainPane._timelineGrid.gridSliceTime * 1.01)));
        var totalTime = mainPane._timelineData().totalTime;
        this._minimumBoundaries = mainPane._windowLeft * totalTime;
        this._maximumBoundaries = mainPane._windowRight * totalTime;
        this.paddingLeft = mainPane._paddingLeft;
        this._width = mainPane._canvas.width - this.paddingLeft;
>>>>>>> 8c15b39e
        this._timeToPixel = this._width / this.boundarySpan();
    },

    /**
     * @param {number} time
     * @return {number}
     */
    computePosition: function(time)
    {
        return (time - this._minimumBoundaries) * this._timeToPixel + this.paddingLeft;
    },

    /**
     * @param {number} value
     * @param {boolean=} hires
     * @return {string}
     */
    formatTime: function(value, hires)
    {
        var format = "%." + this._decimalDigits + "f\u2009ms";
        return WebInspector.UIString(format, value + this._minimumBoundaries);
    },

    /**
     * @return {number}
     */
    maximumBoundary: function()
    {
        return this._maximumBoundaries;
    },

    /**
     * @return {number}
     */
    minimumBoundary: function()
    {
        return this._minimumBoundaries;
    },

    /**
     * @return {number}
     */
    zeroTime: function()
    {
        return 0;
    },

    /**
     * @return {number}
     */
    boundarySpan: function()
    {
        return this._maximumBoundaries - this._minimumBoundaries;
    }
}

/**
 * @constructor
 * @implements {WebInspector.TimelineGrid.Calculator}
 */
WebInspector.FlameChart.OverviewCalculator = function()
{
}

WebInspector.FlameChart.OverviewCalculator.prototype = {
    /**
     * @param {!WebInspector.FlameChart.OverviewPane} overviewPane
     */
    _updateBoundaries: function(overviewPane)
    {
        this._minimumBoundaries = 0;
        var totalTime = overviewPane._timelineData().totalTime;
        this._maximumBoundaries = totalTime;
        this._xScaleFactor = overviewPane._overviewCanvas.width / totalTime;
    },

    /**
     * @param {number} time
     * @return {number}
     */
    computePosition: function(time)
    {
        return (time - this._minimumBoundaries) * this._xScaleFactor;
    },

    /**
     * @param {number} value
     * @param {boolean=} hires
     * @return {string}
     */
    formatTime: function(value, hires)
    {
        return Number.secondsToString((value + this._minimumBoundaries) / 1000, hires);
    },

    /**
     * @return {number}
     */
    maximumBoundary: function()
    {
        return this._maximumBoundaries;
    },

    /**
     * @return {number}
     */
    minimumBoundary: function()
    {
        return this._minimumBoundaries;
    },

    /**
     * @return {number}
     */
    zeroTime: function()
    {
        return this._minimumBoundaries;
    },

    /**
     * @return {number}
     */
    boundarySpan: function()
    {
        return this._maximumBoundaries - this._minimumBoundaries;
    }
}

WebInspector.FlameChart.Events = {
    EntrySelected: "EntrySelected"
}

/**
 * @constructor
 */
WebInspector.FlameChart.ColorGenerator = function()
{
    this._colorPairs = {};
    this._colorIndexes = [];
    this._currentColorIndex = 0;
    this._colorPairForID("(idle)::0", 50);
    this._colorPairForID("(program)::0", 50);
    this._colorPairForID("(garbage collector)::0", 50);
}

WebInspector.FlameChart.ColorGenerator.prototype = {
    /**
     * @param {!string} id
     * @param {number=} sat
     */
    _colorPairForID: function(id, sat)
    {
        if (typeof sat !== "number")
            sat = 100;
        var colorPairs = this._colorPairs;
        var colorPair = colorPairs[id];
        if (!colorPair) {
            colorPairs[id] = colorPair = this._createPair(this._currentColorIndex++, sat);
            this._colorIndexes[colorPair.index] = colorPair;
        }
        return colorPair;
    },

    /**
     * @param {!number} index
     */
    _colorPairForIndex: function(index)
    {
        return this._colorIndexes[index];
    },

    /**
     * @param {!number} index
     * @param {!number} sat
     */
    _createPair: function(index, sat)
    {
        var hue = (index * 7 + 12 * (index % 2)) % 360;
        return {index: index, highlighted: "hsla(" + hue + ", " + sat + "%, 33%, 0.7)", normal: "hsla(" + hue + ", " + sat + "%, 66%, 0.7)"}
    }
}

/**
 * @interface
 */
WebInspector.FlameChart.OverviewPaneInterface = function()
{
}

WebInspector.FlameChart.OverviewPaneInterface.prototype = {
    /**
     * @param {number} zoom
     * @param {number} referencePoint
     */
    zoom: function(zoom, referencePoint) { },

    /**
     * @param {number} windowLeft
     * @param {number} windowRight
     */
    setWindow: function(windowLeft, windowRight) { },
}

/**
 * @constructor
 * @extends {WebInspector.View}
 * @implements {WebInspector.FlameChart.OverviewPaneInterface}
 * @param {!WebInspector.FlameChartDataProvider} dataProvider
 */
WebInspector.FlameChart.OverviewPane = function(dataProvider)
{
    WebInspector.View.call(this);
    this._overviewContainer = this.element.createChild("div", "overview-container");
    this._overviewGrid = new WebInspector.OverviewGrid("flame-chart");
    this._overviewGrid.element.classList.add("fill");
    this._overviewCanvas = this._overviewContainer.createChild("canvas", "flame-chart-overview-canvas");
    this._overviewContainer.appendChild(this._overviewGrid.element);
    this._overviewCalculator = new WebInspector.FlameChart.OverviewCalculator();
    this._dataProvider = dataProvider;
}

WebInspector.FlameChart.OverviewPane.prototype = {
    /**
     * @param {number} zoom
     * @param {number} referencePoint
     */
    zoom: function(zoom, referencePoint)
    {
        this._overviewGrid.zoom(zoom, referencePoint);
    },

    /**
     * @param {number} windowLeft
     * @param {number} windowRight
     */
    setWindow: function(windowLeft, windowRight)
    {
        this._overviewGrid.setWindow(windowLeft, windowRight);
    },

    /**
     * @param {!number} timeLeft
     * @param {!number} timeRight
     */
    _selectRange: function(timeLeft, timeRight)
    {
        var timelineData = this._timelineData();
        if (!timelineData)
            return;
        this._overviewGrid.setWindow(timeLeft / timelineData._totalTime, timeRight / timelineData._totalTime);
    },

    _timelineData: function()
    {
        return this._dataProvider.timelineData(WebInspector.FlameChart._colorGenerator);
    },

    onResize: function()
    {
        this._scheduleUpdate();
    },

    _scheduleUpdate: function()
    {
        if (this._updateTimerId)
            return;
        this._updateTimerId = setTimeout(this.update.bind(this), 10);
    },

    update: function()
    {
        this._updateTimerId = 0;
        var timelineData = this._timelineData();
        if (!timelineData)
            return;
        this._resetCanvas(this._overviewContainer.clientWidth, this._overviewContainer.clientHeight - 20);
        this._overviewCalculator._updateBoundaries(this);
        this._overviewGrid.updateDividers(this._overviewCalculator);
        WebInspector.FlameChart.OverviewPane.drawOverviewCanvas(
            timelineData,
            this._overviewCanvas.getContext("2d"),
            this._overviewContainer.clientWidth,
            this._overviewContainer.clientHeight - 20
        );
    },

    /**
     * @param {!number} width
     * @param {!number} height
     */
    _resetCanvas: function(width, height)
    {
        var ratio = window.devicePixelRatio;
        this._overviewCanvas.width = width * ratio;
        this._overviewCanvas.height = height * ratio;
    },

    __proto__: WebInspector.View.prototype
}

/**
 * @param {!Object} timelineData
 * @param {!number} width
 */
WebInspector.FlameChart.OverviewPane.calculateDrawData = function(timelineData, width)
{
    var entryOffsets = timelineData.entryOffsets;
    var entryTotalTimes = timelineData.entryTotalTimes;
    var entryLevels = timelineData.entryLevels;
    var length = entryOffsets.length;

    var drawData = new Uint8Array(width);
    var scaleFactor = width / timelineData.totalTime;

    for (var entryIndex = 0; entryIndex < length; ++entryIndex) {
        var start = Math.floor(entryOffsets[entryIndex] * scaleFactor);
        var finish = Math.floor((entryOffsets[entryIndex] + entryTotalTimes[entryIndex]) * scaleFactor);
        for (var x = start; x <= finish; ++x)
            drawData[x] = Math.max(drawData[x], entryLevels[entryIndex] + 1);
    }
    return drawData;
}

/**
 * @param {!Object} timelineData
 * @param {!Object} context
 * @param {!number} width
 * @param {!number} height
 */
WebInspector.FlameChart.OverviewPane.drawOverviewCanvas = function(timelineData, context, width, height)
{
    var drawData = WebInspector.FlameChart.OverviewPane.calculateDrawData(timelineData, width);
    if (!drawData)
        return;

    var ratio = window.devicePixelRatio;
    var canvasWidth = width * ratio;
    var canvasHeight = height * ratio;

    var yScaleFactor = canvasHeight / (timelineData.maxStackDepth * 1.1);
    context.lineWidth = 1;
    context.translate(0.5, 0.5);
    context.strokeStyle = "rgba(20,0,0,0.4)";
    context.fillStyle = "rgba(214,225,254,0.8)";
    context.moveTo(-1, canvasHeight - 1);
    if (drawData)
      context.lineTo(-1, Math.round(height - drawData[0] * yScaleFactor - 1));
    var value;
    for (var x = 0; x < width; ++x) {
        value = Math.round(canvasHeight - drawData[x] * yScaleFactor - 1);
        context.lineTo(x * ratio, value);
    }
    context.lineTo(canvasWidth + 1, value);
    context.lineTo(canvasWidth + 1, canvasHeight - 1);
    context.fill();
    context.stroke();
    context.closePath();
}

/**
 * @constructor
 * @extends {WebInspector.View}
 * @param {!WebInspector.FlameChartDataProvider} dataProvider
 * @param {!WebInspector.FlameChart.OverviewPaneInterface} overviewPane
 */
WebInspector.FlameChart.MainPane = function(dataProvider, overviewPane)
{
    WebInspector.View.call(this);
    this._overviewPane = overviewPane;
    this._chartContainer = this.element.createChild("div", "chart-container");
    this._timelineGrid = new WebInspector.TimelineGrid();
    this._chartContainer.appendChild(this._timelineGrid.element);
    this._calculator = new WebInspector.FlameChart.Calculator();

    this._canvas = this._chartContainer.createChild("canvas");
    this._canvas.addEventListener("mousemove", this._onMouseMove.bind(this));
    this._canvas.addEventListener("mousewheel", this._onMouseWheel.bind(this), false);
    this._canvas.addEventListener("click", this._onClick.bind(this), false);
    WebInspector.installDragHandle(this._canvas, this._startCanvasDragging.bind(this), this._canvasDragging.bind(this), this._endCanvasDragging.bind(this), "col-resize");

    this._entryInfo = this._chartContainer.createChild("div", "entry-info");

    this._dataProvider = dataProvider;

    this._windowLeft = 0.0;
    this._windowRight = 1.0;
    this._windowWidth = 1.0;
    this._barHeight = 15;
    this._minWidth = 1;
    this._paddingLeft = 15;
    this._highlightedEntryIndex = -1;
}

WebInspector.FlameChart.MainPane.prototype = {
    _timelineData: function()
    {
        return this._dataProvider.timelineData(WebInspector.FlameChart._colorGenerator);
    },

    /**
     * @param {!number} windowLeft
     * @param {!number} windowRight
     */
    changeWindow: function(windowLeft, windowRight)
    {
        this._windowLeft = windowLeft;
        this._windowRight = windowRight;
        this._windowWidth = this._windowRight - this._windowLeft;

        this._scheduleUpdate();
    },

    /**
     * @param {!MouseEvent} event
     */
    _startCanvasDragging: function(event)
    {
        if (!this._timelineData())
            return false;
        this._isDragging = true;
        this._wasDragged = false;
        this._dragStartPoint = event.pageX;
        this._dragStartWindowLeft = this._windowLeft;
        this._dragStartWindowRight = this._windowRight;

        return true;
    },

    /**
     * @param {!MouseEvent} event
     */
    _canvasDragging: function(event)
    {
        var pixelShift = this._dragStartPoint - event.pageX;
        var windowShift = pixelShift / this._totalPixels;

        var windowLeft = Math.max(0, this._dragStartWindowLeft + windowShift);
        if (windowLeft === this._windowLeft)
            return;
        windowShift = windowLeft - this._dragStartWindowLeft;

        var windowRight = Math.min(1, this._dragStartWindowRight + windowShift);
        if (windowRight === this._windowRight)
            return;
        windowShift = windowRight - this._dragStartWindowRight;
        this._overviewPane.setWindow(this._dragStartWindowLeft + windowShift, this._dragStartWindowRight + windowShift);
        this._wasDragged = true;
    },

    _endCanvasDragging: function()
    {
        this._isDragging = false;
    },

<<<<<<< HEAD
    _calculateTimelineData: function()
    {
        if (this._timelineData)
            return this._timelineData;

        if (!this._cpuProfileView.profileHead)
            return null;

        var samples = this._cpuProfileView.samples;
        var idToNode = this._cpuProfileView._idToNode;
        var gcNode = this._cpuProfileView._gcNode;
        var samplesCount = samples.length;
        var samplingInterval = this._cpuProfileView.samplingIntervalMs;

        var index = 0;
        var entries = /** @type {Array.<!WebInspector.FlameChart.Entry>} */ ([]);

        var openIntervals = [];
        var stackTrace = [];
        var colorGenerator = WebInspector.FlameChart._colorGenerator;
        var colorEntryIndexes = [];
        var maxDepth = 5; // minimum stack depth for the case when we see no activity.
        var depth = 0;

        for (var sampleIndex = 0; sampleIndex < samplesCount; sampleIndex++) {
            var node = idToNode[samples[sampleIndex]];
            stackTrace.length = 0;
            while (node) {
                stackTrace.push(node);
                node = node.parent;
            }
            stackTrace.pop(); // Remove (root) node

            maxDepth = Math.max(maxDepth, depth);
            depth = 0;
            node = stackTrace.pop();
            var intervalIndex;

            // GC samples have no stack, so we just put GC node on top of the last recoreded sample.
            if (node === gcNode) {
                while (depth < openIntervals.length) {
                    intervalIndex = openIntervals[depth].index;
                    entries[intervalIndex].duration += samplingInterval;
                    ++depth;
                }
                // If previous stack is also GC then just continue.
                if (openIntervals.length > 0 && openIntervals.peekLast().node === node) {
                    entries[intervalIndex].selfTime += samplingInterval;
                    continue;
                }
            }

            while (node && depth < openIntervals.length && node === openIntervals[depth].node) {
                intervalIndex = openIntervals[depth].index;
                entries[intervalIndex].duration += samplingInterval;
                node = stackTrace.pop();
                ++depth;
            }
            if (depth < openIntervals.length)
                openIntervals.length = depth;
            if (!node) {
                entries[intervalIndex].selfTime += samplingInterval;
                continue;
            }

            while (node) {
                var colorPair = colorGenerator._colorPairForID(node.functionName + ":" + node.url + ":" + node.lineNumber);
                var indexesForColor = colorEntryIndexes[colorPair.index];
                if (!indexesForColor)
                    indexesForColor = colorEntryIndexes[colorPair.index] = [];

                var entry = new WebInspector.FlameChart.Entry(colorPair, depth, samplingInterval, sampleIndex * samplingInterval, node);
                indexesForColor.push(entries.length);
                entries.push(entry);
                openIntervals.push({node: node, index: index});
                ++index;

                node = stackTrace.pop();
                ++depth;
            }
            entries[entries.length - 1].selfTime += samplingInterval;
        }

        this._maxStackDepth = Math.max(maxDepth, depth);

        var entryColorIndexes = new Uint16Array(entries.length);
        var entryLevels = new Uint8Array(entries.length);
        var entryTotalTimes = new Float32Array(entries.length);
        var entryOffsets = new Float32Array(entries.length);
        var entryTitles = new Array(entries.length);
        var entryDeoptFlags = new Uint8Array(entries.length);

        for (var i = 0; i < entries.length; ++i) {
            var entry = entries[i];
            entryColorIndexes[i] = colorPair.index;
            entryLevels[i] = entry.depth;
            entryTotalTimes[i] = entry.duration;
            entryOffsets[i] = entry.startTime;
            entryTitles[i] = entry.node.functionName;
            var reason = entry.node.deoptReason;
            entryDeoptFlags[i] = (reason && reason !== "no reason");
        }

        this._timelineData = {
            entries: entries,
            totalTime: this._cpuProfileView.profileHead.totalTime,
            entryColorIndexes: entryColorIndexes,
            entryLevels: entryLevels,
            entryTotalTimes: entryTotalTimes,
            entryOffsets: entryOffsets,
            colorEntryIndexes: colorEntryIndexes,
            entryTitles: entryTitles,
            entryDeoptFlags: entryDeoptFlags
        };

        return this._timelineData;
    },

=======
    /**
     * @param {?MouseEvent} event
     */
>>>>>>> 8c15b39e
    _onMouseMove: function(event)
    {
        if (this._isDragging)
            return;

        var entryIndex = this._coordinatesToEntryIndex(event.offsetX, event.offsetY);

        if (this._highlightedEntryIndex === entryIndex)
            return;

        if (entryIndex === -1 || !this._dataProvider.canJumpToEntry(entryIndex))
            this._canvas.style.cursor = "default";
        else
            this._canvas.style.cursor = "pointer";

        this._highlightedEntryIndex = entryIndex;
        this._scheduleUpdate();
    },

    _onClick: function()
    {
        // onClick comes after dragStart and dragEnd events.
        // So if there was drag (mouse move) in the middle of that events
        // we skip the click. Otherwise we jump to the sources.
        if (this._wasDragged)
            return;
        if (this._highlightedEntryIndex === -1)
            return;
        var data = this._dataProvider.entryData(this._highlightedEntryIndex);
        this.dispatchEventToListeners(WebInspector.FlameChart.Events.EntrySelected, data);
    },

    /**
     * @param {?MouseEvent} e
     */
    _onMouseWheel: function(e)
    {
        if (e.wheelDeltaY) {
            const zoomFactor = 1.1;
            const mouseWheelZoomSpeed = 1 / 120;

            var zoom = Math.pow(zoomFactor, -e.wheelDeltaY * mouseWheelZoomSpeed);
            var referencePoint = (this._pixelWindowLeft + e.offsetX - this._paddingLeft) / this._totalPixels;
            this._overviewPane.zoom(zoom, referencePoint);
        } else {
            var shift = Number.constrain(-1 * this._windowWidth / 4 * e.wheelDeltaX / 120, -this._windowLeft, 1 - this._windowRight);
            this._overviewPane.setWindow(this._windowLeft + shift, this._windowRight + shift);
        }
    },

    /**
     * @param {!number} x
     * @param {!number} y
     */
    _coordinatesToEntryIndex: function(x, y)
    {
        var timelineData = this._timelineData();
        if (!timelineData)
            return -1;
        var cursorTime = (x + this._pixelWindowLeft - this._paddingLeft) * this._pixelToTime;
        var cursorLevel = Math.floor((this._canvas.height / window.devicePixelRatio - y) / this._barHeight);

        var entryOffsets = timelineData.entryOffsets;
        var entryTotalTimes = timelineData.entryTotalTimes;
        var entryLevels = timelineData.entryLevels;
        var length = entryOffsets.length;
        for (var i = 0; i < length; ++i) {
            if (cursorTime < entryOffsets[i])
                return -1;
            if (cursorTime < (entryOffsets[i] + entryTotalTimes[i])
                && cursorLevel === entryLevels[i])
                return i;
        }
        return -1;
    },

<<<<<<< HEAD
    onResize: function()
    {
        this._updateOverviewCanvas = true;
        this._scheduleUpdate();
    },

    _drawOverviewCanvas: function(width, height)
    {
        if (!this._timelineData)
            return;

        var timelineEntries = this._timelineData.entries;

        var drawData = new Uint8Array(width);
        var scaleFactor = width / this._totalTime;

        for (var entryIndex = 0; entryIndex < timelineEntries.length; ++entryIndex) {
            var entry = timelineEntries[entryIndex];
            var start = Math.floor(entry.startTime * scaleFactor);
            var finish = Math.floor((entry.startTime + entry.duration) * scaleFactor);
            for (var x = start; x < finish; ++x)
                drawData[x] = Math.max(drawData[x], entry.depth + 1);
        }

        var ratio = window.devicePixelRatio;
        var canvasWidth = width * ratio;
        var canvasHeight = height * ratio;
        this._overviewCanvas.width = canvasWidth;
        this._overviewCanvas.height = canvasHeight;
        this._overviewCanvas.style.width = width + "px";
        this._overviewCanvas.style.height = height + "px";

        var context = this._overviewCanvas.getContext("2d");

        var yScaleFactor = canvasHeight / (this._maxStackDepth * 1.1);
        context.lineWidth = 1;
        context.translate(0.5, 0.5);
        context.strokeStyle = "rgba(20,0,0,0.4)";
        context.fillStyle = "rgba(214,225,254,0.8)";
        context.moveTo(-1, canvasHeight - 1);
        if (drawData)
          context.lineTo(-1, Math.round(height - drawData[0] * yScaleFactor - 1));
        var value;
        for (var x = 0; x < width; ++x) {
            value = Math.round(canvasHeight - drawData[x] * yScaleFactor - 1);
            context.lineTo(x * ratio, value);
        }
        context.lineTo(canvasWidth + 1, value);
        context.lineTo(canvasWidth + 1, canvasHeight - 1);
        context.fill();
        context.stroke();
        context.closePath();
    },

=======
>>>>>>> 8c15b39e
    /**
     * @param {!number} height
     * @param {!number} width
     */
    draw: function(width, height)
    {
        var timelineData = this._timelineData();
        if (!timelineData)
            return;

        var ratio = window.devicePixelRatio;
        this._canvas.width = width * ratio;
        this._canvas.height = height * ratio;
        this._canvas.style.width = width + "px";
        this._canvas.style.height = height + "px";

        var context = this._canvas.getContext("2d");
        context.scale(ratio, ratio);
        var timeWindowRight = this._timeWindowRight;
        var timeToPixel = this._timeToPixel;
        var pixelWindowLeft = this._pixelWindowLeft;
        var paddingLeft = this._paddingLeft;
        var minWidth = this._minWidth;
<<<<<<< HEAD

        var entryTotalTimes = this._timelineData.entryTotalTimes;
        var entryOffsets = this._timelineData.entryOffsets;
        var entryLevels = this._timelineData.entryLevels;
        var colorEntryIndexes = this._timelineData.colorEntryIndexes;
        var entryTitles = this._timelineData.entryTitles;
        var entryDeoptFlags = this._timelineData.entryDeoptFlags;

        var colorGenerator = WebInspector.FlameChart._colorGenerator;
        var titleIndexes = new Uint32Array(this._timelineData.entryTotalTimes);
=======
        var entryTotalTimes = timelineData.entryTotalTimes;
        var entryOffsets = timelineData.entryOffsets;
        var entryLevels = timelineData.entryLevels;
        var colorEntryIndexes = timelineData.colorEntryIndexes;
        var entryTitles = timelineData.entryTitles;
        var entryDeoptFlags = timelineData.entryDeoptFlags;

        var colorGenerator = WebInspector.FlameChart._colorGenerator;
        var titleIndexes = new Uint32Array(timelineData.entryTotalTimes);
>>>>>>> 8c15b39e
        var lastTitleIndex = 0;
        var dotsWidth = context.measureText("\u2026").width;
        var textPaddingLeft = 2;
        this._minTextWidth = context.measureText("\u2026").width + textPaddingLeft;
        var minTextWidth = this._minTextWidth;

        var marksField = [];
<<<<<<< HEAD
        for (var i = 0; i < this._maxStackDepth; ++i)
=======
        for (var i = 0; i < timelineData.maxStackDepth; ++i)
>>>>>>> 8c15b39e
            marksField.push(new Uint16Array(width));

        var barHeight = this._barHeight;
        var barX = 0;
        var barWidth = 0;
        var barRight = 0;
        var barLevel = 0;
        var bHeight = height - barHeight;
        context.strokeStyle = "black";
        var colorPair;
        var entryIndex = 0;
        var entryOffset = 0;
        for (var colorIndex = 0; colorIndex < colorEntryIndexes.length; ++colorIndex) {
            colorPair = colorGenerator._colorPairForIndex(colorIndex);
            context.fillStyle = colorPair.normal;
            var indexes = colorEntryIndexes[colorIndex];
            if (!indexes)
                continue;
            context.beginPath();
            for (var i = 0; i < indexes.length; ++i) {
                entryIndex = indexes[i];
                entryOffset = entryOffsets[entryIndex];
                if (entryOffset > timeWindowRight)
                    break;
                barX = Math.ceil(entryOffset * timeToPixel) - pixelWindowLeft + paddingLeft;
<<<<<<< HEAD
=======
                if (barX >= width)
                    continue;
>>>>>>> 8c15b39e
                barRight = Math.floor((entryOffset + entryTotalTimes[entryIndex]) * timeToPixel) - pixelWindowLeft + paddingLeft;
                if (barRight < 0)
                    continue;
                barWidth = (barRight - barX) || minWidth;
                barLevel = entryLevels[entryIndex];
                var marksRow = marksField[barLevel];
                if (barWidth <= marksRow[barX])
                    continue;
                marksRow[barX] = barWidth;
                if (entryIndex === this._highlightedEntryIndex) {
                    context.fill();
                    context.beginPath();
                    context.fillStyle = colorPair.highlighted;
                }
                context.rect(barX, bHeight - barLevel * barHeight, barWidth, barHeight);
                if (entryIndex === this._highlightedEntryIndex) {
                    context.fill();
                    context.beginPath();
                    context.fillStyle = colorPair.normal;
                }
                if (barWidth > minTextWidth)
                    titleIndexes[lastTitleIndex++] = entryIndex;
            }
            context.fill();
        }

        var font = (barHeight - 4) + "px " + window.getComputedStyle(this.element, null).getPropertyValue("font-family");
        var boldFont = "bold " + font;
        var isBoldFontSelected = false;
        context.font = font;
        context.textBaseline = "alphabetic";
        context.fillStyle = "#333";
        this._dotsWidth = context.measureText("\u2026").width;

        var textBaseHeight = bHeight + barHeight - 4;
        for (var i = 0; i < lastTitleIndex; ++i) {
            entryIndex = titleIndexes[i];
            if (isBoldFontSelected) {
                if (!entryDeoptFlags[entryIndex]) {
                    context.font = font;
                    isBoldFontSelected = false;
                }
            } else {
                if (entryDeoptFlags[entryIndex]) {
                    context.font = boldFont;
                    isBoldFontSelected = true;
                }
            }

            entryOffset = entryOffsets[entryIndex];
            barX = Math.floor(entryOffset * timeToPixel) - pixelWindowLeft + paddingLeft;
            barRight = Math.ceil((entryOffset + entryTotalTimes[entryIndex]) * timeToPixel) - pixelWindowLeft + paddingLeft;
            barWidth = (barRight - barX) || minWidth;
            var xText = Math.max(0, barX);
            var widthText = barWidth - textPaddingLeft + barX - xText;
            var title = this._prepareText(context, entryTitles[entryIndex], widthText);
            if (title)
                context.fillText(title, xText + textPaddingLeft, textBaseHeight - entryLevels[entryIndex] * barHeight);
        }

<<<<<<< HEAD
        var entryInfo = this._prepareHighlightedEntryInfo();
        this._entryInfo.removeChildren();
        if (entryInfo)
            this._entryInfo.appendChild(this._buildEntryInfo(entryInfo));
=======
        this._entryInfo.removeChildren();
        if (!this._isDragging) {
            var entryInfo = this._dataProvider.prepareHighlightedEntryInfo(this._highlightedEntryIndex);
            if (entryInfo)
                this._entryInfo.appendChild(this._buildEntryInfo(entryInfo));
        }
>>>>>>> 8c15b39e
    },

    _buildEntryInfo: function(entryInfo)
    {
        var infoTable = document.createElement("table");
        infoTable.className = "info-table";
        for (var i = 0; i < entryInfo.length; ++i) {
            var row = infoTable.createChild("tr");
            var titleCell = row.createChild("td");
            titleCell.textContent = entryInfo[i].title;
            titleCell.className = "title";
            var textCell = row.createChild("td");
            textCell.textContent = entryInfo[i].text;
        }
        return infoTable;
    },

    _prepareText: function(context, title, maxSize)
    {
        if (maxSize < this._dotsWidth)
            return null;
        var titleWidth = context.measureText(title).width;
        if (maxSize > titleWidth)
            return title;
        maxSize -= this._dotsWidth;
        var dotRegExp=/[\.\$]/g;
        var match = dotRegExp.exec(title);
        if (!match) {
            var visiblePartSize = maxSize / titleWidth;
            var newTextLength = Math.floor(title.length * visiblePartSize) + 1;
            var minTextLength = 4;
            if (newTextLength < minTextLength)
                return null;
            var substring;
            do {
                --newTextLength;
                substring = title.substring(0, newTextLength);
            } while (context.measureText(substring).width > maxSize);
            return title.substring(0, newTextLength) + "\u2026";
        }
        while (match) {
            var substring = title.substring(match.index + 1);
            var width = context.measureText(substring).width;
            if (maxSize > width)
                return "\u2026" + substring;
            match = dotRegExp.exec(title);
        }
        var i = 0;
        do {
            ++i;
        } while (context.measureText(title.substring(0, i)).width < maxSize);
        return title.substring(0, i - 1) + "\u2026";
    },

<<<<<<< HEAD
    _scheduleUpdate: function()
    {
        if (this._updateTimerId)
            return;
        this._updateTimerId = setTimeout(this.update.bind(this), 10);
    },

=======
>>>>>>> 8c15b39e
    _updateBoundaries: function()
    {
        this._totalTime = this._timelineData().totalTime;
        this._timeWindowLeft = this._windowLeft * this._totalTime;
        this._timeWindowRight = this._windowRight * this._totalTime;

        this._pixelWindowWidth = this._chartContainer.clientWidth - this._paddingLeft;
        this._totalPixels = Math.floor(this._pixelWindowWidth / this._windowWidth);
        this._pixelWindowLeft = Math.floor(this._totalPixels * this._windowLeft);
        this._pixelWindowRight = Math.floor(this._totalPixels * this._windowRight);

        this._timeToPixel = this._totalPixels / this._totalTime;
        this._pixelToTime = this._totalTime / this._totalPixels;
        this._paddingLeftTime = this._paddingLeft / this._timeToPixel;
    },

    onResize: function()
    {
        this._scheduleUpdate();
    },

    _scheduleUpdate: function()
    {
        if (this._updateTimerId)
            return;
        this._updateTimerId = setTimeout(this.update.bind(this), 10);
    },

    update: function()
    {
        this._updateTimerId = 0;
        if (!this._timelineData())
            return;
        this._updateBoundaries();
        this.draw(this._chartContainer.clientWidth, this._chartContainer.clientHeight);
        this._calculator._updateBoundaries(this);
        this._timelineGrid.element.style.width = this.element.clientWidth;
        this._timelineGrid.updateDividers(this._calculator);
    },

    __proto__: WebInspector.View.prototype
}<|MERGE_RESOLUTION|>--- conflicted
+++ resolved
@@ -43,34 +43,10 @@
     this._overviewPane = new WebInspector.FlameChart.OverviewPane(dataProvider);
     this._overviewPane.show(this.element);
 
-<<<<<<< HEAD
-    this._chartContainer = this.element.createChild("div", "chart-container");
-    this._timelineGrid = new WebInspector.TimelineGrid();
-    this._chartContainer.appendChild(this._timelineGrid.element);
-    this._calculator = new WebInspector.FlameChart.Calculator();
-
-    this._canvas = this._chartContainer.createChild("canvas");
-    this._canvas.addEventListener("mousemove", this._onMouseMove.bind(this));
-    WebInspector.installDragHandle(this._canvas, this._startCanvasDragging.bind(this), this._canvasDragging.bind(this), this._endCanvasDragging.bind(this), "col-resize");
-
-    this._entryInfo = this._chartContainer.createChild("div", "entry-info");
-
-    this._cpuProfileView = cpuProfileView;
-    this._windowLeft = 0.0;
-    this._windowRight = 1.0;
-    this._barHeight = 15;
-    this._minWidth = 1;
-    this._paddingLeft = 15;
-    this._canvas.addEventListener("mousewheel", this._onMouseWheel.bind(this), false);
-    this._canvas.addEventListener("click", this._onClick.bind(this), false);
-    this._linkifier = new WebInspector.Linkifier();
-    this._highlightedEntryIndex = -1;
-=======
     this._mainPane = new WebInspector.FlameChart.MainPane(dataProvider, this._overviewPane);
     this._mainPane.show(this.element);
     this._mainPane.addEventListener(WebInspector.FlameChart.Events.EntrySelected, this._onEntrySelected, this);
     this._overviewPane._overviewGrid.addEventListener(WebInspector.OverviewGrid.Events.WindowChanged, this._onWindowChanged, this);
->>>>>>> 8c15b39e
 
     if (!WebInspector.FlameChart._colorGenerator)
         WebInspector.FlameChart._colorGenerator = new WebInspector.FlameChart.ColorGenerator();
@@ -161,20 +137,12 @@
         {
             return Math.log(x) / Math.LN10;
         }
-<<<<<<< HEAD
-        this._decimalDigits = Math.max(0, -Math.floor(log10(flameChart._timelineGrid.gridSliceTime * 1.01)));
-        this._minimumBoundaries = flameChart._windowLeft * flameChart._timelineData.totalTime;
-        this._maximumBoundaries = flameChart._windowRight * flameChart._timelineData.totalTime;
-        this.paddingLeft = flameChart._paddingLeft;
-        this._width = flameChart._canvas.width - this.paddingLeft;
-=======
         this._decimalDigits = Math.max(0, -Math.floor(log10(mainPane._timelineGrid.gridSliceTime * 1.01)));
         var totalTime = mainPane._timelineData().totalTime;
         this._minimumBoundaries = mainPane._windowLeft * totalTime;
         this._maximumBoundaries = mainPane._windowRight * totalTime;
         this.paddingLeft = mainPane._paddingLeft;
         this._width = mainPane._canvas.width - this.paddingLeft;
->>>>>>> 8c15b39e
         this._timeToPixel = this._width / this.boundarySpan();
     },
 
@@ -629,130 +597,9 @@
         this._isDragging = false;
     },
 
-<<<<<<< HEAD
-    _calculateTimelineData: function()
-    {
-        if (this._timelineData)
-            return this._timelineData;
-
-        if (!this._cpuProfileView.profileHead)
-            return null;
-
-        var samples = this._cpuProfileView.samples;
-        var idToNode = this._cpuProfileView._idToNode;
-        var gcNode = this._cpuProfileView._gcNode;
-        var samplesCount = samples.length;
-        var samplingInterval = this._cpuProfileView.samplingIntervalMs;
-
-        var index = 0;
-        var entries = /** @type {Array.<!WebInspector.FlameChart.Entry>} */ ([]);
-
-        var openIntervals = [];
-        var stackTrace = [];
-        var colorGenerator = WebInspector.FlameChart._colorGenerator;
-        var colorEntryIndexes = [];
-        var maxDepth = 5; // minimum stack depth for the case when we see no activity.
-        var depth = 0;
-
-        for (var sampleIndex = 0; sampleIndex < samplesCount; sampleIndex++) {
-            var node = idToNode[samples[sampleIndex]];
-            stackTrace.length = 0;
-            while (node) {
-                stackTrace.push(node);
-                node = node.parent;
-            }
-            stackTrace.pop(); // Remove (root) node
-
-            maxDepth = Math.max(maxDepth, depth);
-            depth = 0;
-            node = stackTrace.pop();
-            var intervalIndex;
-
-            // GC samples have no stack, so we just put GC node on top of the last recoreded sample.
-            if (node === gcNode) {
-                while (depth < openIntervals.length) {
-                    intervalIndex = openIntervals[depth].index;
-                    entries[intervalIndex].duration += samplingInterval;
-                    ++depth;
-                }
-                // If previous stack is also GC then just continue.
-                if (openIntervals.length > 0 && openIntervals.peekLast().node === node) {
-                    entries[intervalIndex].selfTime += samplingInterval;
-                    continue;
-                }
-            }
-
-            while (node && depth < openIntervals.length && node === openIntervals[depth].node) {
-                intervalIndex = openIntervals[depth].index;
-                entries[intervalIndex].duration += samplingInterval;
-                node = stackTrace.pop();
-                ++depth;
-            }
-            if (depth < openIntervals.length)
-                openIntervals.length = depth;
-            if (!node) {
-                entries[intervalIndex].selfTime += samplingInterval;
-                continue;
-            }
-
-            while (node) {
-                var colorPair = colorGenerator._colorPairForID(node.functionName + ":" + node.url + ":" + node.lineNumber);
-                var indexesForColor = colorEntryIndexes[colorPair.index];
-                if (!indexesForColor)
-                    indexesForColor = colorEntryIndexes[colorPair.index] = [];
-
-                var entry = new WebInspector.FlameChart.Entry(colorPair, depth, samplingInterval, sampleIndex * samplingInterval, node);
-                indexesForColor.push(entries.length);
-                entries.push(entry);
-                openIntervals.push({node: node, index: index});
-                ++index;
-
-                node = stackTrace.pop();
-                ++depth;
-            }
-            entries[entries.length - 1].selfTime += samplingInterval;
-        }
-
-        this._maxStackDepth = Math.max(maxDepth, depth);
-
-        var entryColorIndexes = new Uint16Array(entries.length);
-        var entryLevels = new Uint8Array(entries.length);
-        var entryTotalTimes = new Float32Array(entries.length);
-        var entryOffsets = new Float32Array(entries.length);
-        var entryTitles = new Array(entries.length);
-        var entryDeoptFlags = new Uint8Array(entries.length);
-
-        for (var i = 0; i < entries.length; ++i) {
-            var entry = entries[i];
-            entryColorIndexes[i] = colorPair.index;
-            entryLevels[i] = entry.depth;
-            entryTotalTimes[i] = entry.duration;
-            entryOffsets[i] = entry.startTime;
-            entryTitles[i] = entry.node.functionName;
-            var reason = entry.node.deoptReason;
-            entryDeoptFlags[i] = (reason && reason !== "no reason");
-        }
-
-        this._timelineData = {
-            entries: entries,
-            totalTime: this._cpuProfileView.profileHead.totalTime,
-            entryColorIndexes: entryColorIndexes,
-            entryLevels: entryLevels,
-            entryTotalTimes: entryTotalTimes,
-            entryOffsets: entryOffsets,
-            colorEntryIndexes: colorEntryIndexes,
-            entryTitles: entryTitles,
-            entryDeoptFlags: entryDeoptFlags
-        };
-
-        return this._timelineData;
-    },
-
-=======
     /**
      * @param {?MouseEvent} event
      */
->>>>>>> 8c15b39e
     _onMouseMove: function(event)
     {
         if (this._isDragging)
@@ -829,63 +676,6 @@
         return -1;
     },
 
-<<<<<<< HEAD
-    onResize: function()
-    {
-        this._updateOverviewCanvas = true;
-        this._scheduleUpdate();
-    },
-
-    _drawOverviewCanvas: function(width, height)
-    {
-        if (!this._timelineData)
-            return;
-
-        var timelineEntries = this._timelineData.entries;
-
-        var drawData = new Uint8Array(width);
-        var scaleFactor = width / this._totalTime;
-
-        for (var entryIndex = 0; entryIndex < timelineEntries.length; ++entryIndex) {
-            var entry = timelineEntries[entryIndex];
-            var start = Math.floor(entry.startTime * scaleFactor);
-            var finish = Math.floor((entry.startTime + entry.duration) * scaleFactor);
-            for (var x = start; x < finish; ++x)
-                drawData[x] = Math.max(drawData[x], entry.depth + 1);
-        }
-
-        var ratio = window.devicePixelRatio;
-        var canvasWidth = width * ratio;
-        var canvasHeight = height * ratio;
-        this._overviewCanvas.width = canvasWidth;
-        this._overviewCanvas.height = canvasHeight;
-        this._overviewCanvas.style.width = width + "px";
-        this._overviewCanvas.style.height = height + "px";
-
-        var context = this._overviewCanvas.getContext("2d");
-
-        var yScaleFactor = canvasHeight / (this._maxStackDepth * 1.1);
-        context.lineWidth = 1;
-        context.translate(0.5, 0.5);
-        context.strokeStyle = "rgba(20,0,0,0.4)";
-        context.fillStyle = "rgba(214,225,254,0.8)";
-        context.moveTo(-1, canvasHeight - 1);
-        if (drawData)
-          context.lineTo(-1, Math.round(height - drawData[0] * yScaleFactor - 1));
-        var value;
-        for (var x = 0; x < width; ++x) {
-            value = Math.round(canvasHeight - drawData[x] * yScaleFactor - 1);
-            context.lineTo(x * ratio, value);
-        }
-        context.lineTo(canvasWidth + 1, value);
-        context.lineTo(canvasWidth + 1, canvasHeight - 1);
-        context.fill();
-        context.stroke();
-        context.closePath();
-    },
-
-=======
->>>>>>> 8c15b39e
     /**
      * @param {!number} height
      * @param {!number} width
@@ -909,18 +699,6 @@
         var pixelWindowLeft = this._pixelWindowLeft;
         var paddingLeft = this._paddingLeft;
         var minWidth = this._minWidth;
-<<<<<<< HEAD
-
-        var entryTotalTimes = this._timelineData.entryTotalTimes;
-        var entryOffsets = this._timelineData.entryOffsets;
-        var entryLevels = this._timelineData.entryLevels;
-        var colorEntryIndexes = this._timelineData.colorEntryIndexes;
-        var entryTitles = this._timelineData.entryTitles;
-        var entryDeoptFlags = this._timelineData.entryDeoptFlags;
-
-        var colorGenerator = WebInspector.FlameChart._colorGenerator;
-        var titleIndexes = new Uint32Array(this._timelineData.entryTotalTimes);
-=======
         var entryTotalTimes = timelineData.entryTotalTimes;
         var entryOffsets = timelineData.entryOffsets;
         var entryLevels = timelineData.entryLevels;
@@ -930,7 +708,6 @@
 
         var colorGenerator = WebInspector.FlameChart._colorGenerator;
         var titleIndexes = new Uint32Array(timelineData.entryTotalTimes);
->>>>>>> 8c15b39e
         var lastTitleIndex = 0;
         var dotsWidth = context.measureText("\u2026").width;
         var textPaddingLeft = 2;
@@ -938,11 +715,7 @@
         var minTextWidth = this._minTextWidth;
 
         var marksField = [];
-<<<<<<< HEAD
-        for (var i = 0; i < this._maxStackDepth; ++i)
-=======
         for (var i = 0; i < timelineData.maxStackDepth; ++i)
->>>>>>> 8c15b39e
             marksField.push(new Uint16Array(width));
 
         var barHeight = this._barHeight;
@@ -968,11 +741,8 @@
                 if (entryOffset > timeWindowRight)
                     break;
                 barX = Math.ceil(entryOffset * timeToPixel) - pixelWindowLeft + paddingLeft;
-<<<<<<< HEAD
-=======
                 if (barX >= width)
                     continue;
->>>>>>> 8c15b39e
                 barRight = Math.floor((entryOffset + entryTotalTimes[entryIndex]) * timeToPixel) - pixelWindowLeft + paddingLeft;
                 if (barRight < 0)
                     continue;
@@ -1033,19 +803,12 @@
                 context.fillText(title, xText + textPaddingLeft, textBaseHeight - entryLevels[entryIndex] * barHeight);
         }
 
-<<<<<<< HEAD
-        var entryInfo = this._prepareHighlightedEntryInfo();
-        this._entryInfo.removeChildren();
-        if (entryInfo)
-            this._entryInfo.appendChild(this._buildEntryInfo(entryInfo));
-=======
         this._entryInfo.removeChildren();
         if (!this._isDragging) {
             var entryInfo = this._dataProvider.prepareHighlightedEntryInfo(this._highlightedEntryIndex);
             if (entryInfo)
                 this._entryInfo.appendChild(this._buildEntryInfo(entryInfo));
         }
->>>>>>> 8c15b39e
     },
 
     _buildEntryInfo: function(entryInfo)
@@ -1100,16 +863,6 @@
         return title.substring(0, i - 1) + "\u2026";
     },
 
-<<<<<<< HEAD
-    _scheduleUpdate: function()
-    {
-        if (this._updateTimerId)
-            return;
-        this._updateTimerId = setTimeout(this.update.bind(this), 10);
-    },
-
-=======
->>>>>>> 8c15b39e
     _updateBoundaries: function()
     {
         this._totalTime = this._timelineData().totalTime;
