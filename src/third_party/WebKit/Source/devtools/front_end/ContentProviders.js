--- conflicted
+++ resolved
@@ -97,10 +97,7 @@
 
         /**
          * @param {?string} content
-<<<<<<< HEAD
-=======
          * @this {WebInspector.ConcatenatedScriptsContentProvider}
->>>>>>> 8c15b39e
          */
         function didRequestSource(content)
         {
@@ -193,11 +190,7 @@
 /**
  * @constructor
  * @param {string} sourceURL
-<<<<<<< HEAD
- * @param {WebInspector.ResourceType} contentType
-=======
  * @param {!WebInspector.ResourceType} contentType
->>>>>>> 8c15b39e
  * @implements {WebInspector.ContentProvider}
  */
 WebInspector.CompilerSourceMappingContentProvider = function(sourceURL, contentType)
