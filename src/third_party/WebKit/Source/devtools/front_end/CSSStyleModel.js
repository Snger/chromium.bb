/*
 * Copyright (C) 2010 Google Inc. All rights reserved.
 *
 * Redistribution and use in source and binary forms, with or without
 * modification, are permitted provided that the following conditions are
 * met:
 *
 *     * Redistributions of source code must retain the above copyright
 * notice, this list of conditions and the following disclaimer.
 *     * Redistributions in binary form must reproduce the above
 * copyright notice, this list of conditions and the following disclaimer
 * in the documentation and/or other materials provided with the
 * distribution.
 *     * Neither the name of Google Inc. nor the names of its
 * contributors may be used to endorse or promote products derived from
 * this software without specific prior written permission.
 *
 * THIS SOFTWARE IS PROVIDED BY THE COPYRIGHT HOLDERS AND CONTRIBUTORS
 * "AS IS" AND ANY EXPRESS OR IMPLIED WARRANTIES, INCLUDING, BUT NOT
 * LIMITED TO, THE IMPLIED WARRANTIES OF MERCHANTABILITY AND FITNESS FOR
 * A PARTICULAR PURPOSE ARE DISCLAIMED. IN NO EVENT SHALL THE COPYRIGHT
 * OWNER OR CONTRIBUTORS BE LIABLE FOR ANY DIRECT, INDIRECT, INCIDENTAL,
 * SPECIAL, EXEMPLARY, OR CONSEQUENTIAL DAMAGES (INCLUDING, BUT NOT
 * LIMITED TO, PROCUREMENT OF SUBSTITUTE GOODS OR SERVICES; LOSS OF USE,
 * DATA, OR PROFITS; OR BUSINESS INTERRUPTION) HOWEVER CAUSED AND ON ANY
 * THEORY OF LIABILITY, WHETHER IN CONTRACT, STRICT LIABILITY, OR TORT
 * (INCLUDING NEGLIGENCE OR OTHERWISE) ARISING IN ANY WAY OUT OF THE USE
 * OF THIS SOFTWARE, EVEN IF ADVISED OF THE POSSIBILITY OF SUCH DAMAGE.
 */

/**
 * @constructor
 * @extends {WebInspector.Object}
 * @param {!WebInspector.Workspace} workspace
 */
WebInspector.CSSStyleModel = function(workspace)
{
    this._workspace = workspace;
    this._pendingCommandsMajorState = [];
    this._styleLoader = new WebInspector.CSSStyleModel.ComputedStyleLoader(this);
    WebInspector.domAgent.addEventListener(WebInspector.DOMAgent.Events.UndoRedoRequested, this._undoRedoRequested, this);
    WebInspector.domAgent.addEventListener(WebInspector.DOMAgent.Events.UndoRedoCompleted, this._undoRedoCompleted, this);
    WebInspector.resourceTreeModel.addEventListener(WebInspector.ResourceTreeModel.EventTypes.MainFrameCreatedOrNavigated, this._mainFrameCreatedOrNavigated, this);
    this._namedFlowCollections = {};
    WebInspector.domAgent.addEventListener(WebInspector.DOMAgent.Events.DocumentUpdated, this._resetNamedFlowCollections, this);
    InspectorBackend.registerCSSDispatcher(new WebInspector.CSSDispatcher(this));
    CSSAgent.enable(this._wasEnabled.bind(this));
    this._resetStyleSheets();
}

/**
 * @param {!Array.<!CSSAgent.RuleMatch>|undefined} matchArray
 */
WebInspector.CSSStyleModel.parseRuleMatchArrayPayload = function(matchArray)
{
    if (!matchArray)
        return [];

    var result = [];
    for (var i = 0; i < matchArray.length; ++i)
        result.push(WebInspector.CSSRule.parsePayload(matchArray[i].rule, matchArray[i].matchingSelectors));
    return result;
}

WebInspector.CSSStyleModel.Events = {
    ModelWasEnabled: "ModelWasEnabled",
    StyleSheetAdded: "StyleSheetAdded",
    StyleSheetChanged: "StyleSheetChanged",
    StyleSheetRemoved: "StyleSheetRemoved",
    MediaQueryResultChanged: "MediaQueryResultChanged",
    NamedFlowCreated: "NamedFlowCreated",
    NamedFlowRemoved: "NamedFlowRemoved",
    RegionLayoutUpdated: "RegionLayoutUpdated",
    RegionOversetChanged: "RegionOversetChanged"
}

WebInspector.CSSStyleModel.MediaTypes = ["all", "braille", "embossed", "handheld", "print", "projection", "screen", "speech", "tty", "tv"];

WebInspector.CSSStyleModel.prototype = {
    /**
     * @return {boolean}
     */
    isEnabled: function()
    {
        return this._isEnabled;
    },

    _wasEnabled: function()
    {
        this._isEnabled = true;
        this.dispatchEventToListeners(WebInspector.CSSStyleModel.Events.ModelWasEnabled);
    },

    /**
     * @param {!DOMAgent.NodeId} nodeId
     * @param {boolean} needPseudo
     * @param {boolean} needInherited
     * @param {function(?*)} userCallback
     */
    getMatchedStylesAsync: function(nodeId, needPseudo, needInherited, userCallback)
    {
        /**
         * @param {function(?*)} userCallback
         * @param {?Protocol.Error} error
         * @param {!Array.<!CSSAgent.RuleMatch>=} matchedPayload
         * @param {!Array.<!CSSAgent.PseudoIdMatches>=} pseudoPayload
         * @param {!Array.<!CSSAgent.InheritedStyleEntry>=} inheritedPayload
         */
        function callback(userCallback, error, matchedPayload, pseudoPayload, inheritedPayload)
        {
            if (error) {
                if (userCallback)
                    userCallback(null);
                return;
            }

            var result = {};
            result.matchedCSSRules = WebInspector.CSSStyleModel.parseRuleMatchArrayPayload(matchedPayload);

            result.pseudoElements = [];
            if (pseudoPayload) {
                for (var i = 0; i < pseudoPayload.length; ++i) {
                    var entryPayload = pseudoPayload[i];
                    result.pseudoElements.push({ pseudoId: entryPayload.pseudoId, rules: WebInspector.CSSStyleModel.parseRuleMatchArrayPayload(entryPayload.matches) });
                }
            }

            result.inherited = [];
            if (inheritedPayload) {
                for (var i = 0; i < inheritedPayload.length; ++i) {
                    var entryPayload = inheritedPayload[i];
                    var entry = {};
                    if (entryPayload.inlineStyle)
                        entry.inlineStyle = WebInspector.CSSStyleDeclaration.parsePayload(entryPayload.inlineStyle);
                    if (entryPayload.matchedCSSRules)
                        entry.matchedCSSRules = WebInspector.CSSStyleModel.parseRuleMatchArrayPayload(entryPayload.matchedCSSRules);
                    result.inherited.push(entry);
                }
            }

            if (userCallback)
                userCallback(result);
        }

        CSSAgent.getMatchedStylesForNode(nodeId, needPseudo, needInherited, callback.bind(null, userCallback));
    },

    /**
     * @param {!DOMAgent.NodeId} nodeId
     * @param {function(?WebInspector.CSSStyleDeclaration)} userCallback
     */
    getComputedStyleAsync: function(nodeId, userCallback)
    {
        this._styleLoader.getComputedStyle(nodeId, userCallback);
    },

    /**
     * @param {number} nodeId
     * @param {function(?string, ?Array.<!CSSAgent.PlatformFontUsage>)} callback
     */
    getPlatformFontsForNode: function(nodeId, callback)
    {
        function platformFontsCallback(error, cssFamilyName, fonts)
        {
            if (error)
                callback(null, null);
            else
                callback(cssFamilyName, fonts);
        }
        CSSAgent.getPlatformFontsForNode(nodeId, platformFontsCallback);
    },

    /**
     * @param {!DOMAgent.NodeId} nodeId
     * @param {function(?WebInspector.CSSStyleDeclaration, ?WebInspector.CSSStyleDeclaration)} userCallback
     */
    getInlineStylesAsync: function(nodeId, userCallback)
    {
        /**
         * @param {function(?WebInspector.CSSStyleDeclaration, ?WebInspector.CSSStyleDeclaration)} userCallback
         * @param {?Protocol.Error} error
         * @param {?CSSAgent.CSSStyle=} inlinePayload
         * @param {?CSSAgent.CSSStyle=} attributesStylePayload
         */
        function callback(userCallback, error, inlinePayload, attributesStylePayload)
        {
            if (error || !inlinePayload)
                userCallback(null, null);
            else
                userCallback(WebInspector.CSSStyleDeclaration.parsePayload(inlinePayload), attributesStylePayload ? WebInspector.CSSStyleDeclaration.parsePayload(attributesStylePayload) : null);
        }

        CSSAgent.getInlineStylesForNode(nodeId, callback.bind(null, userCallback));
    },

    /**
     * @param {!DOMAgent.NodeId} nodeId
     * @param {?Array.<string>|undefined} forcedPseudoClasses
     * @param {function()=} userCallback
     */
    forcePseudoState: function(nodeId, forcedPseudoClasses, userCallback)
    {
        CSSAgent.forcePseudoState(nodeId, forcedPseudoClasses || [], userCallback);
    },

    /**
     * @param {!DOMAgent.NodeId} documentNodeId
     * @param {function(?WebInspector.NamedFlowCollection)} userCallback
     */
    getNamedFlowCollectionAsync: function(documentNodeId, userCallback)
    {
        var namedFlowCollection = this._namedFlowCollections[documentNodeId];
        if (namedFlowCollection) {
            userCallback(namedFlowCollection);
            return;
        }

        /**
         * @param {function(?WebInspector.NamedFlowCollection)} userCallback
         * @param {?Protocol.Error} error
         * @param {?Array.<!CSSAgent.NamedFlow>} namedFlowPayload
         * @this {WebInspector.CSSStyleModel}
         */
        function callback(userCallback, error, namedFlowPayload)
        {
            if (error || !namedFlowPayload)
                userCallback(null);
            else {
                var namedFlowCollection = new WebInspector.NamedFlowCollection(namedFlowPayload);
                this._namedFlowCollections[documentNodeId] = namedFlowCollection;
                userCallback(namedFlowCollection);
            }
        }

        CSSAgent.getNamedFlowCollection(documentNodeId, callback.bind(this, userCallback));
    },

    /**
     * @param {!DOMAgent.NodeId} documentNodeId
     * @param {string} flowName
     * @param {function(?WebInspector.NamedFlow)} userCallback
     */
    getFlowByNameAsync: function(documentNodeId, flowName, userCallback)
    {
        var namedFlowCollection = this._namedFlowCollections[documentNodeId];
        if (namedFlowCollection) {
            userCallback(namedFlowCollection.flowByName(flowName));
            return;
        }

        /**
         * @param {function(?WebInspector.NamedFlow)} userCallback
         * @param {?WebInspector.NamedFlowCollection} namedFlowCollection
         */
        function callback(userCallback, namedFlowCollection)
        {
            if (!namedFlowCollection)
                userCallback(null);
            else
                userCallback(namedFlowCollection.flowByName(flowName));
        }

        this.getNamedFlowCollectionAsync(documentNodeId, callback.bind(this, userCallback));
    },

    /**
     * @param {!CSSAgent.CSSRuleId} ruleId
     * @param {!DOMAgent.NodeId} nodeId
     * @param {string} newSelector
<<<<<<< HEAD
     * @param {function(WebInspector.CSSRule)} successCallback
=======
     * @param {function(!WebInspector.CSSRule)} successCallback
>>>>>>> 8c15b39e
     * @param {function()} failureCallback
     */
    setRuleSelector: function(ruleId, nodeId, newSelector, successCallback, failureCallback)
    {
        /**
<<<<<<< HEAD
         * @param {DOMAgent.NodeId} nodeId
         * @param {function(WebInspector.CSSRule)} successCallback
=======
         * @param {!DOMAgent.NodeId} nodeId
         * @param {function(!WebInspector.CSSRule)} successCallback
>>>>>>> 8c15b39e
         * @param {function()} failureCallback
         * @param {?Protocol.Error} error
         * @param {string} newSelector
         * @param {!CSSAgent.CSSRule} rulePayload
         * @this {WebInspector.CSSStyleModel}
         */
        function callback(nodeId, successCallback, failureCallback, newSelector, error, rulePayload)
        {
            this._pendingCommandsMajorState.pop();
            if (error) {
                failureCallback();
                return;
            }
            WebInspector.domAgent.markUndoableState();
            this._computeMatchingSelectors(rulePayload, nodeId, successCallback, failureCallback);
        }


        this._pendingCommandsMajorState.push(true);
        CSSAgent.setRuleSelector(ruleId, newSelector, callback.bind(this, nodeId, successCallback, failureCallback, newSelector));
    },

    /**
<<<<<<< HEAD
     * @param {CSSAgent.CSSRule} rulePayload
     * @param {DOMAgent.NodeId} nodeId
     * @param {function(WebInspector.CSSRule)} successCallback
=======
     * @param {!CSSAgent.CSSRule} rulePayload
     * @param {!DOMAgent.NodeId} nodeId
     * @param {function(!WebInspector.CSSRule)} successCallback
>>>>>>> 8c15b39e
     * @param {function()} failureCallback
     */
    _computeMatchingSelectors: function(rulePayload, nodeId, successCallback, failureCallback)
    {
        var ownerDocumentId = this._ownerDocumentId(nodeId);
        if (!ownerDocumentId) {
            failureCallback();
            return;
        }
        var rule = WebInspector.CSSRule.parsePayload(rulePayload);
        var matchingSelectors = [];
        var allSelectorsBarrier = new CallbackBarrier();
        for (var i = 0; i < rule.selectors.length; ++i) {
            var selector = rule.selectors[i];
            var boundCallback = allSelectorsBarrier.createCallback(selectorQueried.bind(this, i, nodeId, matchingSelectors));
            WebInspector.domAgent.querySelectorAll(ownerDocumentId, selector.value, boundCallback);
        }
        allSelectorsBarrier.callWhenDone(function() {
            rule.matchingSelectors = matchingSelectors;
            successCallback(rule);
        });

        /**
         * @param {number} index
<<<<<<< HEAD
         * @param {DOMAgent.NodeId} nodeId
         * @param {Array.<number>} matchingSelectors
         * @param {Array.<DOMAgent.NodeId>} matchingNodeIds
=======
         * @param {!DOMAgent.NodeId} nodeId
         * @param {!Array.<number>} matchingSelectors
         * @param {!Array.<!DOMAgent.NodeId>=} matchingNodeIds
>>>>>>> 8c15b39e
         */
        function selectorQueried(index, nodeId, matchingSelectors, matchingNodeIds)
        {
            if (!matchingNodeIds)
                return;
            if (matchingNodeIds.indexOf(nodeId) !== -1)
                matchingSelectors.push(index);
        }
    },

    /**
<<<<<<< HEAD
     * @param {DOMAgent.NodeId} nodeId
     * @param {string} selector
     * @param {function(WebInspector.CSSRule)} successCallback
=======
     * @param {!DOMAgent.NodeId} nodeId
     * @param {string} selector
     * @param {function(!WebInspector.CSSRule)} successCallback
>>>>>>> 8c15b39e
     * @param {function()} failureCallback
     */
    addRule: function(nodeId, selector, successCallback, failureCallback)
    {
        /**
         * @param {?Protocol.Error} error
         * @param {!CSSAgent.CSSRule} rulePayload
         * @this {WebInspector.CSSStyleModel}
         */
        function callback(error, rulePayload)
        {
            this._pendingCommandsMajorState.pop();
            if (error) {
                // Invalid syntax for a selector
                failureCallback();
            } else {
                WebInspector.domAgent.markUndoableState();
                this._computeMatchingSelectors(rulePayload, nodeId, successCallback, failureCallback);
            }
        }

        this._pendingCommandsMajorState.push(true);
        CSSAgent.addRule(nodeId, selector, callback.bind(this));
    },

    mediaQueryResultChanged: function()
    {
        this._styleLoader.reset();
        this.dispatchEventToListeners(WebInspector.CSSStyleModel.Events.MediaQueryResultChanged);
    },

    /**
     * @param {!CSSAgent.StyleSheetId} id
     * @return {!WebInspector.CSSStyleSheetHeader}
     */
    styleSheetHeaderForId: function(id)
    {
        return this._styleSheetIdToHeader[id];
    },

    /**
     * @return {!Array.<!WebInspector.CSSStyleSheetHeader>}
     */
    styleSheetHeaders: function()
    {
        return Object.values(this._styleSheetIdToHeader);
    },

    /**
     * @param {!DOMAgent.NodeId} nodeId
     * @return {?DOMAgent.NodeId}
     */
    _ownerDocumentId: function(nodeId)
    {
        var node = WebInspector.domAgent.nodeForId(nodeId);
        if (!node)
            return null;
        return node.ownerDocument ? node.ownerDocument.id : null;
    },

    /**
     * @param {!CSSAgent.StyleSheetId} styleSheetId
     */
    _fireStyleSheetChanged: function(styleSheetId)
    {
        this._styleLoader.reset();
        if (!this._pendingCommandsMajorState.length)
            return;

        var majorChange = this._pendingCommandsMajorState[this._pendingCommandsMajorState.length - 1];

        if (!styleSheetId || !this.hasEventListeners(WebInspector.CSSStyleModel.Events.StyleSheetChanged))
            return;

        this.dispatchEventToListeners(WebInspector.CSSStyleModel.Events.StyleSheetChanged, { styleSheetId: styleSheetId, majorChange: majorChange });
    },

    /**
     * @param {!CSSAgent.CSSStyleSheetHeader} header
     */
    _styleSheetAdded: function(header)
    {
        console.assert(!this._styleSheetIdToHeader[header.styleSheetId]);
        var styleSheetHeader = new WebInspector.CSSStyleSheetHeader(header);
        this._styleSheetIdToHeader[header.styleSheetId] = styleSheetHeader;
        var url = styleSheetHeader.resourceURL();
        if (!this._styleSheetIdsForURL[url])
            this._styleSheetIdsForURL[url] = {};
        var frameIdToStyleSheetIds = this._styleSheetIdsForURL[url];
        var styleSheetIds = frameIdToStyleSheetIds[styleSheetHeader.frameId];
        if (!styleSheetIds) {
            styleSheetIds = [];
            frameIdToStyleSheetIds[styleSheetHeader.frameId] = styleSheetIds;
        }
        styleSheetIds.push(styleSheetHeader.id);
        this._styleLoader.reset();
        this.dispatchEventToListeners(WebInspector.CSSStyleModel.Events.StyleSheetAdded, styleSheetHeader);
    },

    /**
     * @param {!CSSAgent.StyleSheetId} id
     */
    _styleSheetRemoved: function(id)
    {
        var header = this._styleSheetIdToHeader[id];
        console.assert(header);
        delete this._styleSheetIdToHeader[id];
        var url = header.resourceURL();
        var frameIdToStyleSheetIds = this._styleSheetIdsForURL[url];
        frameIdToStyleSheetIds[header.frameId].remove(id);
        if (!frameIdToStyleSheetIds[header.frameId].length) {
            delete frameIdToStyleSheetIds[header.frameId];
            if (!Object.keys(this._styleSheetIdsForURL[url]).length)
                delete this._styleSheetIdsForURL[url];
        }
        this._styleLoader.reset();
        this.dispatchEventToListeners(WebInspector.CSSStyleModel.Events.StyleSheetRemoved, header);
    },

    /**
     * @param {string} url
     * @return {!Array.<!CSSAgent.StyleSheetId>}
     */
    styleSheetIdsForURL: function(url)
    {
        var frameIdToStyleSheetIds = this._styleSheetIdsForURL[url];
        if (!frameIdToStyleSheetIds)
            return [];

        var result = [];
        for (var frameId in frameIdToStyleSheetIds)
            result = result.concat(frameIdToStyleSheetIds[frameId]);
        return result;
    },

    /**
     * @param {string} url
     * @return {!Object.<!PageAgent.FrameId, !Array.<!CSSAgent.StyleSheetId>>}
     */
    styleSheetIdsByFrameIdForURL: function(url)
    {
        var styleSheetIdsForFrame = this._styleSheetIdsForURL[url];
        if (!styleSheetIdsForFrame)
            return {};
        return styleSheetIdsForFrame;
    },

    /**
     * @param {!CSSAgent.NamedFlow} namedFlowPayload
     */
    _namedFlowCreated: function(namedFlowPayload)
    {
        var namedFlow = WebInspector.NamedFlow.parsePayload(namedFlowPayload);
        var namedFlowCollection = this._namedFlowCollections[namedFlow.documentNodeId];

        if (!namedFlowCollection)
            return;

        namedFlowCollection._appendNamedFlow(namedFlow);
        this.dispatchEventToListeners(WebInspector.CSSStyleModel.Events.NamedFlowCreated, namedFlow);
    },

    /**
     * @param {!DOMAgent.NodeId} documentNodeId
     * @param {string} flowName
     */
    _namedFlowRemoved: function(documentNodeId, flowName)
    {
        var namedFlowCollection = this._namedFlowCollections[documentNodeId];

        if (!namedFlowCollection)
            return;

        namedFlowCollection._removeNamedFlow(flowName);
        this.dispatchEventToListeners(WebInspector.CSSStyleModel.Events.NamedFlowRemoved, { documentNodeId: documentNodeId, flowName: flowName });
    },

    /**
     * @param {!CSSAgent.NamedFlow} namedFlowPayload
     */
    _regionLayoutUpdated: function(namedFlowPayload)
    {
        var namedFlow = WebInspector.NamedFlow.parsePayload(namedFlowPayload);
        var namedFlowCollection = this._namedFlowCollections[namedFlow.documentNodeId];

        if (!namedFlowCollection)
            return;

        namedFlowCollection._appendNamedFlow(namedFlow);
        this.dispatchEventToListeners(WebInspector.CSSStyleModel.Events.RegionLayoutUpdated, namedFlow);
    },

    /**
     * @param {!CSSAgent.NamedFlow} namedFlowPayload
     */
    _regionOversetChanged: function(namedFlowPayload)
    {
        var namedFlow = WebInspector.NamedFlow.parsePayload(namedFlowPayload);
        var namedFlowCollection = this._namedFlowCollections[namedFlow.documentNodeId];

         if (!namedFlowCollection)
            return;

        namedFlowCollection._appendNamedFlow(namedFlow);
        this.dispatchEventToListeners(WebInspector.CSSStyleModel.Events.RegionOversetChanged, namedFlow);
    },

    /**
     * @param {!CSSAgent.StyleSheetId} styleSheetId
     * @param {string} newText
     * @param {boolean} majorChange
     * @param {function(?Protocol.Error)} userCallback
     */
    setStyleSheetText: function(styleSheetId, newText, majorChange, userCallback)
    {
        /**
         * @param {?Protocol.Error} error
         * @this {WebInspector.CSSStyleModel}
         */
        function callback(error)
        {
            this._pendingCommandsMajorState.pop();
            if (!error && majorChange)
                WebInspector.domAgent.markUndoableState();
            
            if (!error && userCallback)
                userCallback(error);
        }
        this._pendingCommandsMajorState.push(majorChange);
        CSSAgent.setStyleSheetText(styleSheetId, newText, callback.bind(this));
    },

    _undoRedoRequested: function()
    {
        this._pendingCommandsMajorState.push(true);
    },

    _undoRedoCompleted: function()
    {
        this._pendingCommandsMajorState.pop();
    },

    _mainFrameCreatedOrNavigated: function()
    {
        this._resetStyleSheets();
    },

    _resetStyleSheets: function()
    {
        /** @type {!Object.<string, !Object.<!PageAgent.FrameId, !Array.<!CSSAgent.StyleSheetId>>>} */
        this._styleSheetIdsForURL = {};
        /** @type {!Object.<!CSSAgent.StyleSheetId, !WebInspector.CSSStyleSheetHeader>} */
        this._styleSheetIdToHeader = {};
    },

    _resetNamedFlowCollections: function()
    {
        this._namedFlowCollections = {};
    },

    updateLocations: function()
    {
        var headers = Object.values(this._styleSheetIdToHeader);
        for (var i = 0; i < headers.length; ++i)
            headers[i].updateLocations();
    },

    /**
     * @param {?CSSAgent.StyleSheetId} styleSheetId
<<<<<<< HEAD
     * @param {WebInspector.CSSLocation} rawLocation
     * @param {function(WebInspector.UILocation):(boolean|undefined)} updateDelegate
=======
     * @param {!WebInspector.CSSLocation} rawLocation
     * @param {function(!WebInspector.UILocation):(boolean|undefined)} updateDelegate
>>>>>>> 8c15b39e
     * @return {?WebInspector.LiveLocation}
     */
    createLiveLocation: function(styleSheetId, rawLocation, updateDelegate)
    {
        if (!rawLocation)
            return null;
        var header = styleSheetId ? this.styleSheetHeaderForId(styleSheetId) : null;
        return new WebInspector.CSSStyleModel.LiveLocation(this, header, rawLocation, updateDelegate);
    },

    /**
     * @param {!WebInspector.CSSLocation} rawLocation
     * @return {?WebInspector.UILocation}
     */
    rawLocationToUILocation: function(rawLocation)
    {
        var frameIdToSheetIds = this._styleSheetIdsForURL[rawLocation.url];
        if (!frameIdToSheetIds)
            return null;
        var styleSheetIds = [];
        for (var frameId in frameIdToSheetIds)
            styleSheetIds = styleSheetIds.concat(frameIdToSheetIds[frameId]);
        var uiLocation;
        for (var i = 0; !uiLocation && i < styleSheetIds.length; ++i) {
            var header = this.styleSheetHeaderForId(styleSheetIds[i]);
            console.assert(header);
            uiLocation = header.rawLocationToUILocation(rawLocation.lineNumber, rawLocation.columnNumber);
        }
        return uiLocation || null;
    },

    __proto__: WebInspector.Object.prototype
}

/**
 * @constructor
 * @extends {WebInspector.LiveLocation}
 * @param {!WebInspector.CSSStyleModel} model
<<<<<<< HEAD
 * @param {WebInspector.CSSStyleSheetHeader} header
 * @param {WebInspector.CSSLocation} rawLocation
 * @param {function(WebInspector.UILocation):(boolean|undefined)} updateDelegate
=======
 * @param {?WebInspector.CSSStyleSheetHeader} header
 * @param {!WebInspector.CSSLocation} rawLocation
 * @param {function(!WebInspector.UILocation):(boolean|undefined)} updateDelegate
>>>>>>> 8c15b39e
 */
WebInspector.CSSStyleModel.LiveLocation = function(model, header, rawLocation, updateDelegate)
{
    WebInspector.LiveLocation.call(this, rawLocation, updateDelegate);
    this._model = model;
    if (!header)
        this._clearStyleSheet();
    else
        this._setStyleSheet(header);
}

WebInspector.CSSStyleModel.LiveLocation.prototype = {
    /**
<<<<<<< HEAD
     * @param {WebInspector.Event} event
=======
     * @param {!WebInspector.Event} event
>>>>>>> 8c15b39e
     */
    _styleSheetAdded: function(event)
    {
        console.assert(!this._header);
<<<<<<< HEAD
        var header = /** @type {WebInspector.CSSStyleSheetHeader} */ (event.data);
=======
        var header = /** @type {!WebInspector.CSSStyleSheetHeader} */ (event.data);
>>>>>>> 8c15b39e
        if (header.sourceURL && header.sourceURL === this.rawLocation().url)
            this._setStyleSheet(header);
    },

    /**
<<<<<<< HEAD
     * @param {WebInspector.Event} event
=======
     * @param {!WebInspector.Event} event
>>>>>>> 8c15b39e
     */
    _styleSheetRemoved: function(event)
    {
        console.assert(this._header);
<<<<<<< HEAD
        var header = /** @type {WebInspector.CSSStyleSheetHeader} */ (event.data);
=======
        var header = /** @type {!WebInspector.CSSStyleSheetHeader} */ (event.data);
>>>>>>> 8c15b39e
        if (this._header !== header)
            return;
        this._header._removeLocation(this);
        this._clearStyleSheet();
    },

    /**
<<<<<<< HEAD
     * @param {WebInspector.CSSStyleSheetHeader} header
=======
     * @param {!WebInspector.CSSStyleSheetHeader} header
>>>>>>> 8c15b39e
     */
    _setStyleSheet: function(header)
    {
        this._header = header;
        this._header.addLiveLocation(this);
        this._model.removeEventListener(WebInspector.CSSStyleModel.Events.StyleSheetAdded, this._styleSheetAdded, this);
        this._model.addEventListener(WebInspector.CSSStyleModel.Events.StyleSheetRemoved, this._styleSheetRemoved, this);
    },

    _clearStyleSheet: function()
    {
        delete this._header;
        this._model.removeEventListener(WebInspector.CSSStyleModel.Events.StyleSheetRemoved, this._styleSheetRemoved, this);
        this._model.addEventListener(WebInspector.CSSStyleModel.Events.StyleSheetAdded, this._styleSheetAdded, this);
    },

    /**
<<<<<<< HEAD
     * @return {WebInspector.UILocation}
=======
     * @return {?WebInspector.UILocation}
>>>>>>> 8c15b39e
     */
    uiLocation: function()
    {
        var cssLocation = /** @type WebInspector.CSSLocation */ (this.rawLocation());
        if (this._header)
            return this._header.rawLocationToUILocation(cssLocation.lineNumber, cssLocation.columnNumber);
        var uiSourceCode = WebInspector.workspace.uiSourceCodeForURL(cssLocation.url);
        if (!uiSourceCode)
            return null;
        return new WebInspector.UILocation(uiSourceCode, cssLocation.lineNumber, cssLocation.columnNumber);
    },

    dispose: function()
    {
        WebInspector.LiveLocation.prototype.dispose.call(this);
        this._model.removeEventListener(WebInspector.CSSStyleModel.Events.StyleSheetAdded, this._styleSheetAdded, this);
        this._model.removeEventListener(WebInspector.CSSStyleModel.Events.StyleSheetRemoved, this._styleSheetRemoved, this);
    },

    __proto__: WebInspector.LiveLocation.prototype
}

/**
 * @constructor
 * @implements {WebInspector.RawLocation}
 * @param {string} url
 * @param {number} lineNumber
 * @param {number=} columnNumber
 */
WebInspector.CSSLocation = function(url, lineNumber, columnNumber)
{
    this.url = url;
    this.lineNumber = lineNumber;
    this.columnNumber = columnNumber || 0;
}

/**
 * @constructor
 * @param {!CSSAgent.CSSStyle} payload
 */
WebInspector.CSSStyleDeclaration = function(payload)
{
    this.id = payload.styleId;
    this.width = payload.width;
    this.height = payload.height;
    this.range = payload.range;
    this._shorthandValues = WebInspector.CSSStyleDeclaration.buildShorthandValueMap(payload.shorthandEntries);
    this._livePropertyMap = {}; // LIVE properties (source-based or style-based) : { name -> CSSProperty }
    this._allProperties = []; // ALL properties: [ CSSProperty ]
    this.__disabledProperties = {}; // DISABLED properties: { index -> CSSProperty }
    var payloadPropertyCount = payload.cssProperties.length;

    var propertyIndex = 0;
    for (var i = 0; i < payloadPropertyCount; ++i) {
        var property = WebInspector.CSSProperty.parsePayload(this, i, payload.cssProperties[i]);
        this._allProperties.push(property);
        if (property.disabled)
            this.__disabledProperties[i] = property;
        if (!property.active && !property.styleBased)
            continue;
        var name = property.name;
        this[propertyIndex] = name;
        this._livePropertyMap[name] = property;
        ++propertyIndex;
    }
    this.length = propertyIndex;
    if ("cssText" in payload)
        this.cssText = payload.cssText;
}

/**
 * @param {!Array.<!CSSAgent.ShorthandEntry>} shorthandEntries
 * @return {!Object}
 */
WebInspector.CSSStyleDeclaration.buildShorthandValueMap = function(shorthandEntries)
{
    var result = {};
    for (var i = 0; i < shorthandEntries.length; ++i)
        result[shorthandEntries[i].name] = shorthandEntries[i].value;
    return result;
}

/**
 * @param {!CSSAgent.CSSStyle} payload
 * @return {!WebInspector.CSSStyleDeclaration}
 */
WebInspector.CSSStyleDeclaration.parsePayload = function(payload)
{
    return new WebInspector.CSSStyleDeclaration(payload);
}

/**
 * @param {!Array.<!CSSAgent.CSSComputedStyleProperty>} payload
 * @return {!WebInspector.CSSStyleDeclaration}
 */
WebInspector.CSSStyleDeclaration.parseComputedStylePayload = function(payload)
{
    var newPayload = /** @type {!CSSAgent.CSSStyle} */ ({ cssProperties: [], shorthandEntries: [], width: "", height: "" });
    if (payload)
        newPayload.cssProperties = /** @type {!Array.<!CSSAgent.CSSProperty>} */ (payload);

    return new WebInspector.CSSStyleDeclaration(newPayload);
}

WebInspector.CSSStyleDeclaration.prototype = {
    get allProperties()
    {
        return this._allProperties;
    },

    /**
     * @param {string} name
     * @return {?WebInspector.CSSProperty}
     */
    getLiveProperty: function(name)
    {
        return this._livePropertyMap[name] || null;
    },

    /**
     * @param {string} name
     * @return {string}
     */
    getPropertyValue: function(name)
    {
        var property = this._livePropertyMap[name];
        return property ? property.value : "";
    },

    /**
     * @param {string} name
     * @return {string}
     */
    getPropertyPriority: function(name)
    {
        var property = this._livePropertyMap[name];
        return property ? property.priority : "";
    },

    /**
     * @param {string} name
     * @return {boolean}
     */
    isPropertyImplicit: function(name)
    {
        var property = this._livePropertyMap[name];
        return property ? property.implicit : "";
    },

    /**
     * @param {string} name
     * @return {!Array.<!WebInspector.CSSProperty>}
     */
    longhandProperties: function(name)
    {
        var longhands = WebInspector.CSSMetadata.cssPropertiesMetainfo.longhands(name);
        var result = [];
        for (var i = 0; longhands && i < longhands.length; ++i) {
            var property = this._livePropertyMap[longhands[i]];
            if (property)
                result.push(property);
        }
        return result;
    },

    /**
     * @param {string} shorthandProperty
     * @return {string}
     */
    shorthandValue: function(shorthandProperty)
    {
        return this._shorthandValues[shorthandProperty];
    },

    /**
     * @param {number} index
     * @return {?WebInspector.CSSProperty}
     */
    propertyAt: function(index)
    {
        return (index < this.allProperties.length) ? this.allProperties[index] : null;
    },

    /**
     * @return {number}
     */
    pastLastSourcePropertyIndex: function()
    {
        for (var i = this.allProperties.length - 1; i >= 0; --i) {
            var property = this.allProperties[i];
            if (property.active || property.disabled)
                return i + 1;
        }
        return 0;
    },

    /**
     * @param {number=} index
     */
    newBlankProperty: function(index)
    {
        index = (typeof index === "undefined") ? this.pastLastSourcePropertyIndex() : index;
        return new WebInspector.CSSProperty(this, index, "", "", "", "active", true, false, "");
    },

    /**
     * @param {number} index
     * @param {string} name
     * @param {string} value
     * @param {function(?WebInspector.CSSStyleDeclaration)=} userCallback
     */
    insertPropertyAt: function(index, name, value, userCallback)
    {
        /**
         * @param {?string} error
         * @param {!CSSAgent.CSSStyle} payload
         */
        function callback(error, payload)
        {
            WebInspector.cssModel._pendingCommandsMajorState.pop();
            if (!userCallback)
                return;

            if (error) {
                console.error(error);
                userCallback(null);
            } else
                userCallback(WebInspector.CSSStyleDeclaration.parsePayload(payload));
        }

        if (!this.id)
            throw "No style id";

        WebInspector.cssModel._pendingCommandsMajorState.push(true);
        CSSAgent.setPropertyText(this.id, index, name + ": " + value + ";", false, callback.bind(this));
    },

    /**
     * @param {string} name
     * @param {string} value
     * @param {function(?WebInspector.CSSStyleDeclaration)=} userCallback
     */
    appendProperty: function(name, value, userCallback)
    {
        this.insertPropertyAt(this.allProperties.length, name, value, userCallback);
    },

    /**
     * @param {string} text
     * @param {function(?WebInspector.CSSStyleDeclaration)=} userCallback
     */
    setText: function(text, userCallback)
    {
        /**
         * @param {?string} error
         * @param {!CSSAgent.CSSStyle} payload
         */
        function callback(error, payload)
        {
            WebInspector.cssModel._pendingCommandsMajorState.pop();
            if (!userCallback)
                return;

            if (error) {
                console.error(error);
                userCallback(null);
            } else
                userCallback(WebInspector.CSSStyleDeclaration.parsePayload(payload));
        }

        if (!this.id)
            throw "No style id";

        if (typeof this.cssText === "undefined") {
            userCallback(null);
            return;
        }

        WebInspector.cssModel._pendingCommandsMajorState.push(true);
        CSSAgent.setStyleText(this.id, text, callback);
    }
}

/**
 * @constructor
 * @param {!CSSAgent.CSSRule} payload
 * @param {!Array.<number>=} matchingSelectors
 */
WebInspector.CSSRule = function(payload, matchingSelectors)
{
    this.id = payload.ruleId;
    if (matchingSelectors)
        this.matchingSelectors = matchingSelectors;
    this.selectors = payload.selectorList.selectors;
    this.selectorText = this.selectors.select("value").join(", ");

    var firstRange = this.selectors[0].range;
    if (firstRange) {
        var lastRange = this.selectors.peekLast().range;
<<<<<<< HEAD
        this.selectorRange = { startLine: firstRange.startLine, startColumn: firstRange.startColumn, endLine: lastRange.endLine, endColumn: lastRange.endColumn };
=======
        this.selectorRange = new WebInspector.TextRange(firstRange.startLine, firstRange.startColumn, lastRange.endLine, lastRange.endColumn);
>>>>>>> 8c15b39e
    }
    this.sourceURL = payload.sourceURL;
    this.origin = payload.origin;
    this.style = WebInspector.CSSStyleDeclaration.parsePayload(payload.style);
    this.style.parentRule = this;
    if (payload.media)
        this.media = WebInspector.CSSMedia.parseMediaArrayPayload(payload.media);
    this._setRawLocationAndFrameId();
}

/**
 * @param {!CSSAgent.CSSRule} payload
 * @param {!Array.<number>=} matchingIndices
 * @return {!WebInspector.CSSRule}
 */
WebInspector.CSSRule.parsePayload = function(payload, matchingIndices)
{
    return new WebInspector.CSSRule(payload, matchingIndices);
}

WebInspector.CSSRule.prototype = {
    _setRawLocationAndFrameId: function()
    {
        if (!this.id)
            return;
        var styleSheetHeader = WebInspector.cssModel.styleSheetHeaderForId(this.id.styleSheetId);
        this.frameId = styleSheetHeader.frameId;
        var url = styleSheetHeader.resourceURL();
        if (!url)
            return;
        this.rawLocation = new WebInspector.CSSLocation(url, this.lineNumberInSource(0), this.columnNumberInSource(0));
    },

    /**
     * @return {string}
     */
    resourceURL: function()
    {
        if (!this.id)
            return "";
        var styleSheetHeader = WebInspector.cssModel.styleSheetHeaderForId(this.id.styleSheetId);
        return styleSheetHeader.resourceURL();
    },

    /**
     * @param {number} selectorIndex
     * @return {number}
     */
    lineNumberInSource: function(selectorIndex)
    {
        var selector = this.selectors[selectorIndex];
        if (!selector || !selector.range)
            return 0;
        var styleSheetHeader = WebInspector.cssModel.styleSheetHeaderForId(this.id.styleSheetId);
        return styleSheetHeader.lineNumberInSource(selector.range.startLine);
    },

    /**
     * @param {number} selectorIndex
     * @return {number|undefined}
     */
    columnNumberInSource: function(selectorIndex)
    {
        var selector = this.selectors[selectorIndex];
        if (!selector || !selector.range)
            return undefined;
        var styleSheetHeader = WebInspector.cssModel.styleSheetHeaderForId(this.id.styleSheetId);
        console.assert(styleSheetHeader);
        return styleSheetHeader.columnNumberInSource(selector.range.startLine, selector.range.startColumn);
    },

    get isUserAgent()
    {
        return this.origin === "user-agent";
    },

    get isUser()
    {
        return this.origin === "user";
    },

    get isViaInspector()
    {
        return this.origin === "inspector";
    },

    get isRegular()
    {
        return this.origin === "regular";
    }
}

/**
 * @constructor
 * @param {?WebInspector.CSSStyleDeclaration} ownerStyle
 * @param {number} index
 * @param {string} name
 * @param {string} value
 * @param {?string} priority
 * @param {string} status
 * @param {boolean} parsedOk
 * @param {boolean} implicit
 * @param {?string=} text
 * @param {!CSSAgent.SourceRange=} range
 */
WebInspector.CSSProperty = function(ownerStyle, index, name, value, priority, status, parsedOk, implicit, text, range)
{
    this.ownerStyle = ownerStyle;
    this.index = index;
    this.name = name;
    this.value = value;
    this.priority = priority;
    this.status = status;
    this.parsedOk = parsedOk;
    this.implicit = implicit;
    this.text = text;
    this.range = range;
}

/**
 * @param {?WebInspector.CSSStyleDeclaration} ownerStyle
 * @param {number} index
 * @param {!CSSAgent.CSSProperty} payload
 * @return {!WebInspector.CSSProperty}
 */
WebInspector.CSSProperty.parsePayload = function(ownerStyle, index, payload)
{
    // The following default field values are used in the payload:
    // priority: ""
    // parsedOk: true
    // implicit: false
    // status: "style"
    var result = new WebInspector.CSSProperty(
        ownerStyle, index, payload.name, payload.value, payload.priority || "", payload.status || "style", ("parsedOk" in payload) ? !!payload.parsedOk : true, !!payload.implicit, payload.text, payload.range);
    return result;
}

WebInspector.CSSProperty.prototype = {
    get propertyText()
    {
        if (this.text !== undefined)
            return this.text;

        if (this.name === "")
            return "";
        return this.name + ": " + this.value + (this.priority ? " !" + this.priority : "") + ";";
    },

    get isLive()
    {
        return this.active || this.styleBased;
    },

    get active()
    {
        return this.status === "active";
    },

    get styleBased()
    {
        return this.status === "style";
    },

    get inactive()
    {
        return this.status === "inactive";
    },

    get disabled()
    {
        return this.status === "disabled";
    },

    /**
     * Replaces "propertyName: propertyValue [!important];" in the stylesheet by an arbitrary propertyText.
     *
     * @param {string} propertyText
     * @param {boolean} majorChange
     * @param {boolean} overwrite
     * @param {function(?WebInspector.CSSStyleDeclaration)=} userCallback
     */
    setText: function(propertyText, majorChange, overwrite, userCallback)
    {
        /**
         * @param {?WebInspector.CSSStyleDeclaration} style
         */
        function enabledCallback(style)
        {
            if (userCallback)
                userCallback(style);
        }

        /**
         * @param {?string} error
         * @param {!CSSAgent.CSSStyle} stylePayload
         * @this {WebInspector.CSSProperty}
         */
        function callback(error, stylePayload)
        {
            WebInspector.cssModel._pendingCommandsMajorState.pop();
            if (!error) {
                if (majorChange)
                    WebInspector.domAgent.markUndoableState();
                this.text = propertyText;
                var style = WebInspector.CSSStyleDeclaration.parsePayload(stylePayload);
                var newProperty = style.allProperties[this.index];

                if (newProperty && this.disabled && !propertyText.match(/^\s*$/)) {
                    newProperty.setDisabled(false, enabledCallback);
                    return;
                }

                if (userCallback)
                    userCallback(style);
            } else {
                if (userCallback)
                    userCallback(null);
            }
        }

        if (!this.ownerStyle)
            throw "No ownerStyle for property";

        if (!this.ownerStyle.id)
            throw "No owner style id";

        // An index past all the properties adds a new property to the style.
        WebInspector.cssModel._pendingCommandsMajorState.push(majorChange);
        CSSAgent.setPropertyText(this.ownerStyle.id, this.index, propertyText, overwrite, callback.bind(this));
    },

    /**
     * @param {string} newValue
     * @param {boolean} majorChange
     * @param {boolean} overwrite
     * @param {function(?WebInspector.CSSStyleDeclaration)=} userCallback
     */
    setValue: function(newValue, majorChange, overwrite, userCallback)
    {
        var text = this.name + ": " + newValue + (this.priority ? " !" + this.priority : "") + ";"
        this.setText(text, majorChange, overwrite, userCallback);
    },

    /**
     * @param {boolean} disabled
     * @param {function(?WebInspector.CSSStyleDeclaration)=} userCallback
     */
    setDisabled: function(disabled, userCallback)
    {
        if (!this.ownerStyle && userCallback)
            userCallback(null);
        if (disabled === this.disabled && userCallback)
            userCallback(this.ownerStyle);

        /**
         * @param {?string} error
         * @param {!CSSAgent.CSSStyle} stylePayload
         */
        function callback(error, stylePayload)
        {
            WebInspector.cssModel._pendingCommandsMajorState.pop();
            if (error) {
                if (userCallback)
                    userCallback(null);
                return;
            }
            WebInspector.domAgent.markUndoableState();
            if (userCallback) {
                var style = WebInspector.CSSStyleDeclaration.parsePayload(stylePayload);
                userCallback(style);
            }
        }

        if (!this.ownerStyle.id)
            throw "No owner style id";

        WebInspector.cssModel._pendingCommandsMajorState.push(false);
        CSSAgent.toggleProperty(this.ownerStyle.id, this.index, disabled, callback.bind(this));
    },

    /**
     * @param {boolean} forName
     * @return {?WebInspector.UILocation}
     */
    uiLocation: function(forName)
    {
        if (!this.range || !this.ownerStyle || !this.ownerStyle.parentRule)
            return null;

        var url = this.ownerStyle.parentRule.resourceURL();
        if (!url)
            return null;

        var range = this.range;
        var line = forName ? range.startLine : range.endLine;
        // End of range is exclusive, so subtract 1 from the end offset.
        var column = forName ? range.startColumn : range.endColumn - (this.text && this.text.endsWith(";") ? 2 : 1);
        var rawLocation = new WebInspector.CSSLocation(url, line, column);
        return WebInspector.cssModel.rawLocationToUILocation(rawLocation);
    }
}

/**
 * @constructor
 * @param {!CSSAgent.CSSMedia} payload
 */
WebInspector.CSSMedia = function(payload)
{
    this.text = payload.text;
    this.source = payload.source;
    this.sourceURL = payload.sourceURL || "";
    this.range = payload.range ? WebInspector.TextRange.fromObject(payload.range) : null;
    this.parentStyleSheetId = payload.parentStyleSheetId;
}

WebInspector.CSSMedia.Source = {
    LINKED_SHEET: "linkedSheet",
    INLINE_SHEET: "inlineSheet",
    MEDIA_RULE: "mediaRule",
    IMPORT_RULE: "importRule"
};

/**
 * @param {!CSSAgent.CSSMedia} payload
 * @return {!WebInspector.CSSMedia}
 */
WebInspector.CSSMedia.parsePayload = function(payload)
{
    return new WebInspector.CSSMedia(payload);
}

/**
 * @param {!Array.<!CSSAgent.CSSMedia>} payload
 * @return {!Array.<!WebInspector.CSSMedia>}
 */
WebInspector.CSSMedia.parseMediaArrayPayload = function(payload)
{
    var result = [];
    for (var i = 0; i < payload.length; ++i)
        result.push(WebInspector.CSSMedia.parsePayload(payload[i]));
    return result;
}

WebInspector.CSSMedia.prototype = {
    /**
     * @return {number|undefined}
     */
    lineNumberInSource: function()
    {
        if (!this.range)
            return undefined;
        var header = this.header();
        if (!header)
            return undefined;
        return header.lineNumberInSource(this.range.startLine);
    },

    /**
     * @return {number|undefined}
     */
    columnNumberInSource: function()
    {
        if (!this.range)
            return undefined;
        var header = this.header();
        if (!header)
            return undefined;
        return header.columnNumberInSource(this.range.startLine, this.range.startColumn);
    },

    /**
     * @return {?WebInspector.CSSStyleSheetHeader}
     */
    header: function()
    {
        return this.parentStyleSheetId ? WebInspector.cssModel.styleSheetHeaderForId(this.parentStyleSheetId) : null;
    }
}

/**
 * @constructor
 * @implements {WebInspector.ContentProvider}
 * @param {!CSSAgent.CSSStyleSheetHeader} payload
 */
WebInspector.CSSStyleSheetHeader = function(payload)
{
    this.id = payload.styleSheetId;
    this.frameId = payload.frameId;
    this.sourceURL = payload.sourceURL;
    this.hasSourceURL = !!payload.hasSourceURL;
    this.sourceMapURL = payload.sourceMapURL;
    this.origin = payload.origin;
    this.title = payload.title;
    this.disabled = payload.disabled;
    this.isInline = payload.isInline;
    this.startLine = payload.startLine;
    this.startColumn = payload.startColumn;
    /** @type {!Set.<!WebInspector.CSSStyleModel.LiveLocation>} */
    this._locations = new Set();
    /** @type {!Array.<!WebInspector.SourceMapping>} */
    this._sourceMappings = [];
}

WebInspector.CSSStyleSheetHeader.prototype = {
    /**
     * @return {string}
     */
    resourceURL: function()
    {
        return this.origin === "inspector" ? this._viaInspectorResourceURL() : this.sourceURL;
    },

    /**
     * @param {!WebInspector.CSSStyleModel.LiveLocation} location
     */
    addLiveLocation: function(location)
    {
        this._locations.add(location);
        location.update();
    },

    updateLocations: function()
    {
        var items = this._locations.items();
        for (var i = 0; i < items.length; ++i)
            items[i].update();
    },

    /**
     * @param {!WebInspector.CSSStyleModel.LiveLocation} location
     */
    _removeLocation: function(location)
    {
        this._locations.remove(location);
    },

    /**
     * @param {number} lineNumber
     * @param {number=} columnNumber
     * @return {?WebInspector.UILocation}
     */
    rawLocationToUILocation: function(lineNumber, columnNumber)
    {
        var uiLocation;
        var rawLocation = new WebInspector.CSSLocation(this.resourceURL(), lineNumber, columnNumber);
        for (var i = this._sourceMappings.length - 1; !uiLocation && i >= 0; --i)
            uiLocation = this._sourceMappings[i].rawLocationToUILocation(rawLocation);
        return uiLocation ? uiLocation.uiSourceCode.overrideLocation(uiLocation) : null;
    },

    /**
     * @param {!WebInspector.SourceMapping} sourceMapping
     */
    pushSourceMapping: function(sourceMapping)
    {
        this._sourceMappings.push(sourceMapping);
        this.updateLocations();
    },

    /**
     * @return {string}
     */
    _key: function()
    {
        return this.frameId + ":" + this.resourceURL();
    },

    /**
     * @return {string}
     */
    _viaInspectorResourceURL: function()
    {
        var frame = WebInspector.resourceTreeModel.frameForId(this.frameId);
        console.assert(frame);
        var parsedURL = new WebInspector.ParsedURL(frame.url);
        var fakeURL = "inspector://" + parsedURL.host + parsedURL.folderPathComponents;
        if (!fakeURL.endsWith("/"))
            fakeURL += "/";
        fakeURL += "inspector-stylesheet";
        return fakeURL;
    },

    /**
     * @param {number} lineNumberInStyleSheet
     * @return {number}
     */
    lineNumberInSource: function(lineNumberInStyleSheet)
    {
        return this.startLine + lineNumberInStyleSheet;
    },

    /**
     * @param {number} lineNumberInStyleSheet
     * @param {number} columnNumberInStyleSheet
     * @return {number|undefined}
     */
    columnNumberInSource: function(lineNumberInStyleSheet, columnNumberInStyleSheet)
    {
        return (lineNumberInStyleSheet ? 0 : this.startColumn) + columnNumberInStyleSheet;
    },

    /**
     * @override
     */
    contentURL: function()
    {
        return this.resourceURL();
    },

    /**
     * @override
     */
    contentType: function()
    {
        return WebInspector.resourceTypes.Stylesheet;
    },

    /**
     * @override
     */
    requestContent: function(callback)
    {
        CSSAgent.getStyleSheetText(this.id, textCallback.bind(this));

        /**
         * @this {WebInspector.CSSStyleSheetHeader}
         */
        function textCallback(error, text)
        {
            if (error) {
                WebInspector.log("Failed to get text for stylesheet " + this.id + ": " + error);
                text = "";
                // Fall through.
            }
            callback(text);
        }
    },

    /**
     * @override
     */
    searchInContent: function(query, caseSensitive, isRegex, callback)
    {
        function performSearch(content)
        {
            callback(WebInspector.ContentProvider.performSearchInContent(content, query, caseSensitive, isRegex));
        }

        // searchInContent should call back later.
        this.requestContent(performSearch);
    }
}

/**
 * @constructor
 * @param {!CSSAgent.CSSStyleSheetBody} payload
 */
WebInspector.CSSStyleSheet = function(payload)
{
    this.id = payload.styleSheetId;
    this.rules = [];
    this.styles = {};
    for (var i = 0; i < payload.rules.length; ++i) {
        var rule = WebInspector.CSSRule.parsePayload(payload.rules[i]);
        this.rules.push(rule);
        if (rule.style)
            this.styles[rule.style.id] = rule.style;
    }
    if ("text" in payload)
        this._text = payload.text;
}

/**
 * @param {!CSSAgent.StyleSheetId} styleSheetId
 * @param {function(?WebInspector.CSSStyleSheet)} userCallback
 */
WebInspector.CSSStyleSheet.createForId = function(styleSheetId, userCallback)
{
    /**
     * @param {?string} error
     * @param {!CSSAgent.CSSStyleSheetBody} styleSheetPayload
     */
    function callback(error, styleSheetPayload)
    {
        if (error)
            userCallback(null);
        else
            userCallback(new WebInspector.CSSStyleSheet(styleSheetPayload));
    }
    CSSAgent.getStyleSheet(styleSheetId, callback);
}

WebInspector.CSSStyleSheet.prototype = {
    /**
     * @return {string|undefined}
     */
    getText: function()
    {
        return this._text;
    },

    /**
     * @param {string} newText
     * @param {boolean} majorChange
     * @param {function(?string)=} userCallback
     */
    setText: function(newText, majorChange, userCallback)
    {
        /**
         * @param {?string} error
         */
        function callback(error)
        {
            if (!error)
                WebInspector.domAgent.markUndoableState();

            WebInspector.cssModel._pendingCommandsMajorState.pop();
            if (userCallback)
                userCallback(error);
        }

        WebInspector.cssModel._pendingCommandsMajorState.push(majorChange);
        CSSAgent.setStyleSheetText(this.id, newText, callback.bind(this));
    }
}

/**
 * @constructor
 * @implements {CSSAgent.Dispatcher}
 * @param {!WebInspector.CSSStyleModel} cssModel
 */
WebInspector.CSSDispatcher = function(cssModel)
{
    this._cssModel = cssModel;
}

WebInspector.CSSDispatcher.prototype = {
    mediaQueryResultChanged: function()
    {
        this._cssModel.mediaQueryResultChanged();
    },

    /**
     * @param {!CSSAgent.StyleSheetId} styleSheetId
     */
    styleSheetChanged: function(styleSheetId)
    {
        this._cssModel._fireStyleSheetChanged(styleSheetId);
    },

    /**
     * @param {!CSSAgent.CSSStyleSheetHeader} header
     */
    styleSheetAdded: function(header)
    {
        this._cssModel._styleSheetAdded(header);
    },

    /**
     * @param {!CSSAgent.StyleSheetId} id
     */
    styleSheetRemoved: function(id)
    {
        this._cssModel._styleSheetRemoved(id);
    },

    /**
     * @param {!CSSAgent.NamedFlow} namedFlowPayload
     */
    namedFlowCreated: function(namedFlowPayload)
    {
        this._cssModel._namedFlowCreated(namedFlowPayload);
    },

    /**
     * @param {!DOMAgent.NodeId} documentNodeId
     * @param {string} flowName
     */
    namedFlowRemoved: function(documentNodeId, flowName)
    {
        this._cssModel._namedFlowRemoved(documentNodeId, flowName);
    },

    /**
     * @param {!CSSAgent.NamedFlow} namedFlowPayload
     */
    regionLayoutUpdated: function(namedFlowPayload)
    {
        this._cssModel._regionLayoutUpdated(namedFlowPayload);
    },

    /**
     * @param {!CSSAgent.NamedFlow} namedFlowPayload
     */
    regionOversetChanged: function(namedFlowPayload)
    {
        this._cssModel._regionOversetChanged(namedFlowPayload);
    }
}

/**
 * @constructor
 * @param {!CSSAgent.NamedFlow} payload
 */
WebInspector.NamedFlow = function(payload)
{
    this.documentNodeId = payload.documentNodeId;
    this.name = payload.name;
    this.overset = payload.overset;
    this.content = payload.content;
    this.regions = payload.regions;
}

/**
 * @param {!CSSAgent.NamedFlow} payload
 * @return {!WebInspector.NamedFlow}
 */
WebInspector.NamedFlow.parsePayload = function(payload)
{
    return new WebInspector.NamedFlow(payload);
}

/**
 * @constructor
 * @param {!Array.<!CSSAgent.NamedFlow>} payload
 */
WebInspector.NamedFlowCollection = function(payload)
{
    /** @type {!Object.<string, !WebInspector.NamedFlow>} */
    this.namedFlowMap = {};

    for (var i = 0; i < payload.length; ++i) {
        var namedFlow = WebInspector.NamedFlow.parsePayload(payload[i]);
        this.namedFlowMap[namedFlow.name] = namedFlow;
    }
}

WebInspector.NamedFlowCollection.prototype = {
    /**
     * @param {!WebInspector.NamedFlow} namedFlow
     */
    _appendNamedFlow: function(namedFlow)
    {
        this.namedFlowMap[namedFlow.name] = namedFlow;
    },

    /**
     * @param {string} flowName
     */
    _removeNamedFlow: function(flowName)
    {
        delete this.namedFlowMap[flowName];
    },

    /**
     * @param {string} flowName
     * @return {?WebInspector.NamedFlow}
     */
    flowByName: function(flowName)
    {
        var namedFlow = this.namedFlowMap[flowName];

        if (!namedFlow)
            return null;
        return namedFlow;
    }
}

/**
 * @constructor
<<<<<<< HEAD
 * @param {WebInspector.CSSStyleModel} cssModel
=======
 * @param {!WebInspector.CSSStyleModel} cssModel
>>>>>>> 8c15b39e
 */
WebInspector.CSSStyleModel.ComputedStyleLoader = function(cssModel)
{
    this._cssModel = cssModel;
<<<<<<< HEAD
    /** @type {Object.<*, Array.<function(?WebInspector.CSSStyleDeclaration)>>} */
=======
    /** @type {!Object.<*, !Array.<function(?WebInspector.CSSStyleDeclaration)>>} */
>>>>>>> 8c15b39e
    this._nodeIdToCallbackData = {};
}

WebInspector.CSSStyleModel.ComputedStyleLoader.prototype = {
    reset: function()
    {
        for (var nodeId in this._nodeIdToCallbackData) {
            var callbacks = this._nodeIdToCallbackData[nodeId];
            for (var i = 0; i < callbacks.length; ++i)
                callbacks[i](null);
        }
        this._nodeIdToCallbackData = {};
    },

    /**
<<<<<<< HEAD
     * @param {DOMAgent.NodeId} nodeId
=======
     * @param {!DOMAgent.NodeId} nodeId
>>>>>>> 8c15b39e
     * @param {function(?WebInspector.CSSStyleDeclaration)} userCallback
     */
    getComputedStyle: function(nodeId, userCallback)
    {
        if (this._nodeIdToCallbackData[nodeId]) {
            this._nodeIdToCallbackData[nodeId].push(userCallback);
            return;
        }

        this._nodeIdToCallbackData[nodeId] = [userCallback];

        CSSAgent.getComputedStyleForNode(nodeId, resultCallback.bind(this, nodeId));

        /**
         * @param {!DOMAgent.NodeId} nodeId
         * @param {?Protocol.Error} error
<<<<<<< HEAD
         * @param {Array.<CSSAgent.CSSComputedStyleProperty>} computedPayload
=======
         * @param {!Array.<!CSSAgent.CSSComputedStyleProperty>} computedPayload
         * @this {WebInspector.CSSStyleModel.ComputedStyleLoader}
>>>>>>> 8c15b39e
         */
        function resultCallback(nodeId, error, computedPayload)
        {
            var computedStyle = (error || !computedPayload) ? null : WebInspector.CSSStyleDeclaration.parseComputedStylePayload(computedPayload);
            var callbacks = this._nodeIdToCallbackData[nodeId];

            // The loader has been reset.
            if (!callbacks)
                return;

            delete this._nodeIdToCallbackData[nodeId];
            for (var i = 0; i < callbacks.length; ++i)
                callbacks[i](computedStyle);
        }
    }
}

/**
 * @type {!WebInspector.CSSStyleModel}
 */
WebInspector.cssModel;<|MERGE_RESOLUTION|>--- conflicted
+++ resolved
@@ -267,23 +267,14 @@
      * @param {!CSSAgent.CSSRuleId} ruleId
      * @param {!DOMAgent.NodeId} nodeId
      * @param {string} newSelector
-<<<<<<< HEAD
-     * @param {function(WebInspector.CSSRule)} successCallback
-=======
      * @param {function(!WebInspector.CSSRule)} successCallback
->>>>>>> 8c15b39e
      * @param {function()} failureCallback
      */
     setRuleSelector: function(ruleId, nodeId, newSelector, successCallback, failureCallback)
     {
         /**
-<<<<<<< HEAD
-         * @param {DOMAgent.NodeId} nodeId
-         * @param {function(WebInspector.CSSRule)} successCallback
-=======
          * @param {!DOMAgent.NodeId} nodeId
          * @param {function(!WebInspector.CSSRule)} successCallback
->>>>>>> 8c15b39e
          * @param {function()} failureCallback
          * @param {?Protocol.Error} error
          * @param {string} newSelector
@@ -307,15 +298,9 @@
     },
 
     /**
-<<<<<<< HEAD
-     * @param {CSSAgent.CSSRule} rulePayload
-     * @param {DOMAgent.NodeId} nodeId
-     * @param {function(WebInspector.CSSRule)} successCallback
-=======
      * @param {!CSSAgent.CSSRule} rulePayload
      * @param {!DOMAgent.NodeId} nodeId
      * @param {function(!WebInspector.CSSRule)} successCallback
->>>>>>> 8c15b39e
      * @param {function()} failureCallback
      */
     _computeMatchingSelectors: function(rulePayload, nodeId, successCallback, failureCallback)
@@ -340,15 +325,9 @@
 
         /**
          * @param {number} index
-<<<<<<< HEAD
-         * @param {DOMAgent.NodeId} nodeId
-         * @param {Array.<number>} matchingSelectors
-         * @param {Array.<DOMAgent.NodeId>} matchingNodeIds
-=======
          * @param {!DOMAgent.NodeId} nodeId
          * @param {!Array.<number>} matchingSelectors
          * @param {!Array.<!DOMAgent.NodeId>=} matchingNodeIds
->>>>>>> 8c15b39e
          */
         function selectorQueried(index, nodeId, matchingSelectors, matchingNodeIds)
         {
@@ -360,15 +339,9 @@
     },
 
     /**
-<<<<<<< HEAD
-     * @param {DOMAgent.NodeId} nodeId
-     * @param {string} selector
-     * @param {function(WebInspector.CSSRule)} successCallback
-=======
      * @param {!DOMAgent.NodeId} nodeId
      * @param {string} selector
      * @param {function(!WebInspector.CSSRule)} successCallback
->>>>>>> 8c15b39e
      * @param {function()} failureCallback
      */
     addRule: function(nodeId, selector, successCallback, failureCallback)
@@ -638,13 +611,8 @@
 
     /**
      * @param {?CSSAgent.StyleSheetId} styleSheetId
-<<<<<<< HEAD
-     * @param {WebInspector.CSSLocation} rawLocation
-     * @param {function(WebInspector.UILocation):(boolean|undefined)} updateDelegate
-=======
      * @param {!WebInspector.CSSLocation} rawLocation
      * @param {function(!WebInspector.UILocation):(boolean|undefined)} updateDelegate
->>>>>>> 8c15b39e
      * @return {?WebInspector.LiveLocation}
      */
     createLiveLocation: function(styleSheetId, rawLocation, updateDelegate)
@@ -683,15 +651,9 @@
  * @constructor
  * @extends {WebInspector.LiveLocation}
  * @param {!WebInspector.CSSStyleModel} model
-<<<<<<< HEAD
- * @param {WebInspector.CSSStyleSheetHeader} header
- * @param {WebInspector.CSSLocation} rawLocation
- * @param {function(WebInspector.UILocation):(boolean|undefined)} updateDelegate
-=======
  * @param {?WebInspector.CSSStyleSheetHeader} header
  * @param {!WebInspector.CSSLocation} rawLocation
  * @param {function(!WebInspector.UILocation):(boolean|undefined)} updateDelegate
->>>>>>> 8c15b39e
  */
 WebInspector.CSSStyleModel.LiveLocation = function(model, header, rawLocation, updateDelegate)
 {
@@ -705,39 +667,23 @@
 
 WebInspector.CSSStyleModel.LiveLocation.prototype = {
     /**
-<<<<<<< HEAD
-     * @param {WebInspector.Event} event
-=======
      * @param {!WebInspector.Event} event
->>>>>>> 8c15b39e
      */
     _styleSheetAdded: function(event)
     {
         console.assert(!this._header);
-<<<<<<< HEAD
-        var header = /** @type {WebInspector.CSSStyleSheetHeader} */ (event.data);
-=======
         var header = /** @type {!WebInspector.CSSStyleSheetHeader} */ (event.data);
->>>>>>> 8c15b39e
         if (header.sourceURL && header.sourceURL === this.rawLocation().url)
             this._setStyleSheet(header);
     },
 
     /**
-<<<<<<< HEAD
-     * @param {WebInspector.Event} event
-=======
      * @param {!WebInspector.Event} event
->>>>>>> 8c15b39e
      */
     _styleSheetRemoved: function(event)
     {
         console.assert(this._header);
-<<<<<<< HEAD
-        var header = /** @type {WebInspector.CSSStyleSheetHeader} */ (event.data);
-=======
         var header = /** @type {!WebInspector.CSSStyleSheetHeader} */ (event.data);
->>>>>>> 8c15b39e
         if (this._header !== header)
             return;
         this._header._removeLocation(this);
@@ -745,11 +691,7 @@
     },
 
     /**
-<<<<<<< HEAD
-     * @param {WebInspector.CSSStyleSheetHeader} header
-=======
      * @param {!WebInspector.CSSStyleSheetHeader} header
->>>>>>> 8c15b39e
      */
     _setStyleSheet: function(header)
     {
@@ -767,11 +709,7 @@
     },
 
     /**
-<<<<<<< HEAD
-     * @return {WebInspector.UILocation}
-=======
      * @return {?WebInspector.UILocation}
->>>>>>> 8c15b39e
      */
     uiLocation: function()
     {
@@ -1071,11 +1009,7 @@
     var firstRange = this.selectors[0].range;
     if (firstRange) {
         var lastRange = this.selectors.peekLast().range;
-<<<<<<< HEAD
-        this.selectorRange = { startLine: firstRange.startLine, startColumn: firstRange.startColumn, endLine: lastRange.endLine, endColumn: lastRange.endColumn };
-=======
         this.selectorRange = new WebInspector.TextRange(firstRange.startLine, firstRange.startColumn, lastRange.endLine, lastRange.endColumn);
->>>>>>> 8c15b39e
     }
     this.sourceURL = payload.sourceURL;
     this.origin = payload.origin;
@@ -1846,20 +1780,12 @@
 
 /**
  * @constructor
-<<<<<<< HEAD
- * @param {WebInspector.CSSStyleModel} cssModel
-=======
  * @param {!WebInspector.CSSStyleModel} cssModel
->>>>>>> 8c15b39e
  */
 WebInspector.CSSStyleModel.ComputedStyleLoader = function(cssModel)
 {
     this._cssModel = cssModel;
-<<<<<<< HEAD
-    /** @type {Object.<*, Array.<function(?WebInspector.CSSStyleDeclaration)>>} */
-=======
     /** @type {!Object.<*, !Array.<function(?WebInspector.CSSStyleDeclaration)>>} */
->>>>>>> 8c15b39e
     this._nodeIdToCallbackData = {};
 }
 
@@ -1875,11 +1801,7 @@
     },
 
     /**
-<<<<<<< HEAD
-     * @param {DOMAgent.NodeId} nodeId
-=======
      * @param {!DOMAgent.NodeId} nodeId
->>>>>>> 8c15b39e
      * @param {function(?WebInspector.CSSStyleDeclaration)} userCallback
      */
     getComputedStyle: function(nodeId, userCallback)
@@ -1896,12 +1818,8 @@
         /**
          * @param {!DOMAgent.NodeId} nodeId
          * @param {?Protocol.Error} error
-<<<<<<< HEAD
-         * @param {Array.<CSSAgent.CSSComputedStyleProperty>} computedPayload
-=======
          * @param {!Array.<!CSSAgent.CSSComputedStyleProperty>} computedPayload
          * @this {WebInspector.CSSStyleModel.ComputedStyleLoader}
->>>>>>> 8c15b39e
          */
         function resultCallback(nodeId, error, computedPayload)
         {
