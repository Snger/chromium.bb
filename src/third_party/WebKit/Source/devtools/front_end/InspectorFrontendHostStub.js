/*
 * Copyright (C) 2009 Google Inc. All rights reserved.
 *
 * Redistribution and use in source and binary forms, with or without
 * modification, are permitted provided that the following conditions are
 * met:
 *
 *     * Redistributions of source code must retain the above copyright
 * notice, this list of conditions and the following disclaimer.
 *     * Redistributions in binary form must reproduce the above
 * copyright notice, this list of conditions and the following disclaimer
 * in the documentation and/or other materials provided with the
 * distribution.
 *     * Neither the name of Google Inc. nor the names of its
 * contributors may be used to endorse or promote products derived from
 * this software without specific prior written permission.
 *
 * THIS SOFTWARE IS PROVIDED BY THE COPYRIGHT HOLDERS AND CONTRIBUTORS
 * "AS IS" AND ANY EXPRESS OR IMPLIED WARRANTIES, INCLUDING, BUT NOT
 * LIMITED TO, THE IMPLIED WARRANTIES OF MERCHANTABILITY AND FITNESS FOR
 * A PARTICULAR PURPOSE ARE DISCLAIMED. IN NO EVENT SHALL THE COPYRIGHT
 * OWNER OR CONTRIBUTORS BE LIABLE FOR ANY DIRECT, INDIRECT, INCIDENTAL,
 * SPECIAL, EXEMPLARY, OR CONSEQUENTIAL DAMAGES (INCLUDING, BUT NOT
 * LIMITED TO, PROCUREMENT OF SUBSTITUTE GOODS OR SERVICES; LOSS OF USE,
 * DATA, OR PROFITS; OR BUSINESS INTERRUPTION) HOWEVER CAUSED AND ON ANY
 * THEORY OF LIABILITY, WHETHER IN CONTRACT, STRICT LIABILITY, OR TORT
 * (INCLUDING NEGLIGENCE OR OTHERWISE) ARISING IN ANY WAY OUT OF THE USE
 * OF THIS SOFTWARE, EVEN IF ADVISED OF THE POSSIBILITY OF SUCH DAMAGE.
 */

/**
 * @param {string} methodName
 */
function dispatchMethodByName(methodName)
{
    var callId = ++lastCallId;
    var argsArray = Array.prototype.slice.call(arguments, 1);
    var callback = argsArray[argsArray.length - 1];
    if (typeof callback === "function") {
        argsArray.pop();
        InspectorFrontendHost._callbacks[callId] = callback;
    }

    var message = { "id": callId, "method": methodName };
    if (argsArray.length)
        message.params = argsArray;
    InspectorFrontendHost.sendMessageToEmbedder(JSON.stringify(message));
}

if (!window.InspectorFrontendHost) {

/**
 * @constructor
 * @implements {InspectorFrontendHostAPI}
 */
WebInspector.InspectorFrontendHostStub = function()
{
    this.isStub = true;
<<<<<<< HEAD
    this._fileBuffers = {};
=======
>>>>>>> 8c15b39e
}

WebInspector.InspectorFrontendHostStub.prototype = {
    getSelectionBackgroundColor: function()
    {
        return "#6e86ff";
    },

    getSelectionForegroundColor: function()
    {
        return "#ffffff";
    },

    platform: function()
    {
        var match = navigator.userAgent.match(/Windows NT/);
        if (match)
            return "windows";
        match = navigator.userAgent.match(/Mac OS X/);
        if (match)
            return "mac";
        return "linux";
    },

    port: function()
    {
        return "unknown";
    },

    bringToFront: function()
    {
        this._windowVisible = true;
    },

    closeWindow: function()
    {
        this._windowVisible = false;
    },

    requestSetDockSide: function(side)
    {
        InspectorFrontendAPI.setDockSide(side);
    },

<<<<<<< HEAD
    setWindowBounds: function(x, y, width, height, callback)
=======
    /**
     * Requests inspected page to be placed atop of the inspector frontend
     * with passed insets from the frontend sides.
     * @param {number} top
     * @param {number} left
     * @param {number} bottom
     * @param {number} right
     */
    setContentsInsets: function(top, left, bottom, right)
>>>>>>> 8c15b39e
    {
        callback();
    },

    moveWindowBy: function(x, y)
    {
    },

    setInjectedScriptForOrigin: function(origin, script)
    {
    },

    loaded: function()
    {
    },

    localizedStringsURL: function()
    {
    },

    inspectedURLChanged: function(url)
    {
        document.title = WebInspector.UIString(Preferences.applicationTitle, url);
    },

    copyText: function(text)
    {
        WebInspector.log("Clipboard is not enabled in hosted mode. Please inspect using chrome://inspect", WebInspector.ConsoleMessage.MessageLevel.Error, true);
    },

    openInNewTab: function(url)
    {
        window.open(url, "_blank");
    },

    save: function(url, content, forceSaveAs)
    {
        WebInspector.log("Saving files is not enabled in hosted mode. Please inspect using chrome://inspect", WebInspector.ConsoleMessage.MessageLevel.Error, true);
<<<<<<< HEAD
=======
        WebInspector.fileManager.canceledSaveURL(url);
>>>>>>> 8c15b39e
    },

    append: function(url, content)
    {
        WebInspector.log("Saving files is not enabled in hosted mode. Please inspect using chrome://inspect", WebInspector.ConsoleMessage.MessageLevel.Error, true);
    },

    close: function(url)
    {
    },

    sendMessageToBackend: function(message)
    {
    },

    sendMessageToEmbedder: function(message)
    {
    },

    recordActionTaken: function(actionCode)
    {
    },

    recordPanelShown: function(panelCode)
    {
    },

    recordSettingChanged: function(settingCode)
    {
    },

    supportsFileSystems: function()
    {
        return false;
    },

    requestFileSystems: function()
    {
    },

    addFileSystem: function()
    {
    },

    removeFileSystem: function(fileSystemPath)
    {
    },

    isolatedFileSystem: function(fileSystemId, registeredName)
    {
        return null;
    },

    upgradeDraggedFileSystemPermissions: function(domFileSystem)
    {
    },

    indexPath: function(requestId, fileSystemPath)
    {
    },

    stopIndexing: function(requestId)
    {
    },

    searchInPath: function(requestId, fileSystemPath, query)
    {
    },

    setZoomFactor: function(zoom)
    {
    },

    isUnderTest: function()
    {
        return false;
    }
}

InspectorFrontendHost = new WebInspector.InspectorFrontendHostStub();

} else if (InspectorFrontendHost.sendMessageToEmbedder) {
  // Install message-based handlers with callbacks.
    var lastCallId = 0;
    InspectorFrontendHost._callbacks = [];

    /**
     * @param {number} id
     * @param {?string} error
     */
    InspectorFrontendHost.embedderMessageAck = function(id, error)
    {
        var callback = InspectorFrontendHost._callbacks[id];
        delete InspectorFrontendHost._callbacks[id];
        if (callback)
            callback(error);
    }
<<<<<<< HEAD

    /**
     * @param {string} methodName
     */
    function dispatch(methodName)
    {
        var callId = ++lastCallId;
        var argsArray = Array.prototype.slice.call(arguments, 1);
        var callback = argsArray[argsArray.length - 1];
        if (typeof callback === "function") {
            argsArray.pop();
            InspectorFrontendHost._callbacks[callId] = callback;
        }

        var message = { "id": callId, "method": methodName };
        if (argsArray.length)
            message.params = argsArray;
        InspectorFrontendHost.sendMessageToEmbedder(JSON.stringify(message));
    };

    var methodList = [ "addFileSystem", "append", "bringToFront", "indexPath", "moveWindowBy", "openInNewTab",
                       "removeFileSystem", "requestFileSystems", "requestSetDockSide", "save", "searchInPath",
                       "setWindowBounds", "stopIndexing" ];

    for (var i = 0; i < methodList.length; ++i)
        InspectorFrontendHost[methodList[i]] = dispatch.bind(null, methodList[i]);
=======

    var methodList = [
        "addFileSystem",
        "append",
        "bringToFront",
        "closeWindow",
        "indexPath",
        "moveWindowBy",
        "openInNewTab",
        "removeFileSystem",
        "requestFileSystems",
        "requestSetDockSide",
        "save",
        "searchInPath",
        "setContentsInsets",
        "stopIndexing"
    ];

    for (var i = 0; i < methodList.length; ++i)
        InspectorFrontendHost[methodList[i]] = dispatchMethodByName.bind(null, methodList[i]);
>>>>>>> 8c15b39e
}

/**
 * @constructor
 * @extends {WebInspector.HelpScreen}
 */
WebInspector.RemoteDebuggingTerminatedScreen = function(reason)
{
    WebInspector.HelpScreen.call(this, WebInspector.UIString("Detached from the target"));
    var p = this.contentElement.createChild("p");
    p.classList.add("help-section");
    p.createChild("span").textContent = "Remote debugging has been terminated with reason: ";
    p.createChild("span", "error-message").textContent = reason;
    p.createChild("br");
    p.createChild("span").textContent = "Please re-attach to the new target.";
}

WebInspector.RemoteDebuggingTerminatedScreen.prototype = {
    __proto__: WebInspector.HelpScreen.prototype
}<|MERGE_RESOLUTION|>--- conflicted
+++ resolved
@@ -56,10 +56,6 @@
 WebInspector.InspectorFrontendHostStub = function()
 {
     this.isStub = true;
-<<<<<<< HEAD
-    this._fileBuffers = {};
-=======
->>>>>>> 8c15b39e
 }
 
 WebInspector.InspectorFrontendHostStub.prototype = {
@@ -104,9 +100,6 @@
         InspectorFrontendAPI.setDockSide(side);
     },
 
-<<<<<<< HEAD
-    setWindowBounds: function(x, y, width, height, callback)
-=======
     /**
      * Requests inspected page to be placed atop of the inspector frontend
      * with passed insets from the frontend sides.
@@ -116,9 +109,7 @@
      * @param {number} right
      */
     setContentsInsets: function(top, left, bottom, right)
->>>>>>> 8c15b39e
-    {
-        callback();
+    {
     },
 
     moveWindowBy: function(x, y)
@@ -155,10 +146,7 @@
     save: function(url, content, forceSaveAs)
     {
         WebInspector.log("Saving files is not enabled in hosted mode. Please inspect using chrome://inspect", WebInspector.ConsoleMessage.MessageLevel.Error, true);
-<<<<<<< HEAD
-=======
         WebInspector.fileManager.canceledSaveURL(url);
->>>>>>> 8c15b39e
     },
 
     append: function(url, content)
@@ -256,34 +244,6 @@
         if (callback)
             callback(error);
     }
-<<<<<<< HEAD
-
-    /**
-     * @param {string} methodName
-     */
-    function dispatch(methodName)
-    {
-        var callId = ++lastCallId;
-        var argsArray = Array.prototype.slice.call(arguments, 1);
-        var callback = argsArray[argsArray.length - 1];
-        if (typeof callback === "function") {
-            argsArray.pop();
-            InspectorFrontendHost._callbacks[callId] = callback;
-        }
-
-        var message = { "id": callId, "method": methodName };
-        if (argsArray.length)
-            message.params = argsArray;
-        InspectorFrontendHost.sendMessageToEmbedder(JSON.stringify(message));
-    };
-
-    var methodList = [ "addFileSystem", "append", "bringToFront", "indexPath", "moveWindowBy", "openInNewTab",
-                       "removeFileSystem", "requestFileSystems", "requestSetDockSide", "save", "searchInPath",
-                       "setWindowBounds", "stopIndexing" ];
-
-    for (var i = 0; i < methodList.length; ++i)
-        InspectorFrontendHost[methodList[i]] = dispatch.bind(null, methodList[i]);
-=======
 
     var methodList = [
         "addFileSystem",
@@ -304,7 +264,6 @@
 
     for (var i = 0; i < methodList.length; ++i)
         InspectorFrontendHost[methodList[i]] = dispatchMethodByName.bind(null, methodList[i]);
->>>>>>> 8c15b39e
 }
 
 /**
