/*
 * Copyright (C) 2012 Google Inc. All rights reserved.
 *
 * Redistribution and use in source and binary forms, with or without
 * modification, are permitted provided that the following conditions are
 * met:
 *
 * 1. Redistributions of source code must retain the above copyright
 * notice, this list of conditions and the following disclaimer.
 *
 * 2. Redistributions in binary form must reproduce the above
 * copyright notice, this list of conditions and the following disclaimer
 * in the documentation and/or other materials provided with the
 * distribution.
 *
 * THIS SOFTWARE IS PROVIDED BY GOOGLE INC. AND ITS CONTRIBUTORS
 * "AS IS" AND ANY EXPRESS OR IMPLIED WARRANTIES, INCLUDING, BUT NOT
 * LIMITED TO, THE IMPLIED WARRANTIES OF MERCHANTABILITY AND FITNESS FOR
 * A PARTICULAR PURPOSE ARE DISCLAIMED. IN NO EVENT SHALL GOOGLE INC.
 * OR ITS CONTRIBUTORS BE LIABLE FOR ANY DIRECT, INDIRECT, INCIDENTAL,
 * SPECIAL, EXEMPLARY, OR CONSEQUENTIAL DAMAGES (INCLUDING, BUT NOT
 * LIMITED TO, PROCUREMENT OF SUBSTITUTE GOODS OR SERVICES; LOSS OF USE,
 * DATA, OR PROFITS; OR BUSINESS INTERRUPTION) HOWEVER CAUSED AND ON ANY
 * THEORY OF LIABILITY, WHETHER IN CONTRACT, STRICT LIABILITY, OR TORT
 * (INCLUDING NEGLIGENCE OR OTHERWISE) ARISING IN ANY WAY OUT OF THE USE
 * OF THIS SOFTWARE, EVEN IF ADVISED OF THE POSSIBILITY OF SUCH DAMAGE.
 */

/**
 * @extends {WebInspector.View}
 * @constructor
 */
WebInspector.NavigatorView = function()
{
    WebInspector.View.call(this);
    this.registerRequiredCSS("navigatorView.css");

    var scriptsTreeElement = document.createElement("ol");
    this._scriptsTree = new WebInspector.NavigatorTreeOutline(scriptsTreeElement);
    this._scriptsTree.childrenListElement.addEventListener("keypress", this._treeKeyPress.bind(this), true);

    var scriptsOutlineElement = document.createElement("div");
    scriptsOutlineElement.classList.add("outline-disclosure");
    scriptsOutlineElement.classList.add("navigator");
    scriptsOutlineElement.appendChild(scriptsTreeElement);

    this.element.classList.add("fill");
    this.element.classList.add("navigator-container");
    this.element.appendChild(scriptsOutlineElement);
    this.setDefaultFocusedElement(this._scriptsTree.element);

    /** @type {!Map.<!WebInspector.UISourceCode, !WebInspector.NavigatorUISourceCodeTreeNode>} */
    this._uiSourceCodeNodes = new Map();
    /** @type {!Map.<!WebInspector.NavigatorTreeNode, !StringMap.<!WebInspector.NavigatorFolderTreeNode>>} */
    this._subfolderNodes = new Map();

    this._rootNode = new WebInspector.NavigatorRootTreeNode(this);
    this._rootNode.populate();

    WebInspector.resourceTreeModel.addEventListener(WebInspector.ResourceTreeModel.EventTypes.InspectedURLChanged, this._inspectedURLChanged, this);
    this.element.addEventListener("contextmenu", this.handleContextMenu.bind(this), false);
}

WebInspector.NavigatorView.Events = {
    ItemSelected: "ItemSelected",
    ItemSearchStarted: "ItemSearchStarted",
    ItemRenamingRequested: "ItemRenamingRequested",
    ItemCreationRequested: "ItemCreationRequested"
}

WebInspector.NavigatorView.iconClassForType = function(type)
{
    if (type === WebInspector.NavigatorTreeOutline.Types.Domain)
        return "navigator-domain-tree-item";
    if (type === WebInspector.NavigatorTreeOutline.Types.FileSystem)
        return "navigator-folder-tree-item";
    return "navigator-folder-tree-item";
}

WebInspector.NavigatorView.prototype = {
    /**
     * @param {!WebInspector.UISourceCode} uiSourceCode
     */
    addUISourceCode: function(uiSourceCode)
    {
        var projectNode = this._projectNode(uiSourceCode.project());
        var folderNode = this._folderNode(projectNode, uiSourceCode.parentPath());
        var uiSourceCodeNode = new WebInspector.NavigatorUISourceCodeTreeNode(this, uiSourceCode);
        this._uiSourceCodeNodes.put(uiSourceCode, uiSourceCodeNode);
        folderNode.appendChild(uiSourceCodeNode);
        if (uiSourceCode.url === WebInspector.inspectedPageURL)
            this.revealUISourceCode(uiSourceCode);
    },

    /**
     * @param {!WebInspector.Event} event
     */
    _inspectedURLChanged: function(event)
    {
        var nodes = this._uiSourceCodeNodes.values();
        for (var i = 0; i < nodes.length; ++i) {
            var uiSourceCode = nodes[i].uiSourceCode();
            if (uiSourceCode.url === WebInspector.inspectedPageURL)
                this.revealUISourceCode(uiSourceCode);
        }
    },

    /**
     * @param {!WebInspector.Project} project
     * @return {!WebInspector.NavigatorTreeNode}
     */
    _projectNode: function(project)
    {
        if (!project.displayName())
            return this._rootNode;

        var projectNode = this._rootNode.child(project.id());
        if (!projectNode) {
            var type = project.type() === WebInspector.projectTypes.FileSystem ? WebInspector.NavigatorTreeOutline.Types.FileSystem : WebInspector.NavigatorTreeOutline.Types.Domain;
            projectNode = new WebInspector.NavigatorFolderTreeNode(this, project, project.id(), type, "", project.displayName());
            this._rootNode.appendChild(projectNode);
        }
        return projectNode;
    },

    /**
     * @param {!WebInspector.NavigatorTreeNode} projectNode
     * @param {string} folderPath
     * @return {!WebInspector.NavigatorTreeNode}
     */
    _folderNode: function(projectNode, folderPath)
    {
        if (!folderPath)
            return projectNode;

        var subfolderNodes = this._subfolderNodes.get(projectNode);
        if (!subfolderNodes) {
            subfolderNodes = /** @type {!StringMap.<!WebInspector.NavigatorFolderTreeNode>} */ (new StringMap());
            this._subfolderNodes.put(projectNode, subfolderNodes);
        }

        var folderNode = subfolderNodes.get(folderPath);
        if (folderNode)
            return folderNode;

        var parentNode = projectNode;
        var index = folderPath.lastIndexOf("/");
        if (index !== -1)
            parentNode = this._folderNode(projectNode, folderPath.substring(0, index));

        var name = folderPath.substring(index + 1);
        folderNode = new WebInspector.NavigatorFolderTreeNode(this, null, name, WebInspector.NavigatorTreeOutline.Types.Folder, folderPath, name);
        subfolderNodes.put(folderPath, folderNode);
        parentNode.appendChild(folderNode);
        return folderNode;
    },

    /**
     * @param {!WebInspector.UISourceCode} uiSourceCode
     * @param {boolean=} select
     */
    revealUISourceCode: function(uiSourceCode, select)
    {
        var node = this._uiSourceCodeNodes.get(uiSourceCode);
        if (!node)
            return null;
        if (this._scriptsTree.selectedTreeElement)
            this._scriptsTree.selectedTreeElement.deselect();
        this._lastSelectedUISourceCode = uiSourceCode;
        node.reveal(select);
    },

    /**
     * @param {!WebInspector.UISourceCode} uiSourceCode
     * @param {boolean} focusSource
     */
    _sourceSelected: function(uiSourceCode, focusSource)
    {
        this._lastSelectedUISourceCode = uiSourceCode;
        var data = { uiSourceCode: uiSourceCode, focusSource: focusSource};
        this.dispatchEventToListeners(WebInspector.NavigatorView.Events.ItemSelected, data);
    },

    /**
     * @param {!WebInspector.UISourceCode} uiSourceCode
     */
    sourceDeleted: function(uiSourceCode)
    {
    },

    /**
     * @param {!WebInspector.UISourceCode} uiSourceCode
     */
    sourceDeleted: function(uiSourceCode)
    {
    },

    /**
     * @param {WebInspector.UISourceCode} uiSourceCode
     */
    removeUISourceCode: function(uiSourceCode)
    {
        var node = this._uiSourceCodeNodes.get(uiSourceCode);
        if (!node)
            return;

        var projectNode = this._projectNode(uiSourceCode.project());
        var subfolderNodes = this._subfolderNodes.get(projectNode);
        var parentNode = node.parent;
        this._uiSourceCodeNodes.remove(uiSourceCode);
        parentNode.removeChild(node);
        node = parentNode;

        while (node) {
            parentNode = node.parent;
            if (!parentNode || !node.isEmpty())
                break;
            if (subfolderNodes)
                subfolderNodes.remove(node._folderPath);
            parentNode.removeChild(node);
            node = parentNode;
        }
    },

    /**
     * @param {!WebInspector.UISourceCode} uiSourceCode
     */
    updateIcon: function(uiSourceCode)
    {
        var node = this._uiSourceCodeNodes.get(uiSourceCode);
        node.updateIcon();
    },

    /**
     * @param {!WebInspector.UISourceCode} uiSourceCode
     */
    updateIcon: function(uiSourceCode)
    {
        var node = this._uiSourceCodeNodes.get(uiSourceCode);
        node.updateIcon();
    },

    /**
     * @param {WebInspector.UISourceCode} uiSourceCode
     */
    requestRename: function(uiSourceCode)
    {
        this.dispatchEventToListeners(WebInspector.SourcesNavigator.Events.ItemRenamingRequested, uiSourceCode);
    },

    /**
     * @param {!WebInspector.UISourceCode} uiSourceCode
     * @param {function(boolean)=} callback
     */
    rename: function(uiSourceCode, callback)
    {
        var node = this._uiSourceCodeNodes.get(uiSourceCode);
        if (!node)
            return null;
        node.rename(callback);
    },

    reset: function()
    {
        var nodes = this._uiSourceCodeNodes.values();
        for (var i = 0; i < nodes.length; ++i)
            nodes[i].dispose();

        this._scriptsTree.removeChildren();
        this._uiSourceCodeNodes.clear();
        this._subfolderNodes.clear();
        this._rootNode.reset();
    },

    /**
     * @param {?Event} event
     */
    handleContextMenu: function(event)
    {
        var contextMenu = new WebInspector.ContextMenu(event);
        this._appendAddFolderItem(contextMenu);
        contextMenu.show();
    },

    /**
     * @param {!WebInspector.ContextMenu} contextMenu
     */
    _appendAddFolderItem: function(contextMenu)
    {
        function addFolder()
        {
            WebInspector.isolatedFileSystemManager.addFileSystem();
        }

        var addFolderLabel = WebInspector.UIString(WebInspector.useLowerCaseMenuTitles() ? "Add folder to workspace" : "Add Folder to Workspace");
        contextMenu.appendItem(addFolderLabel, addFolder);
    },

    /**
<<<<<<< HEAD
     * @param {WebInspector.Project} project
=======
     * @param {!WebInspector.Project} project
>>>>>>> 8c15b39e
     * @param {string} path
     */
    _handleContextMenuRefresh: function(project, path)
    {
        project.refresh(path);
    },

    /**
<<<<<<< HEAD
     * @param {WebInspector.Project} project
     * @param {string} path
     * @param {WebInspector.UISourceCode=} uiSourceCode
=======
     * @param {!WebInspector.Project} project
     * @param {string} path
     * @param {!WebInspector.UISourceCode=} uiSourceCode
>>>>>>> 8c15b39e
     */
    _handleContextMenuCreate: function(project, path, uiSourceCode)
    {
        var data = {};
        data.project = project;
        data.path = path;
        data.uiSourceCode = uiSourceCode;
        this.dispatchEventToListeners(WebInspector.NavigatorView.Events.ItemCreationRequested, data);
    },

    /**
<<<<<<< HEAD
     * @param {WebInspector.Project} project
=======
     * @param {!WebInspector.Project} project
>>>>>>> 8c15b39e
     * @param {string} path
     */
    _handleContextMenuExclude: function(project, path)
    {
        var shouldExclude = window.confirm(WebInspector.UIString("Are you sure you want to exclude this folder?"));
        if (shouldExclude) {
            WebInspector.startBatchUpdate();
            project.excludeFolder(path);
            WebInspector.endBatchUpdate();
        }
    },

    /**
<<<<<<< HEAD
     * @param {WebInspector.UISourceCode} uiSourceCode
=======
     * @param {!WebInspector.UISourceCode} uiSourceCode
>>>>>>> 8c15b39e
     */
    _handleContextMenuDelete: function(uiSourceCode)
    {
        var shouldDelete = window.confirm(WebInspector.UIString("Are you sure you want to delete this file?"));
        if (shouldDelete)
            uiSourceCode.project().deleteFile(uiSourceCode.path());
    },

    /**
<<<<<<< HEAD
     * @param {Event} event
     * @param {WebInspector.UISourceCode} uiSourceCode
=======
     * @param {!Event} event
     * @param {!WebInspector.UISourceCode} uiSourceCode
>>>>>>> 8c15b39e
     */
    handleFileContextMenu: function(event, uiSourceCode)
    {
        var contextMenu = new WebInspector.ContextMenu(event);
        contextMenu.appendApplicableItems(uiSourceCode);
        contextMenu.appendSeparator();

        var project = uiSourceCode.project();
        var path = uiSourceCode.parentPath();
        contextMenu.appendItem(WebInspector.UIString(WebInspector.useLowerCaseMenuTitles() ? "Refresh parent" : "Refresh Parent"), this._handleContextMenuRefresh.bind(this, project, path));
        contextMenu.appendItem(WebInspector.UIString(WebInspector.useLowerCaseMenuTitles() ? "Duplicate file" : "Duplicate File"), this._handleContextMenuCreate.bind(this, project, path, uiSourceCode));
        contextMenu.appendItem(WebInspector.UIString(WebInspector.useLowerCaseMenuTitles() ? "Exclude parent folder" : "Exclude Parent Folder"), this._handleContextMenuExclude.bind(this, project, path));
        contextMenu.appendItem(WebInspector.UIString(WebInspector.useLowerCaseMenuTitles() ? "Delete file" : "Delete File"), this._handleContextMenuDelete.bind(this, uiSourceCode));
        contextMenu.appendSeparator();
        this._appendAddFolderItem(contextMenu);
        contextMenu.show();
    },

    /**
     * @param {!Event} event
     * @param {!WebInspector.NavigatorFolderTreeNode} node
     */
    handleFolderContextMenu: function(event, node)
    {
        var contextMenu = new WebInspector.ContextMenu(event);
        var path = "/";
        var projectNode = node;
        while (projectNode.parent !== this._rootNode) {
            path = "/" + projectNode.id + path;
            projectNode = projectNode.parent;
        }

        var project = projectNode._project;

        if (project.type() === WebInspector.projectTypes.FileSystem) {
            contextMenu.appendItem(WebInspector.UIString("Refresh"), this._handleContextMenuRefresh.bind(this, project, path));
            contextMenu.appendItem(WebInspector.UIString(WebInspector.useLowerCaseMenuTitles() ? "New file" : "New File"), this._handleContextMenuCreate.bind(this, project, path));
            contextMenu.appendItem(WebInspector.UIString(WebInspector.useLowerCaseMenuTitles() ? "Exclude folder" : "Exclude Folder"), this._handleContextMenuExclude.bind(this, project, path));
        }
        contextMenu.appendSeparator();
        this._appendAddFolderItem(contextMenu);

        function removeFolder()
        {
            var shouldRemove = window.confirm(WebInspector.UIString("Are you sure you want to remove this folder?"));
            if (shouldRemove)
                project.remove();
        }

        if (project.type() === WebInspector.projectTypes.FileSystem && node === projectNode) {
            var removeFolderLabel = WebInspector.UIString(WebInspector.useLowerCaseMenuTitles() ? "Remove folder from workspace" : "Remove Folder from Workspace");
            contextMenu.appendItem(removeFolderLabel, removeFolder);
        }

        contextMenu.show();
    },

    /**
     * @param {?Event} event
     */
   _treeKeyPress: function(event)
   {
        if (WebInspector.isBeingEdited(this._scriptsTree.childrenListElement))
            return;

        var searchText = String.fromCharCode(event.charCode);
        if (searchText.trim() !== searchText)
            return;
        this.dispatchEventToListeners(WebInspector.NavigatorView.Events.ItemSearchStarted, searchText);
        event.consume(true);
   },

    __proto__: WebInspector.View.prototype
}

/**
 * @constructor
 * @extends {TreeOutline}
 * @param {!Element} element
 */
WebInspector.NavigatorTreeOutline = function(element)
{
    TreeOutline.call(this, element);
    this.element = element;

    this.comparator = WebInspector.NavigatorTreeOutline._treeElementsCompare;
}

WebInspector.NavigatorTreeOutline.Types = {
    Root: "Root",
    Domain: "Domain",
    Folder: "Folder",
    UISourceCode: "UISourceCode",
    FileSystem: "FileSystem"
}

WebInspector.NavigatorTreeOutline._treeElementsCompare = function compare(treeElement1, treeElement2)
{
    // Insert in the alphabetical order, first domains, then folders, then scripts.
    function typeWeight(treeElement)
    {
        var type = treeElement.type();
        if (type === WebInspector.NavigatorTreeOutline.Types.Domain) {
            if (treeElement.titleText === WebInspector.inspectedPageDomain)
                return 1;
            return 2;
        }
        if (type === WebInspector.NavigatorTreeOutline.Types.FileSystem)
            return 3;
        if (type === WebInspector.NavigatorTreeOutline.Types.Folder)
            return 4;
        return 5;
    }

    var typeWeight1 = typeWeight(treeElement1);
    var typeWeight2 = typeWeight(treeElement2);

    var result;
    if (typeWeight1 > typeWeight2)
        result = 1;
    else if (typeWeight1 < typeWeight2)
        result = -1;
    else {
        var title1 = treeElement1.titleText;
        var title2 = treeElement2.titleText;
        result = title1.compareTo(title2);
    }
    return result;
}

WebInspector.NavigatorTreeOutline.prototype = {
   /**
    * @return {!Array.<!WebInspector.UISourceCode>}
    */
   scriptTreeElements: function()
   {
       var result = [];
       if (this.children.length) {
           for (var treeElement = this.children[0]; treeElement; treeElement = treeElement.traverseNextTreeElement(false, this, true)) {
               if (treeElement instanceof WebInspector.NavigatorSourceTreeElement)
                   result.push(treeElement.uiSourceCode);
           }
       }
       return result;
   },

    __proto__: TreeOutline.prototype
}

/**
 * @constructor
 * @extends {TreeElement}
 * @param {string} type
 * @param {string} title
 * @param {!Array.<string>} iconClasses
 * @param {boolean} hasChildren
 * @param {boolean=} noIcon
 */
WebInspector.BaseNavigatorTreeElement = function(type, title, iconClasses, hasChildren, noIcon)
{
    this._type = type;
    TreeElement.call(this, "", null, hasChildren);
    this._titleText = title;
    this._iconClasses = iconClasses;
    this._noIcon = noIcon;
}

WebInspector.BaseNavigatorTreeElement.prototype = {
    onattach: function()
    {
        this.listItemElement.removeChildren();
        if (this._iconClasses) {
            for (var i = 0; i < this._iconClasses.length; ++i)
                this.listItemElement.classList.add(this._iconClasses[i]);
        }

        var selectionElement = document.createElement("div");
        selectionElement.className = "selection";
        this.listItemElement.appendChild(selectionElement);

        if (!this._noIcon) {
            this.imageElement = document.createElement("img");
            this.imageElement.className = "icon";
            this.listItemElement.appendChild(this.imageElement);
        }
        
        this.titleElement = document.createElement("div");
        this.titleElement.className = "base-navigator-tree-element-title";
        this._titleTextNode = document.createTextNode("");
        this._titleTextNode.textContent = this._titleText;
        this.titleElement.appendChild(this._titleTextNode);
        this.listItemElement.appendChild(this.titleElement);
    },

    updateIconClasses: function(iconClasses)
    {
        for (var i = 0; i < this._iconClasses.length; ++i)
<<<<<<< HEAD
            this.listItemElement.removeStyleClass(this._iconClasses[i]);
        this._iconClasses = iconClasses;
        for (var i = 0; i < this._iconClasses.length; ++i)
            this.listItemElement.addStyleClass(this._iconClasses[i]);
=======
            this.listItemElement.classList.remove(this._iconClasses[i]);
        this._iconClasses = iconClasses;
        for (var i = 0; i < this._iconClasses.length; ++i)
            this.listItemElement.classList.add(this._iconClasses[i]);
>>>>>>> 8c15b39e
    },

    onreveal: function()
    {
        if (this.listItemElement)
            this.listItemElement.scrollIntoViewIfNeeded(true);
    },

    /**
     * @return {string}
     */
    get titleText()
    {
        return this._titleText;
    },

    set titleText(titleText)
    {
        if (this._titleText === titleText)
            return;
        this._titleText = titleText || "";
        if (this.titleElement)
            this.titleElement.textContent = this._titleText;
    },
    
    /**
     * @return {string}
     */
    type: function()
    {
        return this._type;
    },

    __proto__: TreeElement.prototype
}

/**
 * @constructor
 * @extends {WebInspector.BaseNavigatorTreeElement}
 * @param {!WebInspector.NavigatorView} navigatorView
 * @param {string} type
 * @param {string} title
 */
WebInspector.NavigatorFolderTreeElement = function(navigatorView, type, title)
{
    var iconClass = WebInspector.NavigatorView.iconClassForType(type);
    WebInspector.BaseNavigatorTreeElement.call(this, type, title, [iconClass], true);
    this._navigatorView = navigatorView;
}

WebInspector.NavigatorFolderTreeElement.prototype = {
    onpopulate: function()
    {
        this._node.populate();
    },

    onattach: function()
    {
        WebInspector.BaseNavigatorTreeElement.prototype.onattach.call(this);
        this.collapse();
        this.listItemElement.addEventListener("contextmenu", this._handleContextMenuEvent.bind(this), false);
    },

    /**
     * @param {!WebInspector.NavigatorFolderTreeNode} node
     */
    setNode: function(node)
    {
        this._node = node;
        var paths = [];
        while (node && !node.isRoot()) {
            paths.push(node._title);
            node = node.parent;
        }
        paths.reverse();
        this.tooltip = paths.join("/");
    },

    /**
     * @param {?Event} event
     */
    _handleContextMenuEvent: function(event)
    {
        if (!this._node)
            return;
        this.select();
        this._navigatorView.handleFolderContextMenu(/** @type {!Event} */ (event), this._node);
    },

    __proto__: WebInspector.BaseNavigatorTreeElement.prototype
}

/**
 * @constructor
 * @extends {WebInspector.BaseNavigatorTreeElement}
 * @param {!WebInspector.NavigatorView} navigatorView
 * @param {!WebInspector.UISourceCode} uiSourceCode
 * @param {string} title
 */
WebInspector.NavigatorSourceTreeElement = function(navigatorView, uiSourceCode, title)
{
    this._navigatorView = navigatorView;
    this._uiSourceCode = uiSourceCode;
    WebInspector.BaseNavigatorTreeElement.call(this, WebInspector.NavigatorTreeOutline.Types.UISourceCode, title, this._calculateIconClasses(), false);
    this.tooltip = uiSourceCode.originURL();
}

WebInspector.NavigatorSourceTreeElement.prototype = {
    /**
     * @return {!WebInspector.UISourceCode}
     */
    get uiSourceCode()
    {
        return this._uiSourceCode;
    },

    /**
<<<<<<< HEAD
     * @return {Array.<string>}
=======
     * @return {!Array.<string>}
>>>>>>> 8c15b39e
     */
    _calculateIconClasses: function()
    {
        return ["navigator-" + this._uiSourceCode.contentType().name() + "-tree-item"];
    },

    updateIcon: function()
    {
        this.updateIconClasses(this._calculateIconClasses());
    },

    onattach: function()
    {
        WebInspector.BaseNavigatorTreeElement.prototype.onattach.call(this);
        this.listItemElement.draggable = true;
        this.listItemElement.addEventListener("click", this._onclick.bind(this), false);
        this.listItemElement.addEventListener("contextmenu", this._handleContextMenuEvent.bind(this), false);
        this.listItemElement.addEventListener("mousedown", this._onmousedown.bind(this), false);
        this.listItemElement.addEventListener("dragstart", this._ondragstart.bind(this), false);
    },

    _onmousedown: function(event)
    {
        if (event.which === 1) // Warm-up data for drag'n'drop
            this._uiSourceCode.requestContent(callback.bind(this));
        /**
         * @param {?string} content
<<<<<<< HEAD
=======
         * @this {WebInspector.NavigatorSourceTreeElement}
>>>>>>> 8c15b39e
         */
        function callback(content)
        {
            this._warmedUpContent = content;
        }
    },

    _shouldRenameOnMouseDown: function()
    {
        if (!this._uiSourceCode.canRename())
            return false;
        var isSelected = this === this.treeOutline.selectedTreeElement;
        var isFocused = this.treeOutline.childrenListElement.isSelfOrAncestor(document.activeElement);
        return isSelected && isFocused && !WebInspector.isBeingEdited(this.treeOutline.element);
    },

    selectOnMouseDown: function(event)
    {
        if (event.which !== 1 || !this._shouldRenameOnMouseDown()) {
            TreeElement.prototype.selectOnMouseDown.call(this, event);
            return;
        }
        setTimeout(rename.bind(this), 300);

        /**
         * @this {WebInspector.NavigatorSourceTreeElement}
         */
        function rename()
        {
            if (this._shouldRenameOnMouseDown())
                this._navigatorView.requestRename(this._uiSourceCode);
        }
    },

    _ondragstart: function(event)
    {
        event.dataTransfer.setData("text/plain", this._warmedUpContent);
        event.dataTransfer.effectAllowed = "copy";
        return true;
    },

    onspace: function()
    {
        this._navigatorView._sourceSelected(this.uiSourceCode, true);
        return true;
    },

    /**
     * @param {!Event} event
     */
    _onclick: function(event)
    {
        this._navigatorView._sourceSelected(this.uiSourceCode, false);
    },

    /**
     * @override
     */
    ondblclick: function(event)
    {
        var middleClick = event.button === 1;
        this._navigatorView._sourceSelected(this.uiSourceCode, !middleClick);
        return false;
    },

    /**
     * @override
     */
    onenter: function()
    {
        this._navigatorView._sourceSelected(this.uiSourceCode, true);
        return true;
    },

    ondelete: function()
    {
        this._navigatorView.sourceDeleted(this.uiSourceCode);
        return true;
    },

    /**
     * @override
     */
    ondelete: function()
    {
        this._navigatorView.sourceDeleted(this.uiSourceCode);
        return true;
    },

    /**
     * @param {!Event} event
     */
    _handleContextMenuEvent: function(event)
    {
        this.select();
        this._navigatorView.handleFileContextMenu(event, this._uiSourceCode);
    },

    __proto__: WebInspector.BaseNavigatorTreeElement.prototype
}

/**
 * @constructor
 * @param {string} id
 */
WebInspector.NavigatorTreeNode = function(id)
{
    this.id = id;
    /** @type {!StringMap.<!WebInspector.NavigatorTreeNode>} */
    this._children = new StringMap();
}

WebInspector.NavigatorTreeNode.prototype = {
    /**
     * @return {!TreeElement}
     */
    treeElement: function() { },

    dispose: function() { },

    /**
     * @return {boolean}
     */
    isRoot: function()
    {
        return false;
    },

    /**
     * @return {boolean}
     */
    hasChildren: function()
    {
        return true;
    },

    populate: function()
    {
        if (this.isPopulated())
            return;
        if (this.parent)
            this.parent.populate();
        this._populated = true;
        this.wasPopulated();
    },

    wasPopulated: function()
    {
        var children = this.children();
        for (var i = 0; i < children.length; ++i)
            this.treeElement().appendChild(children[i].treeElement());
    },

    /**
     * @param {!WebInspector.NavigatorTreeNode} node
     */
    didAddChild: function(node)
    {
        if (this.isPopulated())
            this.treeElement().appendChild(node.treeElement());
    },

    /**
     * @param {!WebInspector.NavigatorTreeNode} node
     */
    willRemoveChild: function(node)
    {
        if (this.isPopulated())
            this.treeElement().removeChild(node.treeElement());
    },

    /**
     * @return {boolean}
     */
    isPopulated: function()
    {
        return this._populated;
    },

    /**
     * @return {boolean}
     */
    isEmpty: function()
    {
        return !this._children.size();
    },

    /**
     * @param {string} id
     * @return {!WebInspector.NavigatorTreeNode}
     */
    child: function(id)
    {
        return this._children.get(id);
    },

    /**
     * @return {!Array.<!WebInspector.NavigatorTreeNode>}
     */
    children: function()
    {
        return this._children.values();
    },

    /**
     * @param {!WebInspector.NavigatorTreeNode} node
     */
    appendChild: function(node)
    {
        this._children.put(node.id, node);
        node.parent = this;
        this.didAddChild(node);
    },

    /**
     * @param {!WebInspector.NavigatorTreeNode} node
     */
    removeChild: function(node)
    {
        this.willRemoveChild(node);
        this._children.remove(node.id);
        delete node.parent;
        node.dispose();
    },

    reset: function()
    {
        this._children.clear();
    }
}

/**
 * @constructor
 * @extends {WebInspector.NavigatorTreeNode}
 * @param {!WebInspector.NavigatorView} navigatorView
 */
WebInspector.NavigatorRootTreeNode = function(navigatorView)
{
    WebInspector.NavigatorTreeNode.call(this, "");
    this._navigatorView = navigatorView;
}

WebInspector.NavigatorRootTreeNode.prototype = {
    /**
     * @return {boolean}
     */
    isRoot: function()
    {
        return true;
    },

    /**
     * @return {!TreeOutline}
     */
    treeElement: function()
    {
        return this._navigatorView._scriptsTree;
    },

    __proto__: WebInspector.NavigatorTreeNode.prototype
}

/**
 * @constructor
 * @extends {WebInspector.NavigatorTreeNode}
 * @param {!WebInspector.NavigatorView} navigatorView
 * @param {!WebInspector.UISourceCode} uiSourceCode
 */
WebInspector.NavigatorUISourceCodeTreeNode = function(navigatorView, uiSourceCode)
{
    WebInspector.NavigatorTreeNode.call(this, uiSourceCode.name());
    this._navigatorView = navigatorView;
    this._uiSourceCode = uiSourceCode;
    this._treeElement = null;
}

WebInspector.NavigatorUISourceCodeTreeNode.prototype = {
    /**
     * @return {!WebInspector.UISourceCode}
     */
    uiSourceCode: function()
    {
        return this._uiSourceCode;
    },

    updateIcon: function()
    {
        if (this._treeElement)
            this._treeElement.updateIcon();
    },

    /**
     * @return {!TreeElement}
     */
    treeElement: function()
    {
        if (this._treeElement)
            return this._treeElement;

        this._treeElement = new WebInspector.NavigatorSourceTreeElement(this._navigatorView, this._uiSourceCode, "");
        this.updateTitle();

        this._uiSourceCode.addEventListener(WebInspector.UISourceCode.Events.TitleChanged, this._titleChanged, this);
        this._uiSourceCode.addEventListener(WebInspector.UISourceCode.Events.WorkingCopyChanged, this._workingCopyChanged, this);
        this._uiSourceCode.addEventListener(WebInspector.UISourceCode.Events.WorkingCopyCommitted, this._workingCopyCommitted, this);
        this._uiSourceCode.addEventListener(WebInspector.UISourceCode.Events.FormattedChanged, this._formattedChanged, this);

        return this._treeElement;
    },

    /**
     * @param {boolean=} ignoreIsDirty
     */
    updateTitle: function(ignoreIsDirty)
    {
        if (!this._treeElement)
            return;

        var titleText = this._uiSourceCode.displayName();
        if (!ignoreIsDirty && (this._uiSourceCode.isDirty() || this._uiSourceCode.hasUnsavedCommittedChanges()))
            titleText = "*" + titleText;
        this._treeElement.titleText = titleText;
    },

    /**
     * @return {boolean}
     */
    hasChildren: function()
    {
        return false;
    },

    dispose: function()
    {
        if (!this._treeElement)
            return;
        this._uiSourceCode.removeEventListener(WebInspector.UISourceCode.Events.TitleChanged, this._titleChanged, this);
        this._uiSourceCode.removeEventListener(WebInspector.UISourceCode.Events.WorkingCopyChanged, this._workingCopyChanged, this);
        this._uiSourceCode.removeEventListener(WebInspector.UISourceCode.Events.WorkingCopyCommitted, this._workingCopyCommitted, this);
        this._uiSourceCode.removeEventListener(WebInspector.UISourceCode.Events.FormattedChanged, this._formattedChanged, this);
    },

    _titleChanged: function(event)
    {
        this.updateTitle();
    },

    _workingCopyChanged: function(event)
    {
        this.updateTitle();
    },

    _workingCopyCommitted: function(event)
    {
        this.updateTitle();
    },

    _formattedChanged: function(event)
    {
        this.updateTitle();
    },

    /**
     * @param {boolean=} select
     */
    reveal: function(select)
    {
        this.parent.populate();
        this.parent.treeElement().expand();
        this._treeElement.reveal();
        if (select)
            this._treeElement.select();
    },

    /**
     * @param {function(boolean)=} callback
     */
    rename: function(callback)
    {
        if (!this._treeElement)
            return;

        // Tree outline should be marked as edited as well as the tree element to prevent search from starting.
        var treeOutlineElement = this._treeElement.treeOutline.element;
        WebInspector.markBeingEdited(treeOutlineElement, true);

        /**
         * @param {!Element} element
         * @param {string} newTitle
         * @param {string} oldTitle
         * @this {WebInspector.NavigatorUISourceCodeTreeNode}
         */
        function commitHandler(element, newTitle, oldTitle)
        {
            if (newTitle !== oldTitle) {
                this._treeElement.titleText = newTitle;
                this._uiSourceCode.rename(newTitle, renameCallback.bind(this));
                return;
            }
            afterEditing.call(this, true);
        }

        /**
         * @param {boolean} success
         * @this {WebInspector.NavigatorUISourceCodeTreeNode}
         */
        function renameCallback(success)
        {
            if (!success) {
                WebInspector.markBeingEdited(treeOutlineElement, false);
                this.updateTitle();
                this.rename(callback);
                return;
            }
            afterEditing.call(this, true);
        }

        /**
         * @this {WebInspector.NavigatorUISourceCodeTreeNode}
         */
        function cancelHandler()
        {
            afterEditing.call(this, false);
        }

        /**
         * @param {boolean} committed
         * @this {WebInspector.NavigatorUISourceCodeTreeNode}
         */
        function afterEditing(committed)
        {
            WebInspector.markBeingEdited(treeOutlineElement, false);
            this.updateTitle();
            this._treeElement.treeOutline.childrenListElement.focus();
            if (callback)
                callback(committed);
        }

        var editingConfig = new WebInspector.EditingConfig(commitHandler.bind(this), cancelHandler.bind(this));
        this.updateTitle(true);
        WebInspector.startEditing(this._treeElement.titleElement, editingConfig);
        window.getSelection().setBaseAndExtent(this._treeElement.titleElement, 0, this._treeElement.titleElement, 1);
    },

    __proto__: WebInspector.NavigatorTreeNode.prototype
}

/**
 * @constructor
 * @extends {WebInspector.NavigatorTreeNode}
 * @param {!WebInspector.NavigatorView} navigatorView
 * @param {?WebInspector.Project} project
 * @param {string} id
 * @param {string} type
 * @param {string} folderPath
 * @param {string} title
 */
WebInspector.NavigatorFolderTreeNode = function(navigatorView, project, id, type, folderPath, title)
{
    WebInspector.NavigatorTreeNode.call(this, id);
    this._navigatorView = navigatorView;
    this._project = project;
    this._type = type;
    this._folderPath = folderPath;
    this._title = title;
}

WebInspector.NavigatorFolderTreeNode.prototype = {
    /**
     * @return {!TreeElement}
     */
    treeElement: function()
    {
        if (this._treeElement)
            return this._treeElement;
        this._treeElement = this._createTreeElement(this._title, this);
        return this._treeElement;
    },

    /**
     * @return {!TreeElement}
     */
    _createTreeElement: function(title, node)
    {
        var treeElement = new WebInspector.NavigatorFolderTreeElement(this._navigatorView, this._type, title);
        treeElement.setNode(node);
        return treeElement;
    },

    wasPopulated: function()
    {
        if (!this._treeElement || this._treeElement._node !== this)
            return;
        this._addChildrenRecursive();
    },

    _addChildrenRecursive: function()
    {
        var children = this.children();
        for (var i = 0; i < children.length; ++i) {
            var child = children[i];
            this.didAddChild(child);
            if (child instanceof WebInspector.NavigatorFolderTreeNode)
                child._addChildrenRecursive();
        }
    },

    _shouldMerge: function(node)
    {
        return this._type !== WebInspector.NavigatorTreeOutline.Types.Domain && node instanceof WebInspector.NavigatorFolderTreeNode;
    },

    didAddChild: function(node)
    {
        function titleForNode(node)
        {
            return node._title;
        }

        if (!this._treeElement)
            return;

        var children = this.children();

        if (children.length === 1 && this._shouldMerge(node)) {
            node._isMerged = true;
            this._treeElement.titleText = this._treeElement.titleText + "/" + node._title;
            node._treeElement = this._treeElement;
            this._treeElement.setNode(node);
            return;
        }

        var oldNode;
        if (children.length === 2)
            oldNode = children[0] !== node ? children[0] : children[1];
        if (oldNode && oldNode._isMerged) {
            delete oldNode._isMerged;
            var mergedToNodes = [];
            mergedToNodes.push(this);
            var treeNode = this;
            while (treeNode._isMerged) {
                treeNode = treeNode.parent;
                mergedToNodes.push(treeNode);
            }
            mergedToNodes.reverse();
            var titleText = mergedToNodes.map(titleForNode).join("/");

            var nodes = [];
            treeNode = oldNode;
            do {
                nodes.push(treeNode);
                children = treeNode.children();
                treeNode = children.length === 1 ? children[0] : null;
            } while (treeNode && treeNode._isMerged);

            if (!this.isPopulated()) {
                this._treeElement.titleText = titleText;
                this._treeElement.setNode(this);
                for (var i = 0; i < nodes.length; ++i) {
                    delete nodes[i]._treeElement;
                    delete nodes[i]._isMerged;
                }
                return;
            }
            var oldTreeElement = this._treeElement;
            var treeElement = this._createTreeElement(titleText, this);
            for (var i = 0; i < mergedToNodes.length; ++i)
                mergedToNodes[i]._treeElement = treeElement;
            oldTreeElement.parent.appendChild(treeElement);

            oldTreeElement.setNode(nodes[nodes.length - 1]);
            oldTreeElement.titleText = nodes.map(titleForNode).join("/");
            oldTreeElement.parent.removeChild(oldTreeElement);
            this._treeElement.appendChild(oldTreeElement);
            if (oldTreeElement.expanded)
                treeElement.expand();
        }
        if (this.isPopulated())
            this._treeElement.appendChild(node.treeElement());
    },

    willRemoveChild: function(node)
    {
        if (node._isMerged || !this.isPopulated())
            return;
        this._treeElement.removeChild(node._treeElement);
    },

    __proto__: WebInspector.NavigatorTreeNode.prototype
}<|MERGE_RESOLUTION|>--- conflicted
+++ resolved
@@ -191,13 +191,6 @@
     /**
      * @param {!WebInspector.UISourceCode} uiSourceCode
      */
-    sourceDeleted: function(uiSourceCode)
-    {
-    },
-
-    /**
-     * @param {WebInspector.UISourceCode} uiSourceCode
-     */
     removeUISourceCode: function(uiSourceCode)
     {
         var node = this._uiSourceCodeNodes.get(uiSourceCode);
@@ -234,15 +227,6 @@
     /**
      * @param {!WebInspector.UISourceCode} uiSourceCode
      */
-    updateIcon: function(uiSourceCode)
-    {
-        var node = this._uiSourceCodeNodes.get(uiSourceCode);
-        node.updateIcon();
-    },
-
-    /**
-     * @param {WebInspector.UISourceCode} uiSourceCode
-     */
     requestRename: function(uiSourceCode)
     {
         this.dispatchEventToListeners(WebInspector.SourcesNavigator.Events.ItemRenamingRequested, uiSourceCode);
@@ -297,11 +281,7 @@
     },
 
     /**
-<<<<<<< HEAD
-     * @param {WebInspector.Project} project
-=======
      * @param {!WebInspector.Project} project
->>>>>>> 8c15b39e
      * @param {string} path
      */
     _handleContextMenuRefresh: function(project, path)
@@ -310,15 +290,9 @@
     },
 
     /**
-<<<<<<< HEAD
-     * @param {WebInspector.Project} project
-     * @param {string} path
-     * @param {WebInspector.UISourceCode=} uiSourceCode
-=======
      * @param {!WebInspector.Project} project
      * @param {string} path
      * @param {!WebInspector.UISourceCode=} uiSourceCode
->>>>>>> 8c15b39e
      */
     _handleContextMenuCreate: function(project, path, uiSourceCode)
     {
@@ -330,11 +304,7 @@
     },
 
     /**
-<<<<<<< HEAD
-     * @param {WebInspector.Project} project
-=======
      * @param {!WebInspector.Project} project
->>>>>>> 8c15b39e
      * @param {string} path
      */
     _handleContextMenuExclude: function(project, path)
@@ -348,11 +318,7 @@
     },
 
     /**
-<<<<<<< HEAD
-     * @param {WebInspector.UISourceCode} uiSourceCode
-=======
      * @param {!WebInspector.UISourceCode} uiSourceCode
->>>>>>> 8c15b39e
      */
     _handleContextMenuDelete: function(uiSourceCode)
     {
@@ -362,13 +328,8 @@
     },
 
     /**
-<<<<<<< HEAD
-     * @param {Event} event
-     * @param {WebInspector.UISourceCode} uiSourceCode
-=======
      * @param {!Event} event
      * @param {!WebInspector.UISourceCode} uiSourceCode
->>>>>>> 8c15b39e
      */
     handleFileContextMenu: function(event, uiSourceCode)
     {
@@ -566,17 +527,10 @@
     updateIconClasses: function(iconClasses)
     {
         for (var i = 0; i < this._iconClasses.length; ++i)
-<<<<<<< HEAD
-            this.listItemElement.removeStyleClass(this._iconClasses[i]);
-        this._iconClasses = iconClasses;
-        for (var i = 0; i < this._iconClasses.length; ++i)
-            this.listItemElement.addStyleClass(this._iconClasses[i]);
-=======
             this.listItemElement.classList.remove(this._iconClasses[i]);
         this._iconClasses = iconClasses;
         for (var i = 0; i < this._iconClasses.length; ++i)
             this.listItemElement.classList.add(this._iconClasses[i]);
->>>>>>> 8c15b39e
     },
 
     onreveal: function()
@@ -694,11 +648,7 @@
     },
 
     /**
-<<<<<<< HEAD
-     * @return {Array.<string>}
-=======
      * @return {!Array.<string>}
->>>>>>> 8c15b39e
      */
     _calculateIconClasses: function()
     {
@@ -726,10 +676,7 @@
             this._uiSourceCode.requestContent(callback.bind(this));
         /**
          * @param {?string} content
-<<<<<<< HEAD
-=======
          * @this {WebInspector.NavigatorSourceTreeElement}
->>>>>>> 8c15b39e
          */
         function callback(content)
         {
@@ -801,12 +748,6 @@
     onenter: function()
     {
         this._navigatorView._sourceSelected(this.uiSourceCode, true);
-        return true;
-    },
-
-    ondelete: function()
-    {
-        this._navigatorView.sourceDeleted(this.uiSourceCode);
         return true;
     },
 
