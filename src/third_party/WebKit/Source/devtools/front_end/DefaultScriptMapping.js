/*
 * Copyright (C) 2012 Google Inc. All rights reserved.
 *
 * Redistribution and use in source and binary forms, with or without
 * modification, are permitted provided that the following conditions are
 * met:
 *
 *     * Redistributions of source code must retain the above copyright
 * notice, this list of conditions and the following disclaimer.
 *     * Redistributions in binary form must reproduce the above
 * copyright notice, this list of conditions and the following disclaimer
 * in the documentation and/or other materials provided with the
 * distribution.
 *     * Neither the name of Google Inc. nor the names of its
 * contributors may be used to endorse or promote products derived from
 * this software without specific prior written permission.
 *
 * THIS SOFTWARE IS PROVIDED BY THE COPYRIGHT HOLDERS AND CONTRIBUTORS
 * "AS IS" AND ANY EXPRESS OR IMPLIED WARRANTIES, INCLUDING, BUT NOT
 * LIMITED TO, THE IMPLIED WARRANTIES OF MERCHANTABILITY AND FITNESS FOR
 * A PARTICULAR PURPOSE ARE DISCLAIMED. IN NO EVENT SHALL THE COPYRIGHT
 * OWNER OR CONTRIBUTORS BE LIABLE FOR ANY DIRECT, INDIRECT, INCIDENTAL,
 * SPECIAL, EXEMPLARY, OR CONSEQUENTIAL DAMAGES (INCLUDING, BUT NOT
 * LIMITED TO, PROCUREMENT OF SUBSTITUTE GOODS OR SERVICES; LOSS OF USE,
 * DATA, OR PROFITS; OR BUSINESS INTERRUPTION) HOWEVER CAUSED AND ON ANY
 * THEORY OF LIABILITY, WHETHER IN CONTRACT, STRICT LIABILITY, OR TORT
 * (INCLUDING NEGLIGENCE OR OTHERWISE) ARISING IN ANY WAY OUT OF THE USE
 * OF THIS SOFTWARE, EVEN IF ADVISED OF THE POSSIBILITY OF SUCH DAMAGE.
 */

/**
 * @constructor
 * @implements {WebInspector.ScriptSourceMapping}
 * @param {!WebInspector.Workspace} workspace
 */
WebInspector.DefaultScriptMapping = function(workspace)
{
    this._projectDelegate = new WebInspector.DebuggerProjectDelegate();
    this._workspace = workspace;
    this._workspace.addProject(this._projectDelegate);
    WebInspector.debuggerModel.addEventListener(WebInspector.DebuggerModel.Events.GlobalObjectCleared, this._debuggerReset, this);
    this._debuggerReset();
}

WebInspector.DefaultScriptMapping.prototype = {
    /**
     * @param {!WebInspector.RawLocation} rawLocation
     * @return {!WebInspector.UILocation}
     */
    rawLocationToUILocation: function(rawLocation)
    {
        var debuggerModelLocation = /** @type {!WebInspector.DebuggerModel.Location} */ (rawLocation);
        var script = WebInspector.debuggerModel.scriptForId(debuggerModelLocation.scriptId);
        var uiSourceCode = this._uiSourceCodeForScriptId[script.scriptId];
        var lineNumber = debuggerModelLocation.lineNumber;
        var columnNumber = debuggerModelLocation.columnNumber || 0;
        return new WebInspector.UILocation(uiSourceCode, lineNumber, columnNumber);
    },

    /**
     * @param {!WebInspector.UISourceCode} uiSourceCode
     * @param {number} lineNumber
     * @param {number} columnNumber
     * @return {?WebInspector.DebuggerModel.Location}
     */
    uiLocationToRawLocation: function(uiSourceCode, lineNumber, columnNumber)
    {
        var scriptId = this._scriptIdForUISourceCode.get(uiSourceCode);
        var script = WebInspector.debuggerModel.scriptForId(scriptId);
        return WebInspector.debuggerModel.createRawLocation(script, lineNumber, columnNumber);
    },

    /**
<<<<<<< HEAD
     * @param {WebInspector.Script} script
=======
     * @param {!WebInspector.Script} script
>>>>>>> 8c15b39e
     */
    addScript: function(script)
    {
        var path = this._projectDelegate.addScript(script);
        var uiSourceCode = this._workspace.uiSourceCode(this._projectDelegate.id(), path);
        if (!uiSourceCode) {
            console.assert(uiSourceCode);
            return;
        }
        this._uiSourceCodeForScriptId[script.scriptId] = uiSourceCode;
        this._scriptIdForUISourceCode.put(uiSourceCode, script.scriptId);
        uiSourceCode.setSourceMapping(this);
        script.pushSourceMapping(this);
        script.addEventListener(WebInspector.Script.Events.ScriptEdited, this._scriptEdited.bind(this, script.scriptId));
    },

    /**
     * @param {string} scriptId
     * @param {!WebInspector.Event} event
     */
    _scriptEdited: function(scriptId, event)
    {
        var content = /** @type {string} */(event.data);
        this._uiSourceCodeForScriptId[scriptId].addRevision(content);
    },

    _debuggerReset: function()
    {
        /** @type {!Object.<string, !WebInspector.UISourceCode>} */
        this._uiSourceCodeForScriptId = {};
        this._scriptIdForUISourceCode = new Map();
        this._projectDelegate.reset();
    }
}

/**
 * @constructor
 * @extends {WebInspector.ContentProviderBasedProjectDelegate}
 */
WebInspector.DebuggerProjectDelegate = function()
{
    WebInspector.ContentProviderBasedProjectDelegate.call(this, WebInspector.projectTypes.Debugger);
}

WebInspector.DebuggerProjectDelegate.prototype = {
    /**
     * @return {string}
     */
    id: function()
    {
        return "debugger:";
    },

    /**
     * @return {string}
     */
    displayName: function()
    {
        return "debugger";
    },

    /**
     * @param {!WebInspector.Script} script
     * @return {string}
     */
    addScript: function(script)
    {
        var contentProvider = script.isInlineScript() ? new WebInspector.ConcatenatedScriptsContentProvider([script]) : script;
        var splitURL = WebInspector.ParsedURL.splitURL(script.sourceURL);
        var name = splitURL[splitURL.length - 1];
        name = "VM" + script.scriptId + (name ? " " + name : "");
        return this.addContentProvider("", name, script.sourceURL, contentProvider, false, script.isContentScript);
    },
    
    __proto__: WebInspector.ContentProviderBasedProjectDelegate.prototype
}<|MERGE_RESOLUTION|>--- conflicted
+++ resolved
@@ -71,11 +71,7 @@
     },
 
     /**
-<<<<<<< HEAD
-     * @param {WebInspector.Script} script
-=======
      * @param {!WebInspector.Script} script
->>>>>>> 8c15b39e
      */
     addScript: function(script)
     {
