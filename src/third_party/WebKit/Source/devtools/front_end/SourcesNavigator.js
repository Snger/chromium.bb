--- conflicted
+++ resolved
@@ -125,11 +125,7 @@
     },
 
     /**
-<<<<<<< HEAD
-     * @param {WebInspector.UISourceCode} uiSourceCode
-=======
-     * @param {!WebInspector.UISourceCode} uiSourceCode
->>>>>>> 8c15b39e
+     * @param {!WebInspector.UISourceCode} uiSourceCode
      */
     updateIcon: function(uiSourceCode)
     {
@@ -137,11 +133,7 @@
     },
 
     /**
-<<<<<<< HEAD
-     * @param {WebInspector.UISourceCode} uiSourceCode
-=======
-     * @param {!WebInspector.UISourceCode} uiSourceCode
->>>>>>> 8c15b39e
+     * @param {!WebInspector.UISourceCode} uiSourceCode
      * @param {function(boolean)=} callback
      */
     rename: function(uiSourceCode, callback)
