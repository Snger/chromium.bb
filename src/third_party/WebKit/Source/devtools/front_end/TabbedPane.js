/*
 * Copyright (C) 2010 Google Inc. All rights reserved.
 *
 * Redistribution and use in source and binary forms, with or without
 * modification, are permitted provided that the following conditions are
 * met:
 *
 *     * Redistributions of source code must retain the above copyright
 * notice, this list of conditions and the following disclaimer.
 *     * Redistributions in binary form must reproduce the above
 * copyright notice, this list of conditions and the following disclaimer
 * in the documentation and/or other materials provided with the
 * distribution.
 *     * Neither the name of Google Inc. nor the names of its
 * contributors may be used to endorse or promote products derived from
 * this software without specific prior written permission.
 *
 * THIS SOFTWARE IS PROVIDED BY THE COPYRIGHT HOLDERS AND CONTRIBUTORS
 * "AS IS" AND ANY EXPRESS OR IMPLIED WARRANTIES, INCLUDING, BUT NOT
 * LIMITED TO, THE IMPLIED WARRANTIES OF MERCHANTABILITY AND FITNESS FOR
 * A PARTICULAR PURPOSE ARE DISCLAIMED. IN NO EVENT SHALL THE COPYRIGHT
 * OWNER OR CONTRIBUTORS BE LIABLE FOR ANY DIRECT, INDIRECT, INCIDENTAL,
 * SPECIAL, EXEMPLARY, OR CONSEQUENTIAL DAMAGES (INCLUDING, BUT NOT
 * LIMITED TO, PROCUREMENT OF SUBSTITUTE GOODS OR SERVICES; LOSS OF USE,
 * DATA, OR PROFITS; OR BUSINESS INTERRUPTION) HOWEVER CAUSED AND ON ANY
 * THEORY OF LIABILITY, WHETHER IN CONTRACT, STRICT LIABILITY, OR TORT
 * (INCLUDING NEGLIGENCE OR OTHERWISE) ARISING IN ANY WAY OUT OF THE USE
 * OF THIS SOFTWARE, EVEN IF ADVISED OF THE POSSIBILITY OF SUCH DAMAGE.
 */

/**
 * @extends {WebInspector.View}
 * @constructor
 */
WebInspector.TabbedPane = function()
{
    WebInspector.View.call(this);
    this.element.classList.add("tabbed-pane", "vbox");
    this._headerElement = this.element.createChild("div", "tabbed-pane-header");
    this._headerContentsElement = this._headerElement.createChild("div", "tabbed-pane-header-contents");
    this._tabsElement = this._headerContentsElement.createChild("div", "tabbed-pane-header-tabs");
    this._contentElement = this.element.createChild("div", "tabbed-pane-content scroll-target");
    this._tabs = [];
    this._tabsHistory = [];
    this._tabsById = {};

    this._dropDownButton = this._createDropDownButton();
}

WebInspector.TabbedPane.EventTypes = {
    TabSelected: "TabSelected",
    TabClosed: "TabClosed"
}

WebInspector.TabbedPane.prototype = {
    /**
     * @return {!WebInspector.View}
     */
    get visibleView()
    {
        return this._currentTab ? this._currentTab.view : null;
    },

    /**
     * @return {string}
     */
    get selectedTabId()
    {
        return this._currentTab ? this._currentTab.id : null;
    },

    /**
     * @type {boolean} shrinkableTabs
     */
    set shrinkableTabs(shrinkableTabs)
    {
        this._shrinkableTabs = shrinkableTabs;
    },

    /**
     * @type {boolean} verticalTabLayout
     */
    set verticalTabLayout(verticalTabLayout)
    {
        this._verticalTabLayout = verticalTabLayout;
    },

    /**
     * @type {boolean} closeableTabs
     */
    set closeableTabs(closeableTabs)
    {
        this._closeableTabs = closeableTabs;
    },

    /**
     * @param {boolean} retainTabsOrder
     */
    setRetainTabsOrder: function(retainTabsOrder)
    {
        this._retainTabsOrder = retainTabsOrder;
    },

    /**
<<<<<<< HEAD
     * @return {Element}
=======
     * @return {?Element}
>>>>>>> 8c15b39e
     */
    defaultFocusedElement: function()
    {
        return this.visibleView ? this.visibleView.defaultFocusedElement() : null;
    },

    /**
<<<<<<< HEAD
     * @return {Element}
     */
    headerElement: function()
    {
        return this._headerElement;
    },

    /**
     * @param {WebInspector.TabbedPaneTabDelegate} delegate
=======
     * @return {!Element}
>>>>>>> 8c15b39e
     */
    headerElement: function()
    {
        return this._headerElement;
    },

    /**
<<<<<<< HEAD
=======
     * @param {string} id
     * @return {boolean}
     */
    isTabCloseable: function(id)
    {
        var tab = this._tabsById[id];
        return tab ? tab.isCloseable() : false;
    },

    /**
     * @param {!WebInspector.TabbedPaneTabDelegate} delegate
     */
    setTabDelegate: function(delegate)
    {
        var tabs = this._tabs.slice();
        for (var i = 0; i < tabs.length; ++i)
            tabs[i].setDelegate(delegate);
        this._delegate = delegate;
    },

    /**
>>>>>>> 8c15b39e
     * @param {string} id
     * @param {string} tabTitle
     * @param {!WebInspector.View} view
     * @param {string=} tabTooltip
     * @param {boolean=} userGesture
     * @param {boolean=} isCloseable
     */
    appendTab: function(id, tabTitle, view, tabTooltip, userGesture, isCloseable)
    {
        isCloseable = typeof isCloseable === "boolean" ? isCloseable : this._closeableTabs;
        var tab = new WebInspector.TabbedPaneTab(this, id, tabTitle, isCloseable, view, tabTooltip);
        tab.setDelegate(this._delegate);
        this._tabsById[id] = tab;

        this._tabs.push(tab);
        this._tabsHistory.push(tab);

        if (this._tabsHistory[0] === tab)
            this.selectTab(tab.id, userGesture);

        this._updateTabElements();
    },

    /**
     * @param {string} id
     * @param {boolean=} userGesture
     */
    closeTab: function(id, userGesture)
    {
        this.closeTabs([id], userGesture);
    },

     /**
      * @param {!Array.<string>} ids
      * @param {boolean=} userGesture
      */
     closeTabs: function(ids, userGesture)
     {
         for (var i = 0; i < ids.length; ++i)
             this._innerCloseTab(ids[i], userGesture);
         this._updateTabElements();
         if (this._tabsHistory.length)
             this.selectTab(this._tabsHistory[0].id, false);
     },

    /**
     * @param {string} id
     * @param {boolean=} userGesture
     */
    _innerCloseTab: function(id, userGesture)
    {
        if (!this._tabsById[id])
            return;
        if (userGesture && !this._tabsById[id]._closeable)
            return;
        if (this._currentTab && this._currentTab.id === id)
            this._hideCurrentTab();

        var tab = this._tabsById[id];
        delete this._tabsById[id];

        this._tabsHistory.splice(this._tabsHistory.indexOf(tab), 1);
        this._tabs.splice(this._tabs.indexOf(tab), 1);
        if (tab._shown)
            this._hideTabElement(tab);

        var eventData = { tabId: id, view: tab.view, isUserGesture: userGesture };
        this.dispatchEventToListeners(WebInspector.TabbedPane.EventTypes.TabClosed, eventData);
        return true;
    },

    /**
     * @param {string} tabId
     * @return {boolean}
     */
    hasTab: function(tabId)
    {
        return !!this._tabsById[tabId];
    },

    /**
<<<<<<< HEAD
     * @return {Array.<string>}
=======
     * @return {!Array.<string>}
>>>>>>> 8c15b39e
     */
    allTabs: function()
    {
        var result = [];
        var tabs = this._tabs.slice();
        for (var i = 0; i < tabs.length; ++i)
            result.push(tabs[i].id);
        return result;
    },

    /**
     * @param {string} id
     * @return {!Array.<string>}
     */
    otherTabs: function(id)
    {
        var result = [];
        var tabs = this._tabs.slice();
        for (var i = 0; i < tabs.length; ++i) {
            if (tabs[i].id !== id)
                result.push(tabs[i].id);
        }
        return result;
    },

    /**
     * @param {string} id
     * @param {boolean=} userGesture
     */
    selectTab: function(id, userGesture)
    {
        var tab = this._tabsById[id];
        if (!tab)
            return;
        if (this._currentTab && this._currentTab.id === id)
            return;

        this._hideCurrentTab();
        this._showTab(tab);
        this._currentTab = tab;
        
        this._tabsHistory.splice(this._tabsHistory.indexOf(tab), 1);
        this._tabsHistory.splice(0, 0, tab);
        
        this._updateTabElements();

        var eventData = { tabId: id, view: tab.view, isUserGesture: userGesture };
        this.dispatchEventToListeners(WebInspector.TabbedPane.EventTypes.TabSelected, eventData);
        return true;
    },

    /**
     * @param {number} tabsCount
     * @return {!Array.<string>}
     */
    lastOpenedTabIds: function(tabsCount)
    {
        function tabToTabId(tab) {
            return tab.id;
        }

        return this._tabsHistory.slice(0, tabsCount).map(tabToTabId);
    },

    /**
     * @param {string} id
     * @param {string} iconClass
     * @param {string=} iconTooltip
     */
    setTabIcon: function(id, iconClass, iconTooltip)
    {
        var tab = this._tabsById[id];
        if (tab._setIconClass(iconClass, iconTooltip))
            this._updateTabElements();
    },

    /**
     * @param {string} id
     * @param {string} tabTitle
     */
    changeTabTitle: function(id, tabTitle)
    {
        var tab = this._tabsById[id];
        if (tab.title === tabTitle)
            return;
        tab.title = tabTitle;
        this._updateTabElements();
    },

    /**
     * @param {string} id
     * @param {!WebInspector.View} view
     */
    changeTabView: function(id, view)
    {
        var tab = this._tabsById[id];
        if (this._currentTab && this._currentTab.id === tab.id) {
            if (tab.view !== view)
                this._hideTab(tab);
            tab.view = view;
            this._showTab(tab);
        } else
            tab.view = view;
    },

    /**
     * @param {string} id
     * @param {string=} tabTooltip
     */
    changeTabTooltip: function(id, tabTooltip)
    {
        var tab = this._tabsById[id];
        tab.tooltip = tabTooltip;
    },

    onResize: function()
    {
        this._updateTabElements();
    },

    headerResized: function()
    {
        this._updateTabElements();
    },

    _updateTabElements: function()
    {
        WebInspector.invokeOnceAfterBatchUpdate(this, this._innerUpdateTabElements);
    },

    /**
     * @param {string} text
     */
    setPlaceholderText: function(text)
    {
        this._noTabsMessage = text;
    },

    _innerUpdateTabElements: function()
    {
        if (!this.isShowing())
            return;

        if (!this._tabs.length) {
            this._contentElement.classList.add("has-no-tabs");
            if (this._noTabsMessage && !this._noTabsMessageElement) {
                this._noTabsMessageElement = this._contentElement.createChild("div", "tabbed-pane-placeholder fill");
                this._noTabsMessageElement.textContent = this._noTabsMessage;
            }
        } else {
            this._contentElement.classList.remove("has-no-tabs");
            if (this._noTabsMessageElement) {
                this._noTabsMessageElement.remove();
                delete this._noTabsMessageElement;
            }
        }
        
        if (!this._measuredDropDownButtonWidth)
            this._measureDropDownButton();

        this._updateWidths();
        this._updateTabsDropDown();
    },

    /**
     * @param {number} index
     * @param {!WebInspector.TabbedPaneTab} tab
     */
    _showTabElement: function(index, tab)
    {
        if (index >= this._tabsElement.children.length)
            this._tabsElement.appendChild(tab.tabElement);
        else
            this._tabsElement.insertBefore(tab.tabElement, this._tabsElement.children[index]);
        tab._shown = true;
    },

    /**
     * @param {!WebInspector.TabbedPaneTab} tab
     */
    _hideTabElement: function(tab)
    {
        this._tabsElement.removeChild(tab.tabElement);
        tab._shown = false;
    },

    _createDropDownButton: function()
    {
        var dropDownContainer = document.createElement("div");
        dropDownContainer.classList.add("tabbed-pane-header-tabs-drop-down-container");
        var dropDownButton = dropDownContainer.createChild("div", "tabbed-pane-header-tabs-drop-down");
        dropDownButton.appendChild(document.createTextNode("\u00bb"));
        this._tabsSelect = dropDownButton.createChild("select", "tabbed-pane-header-tabs-drop-down-select");
        this._tabsSelect.addEventListener("change", this._tabsSelectChanged.bind(this), false);
        return dropDownContainer;
    },

    _totalWidth: function()
    {
        return this._headerContentsElement.getBoundingClientRect().width;
    },

    _updateTabsDropDown: function()
    {
        var tabsToShowIndexes = this._tabsToShowIndexes(this._tabs, this._tabsHistory, this._totalWidth(), this._measuredDropDownButtonWidth);

        for (var i = 0; i < this._tabs.length; ++i) {
            if (this._tabs[i]._shown && tabsToShowIndexes.indexOf(i) === -1)
                this._hideTabElement(this._tabs[i]);
        }
        for (var i = 0; i < tabsToShowIndexes.length; ++i) {
            var tab = this._tabs[tabsToShowIndexes[i]];
            if (!tab._shown)
                this._showTabElement(i, tab);
        }
        
        this._populateDropDownFromIndex();
    },

    _populateDropDownFromIndex: function()
    {
        if (this._dropDownButton.parentElement)
            this._headerContentsElement.removeChild(this._dropDownButton);

        this._tabsSelect.removeChildren();
        var tabsToShow = [];
        for (var i = 0; i < this._tabs.length; ++i) {
            if (!this._tabs[i]._shown)
                tabsToShow.push(this._tabs[i]);
                continue;
        }

        function compareFunction(tab1, tab2)
        {
            return tab1.title.localeCompare(tab2.title);
        }
        if (!this._retainTabsOrder)
            tabsToShow.sort(compareFunction);

        var selectedIndex = -1;
        for (var i = 0; i < tabsToShow.length; ++i) {
            var option = new Option(tabsToShow[i].title);
            option.tab = tabsToShow[i];
            this._tabsSelect.appendChild(option);
            if (this._tabsHistory[0] === tabsToShow[i])
                selectedIndex = i;
        }
        if (this._tabsSelect.options.length) {
            this._headerContentsElement.appendChild(this._dropDownButton);
            this._tabsSelect.selectedIndex = selectedIndex;
        }
    },

    _tabsSelectChanged: function()
    {
        var options = this._tabsSelect.options;
        var selectedOption = options[this._tabsSelect.selectedIndex];
        this.selectTab(selectedOption.tab.id, true);
    },

    _measureDropDownButton: function()
    {
        this._dropDownButton.classList.add("measuring");
        this._headerContentsElement.appendChild(this._dropDownButton);
        this._measuredDropDownButtonWidth = this._dropDownButton.getBoundingClientRect().width;
        this._headerContentsElement.removeChild(this._dropDownButton);
        this._dropDownButton.classList.remove("measuring");
    },

    _updateWidths: function()
    {
        var measuredWidths = this._measureWidths();
        var maxWidth = this._shrinkableTabs ? this._calculateMaxWidth(measuredWidths.slice(), this._totalWidth()) : Number.MAX_VALUE;

        var i = 0;
        for (var tabId in this._tabs) {
            var tab = this._tabs[tabId];
            tab.setWidth(this._verticalTabLayout ? -1 : Math.min(maxWidth, measuredWidths[i++]));
        }
    },

    _measureWidths: function()
    {
        // Add all elements to measure into this._tabsElement
        this._tabsElement.style.setProperty("width", "2000px");
        var measuringTabElements = [];
        for (var tabId in this._tabs) {
            var tab = this._tabs[tabId];
            if (typeof tab._measuredWidth === "number")
                continue;
            var measuringTabElement = tab._createTabElement(true);
            measuringTabElement.__tab = tab;
            measuringTabElements.push(measuringTabElement);
            this._tabsElement.appendChild(measuringTabElement);
        }

        // Perform measurement
        for (var i = 0; i < measuringTabElements.length; ++i)
            measuringTabElements[i].__tab._measuredWidth = measuringTabElements[i].getBoundingClientRect().width;

        // Nuke elements from the UI
        for (var i = 0; i < measuringTabElements.length; ++i)
            measuringTabElements[i].remove();

        // Combine the results.
        var measuredWidths = [];
        for (var tabId in this._tabs)
            measuredWidths.push(this._tabs[tabId]._measuredWidth);
        this._tabsElement.style.removeProperty("width");

        return measuredWidths;
    },

    /**
     * @param {!Array.<number>} measuredWidths
     * @param {number} totalWidth
     */
    _calculateMaxWidth: function(measuredWidths, totalWidth)
    {
        if (!measuredWidths.length)
            return 0;

        measuredWidths.sort(function(x, y) { return x - y });

        var totalMeasuredWidth = 0;
        for (var i = 0; i < measuredWidths.length; ++i)
            totalMeasuredWidth += measuredWidths[i];

        if (totalWidth >= totalMeasuredWidth)
            return measuredWidths[measuredWidths.length - 1];

        var totalExtraWidth = 0;
        for (var i = measuredWidths.length - 1; i > 0; --i) {
            var extraWidth = measuredWidths[i] - measuredWidths[i - 1];
            totalExtraWidth += (measuredWidths.length - i) * extraWidth;

            if (totalWidth + totalExtraWidth >= totalMeasuredWidth)
                return measuredWidths[i - 1] + (totalWidth + totalExtraWidth - totalMeasuredWidth) / (measuredWidths.length - i); 
        }

        return totalWidth / measuredWidths.length;
    },

    /**
     * @param {!Array.<!WebInspector.TabbedPaneTab>} tabsOrdered
     * @param {!Array.<!WebInspector.TabbedPaneTab>} tabsHistory
     * @param {number} totalWidth
     * @param {number} measuredDropDownButtonWidth
     * @return {!Array.<number>}
     */
    _tabsToShowIndexes: function(tabsOrdered, tabsHistory, totalWidth, measuredDropDownButtonWidth)
    {
        var tabsToShowIndexes = [];

        var totalTabsWidth = 0;
        var tabCount = tabsOrdered.length;
        for (var i = 0; i < tabCount; ++i) {
            var tab = this._retainTabsOrder ? tabsOrdered[i] : tabsHistory[i];
            totalTabsWidth += tab.width();
            var minimalRequiredWidth = totalTabsWidth;
            if (i !== tabCount - 1)
                minimalRequiredWidth += measuredDropDownButtonWidth;
            if (!this._verticalTabLayout && minimalRequiredWidth > totalWidth)
                break;
            tabsToShowIndexes.push(tabsOrdered.indexOf(tab));
        }

        tabsToShowIndexes.sort(function(x, y) { return x - y });

        return tabsToShowIndexes;
    },
    
    _hideCurrentTab: function()
    {
        if (!this._currentTab)
            return;

        this._hideTab(this._currentTab);
        delete this._currentTab;
    },

    /**
     * @param {!WebInspector.TabbedPaneTab} tab
     */
    _showTab: function(tab)
    {
        tab.tabElement.classList.add("selected");
        tab.view.show(this._contentElement);
    },

    /**
     * @param {!WebInspector.TabbedPaneTab} tab
     */
    _hideTab: function(tab)
    {
        tab.tabElement.classList.remove("selected");
        tab.view.detach();
    },

    /**
     * @override
     */
    canHighlightPosition: function()
    {
        return this._currentTab && this._currentTab.view && this._currentTab.view.canHighlightPosition();
    },

    /**
     * @override
     */
    highlightPosition: function(line, column)
    {
        if (this.canHighlightPosition())
            this._currentTab.view.highlightPosition(line, column);
    },

    /**
     * @return {!Array.<!Element>}
     */
    elementsToRestoreScrollPositionsFor: function()
    {
        return [ this._contentElement ];
    },

    /**
     * @param {!WebInspector.TabbedPaneTab} tab
     * @param {number} index
     */
    _insertBefore: function(tab, index)
    {
        this._tabsElement.insertBefore(tab._tabElement, this._tabsElement.childNodes[index]);
        var oldIndex = this._tabs.indexOf(tab);
        this._tabs.splice(oldIndex, 1);
        if (oldIndex < index)
            --index;
        this._tabs.splice(index, 0, tab);
    },

    __proto__: WebInspector.View.prototype
}


/**
 * @constructor
 * @param {!WebInspector.TabbedPane} tabbedPane
 * @param {string} id
 * @param {string} title
 * @param {boolean} closeable
 * @param {!WebInspector.View} view
 * @param {string=} tooltip
 */
WebInspector.TabbedPaneTab = function(tabbedPane, id, title, closeable, view, tooltip)
{
    this._closeable = closeable;
    this._tabbedPane = tabbedPane;
    this._id = id;
    this._title = title;
    this._tooltip = tooltip;
    this._view = view;
    this._shown = false;
    /** @type {number} */ this._measuredWidth;
    /** @type {!Element|undefined} */ this._tabElement;
}

WebInspector.TabbedPaneTab.prototype = {
    /**
     * @return {string}
     */
    get id()
    {
        return this._id;
    },

    /**
     * @return {string}
     */
    get title()
    {
        return this._title;
    },

    set title(title)
    {
        if (title === this._title)
            return;
        this._title = title;
        if (this._titleElement)
            this._titleElement.textContent = title;
        delete this._measuredWidth;
    },

    /**
     * @return {string}
     */
    iconClass: function()
    {
        return this._iconClass;
    },

    /**
     * @return {boolean}
     */
    isCloseable: function()
    {
        return this._closeable;
    },

    /**
     * @param {string} iconClass
     * @param {string} iconTooltip
     * @return {boolean}
     */
    _setIconClass: function(iconClass, iconTooltip)
    {
        if (iconClass === this._iconClass && iconTooltip === this._iconTooltip)
            return false;
        this._iconClass = iconClass;
        this._iconTooltip = iconTooltip;
        if (this._iconElement)
            this._iconElement.remove();
        if (this._iconClass && this._tabElement)
            this._iconElement = this._createIconElement(this._tabElement, this._titleElement);
        delete this._measuredWidth;
        return true;
    },

    /**
     * @return {!WebInspector.View}
     */
    get view()
    {
        return this._view;
    },

    set view(view)
    {
        this._view = view;
    },

    /**
     * @return {string|undefined}
     */
    get tooltip()
    {
        return this._tooltip;
    },

    set tooltip(tooltip)
    {
        this._tooltip = tooltip;
        if (this._titleElement)
            this._titleElement.title = tooltip || "";
    },

    /**
     * @return {!Element}
     */
    get tabElement()
    {
        if (!this._tabElement)
            this._tabElement = this._createTabElement(false);

        return this._tabElement;
    },

    /**
     * @return {number}
     */
    width: function()
    {
        return this._width;
    },

    /**
     * @param {number} width
     */
    setWidth: function(width)
    {
        this.tabElement.style.width = width === -1 ? "" : (width + "px");
        this._width = width;
    },

    /**
     * @param {!WebInspector.TabbedPaneTabDelegate} delegate
     */
    setDelegate: function(delegate)
    {
        this._delegate = delegate;
    },

    _createIconElement: function(tabElement, titleElement)
    {
        var iconElement = document.createElement("span");
        iconElement.className = "tabbed-pane-header-tab-icon " + this._iconClass;
        if (this._iconTooltip)
            iconElement.title = this._iconTooltip;
        tabElement.insertBefore(iconElement, titleElement);
        return iconElement;
    },

    /**
     * @param {boolean} measuring
     * @return {!Element}
     */
    _createTabElement: function(measuring)
    {
        var tabElement = document.createElement("div");
        tabElement.classList.add("tabbed-pane-header-tab");
        tabElement.id = "tab-" + this._id;
        tabElement.tabIndex = -1;
        tabElement.selectTabForTest = this._tabbedPane.selectTab.bind(this._tabbedPane, this.id, true);

        var titleElement = tabElement.createChild("span", "tabbed-pane-header-tab-title");
        titleElement.textContent = this.title;
        titleElement.title = this.tooltip || "";
        if (this._iconClass)
            this._createIconElement(tabElement, titleElement);
        if (!measuring)
            this._titleElement = titleElement;

        if (this._closeable)
            tabElement.createChild("div", "close-button-gray");

        if (measuring) {
            tabElement.classList.add("measuring");
        } else {
            tabElement.addEventListener("click", this._tabClicked.bind(this), false);
            tabElement.addEventListener("mousedown", this._tabMouseDown.bind(this), false);
            tabElement.addEventListener("mouseup", this._tabMouseUp.bind(this), false);

            if (this._closeable) {
                tabElement.addEventListener("contextmenu", this._tabContextMenu.bind(this), false);
                WebInspector.installDragHandle(tabElement, this._startTabDragging.bind(this), this._tabDragging.bind(this), this._endTabDragging.bind(this), "pointer");
            }
        }

        return tabElement;
    },

    /**
     * @param {?Event} event
     */
    _tabClicked: function(event)
    {
        var middleButton = event.button === 1;
<<<<<<< HEAD
        var shouldClose = this._closeable && (middleButton || event.target.hasStyleClass("close-button-gray"));
=======
        var shouldClose = this._closeable && (middleButton || event.target.classList.contains("close-button-gray"));
>>>>>>> 8c15b39e
        if (!shouldClose) {
            this._tabbedPane.focus();
            return;
        }
        this._closeTabs([this.id]);
        event.consume(true);
    },

    /**
     * @param {?Event} event
     */
    _tabMouseDown: function(event)
    {
        if (event.target.classList.contains("close-button-gray") || event.button === 1)
            return;
        this._tabbedPane.selectTab(this.id, true);
    },

    /**
<<<<<<< HEAD
     * @param {Event} event
=======
     * @param {?Event} event
>>>>>>> 8c15b39e
     */
    _tabMouseUp: function(event)
    {
        // This is needed to prevent middle-click pasting on linux when tabs are clicked.
        if (event.button === 1)
            event.consume(true);
    },

    /**
<<<<<<< HEAD
     * @param {Array.<string>} ids
=======
     * @param {!Array.<string>} ids
>>>>>>> 8c15b39e
     */
    _closeTabs: function(ids)
    {
        if (this._delegate) {
            this._delegate.closeTabs(this._tabbedPane, ids);
            return;
        }
        this._tabbedPane.closeTabs(ids, true);
    },

    _tabContextMenu: function(event)
    {
        /**
         * @this {WebInspector.TabbedPaneTab}
         */
        function close()
        {
            this._closeTabs([this.id]);
        }
  
        /**
         * @this {WebInspector.TabbedPaneTab}
         */
        function closeOthers()
        {
            this._closeTabs(this._tabbedPane.otherTabs(this.id));
        }
  
        /**
         * @this {WebInspector.TabbedPaneTab}
         */
        function closeAll()
        {
            this._closeTabs(this._tabbedPane.allTabs());
        }
  
        var contextMenu = new WebInspector.ContextMenu(event);
        contextMenu.appendItem(WebInspector.UIString("Close"), close.bind(this));
        contextMenu.appendItem(WebInspector.UIString(WebInspector.useLowerCaseMenuTitles() ? "Close others" : "Close Others"), closeOthers.bind(this));
        contextMenu.appendItem(WebInspector.UIString(WebInspector.useLowerCaseMenuTitles() ? "Close all" : "Close All"), closeAll.bind(this));
        contextMenu.show();
    },

    /**
     * @param {!Event} event
     * @return {boolean}
     */
    _startTabDragging: function(event)
    {
        if (event.target.classList.contains("close-button-gray"))
            return false;
        this._dragStartX = event.pageX;
        return true;
    },

    /**
     * @param {!Event} event
     */
    _tabDragging: function(event)
    {
        var tabElements = this._tabbedPane._tabsElement.childNodes;
        for (var i = 0; i < tabElements.length; ++i) {
            var tabElement = tabElements[i];
            if (tabElement === this._tabElement)
                continue;

            var intersects = tabElement.offsetLeft + tabElement.clientWidth > this._tabElement.offsetLeft &&
                this._tabElement.offsetLeft + this._tabElement.clientWidth > tabElement.offsetLeft;
            if (!intersects)
                continue;

            if (Math.abs(event.pageX - this._dragStartX) < tabElement.clientWidth / 2 + 5)
                break;

            if (event.pageX - this._dragStartX > 0) {
                tabElement = tabElement.nextSibling;
                ++i;
            }

            var oldOffsetLeft = this._tabElement.offsetLeft;
            this._tabbedPane._insertBefore(this, i);
            this._dragStartX += this._tabElement.offsetLeft - oldOffsetLeft;
            break;
        }

        if (!this._tabElement.previousSibling && event.pageX - this._dragStartX < 0) {
            this._tabElement.style.setProperty("left", "0px");
            return;
        }
        if (!this._tabElement.nextSibling && event.pageX - this._dragStartX > 0) {
            this._tabElement.style.setProperty("left", "0px");
            return;
        }

        this._tabElement.style.setProperty("position", "relative");
        this._tabElement.style.setProperty("left", (event.pageX - this._dragStartX) + "px");
    },

    /**
     * @param {!Event} event
     */
    _endTabDragging: function(event)
    {
        this._tabElement.style.removeProperty("position");
        this._tabElement.style.removeProperty("left");
        delete this._dragStartX;
    }
}

/**
 * @interface
 */
WebInspector.TabbedPaneTabDelegate = function()
{
}

WebInspector.TabbedPaneTabDelegate.prototype = {
    /**
     * @param {!WebInspector.TabbedPane} tabbedPane
     * @param {!Array.<string>} ids
     */
    closeTabs: function(tabbedPane, ids) { }
}<|MERGE_RESOLUTION|>--- conflicted
+++ resolved
@@ -102,11 +102,7 @@
     },
 
     /**
-<<<<<<< HEAD
-     * @return {Element}
-=======
      * @return {?Element}
->>>>>>> 8c15b39e
      */
     defaultFocusedElement: function()
     {
@@ -114,8 +110,7 @@
     },
 
     /**
-<<<<<<< HEAD
-     * @return {Element}
+     * @return {!Element}
      */
     headerElement: function()
     {
@@ -123,19 +118,6 @@
     },
 
     /**
-     * @param {WebInspector.TabbedPaneTabDelegate} delegate
-=======
-     * @return {!Element}
->>>>>>> 8c15b39e
-     */
-    headerElement: function()
-    {
-        return this._headerElement;
-    },
-
-    /**
-<<<<<<< HEAD
-=======
      * @param {string} id
      * @return {boolean}
      */
@@ -157,7 +139,6 @@
     },
 
     /**
->>>>>>> 8c15b39e
      * @param {string} id
      * @param {string} tabTitle
      * @param {!WebInspector.View} view
@@ -239,11 +220,7 @@
     },
 
     /**
-<<<<<<< HEAD
-     * @return {Array.<string>}
-=======
      * @return {!Array.<string>}
->>>>>>> 8c15b39e
      */
     allTabs: function()
     {
@@ -889,11 +866,7 @@
     _tabClicked: function(event)
     {
         var middleButton = event.button === 1;
-<<<<<<< HEAD
-        var shouldClose = this._closeable && (middleButton || event.target.hasStyleClass("close-button-gray"));
-=======
         var shouldClose = this._closeable && (middleButton || event.target.classList.contains("close-button-gray"));
->>>>>>> 8c15b39e
         if (!shouldClose) {
             this._tabbedPane.focus();
             return;
@@ -913,11 +886,7 @@
     },
 
     /**
-<<<<<<< HEAD
-     * @param {Event} event
-=======
      * @param {?Event} event
->>>>>>> 8c15b39e
      */
     _tabMouseUp: function(event)
     {
@@ -927,11 +896,7 @@
     },
 
     /**
-<<<<<<< HEAD
-     * @param {Array.<string>} ids
-=======
      * @param {!Array.<string>} ids
->>>>>>> 8c15b39e
      */
     _closeTabs: function(ids)
     {
