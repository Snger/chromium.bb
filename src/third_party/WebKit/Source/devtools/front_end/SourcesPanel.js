/*
 * Copyright (C) 2008 Apple Inc. All Rights Reserved.
 * Copyright (C) 2011 Google Inc. All rights reserved.
 *
 * Redistribution and use in source and binary forms, with or without
 * modification, are permitted provided that the following conditions
 * are met:
 * 1. Redistributions of source code must retain the above copyright
 *    notice, this list of conditions and the following disclaimer.
 * 2. Redistributions in binary form must reproduce the above copyright
 *    notice, this list of conditions and the following disclaimer in the
 *    documentation and/or other materials provided with the distribution.
 *
 * THIS SOFTWARE IS PROVIDED BY APPLE INC. ``AS IS'' AND ANY
 * EXPRESS OR IMPLIED WARRANTIES, INCLUDING, BUT NOT LIMITED TO, THE
 * IMPLIED WARRANTIES OF MERCHANTABILITY AND FITNESS FOR A PARTICULAR
 * PURPOSE ARE DISCLAIMED.  IN NO EVENT SHALL APPLE INC. OR
 * CONTRIBUTORS BE LIABLE FOR ANY DIRECT, INDIRECT, INCIDENTAL, SPECIAL,
 * EXEMPLARY, OR CONSEQUENTIAL DAMAGES (INCLUDING, BUT NOT LIMITED TO,
 * PROCUREMENT OF SUBSTITUTE GOODS OR SERVICES; LOSS OF USE, DATA, OR
 * PROFITS; OR BUSINESS INTERRUPTION) HOWEVER CAUSED AND ON ANY THEORY
 * OF LIABILITY, WHETHER IN CONTRACT, STRICT LIABILITY, OR TORT
 * (INCLUDING NEGLIGENCE OR OTHERWISE) ARISING IN ANY WAY OUT OF THE USE
 * OF THIS SOFTWARE, EVEN IF ADVISED OF THE POSSIBILITY OF SUCH DAMAGE.
 */

importScript("BreakpointsSidebarPane.js");
importScript("CallStackSidebarPane.js");
importScript("FilePathScoreFunction.js");
importScript("FilteredItemSelectionDialog.js");
importScript("UISourceCodeFrame.js");
importScript("JavaScriptSourceFrame.js");
importScript("CSSSourceFrame.js");
importScript("NavigatorOverlayController.js");
importScript("NavigatorView.js");
importScript("RevisionHistoryView.js");
importScript("ScopeChainSidebarPane.js");
importScript("SourcesNavigator.js");
importScript("SourcesSearchScope.js");
importScript("StyleSheetOutlineDialog.js");
importScript("TabbedEditorContainer.js");
importScript("WatchExpressionsSidebarPane.js");
importScript("WorkersSidebarPane.js");

/**
 * @constructor
 * @implements {WebInspector.TabbedEditorContainerDelegate}
 * @implements {WebInspector.ContextMenu.Provider}
 * @implements {WebInspector.Searchable}
 * @extends {WebInspector.Panel}
 * @param {!WebInspector.Workspace=} workspaceForTest
 */
WebInspector.SourcesPanel = function(workspaceForTest)
{
    WebInspector.Panel.call(this, "sources");
    this.registerRequiredCSS("sourcesPanel.css");
    this.registerRequiredCSS("textPrompt.css"); // Watch Expressions autocomplete.

    WebInspector.settings.navigatorWasOnceHidden = WebInspector.settings.createSetting("navigatorWasOnceHidden", false);
    WebInspector.settings.debuggerSidebarHidden = WebInspector.settings.createSetting("debuggerSidebarHidden", false);
    WebInspector.settings.showEditorInDrawer = WebInspector.settings.createSetting("showEditorInDrawer", true);

    this._workspace = workspaceForTest || WebInspector.workspace;

    /**
     * @return {!WebInspector.View}
     * @this {WebInspector.SourcesPanel}
     */
    function viewGetter()
    {
        return this.visibleView;
    }
    WebInspector.GoToLineDialog.install(this, viewGetter.bind(this));

    var helpSection = WebInspector.shortcutsScreen.section(WebInspector.UIString("Sources Panel"));
    this.debugToolbar = this._createDebugToolbar();

    const initialDebugSidebarWidth = 225;
    const minimumDebugSidebarWidthPercent = 0.5;
    this.createSidebarView(this.element, WebInspector.SidebarView.SidebarPosition.End, initialDebugSidebarWidth);
    this.splitView.element.id = "scripts-split-view";
    this.splitView.setSidebarElementConstraints(Preferences.minScriptsSidebarWidth);
    this.splitView.setMainElementConstraints(minimumDebugSidebarWidthPercent);

    // Create scripts navigator
    const initialNavigatorWidth = 225;
    const minimumViewsContainerWidthPercent = 0.5;
    this.editorView = new WebInspector.SidebarView(WebInspector.SidebarView.SidebarPosition.Start, "scriptsPanelNavigatorSidebarWidth", initialNavigatorWidth);
    this.editorView.element.id = "scripts-editor-split-view";
    this.editorView.element.tabIndex = 0;

    this.editorView.setSidebarElementConstraints(Preferences.minScriptsSidebarWidth);
    this.editorView.setMainElementConstraints(minimumViewsContainerWidthPercent);
    this.editorView.show(this.splitView.mainElement);

    this._navigator = new WebInspector.SourcesNavigator();
    this._navigator.view.show(this.editorView.sidebarElement);

    var tabbedEditorPlaceholderText = WebInspector.isMac() ? WebInspector.UIString("Hit Cmd+O to open a file") : WebInspector.UIString("Hit Ctrl+O to open a file");

<<<<<<< HEAD
    this.editorView.mainElement.addStyleClass("vbox");
    this.editorView.sidebarElement.addStyleClass("vbox");

    this.sourcesView = new WebInspector.SourcesView();
    this._editorContainer = new WebInspector.TabbedEditorContainer(this, "previouslyViewedFiles", tabbedEditorPlaceholderText);
    this._editorContainer.show(this.sourcesView.element);
    this._editorFooterElement = this.sourcesView.element.createChild("div", "inspector-footer status-bar hidden");
=======
    this.editorView.mainElement.classList.add("vbox");
    this.editorView.sidebarElement.classList.add("vbox");

    this.sourcesView = new WebInspector.SourcesView();

    this._searchableView = new WebInspector.SearchableView(this);
    this._searchableView.setMinimalSearchQuerySize(0);
    this._searchableView.show(this.sourcesView.element);

    this._editorContainer = new WebInspector.TabbedEditorContainer(this, "previouslyViewedFiles", tabbedEditorPlaceholderText);
    this._editorContainer.show(this._searchableView.element);
>>>>>>> 8c15b39e

    this._navigatorController = new WebInspector.NavigatorOverlayController(this.editorView, this._navigator.view, this._editorContainer.view);

    this._navigator.addEventListener(WebInspector.SourcesNavigator.Events.SourceSelected, this._sourceSelected, this);
    this._navigator.addEventListener(WebInspector.SourcesNavigator.Events.ItemSearchStarted, this._itemSearchStarted, this);
    this._navigator.addEventListener(WebInspector.SourcesNavigator.Events.ItemCreationRequested, this._itemCreationRequested, this);
    this._navigator.addEventListener(WebInspector.SourcesNavigator.Events.ItemRenamingRequested, this._itemRenamingRequested, this);

    this._editorContainer.addEventListener(WebInspector.TabbedEditorContainer.Events.EditorSelected, this._editorSelected, this);
    this._editorContainer.addEventListener(WebInspector.TabbedEditorContainer.Events.EditorClosed, this._editorClosed, this);

    this._debugSidebarResizeWidgetElement = document.createElementWithClass("div", "resizer-widget");
    this._debugSidebarResizeWidgetElement.id = "scripts-debug-sidebar-resizer-widget";
    this.splitView.installResizer(this._debugSidebarResizeWidgetElement);

    this.sidebarPanes = {};
    this.sidebarPanes.watchExpressions = new WebInspector.WatchExpressionsSidebarPane();
    this.sidebarPanes.callstack = new WebInspector.CallStackSidebarPane();
    this.sidebarPanes.callstack.addEventListener(WebInspector.CallStackSidebarPane.Events.CallFrameSelected, this._callFrameSelectedInSidebar.bind(this));
    this.sidebarPanes.callstack.addEventListener(WebInspector.CallStackSidebarPane.Events.CallFrameRestarted, this._callFrameRestartedInSidebar.bind(this));

    this.sidebarPanes.scopechain = new WebInspector.ScopeChainSidebarPane();
    this.sidebarPanes.jsBreakpoints = new WebInspector.JavaScriptBreakpointsSidebarPane(WebInspector.breakpointManager, this._showSourceLocation.bind(this));
    this.sidebarPanes.domBreakpoints = WebInspector.domBreakpointsSidebarPane.createProxy(this);
    this.sidebarPanes.xhrBreakpoints = new WebInspector.XHRBreakpointsSidebarPane();
    this.sidebarPanes.eventListenerBreakpoints = new WebInspector.EventListenerBreakpointsSidebarPane();

    if (Capabilities.canInspectWorkers && !WebInspector.WorkerManager.isWorkerFrontend()) {
        WorkerAgent.enable();
        this.sidebarPanes.workerList = new WebInspector.WorkersSidebarPane(WebInspector.workerManager);
    }

    this.sidebarPanes.callstack.registerShortcuts(this.registerShortcuts.bind(this));
    this.registerShortcuts(WebInspector.SourcesPanelDescriptor.ShortcutKeys.GoToMember, this._showOutlineDialog.bind(this));
    this.registerShortcuts(WebInspector.SourcesPanelDescriptor.ShortcutKeys.ToggleBreakpoint, this._toggleBreakpoint.bind(this));

    this._extensionSidebarPanes = [];

    this._toggleFormatSourceButton = new WebInspector.StatusBarButton(WebInspector.UIString("Pretty print"), "sources-toggle-pretty-print-status-bar-item");
    this._toggleFormatSourceButton.toggled = false;
    this._toggleFormatSourceButton.addEventListener("click", this._toggleFormatSource, this);

    this._scriptViewStatusBarItemsContainer = document.createElement("div");
    this._scriptViewStatusBarItemsContainer.className = "inline-block";

    this._scriptViewStatusBarTextContainer = document.createElement("div");
    this._scriptViewStatusBarTextContainer.className = "inline-block";

<<<<<<< HEAD
    var statusBarContainerElement = this.sourcesView.element.createChild("div", "sources-status-bar");
    statusBarContainerElement.appendChild(this._toggleFormatSourceButton.element);
    statusBarContainerElement.appendChild(this._scriptViewStatusBarItemsContainer);
    statusBarContainerElement.appendChild(this._scriptViewStatusBarTextContainer);
=======
    this._statusBarContainerElement = this.sourcesView.element.createChild("div", "sources-status-bar");
    this._statusBarContainerElement.appendChild(this._toggleFormatSourceButton.element);
    this._statusBarContainerElement.appendChild(this._scriptViewStatusBarItemsContainer);
    this._statusBarContainerElement.appendChild(this._scriptViewStatusBarTextContainer);
>>>>>>> 8c15b39e

    this._installDebuggerSidebarController();

    WebInspector.dockController.addEventListener(WebInspector.DockController.Events.DockSideChanged, this._dockSideChanged.bind(this));
    WebInspector.settings.splitVerticallyWhenDockedToRight.addChangeListener(this._dockSideChanged.bind(this));
    this._dockSideChanged();

    /** @type {!Map.<!WebInspector.UISourceCode, !WebInspector.SourceFrame>} */
    this._sourceFramesByUISourceCode = new Map();
    this._updateDebuggerButtons();
    this._pauseOnExceptionStateChanged();
    if (WebInspector.debuggerModel.isPaused())
        this._showDebuggerPausedDetails();

    WebInspector.settings.pauseOnExceptionStateString.addChangeListener(this._pauseOnExceptionStateChanged, this);
    WebInspector.debuggerModel.addEventListener(WebInspector.DebuggerModel.Events.DebuggerWasEnabled, this._debuggerWasEnabled, this);
    WebInspector.debuggerModel.addEventListener(WebInspector.DebuggerModel.Events.DebuggerWasDisabled, this._debuggerWasDisabled, this);
    WebInspector.debuggerModel.addEventListener(WebInspector.DebuggerModel.Events.DebuggerPaused, this._debuggerPaused, this);
    WebInspector.debuggerModel.addEventListener(WebInspector.DebuggerModel.Events.DebuggerResumed, this._debuggerResumed, this);
    WebInspector.debuggerModel.addEventListener(WebInspector.DebuggerModel.Events.CallFrameSelected, this._callFrameSelected, this);
    WebInspector.debuggerModel.addEventListener(WebInspector.DebuggerModel.Events.ConsoleCommandEvaluatedInSelectedCallFrame, this._consoleCommandEvaluatedInSelectedCallFrame, this);
    WebInspector.debuggerModel.addEventListener(WebInspector.DebuggerModel.Events.BreakpointsActiveStateChanged, this._breakpointsActiveStateChanged, this);

    WebInspector.startBatchUpdate();
    this._workspace.uiSourceCodes().forEach(this._addUISourceCode.bind(this));
    WebInspector.endBatchUpdate();

    this._workspace.addEventListener(WebInspector.Workspace.Events.UISourceCodeAdded, this._uiSourceCodeAdded, this);
    this._workspace.addEventListener(WebInspector.Workspace.Events.UISourceCodeRemoved, this._uiSourceCodeRemoved, this);
    this._workspace.addEventListener(WebInspector.Workspace.Events.ProjectWillReset, this._projectWillReset.bind(this), this);
    WebInspector.debuggerModel.addEventListener(WebInspector.DebuggerModel.Events.GlobalObjectCleared, this._debuggerReset, this);

    WebInspector.advancedSearchController.registerSearchScope(new WebInspector.SourcesSearchScope(this._workspace));

    this._boundOnKeyUp = this._onKeyUp.bind(this);
    this._boundOnKeyDown = this._onKeyDown.bind(this);

<<<<<<< HEAD
=======
    function handleBeforeUnload(event)
    {
        if (event.returnValue)
            return;
        var unsavedSourceCodes = WebInspector.workspace.unsavedSourceCodes();
        if (!unsavedSourceCodes.length)
            return;

        event.returnValue = WebInspector.UIString("DevTools have unsaved changes that will be permanently lost.");
        WebInspector.showPanel("sources");
        for (var i = 0; i < unsavedSourceCodes.length; ++i)
            WebInspector.panels.sources.showUISourceCode(unsavedSourceCodes[i]);
    }
    window.addEventListener("beforeunload", handleBeforeUnload.bind(this), true);
}

>>>>>>> 8c15b39e
WebInspector.SourcesPanel.prototype = {
    defaultFocusedElement: function()
    {
        return this._editorContainer.view.defaultFocusedElement() || this._navigator.view.defaultFocusedElement();
    },

    get paused()
    {
        return this._paused;
    },

    wasShown: function()
    {
        WebInspector.inspectorView.closeViewInDrawer("editor");
        this.sourcesView.show(this.editorView.mainElement);
        WebInspector.Panel.prototype.wasShown.call(this);
        this._navigatorController.wasShown();

        this.element.addEventListener("keydown", this._boundOnKeyDown, false);
        this.element.addEventListener("keyup", this._boundOnKeyUp, false);
    },

    willHide: function()
    {
        this.element.removeEventListener("keydown", this._boundOnKeyDown, false);
        this.element.removeEventListener("keyup", this._boundOnKeyUp, false);

        WebInspector.Panel.prototype.willHide.call(this);
    },

    /**
     * @return {!WebInspector.SearchableView}
     */
    searchableView: function()
    {
        return this._searchableView;
    },

    /**
     * @param {!WebInspector.Event} event
     */
    _uiSourceCodeAdded: function(event)
    {
        var uiSourceCode = /** @type {!WebInspector.UISourceCode} */ (event.data);
        this._addUISourceCode(uiSourceCode);
    },

    /**
     * @param {!WebInspector.UISourceCode} uiSourceCode
     */
    _addUISourceCode: function(uiSourceCode)
    {
        if (this._toggleFormatSourceButton.toggled)
            uiSourceCode.setFormatted(true);
        if (uiSourceCode.project().isServiceProject())
            return;
        this._navigator.addUISourceCode(uiSourceCode);
        this._editorContainer.addUISourceCode(uiSourceCode);
        // Replace debugger script-based uiSourceCode with a network-based one.
        var currentUISourceCode = this._currentUISourceCode;
        if (currentUISourceCode && currentUISourceCode.project().isServiceProject() && currentUISourceCode !== uiSourceCode && currentUISourceCode.url === uiSourceCode.url) {
            this._showFile(uiSourceCode);
            this._editorContainer.removeUISourceCode(currentUISourceCode);
        }
    },

    _uiSourceCodeRemoved: function(event)
    {
        var uiSourceCode = /** @type {!WebInspector.UISourceCode} */ (event.data);
        this._removeUISourceCodes([uiSourceCode]);
    },

    /**
     * @param {!Array.<!WebInspector.UISourceCode>} uiSourceCodes
     */
    _removeUISourceCodes: function(uiSourceCodes)
    {
        for (var i = 0; i < uiSourceCodes.length; ++i) {
            this._navigator.removeUISourceCode(uiSourceCodes[i]);
            this._removeSourceFrame(uiSourceCodes[i]);
        }
        this._editorContainer.removeUISourceCodes(uiSourceCodes);
    },

    _consoleCommandEvaluatedInSelectedCallFrame: function(event)
    {
        this.sidebarPanes.scopechain.update(WebInspector.debuggerModel.selectedCallFrame());
    },

    _debuggerPaused: function()
    {
        WebInspector.inspectorView.setCurrentPanel(this);
        this._showDebuggerPausedDetails();
    },

    _showDebuggerPausedDetails: function()
    {
        var details = WebInspector.debuggerModel.debuggerPausedDetails();

        this._paused = true;
        this._waitingToPause = false;
        this._stepping = false;

        this._updateDebuggerButtons();

<<<<<<< HEAD
        this.sidebarPanes.callstack.update(details.callFrames);
=======
        this.sidebarPanes.callstack.update(details.callFrames, details.asyncStackTrace);

        /**
         * @param {!Element} element
         * @this {WebInspector.SourcesPanel}
         */
        function didCreateBreakpointHitStatusMessage(element)
        {
            this.sidebarPanes.callstack.setStatus(element);
        }

        /**
         * @param {!WebInspector.UILocation} uiLocation
         * @this {WebInspector.SourcesPanel}
         */
        function didGetUILocation(uiLocation)
        {
            var breakpoint = WebInspector.breakpointManager.findBreakpoint(uiLocation.uiSourceCode, uiLocation.lineNumber);
            if (!breakpoint)
                return;
            this.sidebarPanes.jsBreakpoints.highlightBreakpoint(breakpoint);
            this.sidebarPanes.callstack.setStatus(WebInspector.UIString("Paused on a JavaScript breakpoint."));
        }
>>>>>>> 8c15b39e

        if (details.reason === WebInspector.DebuggerModel.BreakReason.DOM) {
            WebInspector.domBreakpointsSidebarPane.highlightBreakpoint(details.auxData);
            WebInspector.domBreakpointsSidebarPane.createBreakpointHitStatusMessage(details.auxData, didCreateBreakpointHitStatusMessage.bind(this));
        } else if (details.reason === WebInspector.DebuggerModel.BreakReason.EventListener) {
            var eventName = details.auxData.eventName;
            this.sidebarPanes.eventListenerBreakpoints.highlightBreakpoint(details.auxData.eventName);
            var eventNameForUI = WebInspector.EventListenerBreakpointsSidebarPane.eventNameForUI(eventName, details.auxData);
            this.sidebarPanes.callstack.setStatus(WebInspector.UIString("Paused on a \"%s\" Event Listener.", eventNameForUI));
        } else if (details.reason === WebInspector.DebuggerModel.BreakReason.XHR) {
            this.sidebarPanes.xhrBreakpoints.highlightBreakpoint(details.auxData["breakpointURL"]);
            this.sidebarPanes.callstack.setStatus(WebInspector.UIString("Paused on a XMLHttpRequest."));
        } else if (details.reason === WebInspector.DebuggerModel.BreakReason.Exception)
            this.sidebarPanes.callstack.setStatus(WebInspector.UIString("Paused on exception: '%s'.", details.auxData.description));
        else if (details.reason === WebInspector.DebuggerModel.BreakReason.Assert)
            this.sidebarPanes.callstack.setStatus(WebInspector.UIString("Paused on assertion."));
        else if (details.reason === WebInspector.DebuggerModel.BreakReason.CSPViolation)
            this.sidebarPanes.callstack.setStatus(WebInspector.UIString("Paused on a script blocked due to Content Security Policy directive: \"%s\".", details.auxData["directiveText"]));
        else if (details.reason === WebInspector.DebuggerModel.BreakReason.DebugCommand)
            this.sidebarPanes.callstack.setStatus(WebInspector.UIString("Paused on a debugged function"));
        else {
            if (details.callFrames.length)
                details.callFrames[0].createLiveLocation(didGetUILocation.bind(this));
            else
                console.warn("ScriptsPanel paused, but callFrames.length is zero."); // TODO remove this once we understand this case better
        }

        this._enableDebuggerSidebar(true);
        this._toggleDebuggerSidebarButton.setEnabled(false);
        window.focus();
        InspectorFrontendHost.bringToFront();
    },

    _debuggerResumed: function()
    {
        this._paused = false;
        this._waitingToPause = false;
        this._stepping = false;

        this._clearInterface();
        this._toggleDebuggerSidebarButton.setEnabled(true);
    },

    _debuggerWasEnabled: function()
    {
        this._updateDebuggerButtons();
    },

    _debuggerWasDisabled: function()
    {
        this._debuggerReset();
    },

    _debuggerReset: function()
    {
        this._debuggerResumed();
        this.sidebarPanes.watchExpressions.reset();
        delete this._skipExecutionLineRevealing;
    },

    _projectWillReset: function(event)
    {
        var project = event.data;
        var uiSourceCodes = project.uiSourceCodes();
        this._removeUISourceCodes(uiSourceCodes);
        if (project.type() === WebInspector.projectTypes.Network)
            this._editorContainer.reset();
    },

    get visibleView()
    {
        return this._editorContainer.visibleView;
    },

    _updateScriptViewStatusBarItems: function()
    {
        this._scriptViewStatusBarItemsContainer.removeChildren();
        this._scriptViewStatusBarTextContainer.removeChildren();

        var sourceFrame = this.visibleView;
        if (sourceFrame) {
            var statusBarItems = sourceFrame.statusBarItems() || [];
            for (var i = 0; i < statusBarItems.length; ++i)
                this._scriptViewStatusBarItemsContainer.appendChild(statusBarItems[i]);
            var statusBarText = sourceFrame.statusBarText();
            if (statusBarText)
                this._scriptViewStatusBarTextContainer.appendChild(statusBarText);
        }
    },

    /**
<<<<<<< HEAD
     * @param {Element} anchor
=======
     * @param {!Element} anchor
>>>>>>> 8c15b39e
     * @return {boolean}
     */
    showAnchorLocation: function(anchor)
    {
        if (!anchor.uiSourceCode) {
            var uiSourceCode = WebInspector.workspace.uiSourceCodeForURL(anchor.href);
            if (uiSourceCode)
                anchor.uiSourceCode = uiSourceCode;
        }
        if (!anchor.uiSourceCode)
            return false;
<<<<<<< HEAD

        this._showSourceLocation(anchor.uiSourceCode, anchor.lineNumber, anchor.columnNumber);
        return true;
    },

    /**
     * @param {WebInspector.UISourceCode} uiSourceCode
     * @param {number=} lineNumber
     * @param {number=} columnNumber
     * @param {boolean=} forceShowInPanel
     */
    showUISourceCode: function(uiSourceCode, lineNumber, columnNumber, forceShowInPanel)
    {
        this._showSourceLocation(uiSourceCode, lineNumber, columnNumber, forceShowInPanel);
    },

    /**
=======

        this._showSourceLocation(anchor.uiSourceCode, anchor.lineNumber, anchor.columnNumber);
        return true;
    },

    /**
     * @param {!WebInspector.UISourceCode} uiSourceCode
     * @param {number=} lineNumber
     * @param {number=} columnNumber
     * @param {boolean=} forceShowInPanel
     */
    showUISourceCode: function(uiSourceCode, lineNumber, columnNumber, forceShowInPanel)
    {
        this._showSourceLocation(uiSourceCode, lineNumber, columnNumber, forceShowInPanel);
    },

    /**
>>>>>>> 8c15b39e
     * @param {boolean=} forceShowInPanel
     */
    _showEditor: function(forceShowInPanel)
    {
        if (this.sourcesView.isShowing())
            return;
        if (this._canShowEditorInDrawer() && !forceShowInPanel) {
            var drawerEditorView = new WebInspector.DrawerEditorView();
            this.sourcesView.show(drawerEditorView.element);
            WebInspector.inspectorView.showCloseableViewInDrawer("editor", WebInspector.UIString("Editor"), drawerEditorView);
        } else {
            WebInspector.showPanel("sources");
        }
    },

    /**
     * @return {?WebInspector.UISourceCode}
     */
    currentUISourceCode: function()
    {
        return this._currentUISourceCode;
    },

    /**
<<<<<<< HEAD
     * @param {WebInspector.UILocation} uiLocation
=======
     * @param {!WebInspector.UILocation} uiLocation
>>>>>>> 8c15b39e
     * @param {boolean=} forceShowInPanel
     */
    showUILocation: function(uiLocation, forceShowInPanel)
    {
        this._showSourceLocation(uiLocation.uiSourceCode, uiLocation.lineNumber, uiLocation.columnNumber, forceShowInPanel);
<<<<<<< HEAD
    },

    /**
     * @return {boolean}
     */
    _canShowEditorInDrawer: function()
    {
        return WebInspector.experimentsSettings.showEditorInDrawer.isEnabled() && WebInspector.settings.showEditorInDrawer.get();
=======
>>>>>>> 8c15b39e
    },

    /**
     * @return {boolean}
     */
    _canShowEditorInDrawer: function()
    {
        return WebInspector.experimentsSettings.showEditorInDrawer.isEnabled() && WebInspector.settings.showEditorInDrawer.get();
    },

    /**
     * @param {!WebInspector.UISourceCode} uiSourceCode
     * @param {number=} lineNumber
     * @param {number=} columnNumber
     * @param {boolean=} forceShowInPanel
     */
    _showSourceLocation: function(uiSourceCode, lineNumber, columnNumber, forceShowInPanel)
    {
        this._showEditor(forceShowInPanel);
        var sourceFrame = this._showFile(uiSourceCode);
        if (typeof lineNumber === "number")
            sourceFrame.highlightPosition(lineNumber, columnNumber);
        sourceFrame.focus();

        WebInspector.notifications.dispatchEventToListeners(WebInspector.UserMetrics.UserAction, {
            action: WebInspector.UserMetrics.UserActionNames.OpenSourceLink,
            url: uiSourceCode.originURL(),
            lineNumber: lineNumber
        });
    },

    /**
     * @param {!WebInspector.UISourceCode} uiSourceCode
     * @return {!WebInspector.SourceFrame}
     */
    _showFile: function(uiSourceCode)
    {
        var sourceFrame = this._getOrCreateSourceFrame(uiSourceCode);
        if (this._currentUISourceCode === uiSourceCode)
            return sourceFrame;
        this._currentUISourceCode = uiSourceCode;
        if (!uiSourceCode.project().isServiceProject())
            this._navigator.revealUISourceCode(uiSourceCode, true);
        this._editorContainer.showFile(uiSourceCode);
        this._updateScriptViewStatusBarItems();

        if (this._currentUISourceCode.project().type() === WebInspector.projectTypes.Snippets)
            this._runSnippetButton.element.classList.remove("hidden");
        else
            this._runSnippetButton.element.classList.add("hidden");

        return sourceFrame;
    },

    /**
     * @param {!WebInspector.UISourceCode} uiSourceCode
     * @return {!WebInspector.SourceFrame}
     */
    _createSourceFrame: function(uiSourceCode)
    {
        var sourceFrame;
        switch (uiSourceCode.contentType()) {
        case WebInspector.resourceTypes.Script:
            sourceFrame = new WebInspector.JavaScriptSourceFrame(this, uiSourceCode);
            break;
        case WebInspector.resourceTypes.Document:
            sourceFrame = new WebInspector.JavaScriptSourceFrame(this, uiSourceCode);
            break;
        case WebInspector.resourceTypes.Stylesheet:
            sourceFrame = new WebInspector.CSSSourceFrame(uiSourceCode);
            break;
        default:
            sourceFrame = new WebInspector.UISourceCodeFrame(uiSourceCode);
        break;
        }
        sourceFrame.setHighlighterType(uiSourceCode.highlighterType());
        this._sourceFramesByUISourceCode.put(uiSourceCode, sourceFrame);
        return sourceFrame;
    },

    /**
     * @param {!WebInspector.UISourceCode} uiSourceCode
     * @return {!WebInspector.SourceFrame}
     */
    _getOrCreateSourceFrame: function(uiSourceCode)
    {
        return this._sourceFramesByUISourceCode.get(uiSourceCode) || this._createSourceFrame(uiSourceCode);
    },

    /**
<<<<<<< HEAD
     * @param {WebInspector.SourceFrame} sourceFrame
     * @param {WebInspector.UISourceCode} uiSourceCode
=======
     * @param {!WebInspector.SourceFrame} sourceFrame
     * @param {!WebInspector.UISourceCode} uiSourceCode
>>>>>>> 8c15b39e
     * @return {boolean}
     */
    _sourceFrameMatchesUISourceCode: function(sourceFrame, uiSourceCode)
    {
        switch (uiSourceCode.contentType()) {
        case WebInspector.resourceTypes.Script:
        case WebInspector.resourceTypes.Document:
            return sourceFrame instanceof WebInspector.JavaScriptSourceFrame;
        case WebInspector.resourceTypes.Stylesheet:
            return sourceFrame instanceof WebInspector.CSSSourceFrame;
        default:
            return !(sourceFrame instanceof WebInspector.JavaScriptSourceFrame);
        }
    },

    /**
<<<<<<< HEAD
     * @param {WebInspector.UISourceCode} uiSourceCode
=======
     * @param {!WebInspector.UISourceCode} uiSourceCode
>>>>>>> 8c15b39e
     */
    _recreateSourceFrameIfNeeded: function(uiSourceCode)
    {
        var oldSourceFrame = this._sourceFramesByUISourceCode.get(uiSourceCode);
        if (!oldSourceFrame)
            return;
        if (this._sourceFrameMatchesUISourceCode(oldSourceFrame, uiSourceCode)) {
            oldSourceFrame.setHighlighterType(uiSourceCode.highlighterType());
        } else {
            this._editorContainer.removeUISourceCode(uiSourceCode);
            this._removeSourceFrame(uiSourceCode);
        }
    },

    /**
<<<<<<< HEAD
     * @param {WebInspector.UISourceCode} uiSourceCode
     * @return {WebInspector.SourceFrame}
=======
     * @param {!WebInspector.UISourceCode} uiSourceCode
     * @return {!WebInspector.SourceFrame}
>>>>>>> 8c15b39e
     */
    viewForFile: function(uiSourceCode)
    {
        return this._getOrCreateSourceFrame(uiSourceCode);
    },

    /**
     * @param {!WebInspector.UISourceCode} uiSourceCode
     */
    _removeSourceFrame: function(uiSourceCode)
    {
        var sourceFrame = this._sourceFramesByUISourceCode.get(uiSourceCode);
        if (!sourceFrame)
            return;
        this._sourceFramesByUISourceCode.remove(uiSourceCode);
        sourceFrame.dispose();
    },

    _clearCurrentExecutionLine: function()
    {
        if (this._executionSourceFrame)
            this._executionSourceFrame.clearExecutionLine();
        delete this._executionSourceFrame;
    },

    _setExecutionLine: function(uiLocation)
    {
        var callFrame = WebInspector.debuggerModel.selectedCallFrame()
        var sourceFrame = this._getOrCreateSourceFrame(uiLocation.uiSourceCode);
        sourceFrame.setExecutionLine(uiLocation.lineNumber, callFrame);
        this._executionSourceFrame = sourceFrame;
    },

    _executionLineChanged: function(uiLocation)
    {
        this._clearCurrentExecutionLine();
        this._setExecutionLine(uiLocation);

        var uiSourceCode = uiLocation.uiSourceCode;
        var scriptFile = this._currentUISourceCode ? this._currentUISourceCode.scriptFile() : null;
        if (this._skipExecutionLineRevealing)
            return;
        this._skipExecutionLineRevealing = true;
        var sourceFrame = this._showFile(uiSourceCode);
        sourceFrame.revealLine(uiLocation.lineNumber);
        if (sourceFrame.canEditSource())
            sourceFrame.setSelection(WebInspector.TextRange.createFromLocation(uiLocation.lineNumber, 0));
        sourceFrame.focus();
    },

    _callFrameSelected: function(event)
    {
        var callFrame = event.data;

        if (!callFrame)
            return;

        this.sidebarPanes.scopechain.update(callFrame);
        this.sidebarPanes.watchExpressions.refreshExpressions();
        this.sidebarPanes.callstack.setSelectedCallFrame(callFrame);
        callFrame.createLiveLocation(this._executionLineChanged.bind(this));
    },

    _editorClosed: function(event)
    {
        this._navigatorController.hideNavigatorOverlay();
        var uiSourceCode = /** @type {!WebInspector.UISourceCode} */ (event.data);

        if (this._currentUISourceCode === uiSourceCode)
            delete this._currentUISourceCode;

        // SourcesNavigator does not need to update on EditorClosed.
        this._updateScriptViewStatusBarItems();
        this._searchableView.resetSearch();
    },

    _editorSelected: function(event)
    {
        var uiSourceCode = /** @type {!WebInspector.UISourceCode} */ (event.data);
        var sourceFrame = this._showFile(uiSourceCode);
        this._navigatorController.hideNavigatorOverlay();
        if (!this._navigatorController.isNavigatorPinned())
            sourceFrame.focus();
        this._searchableView.setCanReplace(!!sourceFrame && sourceFrame.canEditSource());
        this._searchableView.resetSearch();
    },

    _sourceSelected: function(event)
    {
        var uiSourceCode = /** @type {!WebInspector.UISourceCode} */ (event.data.uiSourceCode);
        var sourceFrame = this._showFile(uiSourceCode);
        this._navigatorController.hideNavigatorOverlay();
        if (sourceFrame && (!this._navigatorController.isNavigatorPinned() || event.data.focusSource))
            sourceFrame.focus();
    },

    _itemSearchStarted: function(event)
    {
        var searchText = /** @type {string} */ (event.data);
        WebInspector.OpenResourceDialog.show(this, this.editorView.mainElement, searchText);
    },

    _pauseOnExceptionStateChanged: function()
    {
        var pauseOnExceptionsState = WebInspector.settings.pauseOnExceptionStateString.get();
        switch (pauseOnExceptionsState) {
        case WebInspector.DebuggerModel.PauseOnExceptionsState.DontPauseOnExceptions:
            this._pauseOnExceptionButton.title = WebInspector.UIString("Don't pause on exceptions.\nClick to Pause on all exceptions.");
            break;
        case WebInspector.DebuggerModel.PauseOnExceptionsState.PauseOnAllExceptions:
            this._pauseOnExceptionButton.title = WebInspector.UIString("Pause on all exceptions.\nClick to Pause on uncaught exceptions.");
            break;
        case WebInspector.DebuggerModel.PauseOnExceptionsState.PauseOnUncaughtExceptions:
            this._pauseOnExceptionButton.title = WebInspector.UIString("Pause on uncaught exceptions.\nClick to Not pause on exceptions.");
            break;
        }
        this._pauseOnExceptionButton.state = pauseOnExceptionsState;
    },

    _updateDebuggerButtons: function()
    {
        if (this._paused) {
            this._updateButtonTitle(this._pauseButton, WebInspector.UIString("Resume script execution (%s)."))
            this._pauseButton.state = true;
            this._pauseButton.setLongClickOptionsEnabled((function() { return [ this._longResumeButton ] }).bind(this));

            this._pauseButton.setEnabled(true);
            this._stepOverButton.setEnabled(true);
            this._stepIntoButton.setEnabled(true);
            this._stepOutButton.setEnabled(true);
        } else {
            this._updateButtonTitle(this._pauseButton, WebInspector.UIString("Pause script execution (%s)."))
            this._pauseButton.state = false;
            this._pauseButton.setLongClickOptionsEnabled(null);

            this._pauseButton.setEnabled(!this._waitingToPause);
            this._stepOverButton.setEnabled(false);
            this._stepIntoButton.setEnabled(false);
            this._stepOutButton.setEnabled(false);
        }
    },

    _clearInterface: function()
    {
        this.sidebarPanes.callstack.update(null, null);
        this.sidebarPanes.scopechain.update(null);
        this.sidebarPanes.jsBreakpoints.clearBreakpointHighlight();
        WebInspector.domBreakpointsSidebarPane.clearBreakpointHighlight();
        this.sidebarPanes.eventListenerBreakpoints.clearBreakpointHighlight();
        this.sidebarPanes.xhrBreakpoints.clearBreakpointHighlight();

        this._clearCurrentExecutionLine();
        this._updateDebuggerButtons();
    },

    _togglePauseOnExceptions: function()
    {
        var nextStateMap = {};
        var stateEnum = WebInspector.DebuggerModel.PauseOnExceptionsState;
        nextStateMap[stateEnum.DontPauseOnExceptions] = stateEnum.PauseOnAllExceptions;
        nextStateMap[stateEnum.PauseOnAllExceptions] = stateEnum.PauseOnUncaughtExceptions;
        nextStateMap[stateEnum.PauseOnUncaughtExceptions] = stateEnum.DontPauseOnExceptions;
        WebInspector.settings.pauseOnExceptionStateString.set(nextStateMap[this._pauseOnExceptionButton.state]);
    },

    /**
     * @return {boolean}
     */
    _runSnippet: function()
    {
        if (this._currentUISourceCode.project().type() !== WebInspector.projectTypes.Snippets)
            return false;
        WebInspector.scriptSnippetModel.evaluateScriptSnippet(this._currentUISourceCode);
        return true;
    },

    /**
     * @return {boolean}
     */
    _togglePause: function()
    {
        if (this._paused) {
            delete this._skipExecutionLineRevealing;
            this._paused = false;
            this._waitingToPause = false;
            WebInspector.debuggerModel.resume();
        } else {
            this._stepping = false;
            this._waitingToPause = true;
            // Make sure pauses didn't stick skipped.
            WebInspector.debuggerModel.skipAllPauses(false);
            DebuggerAgent.pause();
        }

        this._clearInterface();
        return true;
    },

    /**
     * @return {boolean}
     */
    _longResume: function()
    {
        if (!this._paused)
            return true;

        this._paused = false;
        this._waitingToPause = false;
        WebInspector.debuggerModel.skipAllPausesUntilReloadOrTimeout(500);
        WebInspector.debuggerModel.resume();

        this._clearInterface();
        return true;
    },

    /**
     * @return {boolean}
     */
    _stepOverClicked: function()
    {
        if (!this._paused)
            return true;

        delete this._skipExecutionLineRevealing;
        this._paused = false;
        this._stepping = true;

        this._clearInterface();

        WebInspector.debuggerModel.stepOver();
        return true;
    },

    /**
     * @return {boolean}
     */
    _stepIntoClicked: function()
    {
        if (!this._paused)
            return true;

        delete this._skipExecutionLineRevealing;
        this._paused = false;
        this._stepping = true;

        this._clearInterface();

        WebInspector.debuggerModel.stepInto();
        return true;
    },

    /**
     * @param {?Event=} event
     * @return {boolean}
     */
    _stepIntoSelectionClicked: function(event)
    {
        if (!this._paused)
            return true;

        if (this._executionSourceFrame) {
            var stepIntoMarkup = this._executionSourceFrame.stepIntoMarkup();
            if (stepIntoMarkup)
                stepIntoMarkup.iterateSelection(event.shiftKey);
        }
        return true;
    },

    doStepIntoSelection: function(rawLocation)
    {
        if (!this._paused)
            return;

        delete this._skipExecutionLineRevealing;
        this._paused = false;
        this._stepping = true;
        this._clearInterface();
        WebInspector.debuggerModel.stepIntoSelection(rawLocation);
    },

    /**
     * @return {boolean}
     */
    _stepOutClicked: function()
    {
        if (!this._paused)
            return true;

        delete this._skipExecutionLineRevealing;
        this._paused = false;
        this._stepping = true;

        this._clearInterface();

        WebInspector.debuggerModel.stepOut();
        return true;
    },

    /**
     * @param {!WebInspector.Event} event
     */
    _callFrameSelectedInSidebar: function(event)
    {
        var callFrame = /** @type {!WebInspector.DebuggerModel.CallFrame} */ (event.data);
        delete this._skipExecutionLineRevealing;
        WebInspector.debuggerModel.setSelectedCallFrame(callFrame);
    },

    _callFrameRestartedInSidebar: function()
    {
        delete this._skipExecutionLineRevealing;
    },

    continueToLocation: function(rawLocation)
    {
        if (!this._paused)
            return;

        delete this._skipExecutionLineRevealing;
        this._paused = false;
        this._stepping = true;
        this._clearInterface();
        WebInspector.debuggerModel.continueToLocation(rawLocation);
    },

    _toggleBreakpointsClicked: function(event)
    {
        WebInspector.debuggerModel.setBreakpointsActive(!WebInspector.debuggerModel.breakpointsActive());
    },

    _breakpointsActiveStateChanged: function(event)
    {
        var active = event.data;
        this._toggleBreakpointsButton.toggled = !active;
        if (active) {
            this._toggleBreakpointsButton.title = WebInspector.UIString("Deactivate breakpoints.");
            this._editorContainer.view.element.classList.remove("breakpoints-deactivated");
            this.sidebarPanes.jsBreakpoints.listElement.classList.remove("breakpoints-list-deactivated");
        } else {
            this._toggleBreakpointsButton.title = WebInspector.UIString("Activate breakpoints.");
            this._editorContainer.view.element.classList.add("breakpoints-deactivated");
            this.sidebarPanes.jsBreakpoints.listElement.classList.add("breakpoints-list-deactivated");
        }
    },

    _createDebugToolbar: function()
    {
        var debugToolbar = document.createElement("div");
        debugToolbar.className = "status-bar";
        debugToolbar.id = "scripts-debug-toolbar";

        var title, handler;
        var platformSpecificModifier = WebInspector.KeyboardShortcut.Modifiers.CtrlOrMeta;

        // Run snippet.
        title = WebInspector.UIString("Run snippet (%s).");
        handler = this._runSnippet.bind(this);
        this._runSnippetButton = this._createButtonAndRegisterShortcuts("scripts-run-snippet", title, handler, WebInspector.SourcesPanelDescriptor.ShortcutKeys.RunSnippet);
        debugToolbar.appendChild(this._runSnippetButton.element);
        this._runSnippetButton.element.classList.add("hidden");

        // Continue.
        handler = this._togglePause.bind(this);
        this._pauseButton = this._createButtonAndRegisterShortcuts("scripts-pause", "", handler, WebInspector.SourcesPanelDescriptor.ShortcutKeys.PauseContinue);
        debugToolbar.appendChild(this._pauseButton.element);

        // Long resume.
        title = WebInspector.UIString("Resume with all pauses blocked for 500 ms");
        this._longResumeButton = new WebInspector.StatusBarButton(title, "scripts-long-resume");
        this._longResumeButton.addEventListener("click", this._longResume.bind(this), this);

        // Step over.
        title = WebInspector.UIString("Step over next function call (%s).");
        handler = this._stepOverClicked.bind(this);
        this._stepOverButton = this._createButtonAndRegisterShortcuts("scripts-step-over", title, handler, WebInspector.SourcesPanelDescriptor.ShortcutKeys.StepOver);
        debugToolbar.appendChild(this._stepOverButton.element);

        // Step into.
        title = WebInspector.UIString("Step into next function call (%s).");
        handler = this._stepIntoClicked.bind(this);
        this._stepIntoButton = this._createButtonAndRegisterShortcuts("scripts-step-into", title, handler, WebInspector.SourcesPanelDescriptor.ShortcutKeys.StepInto);
        debugToolbar.appendChild(this._stepIntoButton.element);

        // Step into selection (keyboard shortcut only).
        this.registerShortcuts(WebInspector.SourcesPanelDescriptor.ShortcutKeys.StepIntoSelection, this._stepIntoSelectionClicked.bind(this))

        // Step out.
        title = WebInspector.UIString("Step out of current function (%s).");
        handler = this._stepOutClicked.bind(this);
        this._stepOutButton = this._createButtonAndRegisterShortcuts("scripts-step-out", title, handler, WebInspector.SourcesPanelDescriptor.ShortcutKeys.StepOut);
        debugToolbar.appendChild(this._stepOutButton.element);

        // Toggle Breakpoints
        this._toggleBreakpointsButton = new WebInspector.StatusBarButton(WebInspector.UIString("Deactivate breakpoints."), "scripts-toggle-breakpoints");
        this._toggleBreakpointsButton.toggled = false;
        this._toggleBreakpointsButton.addEventListener("click", this._toggleBreakpointsClicked, this);
        debugToolbar.appendChild(this._toggleBreakpointsButton.element);

        // Pause on Exception
        this._pauseOnExceptionButton = new WebInspector.StatusBarButton("", "scripts-pause-on-exceptions-status-bar-item", 3);
        this._pauseOnExceptionButton.addEventListener("click", this._togglePauseOnExceptions, this);
        debugToolbar.appendChild(this._pauseOnExceptionButton.element);

        return debugToolbar;
    },

    /**
     * @param {!WebInspector.StatusBarButton} button
     * @param {string} buttonTitle
     */
    _updateButtonTitle: function(button, buttonTitle)
    {
        var hasShortcuts = button.shortcuts && button.shortcuts.length;
        if (hasShortcuts)
            button.title = String.vsprintf(buttonTitle, [button.shortcuts[0].name]);
        else
            button.title = buttonTitle;
    },

    /**
     * @param {string} buttonId
     * @param {string} buttonTitle
     * @param {function(?Event=):boolean} handler
     * @param {!Array.<!WebInspector.KeyboardShortcut.Descriptor>} shortcuts
     * @return {!WebInspector.StatusBarButton}
     */
    _createButtonAndRegisterShortcuts: function(buttonId, buttonTitle, handler, shortcuts)
    {
        var button = new WebInspector.StatusBarButton(buttonTitle, buttonId);
        button.element.addEventListener("click", handler, false);
        button.shortcuts = shortcuts;
        this._updateButtonTitle(button, buttonTitle);
        this.registerShortcuts(shortcuts, handler);
        return button;
    },

    searchCanceled: function()
    {
        if (this._searchView)
            this._searchView.searchCanceled();

        delete this._searchView;
        delete this._searchQuery;
    },

    /**
     * @param {string} query
     * @param {boolean} shouldJump
     */
    performSearch: function(query, shouldJump)
    {
        this._searchableView.updateSearchMatchesCount(0);

        if (!this.visibleView)
            return;

        this._searchView = this.visibleView;
        this._searchQuery = query;

        /**
         * @param {!WebInspector.View} view
         * @param {number} searchMatches
         * @this {WebInspector.SourcesPanel}
         */
        function finishedCallback(view, searchMatches)
        {
            if (!searchMatches)
                return;

            this._searchableView.updateSearchMatchesCount(searchMatches);
        }

        /**
         * @param {number} currentMatchIndex
         * @this {WebInspector.SourcesPanel}
         */
        function currentMatchChanged(currentMatchIndex)
        {
            this._searchableView.updateCurrentMatchIndex(currentMatchIndex);
        }

        /**
         * @this {WebInspector.SourcesPanel}
         */
        function searchResultsChanged()
        {
            this._searchableView.cancelSearch();
        }

        this._searchView.performSearch(query, shouldJump, finishedCallback.bind(this), currentMatchChanged.bind(this), searchResultsChanged.bind(this));
    },

    jumpToNextSearchResult: function()
    {
        if (!this._searchView)
            return;

        if (this._searchView !== this.visibleView) {
            this.performSearch(this._searchQuery, true);
            return;
        }

        this._searchView.jumpToNextSearchResult();
        return true;
    },

    jumpToPreviousSearchResult: function()
    {
        if (!this._searchView)
            return;

        if (this._searchView !== this.visibleView) {
            this.performSearch(this._searchQuery, true);
            if (this._searchView)
                this._searchView.jumpToLastSearchResult();
            return;
        }

        this._searchView.jumpToPreviousSearchResult();
    },

    /**
     * @param {string} text
     */
    replaceSelectionWith: function(text)
    {
        var view = /** @type {!WebInspector.SourceFrame} */ (this.visibleView);
        view.replaceSearchMatchWith(text);
    },

    /**
     * @param {string} query
     * @param {string} text
     */
    replaceAllWith: function(query, text)
    {
        var view = /** @type {!WebInspector.SourceFrame} */ (this.visibleView);
        view.replaceAllWith(query, text);
    },

    _onKeyDown: function(event)
    {
        if (event.keyCode !== WebInspector.KeyboardShortcut.Keys.CtrlOrMeta.code)
            return;
        if (!this._paused || !this._executionSourceFrame)
            return;
        var stepIntoMarkup = this._executionSourceFrame.stepIntoMarkup();
        if (stepIntoMarkup)
            stepIntoMarkup.startIteratingSelection();
    },

    _onKeyUp: function(event)
    {
        if (event.keyCode !== WebInspector.KeyboardShortcut.Keys.CtrlOrMeta.code)
            return;
        if (!this._paused || !this._executionSourceFrame)
            return;
        var stepIntoMarkup = this._executionSourceFrame.stepIntoMarkup();
        if (!stepIntoMarkup)
            return;
        var currentPosition = stepIntoMarkup.getSelectedItemIndex();
        if (typeof currentPosition === "undefined") {
            stepIntoMarkup.stopIteratingSelection();
        } else {
            var rawLocation = stepIntoMarkup.getRawPosition(currentPosition);
            this.doStepIntoSelection(rawLocation);
        }
    },

    _toggleFormatSource: function()
    {
        delete this._skipExecutionLineRevealing;
        this._toggleFormatSourceButton.toggled = !this._toggleFormatSourceButton.toggled;
        var uiSourceCodes = this._workspace.uiSourceCodes();
        for (var i = 0; i < uiSourceCodes.length; ++i)
            uiSourceCodes[i].setFormatted(this._toggleFormatSourceButton.toggled);

        var currentFile = this._editorContainer.currentFile();

        WebInspector.notifications.dispatchEventToListeners(WebInspector.UserMetrics.UserAction, {
            action: WebInspector.UserMetrics.UserActionNames.TogglePrettyPrint,
            enabled: this._toggleFormatSourceButton.toggled,
            url: currentFile ? currentFile.originURL() : null
        });
    },

    addToWatch: function(expression)
    {
        this.sidebarPanes.watchExpressions.addExpression(expression);
    },

    /**
     * @return {boolean}
     */
    _toggleBreakpoint: function()
    {
        var sourceFrame = this.visibleView;
        if (!sourceFrame)
            return false;

        if (sourceFrame instanceof WebInspector.JavaScriptSourceFrame) {
            var javaScriptSourceFrame = /** @type {!WebInspector.JavaScriptSourceFrame} */ (sourceFrame);
            javaScriptSourceFrame.toggleBreakpointOnCurrentLine();
            return true;
        }
        return false;
    },

    /**
     * @param {?Event=} event
     * @return {boolean}
     */
    _showOutlineDialog: function(event)
    {
        var uiSourceCode = this._editorContainer.currentFile();
        if (!uiSourceCode)
            return false;

        switch (uiSourceCode.contentType()) {
        case WebInspector.resourceTypes.Document:
        case WebInspector.resourceTypes.Script:
            WebInspector.JavaScriptOutlineDialog.show(this.visibleView, uiSourceCode, this.highlightPosition.bind(this));
            return true;
        case WebInspector.resourceTypes.Stylesheet:
            WebInspector.StyleSheetOutlineDialog.show(this.visibleView, uiSourceCode, this.highlightPosition.bind(this));
            return true;
        }
        return false;
    },

    _installDebuggerSidebarController: function()
    {
        this._toggleDebuggerSidebarButton = new WebInspector.StatusBarButton("", "right-sidebar-show-hide-button scripts-debugger-show-hide-button", 3);
        this._toggleDebuggerSidebarButton.addEventListener("click", clickHandler, this);

        if (this.splitView.isVertical()) {
            this.editorView.element.appendChild(this._toggleDebuggerSidebarButton.element);
            this.splitView.mainElement.appendChild(this._debugSidebarResizeWidgetElement);
        } else {
            this._statusBarContainerElement.appendChild(this._debugSidebarResizeWidgetElement);
            this._statusBarContainerElement.appendChild(this._toggleDebuggerSidebarButton.element);
        }

        this._enableDebuggerSidebar(!WebInspector.settings.debuggerSidebarHidden.get());

        /**
         * @this {WebInspector.SourcesPanel}
         */
        function clickHandler()
        {
            this._enableDebuggerSidebar(this._toggleDebuggerSidebarButton.state === "left");
        }
    },

    /**
     * @param {boolean} show
     */
    _enableDebuggerSidebar: function(show)
    {
        this._toggleDebuggerSidebarButton.state = show ? "right" : "left";
        this._toggleDebuggerSidebarButton.title = show ? WebInspector.UIString("Hide debugger") : WebInspector.UIString("Show debugger");
        if (show)
            this.splitView.showSidebarElement();
        else
            this.splitView.hideSidebarElement();
        this._debugSidebarResizeWidgetElement.enableStyleClass("hidden", !show);
        WebInspector.settings.debuggerSidebarHidden.set(!show);
    },

    /**
     * @param {!WebInspector.Event} event
     */
    _itemCreationRequested: function(event)
    {
        var project = event.data.project;
        var path = event.data.path;
        var uiSourceCodeToCopy = event.data.uiSourceCode;
        var filePath;
        var shouldHideNavigator;
        var uiSourceCode;
<<<<<<< HEAD
        if (uiSourceCodeToCopy) {
            /**
             * @param {?string} content
             */
            function contentLoaded(content)
            {
                createFile.call(this, content || "");
            }

            uiSourceCodeToCopy.requestContent(contentLoaded.bind(this));
        } else {
            createFile.call(this);
        }

        /**
         * @param {string=} content
=======

        /**
         * @param {?string} content
         * @this {WebInspector.SourcesPanel}
         */
        function contentLoaded(content)
        {
            createFile.call(this, content || "");
        }

        if (uiSourceCodeToCopy)
            uiSourceCodeToCopy.requestContent(contentLoaded.bind(this));
        else
            createFile.call(this);

        /**
         * @param {string=} content
         * @this {WebInspector.SourcesPanel}
>>>>>>> 8c15b39e
         */
        function createFile(content)
        {
            project.createFile(path, null, content || "", fileCreated.bind(this));
        }

        /**
         * @param {?string} path
         * @this {WebInspector.SourcesPanel}
         */
        function fileCreated(path)
        {
            if (!path)
                return;
            filePath = path;
            uiSourceCode = project.uiSourceCode(filePath);
            this._showSourceLocation(uiSourceCode);

            shouldHideNavigator = !this._navigatorController.isNavigatorPinned();
            if (this._navigatorController.isNavigatorHidden())
                this._navigatorController.showNavigatorOverlay();
            this._navigator.rename(uiSourceCode, callback.bind(this));
        }

        /**
         * @param {boolean} committed
         * @this {WebInspector.SourcesPanel}
         */
        function callback(committed)
        {
            if (shouldHideNavigator)
                this._navigatorController.hideNavigatorOverlay();

            if (!committed) {
                project.deleteFile(uiSourceCode);
                return;
            }

            this._recreateSourceFrameIfNeeded(uiSourceCode);
            this._navigator.updateIcon(uiSourceCode);
            this._showSourceLocation(uiSourceCode);
        }
    },

    /**
     * @param {!WebInspector.Event} event
     */
    _itemRenamingRequested: function(event)
    {
        var uiSourceCode = /** @type {!WebInspector.UISourceCode} */ (event.data);

        var shouldHideNavigator = !this._navigatorController.isNavigatorPinned();
        if (this._navigatorController.isNavigatorHidden())
            this._navigatorController.showNavigatorOverlay();
        this._navigator.rename(uiSourceCode, callback.bind(this));

        /**
         * @param {boolean} committed
         * @this {WebInspector.SourcesPanel}
         */
        function callback(committed)
        {
            if (shouldHideNavigator && committed)
                this._navigatorController.hideNavigatorOverlay();
            this._recreateSourceFrameIfNeeded(uiSourceCode);
            this._navigator.updateIcon(uiSourceCode);
            this._showSourceLocation(uiSourceCode);
        }
    },

    /**
     * @param {!WebInspector.UISourceCode} uiSourceCode
     */
    _showLocalHistory: function(uiSourceCode)
    {
        WebInspector.RevisionHistoryView.showHistory(uiSourceCode);
    },

    /**
     * @param {!WebInspector.ContextMenu} contextMenu
     * @param {!Object} target
     */
    appendApplicableItems: function(event, contextMenu, target)
    {
        this._appendUISourceCodeItems(contextMenu, target);
        this._appendFunctionItems(contextMenu, target);
    },

    /**
     * @param {!WebInspector.UISourceCode} uiSourceCode
     */
    _mapFileSystemToNetwork: function(uiSourceCode)
    {
        WebInspector.SelectUISourceCodeForProjectTypeDialog.show(uiSourceCode.name(), WebInspector.projectTypes.Network, mapFileSystemToNetwork.bind(this), this.editorView.mainElement)

        /**
         * @param {!WebInspector.UISourceCode} networkUISourceCode
         * @this {WebInspector.SourcesPanel}
         */
        function mapFileSystemToNetwork(networkUISourceCode)
        {
            this._workspace.addMapping(networkUISourceCode, uiSourceCode, WebInspector.fileSystemWorkspaceProvider);
        }
    },

    /**
     * @param {!WebInspector.UISourceCode} uiSourceCode
     */
    _removeNetworkMapping: function(uiSourceCode)
    {
        if (confirm(WebInspector.UIString("Are you sure you want to remove network mapping?")))
            this._workspace.removeMapping(uiSourceCode);
    },

    /**
     * @param {!WebInspector.UISourceCode} networkUISourceCode
     */
    _mapNetworkToFileSystem: function(networkUISourceCode)
    {
        WebInspector.SelectUISourceCodeForProjectTypeDialog.show(networkUISourceCode.name(), WebInspector.projectTypes.FileSystem, mapNetworkToFileSystem.bind(this), this.editorView.mainElement)

        /**
         * @param {!WebInspector.UISourceCode} uiSourceCode
         * @this {WebInspector.SourcesPanel}
         */
        function mapNetworkToFileSystem(uiSourceCode)
        {
            this._workspace.addMapping(networkUISourceCode, uiSourceCode, WebInspector.fileSystemWorkspaceProvider);
        }
    },

    /**
     * @param {!WebInspector.ContextMenu} contextMenu
     * @param {!WebInspector.UISourceCode} uiSourceCode
     */
    _appendUISourceCodeMappingItems: function(contextMenu, uiSourceCode)
    {
        if (uiSourceCode.project().type() === WebInspector.projectTypes.FileSystem) {
            var hasMappings = !!uiSourceCode.url;
            if (!hasMappings)
                contextMenu.appendItem(WebInspector.UIString(WebInspector.useLowerCaseMenuTitles() ? "Map to network resource\u2026" : "Map to Network Resource\u2026"), this._mapFileSystemToNetwork.bind(this, uiSourceCode));
            else
                contextMenu.appendItem(WebInspector.UIString(WebInspector.useLowerCaseMenuTitles() ? "Remove network mapping" : "Remove Network Mapping"), this._removeNetworkMapping.bind(this, uiSourceCode));
        }

        /**
         * @param {!WebInspector.Project} project
         */
        function filterProject(project)
        {
            return project.type() === WebInspector.projectTypes.FileSystem;
        }

        if (uiSourceCode.project().type() === WebInspector.projectTypes.Network) {
            if (!this._workspace.projects().filter(filterProject).length)
                return;
            if (this._workspace.uiSourceCodeForURL(uiSourceCode.url) === uiSourceCode)
                contextMenu.appendItem(WebInspector.UIString(WebInspector.useLowerCaseMenuTitles() ? "Map to file system resource\u2026" : "Map to File System Resource\u2026"), this._mapNetworkToFileSystem.bind(this, uiSourceCode));
        }
    },

    /**
     * @param {!WebInspector.ContextMenu} contextMenu
     * @param {!Object} target
     */
    _appendUISourceCodeItems: function(contextMenu, target)
    {
        if (!(target instanceof WebInspector.UISourceCode))
            return;

        var uiSourceCode = /** @type {!WebInspector.UISourceCode} */ (target);
        contextMenu.appendItem(WebInspector.UIString(WebInspector.useLowerCaseMenuTitles() ? "Local modifications\u2026" : "Local Modifications\u2026"), this._showLocalHistory.bind(this, uiSourceCode));

        if (WebInspector.isolatedFileSystemManager.supportsFileSystems())
            this._appendUISourceCodeMappingItems(contextMenu, uiSourceCode);
    },

    /**
     * @param {!WebInspector.ContextMenu} contextMenu
     * @param {!Object} target
     */
    _appendFunctionItems: function(contextMenu, target)
    {
        if (!(target instanceof WebInspector.RemoteObject))
            return;
        var remoteObject = /** @type {!WebInspector.RemoteObject} */ (target);
        if (remoteObject.type !== "function")
            return;

        /**
         * @param {?Protocol.Error} error
         * @param {!DebuggerAgent.FunctionDetails} response
         * @this {WebInspector.SourcesPanel}
         */
        function didGetDetails(error, response)
        {
            if (error) {
                console.error(error);
                return;
            }

            var uiLocation = WebInspector.debuggerModel.rawLocationToUILocation(response.location);
            if (!uiLocation)
                return;

            this.showUILocation(uiLocation, true);
        }

        /**
         * @this {WebInspector.SourcesPanel}
         */
        function revealFunction()
        {
            DebuggerAgent.getFunctionDetails(remoteObject.objectId, didGetDetails.bind(this));
        }

        contextMenu.appendItem(WebInspector.UIString(WebInspector.useLowerCaseMenuTitles() ? "Show function definition" : "Show Function Definition"), revealFunction.bind(this));
    },

    showGoToSourceDialog: function()
    {
        var uiSourceCodes = this._editorContainer.historyUISourceCodes();
        /** @type {!Map.<!WebInspector.UISourceCode, number>} */
        var defaultScores = new Map();
        for (var i = 1; i < uiSourceCodes.length; ++i) // Skip current element
            defaultScores.put(uiSourceCodes[i], uiSourceCodes.length - i);
        WebInspector.OpenResourceDialog.show(this, this.editorView.mainElement, undefined, defaultScores);
    },

    _dockSideChanged: function()
    {
        var dockSide = WebInspector.dockController.dockSide();
        var vertically = dockSide === WebInspector.DockController.State.DockedToRight && WebInspector.settings.splitVerticallyWhenDockedToRight.get();
        this._splitVertically(vertically);
    },

    /**
     * @param {boolean} vertically
     */
    _splitVertically: function(vertically)
    {
        if (this.sidebarPaneView && vertically === !this.splitView.isVertical())
            return;

        if (this.sidebarPaneView)
            this.sidebarPaneView.detach();

        this.splitView.setVertical(!vertically);

        if (!vertically) {
            this.splitView.uninstallResizer(this._statusBarContainerElement);
            this.sidebarPaneView = new WebInspector.SidebarPaneStack();
            for (var pane in this.sidebarPanes)
                this.sidebarPaneView.addPane(this.sidebarPanes[pane]);
            this._extensionSidebarPanesContainer = this.sidebarPaneView;
            this.sidebarElement.appendChild(this.debugToolbar);
            this.editorView.element.appendChild(this._toggleDebuggerSidebarButton.element);
            this.splitView.mainElement.appendChild(this._debugSidebarResizeWidgetElement);
        } else {
            this.splitView.installResizer(this._statusBarContainerElement);
            this.sidebarPaneView = new WebInspector.SplitView(true, this.name + "PanelSplitSidebarRatio", 0.5);

            var group1 = new WebInspector.SidebarPaneStack();
            group1.show(this.sidebarPaneView.firstElement());
            group1.element.id = "scripts-sidebar-stack-pane";
            group1.addPane(this.sidebarPanes.callstack);
            group1.addPane(this.sidebarPanes.jsBreakpoints);
            group1.addPane(this.sidebarPanes.domBreakpoints);
            group1.addPane(this.sidebarPanes.xhrBreakpoints);
            group1.addPane(this.sidebarPanes.eventListenerBreakpoints);
            if (this.sidebarPanes.workerList)
                group1.addPane(this.sidebarPanes.workerList);

            var group2 = new WebInspector.SidebarTabbedPane();
            group2.show(this.sidebarPaneView.secondElement());
            group2.addPane(this.sidebarPanes.scopechain);
            group2.addPane(this.sidebarPanes.watchExpressions);
            this._extensionSidebarPanesContainer = group2;
            this.sidebarPaneView.firstElement().appendChild(this.debugToolbar);
            this._statusBarContainerElement.appendChild(this._debugSidebarResizeWidgetElement);
            this._statusBarContainerElement.appendChild(this._toggleDebuggerSidebarButton.element)
        }
        for (var i = 0; i < this._extensionSidebarPanes.length; ++i)
            this._extensionSidebarPanesContainer.addPane(this._extensionSidebarPanes[i]);

        this.sidebarPaneView.element.id = "scripts-debug-sidebar-contents";
        this.sidebarPaneView.show(this.splitView.sidebarElement);

        this.sidebarPanes.scopechain.expand();
        this.sidebarPanes.jsBreakpoints.expand();
        this.sidebarPanes.callstack.expand();

        if (WebInspector.settings.watchExpressions.get().length > 0)
            this.sidebarPanes.watchExpressions.expand();
    },

    canHighlightPosition: function()
    {
        return this.visibleView && this.visibleView.canHighlightPosition();
    },

    /**
     * @param {number} line
     * @param {number=} column
     */
    highlightPosition: function(line, column)
    {
        if (!this.canHighlightPosition())
            return;
        this.visibleView.highlightPosition(line, column);
    },

    /**
     * @param {string} id
     * @param {!WebInspector.SidebarPane} pane
     */
    addExtensionSidebarPane: function(id, pane)
    {
<<<<<<< HEAD
        if (element) {
            this._editorFooterElement.removeStyleClass("hidden");
            this._editorFooterElement.appendChild(element);
        } else {
            this._editorFooterElement.addStyleClass("hidden");
            this._editorFooterElement.removeChildren();
        }
        this.doResize();
=======
        this._extensionSidebarPanes.push(pane);
        this._extensionSidebarPanesContainer.addPane(pane);
        this.setHideOnDetach();
    },

    /**
     * @return {!WebInspector.TabbedEditorContainer}
     */
    get tabbedEditorContainer()
    {
        return this._editorContainer;
>>>>>>> 8c15b39e
    },

    /**
     * @param {string} id
     * @param {WebInspector.SidebarPane} pane
     */
    addExtensionSidebarPane: function(id, pane)
    {
        this._extensionSidebarPanes.push(pane);
        this._extensionSidebarPanesContainer.addPane(pane);
        this.setHideOnDetach();
    },

    /**
     * @return {?WebInspector.TabbedEditorContainer}
     */
    get tabbedEditorContainer()
    {
        return this._editorContainer;
    },

    __proto__: WebInspector.Panel.prototype
}

/**
 * @constructor
 * @extends {WebInspector.View}
 */
WebInspector.SourcesView = function()
{
    WebInspector.View.call(this);
    this.registerRequiredCSS("sourcesView.css");
    this.element.id = "sources-panel-sources-view";
<<<<<<< HEAD
    this.element.addStyleClass("vbox");
}

WebInspector.SourcesView.prototype = {
=======
    this.element.classList.add("vbox");
    this.element.addEventListener("dragenter", this._onDragEnter.bind(this), true);
    this.element.addEventListener("dragover", this._onDragOver.bind(this), true);
}

WebInspector.SourcesView.dragAndDropFilesType = "Files";

WebInspector.SourcesView.prototype = {
    _onDragEnter: function (event)
    {
        if (event.dataTransfer.types.indexOf(WebInspector.SourcesView.dragAndDropFilesType) === -1)
            return;
        event.consume(true);
    },

    _onDragOver: function (event)
    {
        if (event.dataTransfer.types.indexOf(WebInspector.SourcesView.dragAndDropFilesType) === -1)
            return;
        event.consume(true);
        if (this._dragMaskElement)
            return;
        this._dragMaskElement = this.element.createChild("div", "fill drag-mask");
        this._dragMaskElement.addEventListener("drop", this._onDrop.bind(this), true);
        this._dragMaskElement.addEventListener("dragleave", this._onDragLeave.bind(this), true);
    },

    _onDrop: function (event)
    {
        event.consume(true);
        this._removeMask();
        var items = /** @type {!Array.<!DataTransferItem>} */ (event.dataTransfer.items);
        if (!items.length)
            return;
        var entry = items[0].webkitGetAsEntry();
        if (!entry.isDirectory)
            return;
        InspectorFrontendHost.upgradeDraggedFileSystemPermissions(entry.filesystem);
    },

    _onDragLeave: function (event)
    {
        event.consume(true);
        this._removeMask();
    },

    _removeMask: function ()
    {
        this._dragMaskElement.remove();
        delete this._dragMaskElement;
    },

>>>>>>> 8c15b39e
    __proto__: WebInspector.View.prototype
}

/**
 * @constructor
 * @extends {WebInspector.View}
 */
WebInspector.DrawerEditorView = function()
{
    WebInspector.View.call(this);
    this.element.id = "drawer-editor-view";
<<<<<<< HEAD
    this.element.addStyleClass("vbox");
=======
    this.element.classList.add("vbox");
>>>>>>> 8c15b39e
}

WebInspector.DrawerEditorView.prototype = {
    __proto__: WebInspector.View.prototype
}<|MERGE_RESOLUTION|>--- conflicted
+++ resolved
@@ -98,15 +98,6 @@
 
     var tabbedEditorPlaceholderText = WebInspector.isMac() ? WebInspector.UIString("Hit Cmd+O to open a file") : WebInspector.UIString("Hit Ctrl+O to open a file");
 
-<<<<<<< HEAD
-    this.editorView.mainElement.addStyleClass("vbox");
-    this.editorView.sidebarElement.addStyleClass("vbox");
-
-    this.sourcesView = new WebInspector.SourcesView();
-    this._editorContainer = new WebInspector.TabbedEditorContainer(this, "previouslyViewedFiles", tabbedEditorPlaceholderText);
-    this._editorContainer.show(this.sourcesView.element);
-    this._editorFooterElement = this.sourcesView.element.createChild("div", "inspector-footer status-bar hidden");
-=======
     this.editorView.mainElement.classList.add("vbox");
     this.editorView.sidebarElement.classList.add("vbox");
 
@@ -118,7 +109,6 @@
 
     this._editorContainer = new WebInspector.TabbedEditorContainer(this, "previouslyViewedFiles", tabbedEditorPlaceholderText);
     this._editorContainer.show(this._searchableView.element);
->>>>>>> 8c15b39e
 
     this._navigatorController = new WebInspector.NavigatorOverlayController(this.editorView, this._navigator.view, this._editorContainer.view);
 
@@ -167,17 +157,10 @@
     this._scriptViewStatusBarTextContainer = document.createElement("div");
     this._scriptViewStatusBarTextContainer.className = "inline-block";
 
-<<<<<<< HEAD
-    var statusBarContainerElement = this.sourcesView.element.createChild("div", "sources-status-bar");
-    statusBarContainerElement.appendChild(this._toggleFormatSourceButton.element);
-    statusBarContainerElement.appendChild(this._scriptViewStatusBarItemsContainer);
-    statusBarContainerElement.appendChild(this._scriptViewStatusBarTextContainer);
-=======
     this._statusBarContainerElement = this.sourcesView.element.createChild("div", "sources-status-bar");
     this._statusBarContainerElement.appendChild(this._toggleFormatSourceButton.element);
     this._statusBarContainerElement.appendChild(this._scriptViewStatusBarItemsContainer);
     this._statusBarContainerElement.appendChild(this._scriptViewStatusBarTextContainer);
->>>>>>> 8c15b39e
 
     this._installDebuggerSidebarController();
 
@@ -215,8 +198,6 @@
     this._boundOnKeyUp = this._onKeyUp.bind(this);
     this._boundOnKeyDown = this._onKeyDown.bind(this);
 
-<<<<<<< HEAD
-=======
     function handleBeforeUnload(event)
     {
         if (event.returnValue)
@@ -233,7 +214,6 @@
     window.addEventListener("beforeunload", handleBeforeUnload.bind(this), true);
 }
 
->>>>>>> 8c15b39e
 WebInspector.SourcesPanel.prototype = {
     defaultFocusedElement: function()
     {
@@ -339,9 +319,6 @@
 
         this._updateDebuggerButtons();
 
-<<<<<<< HEAD
-        this.sidebarPanes.callstack.update(details.callFrames);
-=======
         this.sidebarPanes.callstack.update(details.callFrames, details.asyncStackTrace);
 
         /**
@@ -365,7 +342,6 @@
             this.sidebarPanes.jsBreakpoints.highlightBreakpoint(breakpoint);
             this.sidebarPanes.callstack.setStatus(WebInspector.UIString("Paused on a JavaScript breakpoint."));
         }
->>>>>>> 8c15b39e
 
         if (details.reason === WebInspector.DebuggerModel.BreakReason.DOM) {
             WebInspector.domBreakpointsSidebarPane.highlightBreakpoint(details.auxData);
@@ -457,11 +433,7 @@
     },
 
     /**
-<<<<<<< HEAD
-     * @param {Element} anchor
-=======
      * @param {!Element} anchor
->>>>>>> 8c15b39e
      * @return {boolean}
      */
     showAnchorLocation: function(anchor)
@@ -473,25 +445,6 @@
         }
         if (!anchor.uiSourceCode)
             return false;
-<<<<<<< HEAD
-
-        this._showSourceLocation(anchor.uiSourceCode, anchor.lineNumber, anchor.columnNumber);
-        return true;
-    },
-
-    /**
-     * @param {WebInspector.UISourceCode} uiSourceCode
-     * @param {number=} lineNumber
-     * @param {number=} columnNumber
-     * @param {boolean=} forceShowInPanel
-     */
-    showUISourceCode: function(uiSourceCode, lineNumber, columnNumber, forceShowInPanel)
-    {
-        this._showSourceLocation(uiSourceCode, lineNumber, columnNumber, forceShowInPanel);
-    },
-
-    /**
-=======
 
         this._showSourceLocation(anchor.uiSourceCode, anchor.lineNumber, anchor.columnNumber);
         return true;
@@ -509,7 +462,6 @@
     },
 
     /**
->>>>>>> 8c15b39e
      * @param {boolean=} forceShowInPanel
      */
     _showEditor: function(forceShowInPanel)
@@ -534,27 +486,12 @@
     },
 
     /**
-<<<<<<< HEAD
-     * @param {WebInspector.UILocation} uiLocation
-=======
      * @param {!WebInspector.UILocation} uiLocation
->>>>>>> 8c15b39e
      * @param {boolean=} forceShowInPanel
      */
     showUILocation: function(uiLocation, forceShowInPanel)
     {
         this._showSourceLocation(uiLocation.uiSourceCode, uiLocation.lineNumber, uiLocation.columnNumber, forceShowInPanel);
-<<<<<<< HEAD
-    },
-
-    /**
-     * @return {boolean}
-     */
-    _canShowEditorInDrawer: function()
-    {
-        return WebInspector.experimentsSettings.showEditorInDrawer.isEnabled() && WebInspector.settings.showEditorInDrawer.get();
-=======
->>>>>>> 8c15b39e
     },
 
     /**
@@ -645,13 +582,8 @@
     },
 
     /**
-<<<<<<< HEAD
-     * @param {WebInspector.SourceFrame} sourceFrame
-     * @param {WebInspector.UISourceCode} uiSourceCode
-=======
      * @param {!WebInspector.SourceFrame} sourceFrame
      * @param {!WebInspector.UISourceCode} uiSourceCode
->>>>>>> 8c15b39e
      * @return {boolean}
      */
     _sourceFrameMatchesUISourceCode: function(sourceFrame, uiSourceCode)
@@ -668,11 +600,7 @@
     },
 
     /**
-<<<<<<< HEAD
-     * @param {WebInspector.UISourceCode} uiSourceCode
-=======
      * @param {!WebInspector.UISourceCode} uiSourceCode
->>>>>>> 8c15b39e
      */
     _recreateSourceFrameIfNeeded: function(uiSourceCode)
     {
@@ -688,13 +616,8 @@
     },
 
     /**
-<<<<<<< HEAD
-     * @param {WebInspector.UISourceCode} uiSourceCode
-     * @return {WebInspector.SourceFrame}
-=======
      * @param {!WebInspector.UISourceCode} uiSourceCode
      * @return {!WebInspector.SourceFrame}
->>>>>>> 8c15b39e
      */
     viewForFile: function(uiSourceCode)
     {
@@ -1375,24 +1298,6 @@
         var filePath;
         var shouldHideNavigator;
         var uiSourceCode;
-<<<<<<< HEAD
-        if (uiSourceCodeToCopy) {
-            /**
-             * @param {?string} content
-             */
-            function contentLoaded(content)
-            {
-                createFile.call(this, content || "");
-            }
-
-            uiSourceCodeToCopy.requestContent(contentLoaded.bind(this));
-        } else {
-            createFile.call(this);
-        }
-
-        /**
-         * @param {string=} content
-=======
 
         /**
          * @param {?string} content
@@ -1411,7 +1316,6 @@
         /**
          * @param {string=} content
          * @this {WebInspector.SourcesPanel}
->>>>>>> 8c15b39e
          */
         function createFile(content)
         {
@@ -1730,16 +1634,6 @@
      */
     addExtensionSidebarPane: function(id, pane)
     {
-<<<<<<< HEAD
-        if (element) {
-            this._editorFooterElement.removeStyleClass("hidden");
-            this._editorFooterElement.appendChild(element);
-        } else {
-            this._editorFooterElement.addStyleClass("hidden");
-            this._editorFooterElement.removeChildren();
-        }
-        this.doResize();
-=======
         this._extensionSidebarPanes.push(pane);
         this._extensionSidebarPanesContainer.addPane(pane);
         this.setHideOnDetach();
@@ -1747,26 +1641,6 @@
 
     /**
      * @return {!WebInspector.TabbedEditorContainer}
-     */
-    get tabbedEditorContainer()
-    {
-        return this._editorContainer;
->>>>>>> 8c15b39e
-    },
-
-    /**
-     * @param {string} id
-     * @param {WebInspector.SidebarPane} pane
-     */
-    addExtensionSidebarPane: function(id, pane)
-    {
-        this._extensionSidebarPanes.push(pane);
-        this._extensionSidebarPanesContainer.addPane(pane);
-        this.setHideOnDetach();
-    },
-
-    /**
-     * @return {?WebInspector.TabbedEditorContainer}
      */
     get tabbedEditorContainer()
     {
@@ -1785,12 +1659,6 @@
     WebInspector.View.call(this);
     this.registerRequiredCSS("sourcesView.css");
     this.element.id = "sources-panel-sources-view";
-<<<<<<< HEAD
-    this.element.addStyleClass("vbox");
-}
-
-WebInspector.SourcesView.prototype = {
-=======
     this.element.classList.add("vbox");
     this.element.addEventListener("dragenter", this._onDragEnter.bind(this), true);
     this.element.addEventListener("dragover", this._onDragOver.bind(this), true);
@@ -1843,7 +1711,6 @@
         delete this._dragMaskElement;
     },
 
->>>>>>> 8c15b39e
     __proto__: WebInspector.View.prototype
 }
 
@@ -1855,11 +1722,7 @@
 {
     WebInspector.View.call(this);
     this.element.id = "drawer-editor-view";
-<<<<<<< HEAD
-    this.element.addStyleClass("vbox");
-=======
     this.element.classList.add("vbox");
->>>>>>> 8c15b39e
 }
 
 WebInspector.DrawerEditorView.prototype = {
