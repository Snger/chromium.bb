--- conflicted
+++ resolved
@@ -822,11 +822,6 @@
             this._profileBeingRecorded = null;
         }
         WebInspector.ProfileType.prototype.removeProfile.call(this, profile);
-<<<<<<< HEAD
-        if (!profile.isTemporary && !profile.fromFile())
-            ProfilerAgent.removeProfile(this.id, profile.uid);
-=======
->>>>>>> 8c15b39e
     },
 
     /**
@@ -837,21 +832,6 @@
         this._reset();
     },
 
-<<<<<<< HEAD
-    /** @deprecated To be removed from the protocol */
-    addHeapSnapshotChunk: function(uid, chunk)
-    {
-        throw new Error("Never called");
-    },
-
-    /** @deprecated To be removed from the protocol */
-    reportHeapSnapshotProgress: function(done, total)
-    {
-        throw new Error("Never called");
-    },
-
-=======
->>>>>>> 8c15b39e
     __proto__: WebInspector.ProfileType.prototype
 }
 
