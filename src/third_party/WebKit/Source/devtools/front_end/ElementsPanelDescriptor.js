--- conflicted
+++ resolved
@@ -85,13 +85,10 @@
         stylesPaneSection.addAlternateKeys(WebInspector.ElementsPanelDescriptor.ShortcutKeys.IncrementBy01, WebInspector.UIString("Increment by %f", 0.1));
         stylesPaneSection.addAlternateKeys(WebInspector.ElementsPanelDescriptor.ShortcutKeys.DecrementBy01, WebInspector.UIString("Decrement by %f", 0.1));
 
-<<<<<<< HEAD
-=======
         /**
          * Install emulation view.
          * @this {WebInspector.ElementsPanelDescriptor}
          */
->>>>>>> 8c15b39e
         function toggleEmulationView()
         {
             if (WebInspector.settings.showEmulationViewInDrawer.get())
@@ -101,8 +98,6 @@
         }
         WebInspector.settings.showEmulationViewInDrawer.addChangeListener(toggleEmulationView, this);
         toggleEmulationView.call(this);
-<<<<<<< HEAD
-=======
 
         /**
          * Install rendering view.
@@ -117,16 +112,11 @@
         }
         WebInspector.settings.showRenderingViewInDrawer.addChangeListener(toggleRenderingView, this);
         toggleRenderingView.call(this);
->>>>>>> 8c15b39e
     },
 
     /**
      * @param {string=} id
-<<<<<<< HEAD
-     * @return {WebInspector.View}
-=======
      * @return {?WebInspector.View}
->>>>>>> 8c15b39e
      */
     createView: function(id)
     {
