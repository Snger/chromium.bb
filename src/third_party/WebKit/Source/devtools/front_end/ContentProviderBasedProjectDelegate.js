/*
 * Copyright (C) 2013 Google Inc. All rights reserved.
 *
 * Redistribution and use in source and binary forms, with or without
 * modification, are permitted provided that the following conditions are
 * met:
 *
 *     * Redistributions of source code must retain the above copyright
 * notice, this list of conditions and the following disclaimer.
 *     * Redistributions in binary form must reproduce the above
 * copyright notice, this list of conditions and the following disclaimer
 * in the documentation and/or other materials provided with the
 * distribution.
 *     * Neither the name of Google Inc. nor the names of its
 * contributors may be used to endorse or promote products derived from
 * this software without specific prior written permission.
 *
 * THIS SOFTWARE IS PROVIDED BY THE COPYRIGHT HOLDERS AND CONTRIBUTORS
 * "AS IS" AND ANY EXPRESS OR IMPLIED WARRANTIES, INCLUDING, BUT NOT
 * LIMITED TO, THE IMPLIED WARRANTIES OF MERCHANTABILITY AND FITNESS FOR
 * A PARTICULAR PURPOSE ARE DISCLAIMED. IN NO EVENT SHALL THE COPYRIGHT
 * OWNER OR CONTRIBUTORS BE LIABLE FOR ANY DIRECT, INDIRECT, INCIDENTAL,
 * SPECIAL, EXEMPLARY, OR CONSEQUENTIAL DAMAGES (INCLUDING, BUT NOT
 * LIMITED TO, PROCUREMENT OF SUBSTITUTE GOODS OR SERVICES; LOSS OF USE,
 * DATA, OR PROFITS; OR BUSINESS INTERRUPTION) HOWEVER CAUSED AND ON ANY
 * THEORY OF LIABILITY, WHETHER IN CONTRACT, STRICT LIABILITY, OR TORT
 * (INCLUDING NEGLIGENCE OR OTHERWISE) ARISING IN ANY WAY OUT OF THE USE
 * OF THIS SOFTWARE, EVEN IF ADVISED OF THE POSSIBILITY OF SUCH DAMAGE.
 */

 /**
 * @constructor
 * @implements {WebInspector.ProjectDelegate}
 * @extends {WebInspector.Object}
 * @param {string} type
 */
WebInspector.ContentProviderBasedProjectDelegate = function(type)
{
    this._type = type;
    /** @type {!Object.<string, !WebInspector.ContentProvider>} */
    this._contentProviders = {};
    /** @type {!Object.<string, boolean>} */
    this._isContentScriptMap = {};
}

WebInspector.ContentProviderBasedProjectDelegate.prototype = {
    /**
     * @return {string}
     */
    id: function()
    {
        // Overriddden by subclasses
        return "";
    },

    /**
     * @return {string}
     */
    type: function()
    {
        return this._type;
    },

    /**
     * @return {string}
     */
    displayName: function()
    {
        // Overriddden by subclasses
        return "";
    },

    /**
     * @param {string} path
     * @param {function(?Date, ?number)} callback
     */
    requestMetadata: function(path, callback)
    {
        callback(null, null);
    },

    /**
     * @param {string} path
     * @param {function(?string)} callback
     */
    requestFileContent: function(path, callback)
    {
        var contentProvider = this._contentProviders[path];
        contentProvider.requestContent(callback);

        /**
         * @param {?string} content
         * @param {boolean} encoded
         * @param {string} mimeType
         */
        function innerCallback(content, encoded, mimeType)
        {
            callback(content);
        }
    },

    /**
     * @return {boolean}
     */
    canSetFileContent: function()
    {
        return false;
    },

    /**
     * @param {string} path
     * @param {string} newContent
     * @param {function(?string)} callback
     */
    setFileContent: function(path, newContent, callback)
    {
        callback(null);
    },

    /**
     * @return {boolean}
     */
    canRename: function()
    {
        return false;
    },

    /**
     * @param {string} path
     * @param {string} newName
<<<<<<< HEAD
     * @param {function(boolean, string=, string=, string=, WebInspector.ResourceType=)} callback
=======
     * @param {function(boolean, string=, string=, string=, !WebInspector.ResourceType=)} callback
>>>>>>> 8c15b39e
     */
    rename: function(path, newName, callback)
    {
        this.performRename(path, newName, innerCallback.bind(this));

        /**
         * @param {boolean} success
         * @param {string=} newName
         * @this {WebInspector.ContentProviderBasedProjectDelegate}
         */
        function innerCallback(success, newName)
        {
            if (success)
                this._updateName(path, /** @type {string} */ (newName));
            callback(success, newName);
        }
    },

    /**
     * @param {string} path
     */
    refresh: function(path)
    {
    },

    /**
     * @param {string} path
     */
    excludeFolder: function(path)
    {
    },

    /**
     * @param {string} path
     * @param {?string} name
     * @param {string} content
     * @param {function(?string)} callback
     */
    createFile: function(path, name, content, callback)
    {
    },

    /**
     * @param {string} path
     */
    deleteFile: function(path)
    {
    },

    remove: function()
    {
    },

    /**
     * @param {string} path
     * @param {string} newName
     * @param {function(boolean, string=)} callback
     */
    performRename: function(path, newName, callback)
    {
        callback(false);
    },

    /**
     * @param {string} path
     * @param {string} newName
     */
    _updateName: function(path, newName)
    {
        var oldPath = path;
        var copyOfPath = path.split("/");
        copyOfPath[copyOfPath.length - 1] = newName;
        var newPath = copyOfPath.join("/");
        this._contentProviders[newPath] = this._contentProviders[oldPath];
        delete this._contentProviders[oldPath];
    },

    /**
     * @param {string} path
     * @param {string} query
     * @param {boolean} caseSensitive
     * @param {boolean} isRegex
     * @param {function(!Array.<!WebInspector.ContentProvider.SearchMatch>)} callback
     */
    searchInFileContent: function(path, query, caseSensitive, isRegex, callback)
    {
        var contentProvider = this._contentProviders[path];
        contentProvider.searchInContent(query, caseSensitive, isRegex, callback);
    },

    /**
     * @param {!Array.<string>} queries
     * @param {!Array.<string>} fileQueries
     * @param {boolean} caseSensitive
     * @param {boolean} isRegex
     * @param {!WebInspector.Progress} progress
     * @param {function(!Array.<string>)} callback
     */
    findFilesMatchingSearchRequest: function(queries, fileQueries, caseSensitive, isRegex, progress, callback)
    {
        var result = [];
        var paths = Object.keys(this._contentProviders);
        var totalCount = paths.length;
        if (totalCount === 0) {
            // searchInContent should call back later.
            setTimeout(doneCallback, 0);
            return;
        }

        /**
         * @param {string} path
         * @this {WebInspector.ContentProviderBasedProjectDelegate}
         */
        function filterOutContentScripts(path)
        {
            return !this._isContentScriptMap[path];
        }

        if (!WebInspector.settings.searchInContentScripts.get())
            paths = paths.filter(filterOutContentScripts.bind(this));

        var fileRegexes = [];
        for (var i = 0; i < fileQueries.length; ++i)
            fileRegexes.push(new RegExp(fileQueries[i], caseSensitive ? "" : "i"));

        /**
         * @param {!string} file
         */
        function filterOutNonMatchingFiles(file)
        {
            for (var i = 0; i < fileRegexes.length; ++i) {
                if (!file.match(fileRegexes[i]))
                    return false;
            }
            return true;
        }

        paths = paths.filter(filterOutNonMatchingFiles);
        var barrier = new CallbackBarrier();
        progress.setTotalWork(paths.length);
        for (var i = 0; i < paths.length; ++i)
            searchInContent.call(this, paths[i], barrier.createCallback(searchInContentCallback.bind(this, paths[i])));
        barrier.callWhenDone(doneCallback);

        /**
         * @param {string} path
         * @param {function(boolean)} callback
         * @this {WebInspector.ContentProviderBasedProjectDelegate}
         */
        function searchInContent(path, callback)
        {
            var queriesToRun = queries.slice();
            searchNextQuery.call(this);

            /**
             * @this {WebInspector.ContentProviderBasedProjectDelegate}
             */
            function searchNextQuery()
            {
                if (!queriesToRun.length) {
                    callback(true);
                    return;
                }
                var query = queriesToRun.shift();
                this._contentProviders[path].searchInContent(query, caseSensitive, isRegex, contentCallback.bind(this));
            }

            /**
             * @param {!Array.<!WebInspector.ContentProvider.SearchMatch>} searchMatches
             * @this {WebInspector.ContentProviderBasedProjectDelegate}
             */
            function contentCallback(searchMatches)
            {
                if (!searchMatches.length) {
                    callback(false);
                    return;
                }
                searchNextQuery.call(this);
            }
        }

        /**
         * @param {string} path
         * @param {boolean} matches
         */
        function searchInContentCallback(path, matches)
        {
            if (matches)
                result.push(path);
            progress.worked(1);
        }

        function doneCallback()
        {
            callback(result);
            progress.done();
        }
    },

    /**
     * @param {!WebInspector.Progress} progress
     * @param {function()} callback
     */
    indexContent: function(progress, callback)
    {
        setTimeout(innerCallback, 0);

        function innerCallback()
        {
            progress.done();
            callback();
        }
    },

    /**
     * @param {string} parentPath
     * @param {string} name
     * @param {string} url
     * @param {!WebInspector.ContentProvider} contentProvider
     * @param {boolean} isEditable
     * @param {boolean=} isContentScript
     * @return {string}
     */
    addContentProvider: function(parentPath, name, url, contentProvider, isEditable, isContentScript)
    {
        var path = parentPath ? parentPath + "/" + name : name;
        var fileDescriptor = new WebInspector.FileDescriptor(parentPath, name, url, url, contentProvider.contentType(), isEditable, isContentScript);
        this._contentProviders[path] = contentProvider;
        this._isContentScriptMap[path] = isContentScript || false;
        this.dispatchEventToListeners(WebInspector.ProjectDelegate.Events.FileAdded, fileDescriptor);
        return path;
    },

    /**
     * @param {string} path
     */
    removeFile: function(path)
    {
        delete this._contentProviders[path];
        delete this._isContentScriptMap[path];
        this.dispatchEventToListeners(WebInspector.ProjectDelegate.Events.FileRemoved, path);
    },

    /**
     * @return {!Object.<string, !WebInspector.ContentProvider>}
     */
    contentProviders: function()
    {
        return this._contentProviders;
    },

    reset: function()
    {
        this._contentProviders = {};
        this._isContentScriptMap = {};
        this.dispatchEventToListeners(WebInspector.ProjectDelegate.Events.Reset, null);
    },
    
    __proto__: WebInspector.Object.prototype
}<|MERGE_RESOLUTION|>--- conflicted
+++ resolved
@@ -128,11 +128,7 @@
     /**
      * @param {string} path
      * @param {string} newName
-<<<<<<< HEAD
-     * @param {function(boolean, string=, string=, string=, WebInspector.ResourceType=)} callback
-=======
      * @param {function(boolean, string=, string=, string=, !WebInspector.ResourceType=)} callback
->>>>>>> 8c15b39e
      */
     rename: function(path, newName, callback)
     {
