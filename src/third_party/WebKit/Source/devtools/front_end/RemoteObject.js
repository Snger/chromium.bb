--- conflicted
+++ resolved
@@ -99,11 +99,7 @@
 }
 
 /**
-<<<<<<< HEAD
- * @param {RuntimeAgent.RemoteObject=} payload
-=======
  * @param {!RuntimeAgent.RemoteObject} payload
->>>>>>> 8c15b39e
  * @return {!WebInspector.RemoteObject}
  */
 WebInspector.RemoteObject.fromPayload = function(payload)
@@ -189,13 +185,10 @@
      */
     getProperty: function(propertyPath, callback)
     {
-<<<<<<< HEAD
-=======
         /**
          * @param {string} arrayStr
          * @this {Object}
          */
->>>>>>> 8c15b39e
         function remoteFunction(arrayStr)
         {
             var result = this;
@@ -344,11 +337,7 @@
 
     /**
      * @param {function(this:Object, ...)} functionDeclaration
-<<<<<<< HEAD
-     * @param {Array.<RuntimeAgent.CallArgument>=} args
-=======
      * @param {!Array.<!RuntimeAgent.CallArgument>=} args
->>>>>>> 8c15b39e
      * @param {function(?WebInspector.RemoteObject, boolean=)=} callback
      */
     callFunction: function(functionDeclaration, args, callback)
