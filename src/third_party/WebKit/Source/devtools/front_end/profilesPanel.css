--- conflicted
+++ resolved
@@ -118,18 +118,11 @@
     background-image: url(Images/statusbarButtonGlyphs.png);
     background-size: 320px 120px;
     background-position: -201px -105px;
-<<<<<<< HEAD
-    padding-left: 14px;
-    width: 10px;
-    height: 10px;
-    vertical-align: -1px;
-=======
     padding-left: 12px;
     width: 10px;
     height: 10px;
     vertical-align: -1px;
     margin-right: 2px;
->>>>>>> 8c15b39e
 }
 
 .data-grid tr.selected .profile-node-file {
