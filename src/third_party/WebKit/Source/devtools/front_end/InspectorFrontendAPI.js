--- conflicted
+++ resolved
@@ -66,19 +66,11 @@
             }
 
             /**
-<<<<<<< HEAD
-             * @param {WebInspector.Event} event
-             */
-            function listener(event)
-            {
-                var uiSourceCode = /** @type {WebInspector.UISourceCode} */ (event.data);
-=======
              * @param {!WebInspector.Event} event
              */
             function listener(event)
             {
                 var uiSourceCode = /** @type {!WebInspector.UISourceCode} */ (event.data);
->>>>>>> 8c15b39e
                 if (uiSourceCode.url === url) {
                     WebInspector.showPanel("sources").showUISourceCode(uiSourceCode, lineNumber, columnNumber);
                     WebInspector.workspace.removeEventListener(WebInspector.Workspace.Events.UISourceCodeAdded, listener);
@@ -104,9 +96,16 @@
     loadTimelineFromURL: function(url)
     {
         InspectorFrontendAPI._runOnceLoaded(function() {
-<<<<<<< HEAD
-            /** @type {WebInspector.TimelinePanel} */ (WebInspector.showPanel("timeline")).loadFromURL(url);
-        });
+            /** @type {!WebInspector.TimelinePanel} */ (WebInspector.showPanel("timeline")).loadFromURL(url);
+        });
+    },
+
+    /**
+     * @param {boolean} useSoftMenu
+     */
+    setUseSoftMenu: function(useSoftMenu)
+    {
+        WebInspector.ContextMenu.setUseSoftMenu(useSoftMenu);
     },
 
     // FIXME: remove this legacy support.
@@ -117,28 +116,6 @@
     // FIXME: remove this legacy support.
     setDockSide: function(side)
     {
-=======
-            /** @type {!WebInspector.TimelinePanel} */ (WebInspector.showPanel("timeline")).loadFromURL(url);
-        });
-    },
-
-    /**
-     * @param {boolean} useSoftMenu
-     */
-    setUseSoftMenu: function(useSoftMenu)
-    {
-        WebInspector.ContextMenu.setUseSoftMenu(useSoftMenu);
-    },
-
-    // FIXME: remove this legacy support.
-    setAttachedWindow: function(side)
-    {
-    },
-
-    // FIXME: remove this legacy support.
-    setDockSide: function(side)
-    {
->>>>>>> 8c15b39e
         WebInspector.dockController.setDockSide(side);
     },
 
@@ -210,8 +187,6 @@
     /**
      * @param {string} url
      */
-<<<<<<< HEAD
-=======
     canceledSaveURL: function(url)
     {
         WebInspector.fileManager.canceledSaveURL(url);
@@ -220,7 +195,6 @@
     /**
      * @param {string} url
      */
->>>>>>> 8c15b39e
     appendedToURL: function(url)
     {
         WebInspector.fileManager.appendedToURL(url);
@@ -249,11 +223,7 @@
     },
 
     /**
-<<<<<<< HEAD
-     * @param {Object} queryParamsObject
-=======
      * @param {!Object} queryParamsObject
->>>>>>> 8c15b39e
      */
     dispatchQueryParameters: function(queryParamsObject)
     {
@@ -284,7 +254,6 @@
             return InspectorFrontendAPI[methodName].apply(InspectorFrontendAPI, signature);
         });
     },
-<<<<<<< HEAD
 
     /**
      * @param {function()} command
@@ -298,26 +267,6 @@
         InspectorFrontendAPI._pendingCommands.push(command);
     }
 }
-=======
->>>>>>> 8c15b39e
-
-    /**
-     * @param {function()} command
-     */
-    _runOnceLoaded: function(command)
-    {
-<<<<<<< HEAD
-        if (event.source === window.opener)
-            InspectorFrontendAPI._dispatch(event.data);
-=======
-        if (InspectorFrontendAPI._isLoaded) {
-            command();
-            return;
-        }
-        InspectorFrontendAPI._pendingCommands.push(command);
->>>>>>> 8c15b39e
-    }
-}
 
 function onMessageFromOpener(event)
 {
