--- conflicted
+++ resolved
@@ -39,18 +39,12 @@
 {
     WebInspector.Panel.call(this, id);
     this.setHideOnDetach();
-<<<<<<< HEAD
-    this.element.addStyleClass("extension-panel");
-    this._panelStatusBarElement = this.element.createChild("div", "panel-status-bar hidden");
-
-=======
     this.element.classList.add("extension-panel");
     this._panelStatusBarElement = this.element.createChild("div", "panel-status-bar hidden");
 
     this._searchableView = new WebInspector.SearchableView(this);
     this._searchableView.show(this.element);
 
->>>>>>> 8c15b39e
     var extensionView = new WebInspector.ExtensionView(id, pageURL, "extension panel");
     extensionView.show(this._searchableView.element);
     this.setDefaultFocusedElement(extensionView.defaultFocusedElement());
@@ -67,11 +61,7 @@
      */
     addStatusBarItem: function(element)
     {
-<<<<<<< HEAD
-        this._panelStatusBarElement.removeStyleClass("hidden");
-=======
         this._panelStatusBarElement.classList.remove("hidden");
->>>>>>> 8c15b39e
         this._panelStatusBarElement.appendChild(element);
     },
 
