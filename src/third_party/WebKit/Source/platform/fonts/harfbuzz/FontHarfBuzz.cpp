--- conflicted
+++ resolved
@@ -57,12 +57,8 @@
 }
 
 static void paintGlyphs(GraphicsContext* gc, const SimpleFontData* font,
-<<<<<<< HEAD
+    const FontDescription& fontDescription,
     const Glyph* glyphs, unsigned numGlyphs,
-=======
-    const FontDescription& fontDescription,
-    const GlyphBufferGlyph* glyphs, unsigned numGlyphs,
->>>>>>> 45c7cba8
     SkPoint* pos, const FloatRect& textRect)
 {
     TextDrawingModeFlags textMode = gc->textDrawingMode();
@@ -89,14 +85,8 @@
 
     // We draw text up to two times (once for fill, once for stroke).
     if (textMode & TextModeFill) {
-<<<<<<< HEAD
         SkPaint paint = gc->fillPaint();
-        font->platformData().setupPaint(&paint, gc);
-=======
-        SkPaint paint;
-        gc->setupPaintForFilling(&paint);
         font->platformData().setupPaint(&paint, gc, &fontSmoothingOverride);
->>>>>>> 45c7cba8
         gc->adjustTextRenderMode(&paint);
         paint.setTextEncoding(SkPaint::kGlyphID_TextEncoding);
 
@@ -107,14 +97,8 @@
         && gc->strokeStyle() != NoStroke
         && gc->strokeThickness() > 0) {
 
-<<<<<<< HEAD
         SkPaint paint = gc->strokePaint();
-        font->platformData().setupPaint(&paint, gc);
-=======
-        SkPaint paint;
-        gc->setupPaintForStroking(&paint);
         font->platformData().setupPaint(&paint, gc, &fontSmoothingOverride);
->>>>>>> 45c7cba8
         gc->adjustTextRenderMode(&paint);
         paint.setTextEncoding(SkPaint::kGlyphID_TextEncoding);
 
@@ -197,13 +181,8 @@
         y += SkFloatToScalar(adv[i].height());
     }
 
-<<<<<<< HEAD
     const Glyph* glyphs = glyphBuffer.glyphs(from);
-    paintGlyphs(gc, font, glyphs, numGlyphs, pos, textRect);
-=======
-    const GlyphBufferGlyph* glyphs = glyphBuffer.glyphs(from);
     paintGlyphs(gc, font, m_fontDescription, glyphs, numGlyphs, pos, textRect);
->>>>>>> 45c7cba8
 }
 
 void Font::drawComplexText(GraphicsContext* gc, const TextRunPaintInfo& runInfo, const FloatPoint& point) const
