--- conflicted
+++ resolved
@@ -50,7 +50,6 @@
 
 namespace blink {
 
-struct BBFontSmoothingOverride;
 class FloatPoint;
 class FloatRect;
 class FontData;
@@ -134,22 +133,6 @@
     enum ForTextEmphasisOrNot { NotForTextEmphasis, ForTextEmphasis };
 
     // Returns the total advance.
-<<<<<<< HEAD
-    float buildGlyphBuffer(const TextRunPaintInfo&, GlyphBuffer&, ForTextEmphasisOrNot = NotForTextEmphasis) const;
-    PassTextBlobPtr buildTextBlob(const GlyphBuffer&, const FloatRect& bounds) const;
-    SkPaint textFillPaint(GraphicsContext*, const SimpleFontData*, const BBFontSmoothingOverride*) const;
-    SkPaint textStrokePaint(GraphicsContext*, const SimpleFontData*, bool isFilling, const BBFontSmoothingOverride*) const;
-    void paintGlyphs(GraphicsContext*, const SimpleFontData*, const Glyph glyphs[], unsigned numGlyphs,
-        const SkPoint pos[], const FloatRect& textRect) const;
-    void paintGlyphsHorizontal(GraphicsContext*, const SimpleFontData*, const Glyph glyphs[], unsigned numGlyphs,
-        const SkScalar xpos[], SkScalar constY, const FloatRect& textRect) const;
-    void paintGlyphsVertical(GraphicsContext*, const SimpleFontData*, const GlyphBuffer&,
-        unsigned from, unsigned numGlyphs, const FloatPoint&, const FloatRect&) const;
-    void drawGlyphs(GraphicsContext*, const SimpleFontData*, const GlyphBuffer&, unsigned from, unsigned numGlyphs, const FloatPoint&, const FloatRect& textRect) const;
-    void drawTextBlob(GraphicsContext*, const SkTextBlob*, const SkPoint& origin) const;
-    void drawGlyphBuffer(GraphicsContext*, const TextRunPaintInfo&, const GlyphBuffer&, const FloatPoint&) const;
-    void drawEmphasisMarks(GraphicsContext*, const TextRunPaintInfo&, const GlyphBuffer&, const AtomicString&, const FloatPoint&) const;
-=======
     float buildGlyphBuffer(const TextRunPaintInfo&, GlyphBuffer&, const GlyphData* emphasisData = nullptr) const;
     PassTextBlobPtr buildTextBlob(const GlyphBuffer&) const;
     void paintGlyphs(SkCanvas*, const SkPaint&, const SimpleFontData*, const Glyph glyphs[], unsigned numGlyphs,
@@ -160,7 +143,6 @@
         const FloatPoint&, const FloatRect& textRect, float deviceScaleFactor) const;
     void drawTextBlob(SkCanvas*, const SkPaint&, const SkTextBlob*, const SkPoint& origin) const;
     void drawGlyphBuffer(SkCanvas*, const SkPaint&, const TextRunPaintInfo&, const GlyphBuffer&, const FloatPoint&, float deviceScaleFactor) const;
->>>>>>> d6a01d7b
     float floatWidthForSimpleText(const TextRun&, HashSet<const SimpleFontData*>* fallbackFonts = 0, IntRectOutsets* glyphBounds = 0) const;
     int offsetForPositionForSimpleText(const TextRun&, float position, bool includePartialGlyphs) const;
     FloatRect selectionRectForSimpleText(const TextRun&, const FloatPoint&, int h, int from, int to, bool accountForGlyphBounds) const;
