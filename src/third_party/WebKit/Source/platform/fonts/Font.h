/*
 * Copyright (C) 2000 Lars Knoll (knoll@kde.org)
 *           (C) 2000 Antti Koivisto (koivisto@kde.org)
 *           (C) 2000 Dirk Mueller (mueller@kde.org)
 * Copyright (C) 2003, 2006, 2007, 2010, 2011 Apple Inc. All rights reserved.
 * Copyright (C) 2008 Holger Hans Peter Freyther
 *
 * This library is free software; you can redistribute it and/or
 * modify it under the terms of the GNU Library General Public
 * License as published by the Free Software Foundation; either
 * version 2 of the License, or (at your option) any later version.
 *
 * This library is distributed in the hope that it will be useful,
 * but WITHOUT ANY WARRANTY; without even the implied warranty of
 * MERCHANTABILITY or FITNESS FOR A PARTICULAR PURPOSE.  See the GNU
 * Library General Public License for more details.
 *
 * You should have received a copy of the GNU Library General Public License
 * along with this library; see the file COPYING.LIB.  If not, write to
 * the Free Software Foundation, Inc., 51 Franklin Street, Fifth Floor,
 * Boston, MA 02110-1301, USA.
 *
 */

#ifndef Font_h
#define Font_h

#include "platform/PlatformExport.h"
#include "platform/fonts/FontDescription.h"
#include "platform/fonts/FontFallbackList.h"
#include "platform/fonts/SimpleFontData.h"
#include "platform/fonts/TextBlob.h"
#include "platform/text/TextDirection.h"
#include "platform/text/TextPath.h"
#include "wtf/HashMap.h"
#include "wtf/HashSet.h"
#include "wtf/MathExtras.h"
#include "wtf/unicode/CharacterNames.h"

// "X11/X.h" defines Complex to 0 and conflicts
// with Complex value in CodePath enum.
#ifdef Complex
#undef Complex
#endif

class SkTextBlob;
struct SkPoint;

namespace blink {

struct BBFontSmoothingOverride;
class FloatPoint;
class FloatRect;
class FontData;
class FontMetrics;
class FontSelector;
class GlyphBuffer;
class GraphicsContext;
class TextRun;
struct TextRunPaintInfo;

struct GlyphData;

struct GlyphOverflow {
    GlyphOverflow()
        : left(0)
        , right(0)
        , top(0)
        , bottom(0)
        , computeBounds(false)
    {
    }

    bool isZero() const
    {
        return !left && !right && !top && !bottom;
    }

    int left;
    int right;
    int top;
    int bottom;
    bool computeBounds;
};


class PLATFORM_EXPORT Font {
public:
    Font();
    Font(const FontDescription&);
    ~Font();

    Font(const Font&);
    Font& operator=(const Font&);

    bool operator==(const Font& other) const;
    bool operator!=(const Font& other) const { return !(*this == other); }

    const FontDescription& fontDescription() const { return m_fontDescription; }

    void update(PassRefPtrWillBeRawPtr<FontSelector>) const;

    enum CustomFontNotReadyAction { DoNotPaintIfFontNotReady, UseFallbackIfFontNotReady };
    void drawText(GraphicsContext*, const TextRunPaintInfo&, const FloatPoint&) const;
    float drawUncachedText(GraphicsContext*, const TextRunPaintInfo&, const FloatPoint&,
        CustomFontNotReadyAction) const;
    void drawEmphasisMarks(GraphicsContext*, const TextRunPaintInfo&, const AtomicString& mark, const FloatPoint&) const;

    float width(const TextRun&, HashSet<const SimpleFontData*>* fallbackFonts = 0, GlyphOverflow* = 0) const;

    int offsetForPosition(const TextRun&, float position, bool includePartialGlyphs) const;
    FloatRect selectionRectForText(const TextRun&, const FloatPoint&, int h, int from = 0, int to = -1, bool accountForGlyphBounds = false) const;

    bool isFixedPitch() const;

    // Metrics that we query the FontFallbackList for.
    const FontMetrics& fontMetrics() const { return primaryFont()->fontMetrics(); }
    float spaceWidth() const { return primaryFont()->spaceWidth() + fontDescription().letterSpacing(); }
    float tabWidth(const SimpleFontData&, unsigned tabSize, float position) const;
    float tabWidth(unsigned tabSize, float position) const { return tabWidth(*primaryFont(), tabSize, position); }

    int emphasisMarkAscent(const AtomicString&) const;
    int emphasisMarkDescent(const AtomicString&) const;
    int emphasisMarkHeight(const AtomicString&) const;

    const SimpleFontData* primaryFont() const;
    const FontData* fontDataAt(unsigned) const;
    inline GlyphData glyphDataForCharacter(UChar32& c, bool mirror, bool spaceNormalize = false, FontDataVariant variant = AutoVariant) const
    {
        return glyphDataAndPageForCharacter(c, mirror, spaceNormalize, variant).first;
    }

    std::pair<GlyphData, GlyphPage*> glyphDataAndPageForCharacter(UChar32&, bool mirror, bool normalizeSpace = false, FontDataVariant = AutoVariant) const;
    bool primaryFontHasGlyphForCharacter(UChar32) const;

    CodePath codePath(const TextRunPaintInfo&) const;

private:
    enum ForTextEmphasisOrNot { NotForTextEmphasis, ForTextEmphasis };

    // Returns the total advance.
    float buildGlyphBuffer(const TextRunPaintInfo&, GlyphBuffer&, ForTextEmphasisOrNot = NotForTextEmphasis) const;
<<<<<<< HEAD
    PassTextBlobPtr buildTextBlob(const GlyphBuffer&, float initialAdvance, const FloatRect& bounds,
        bool couldUseLCD) const;

=======
    PassTextBlobPtr buildTextBlob(const GlyphBuffer&, const FloatRect& bounds) const;
>>>>>>> dd3f5914
    SkPaint textFillPaint(GraphicsContext*, const SimpleFontData*, const BBFontSmoothingOverride*) const;
    SkPaint textStrokePaint(GraphicsContext*, const SimpleFontData*, bool isFilling, const BBFontSmoothingOverride*) const;
    void paintGlyphs(GraphicsContext*, const SimpleFontData*, const Glyph glyphs[], unsigned numGlyphs,
        const SkPoint pos[], const FloatRect& textRect) const;
    void paintGlyphsHorizontal(GraphicsContext*, const SimpleFontData*, const Glyph glyphs[], unsigned numGlyphs,
        const SkScalar xpos[], SkScalar constY, const FloatRect& textRect) const;
    void paintGlyphsVertical(GraphicsContext*, const SimpleFontData*, const GlyphBuffer&,
        unsigned from, unsigned numGlyphs, const FloatPoint&, const FloatRect&) const;
    void drawGlyphs(GraphicsContext*, const SimpleFontData*, const GlyphBuffer&, unsigned from, unsigned numGlyphs, const FloatPoint&, const FloatRect& textRect) const;
    void drawTextBlob(GraphicsContext*, const SkTextBlob*, const SkPoint& origin) const;
    void drawGlyphBuffer(GraphicsContext*, const TextRunPaintInfo&, const GlyphBuffer&, const FloatPoint&) const;
    void drawEmphasisMarks(GraphicsContext*, const TextRunPaintInfo&, const GlyphBuffer&, const AtomicString&, const FloatPoint&) const;
    float floatWidthForSimpleText(const TextRun&, HashSet<const SimpleFontData*>* fallbackFonts = 0, IntRectOutsets* glyphBounds = 0) const;
    int offsetForPositionForSimpleText(const TextRun&, float position, bool includePartialGlyphs) const;
    FloatRect selectionRectForSimpleText(const TextRun&, const FloatPoint&, int h, int from, int to, bool accountForGlyphBounds) const;

    bool getEmphasisMarkGlyphData(const AtomicString&, GlyphData&) const;

    float floatWidthForComplexText(const TextRun&, HashSet<const SimpleFontData*>* fallbackFonts, IntRectOutsets* glyphBounds) const;
    int offsetForPositionForComplexText(const TextRun&, float position, bool includePartialGlyphs) const;
    FloatRect selectionRectForComplexText(const TextRun&, const FloatPoint&, int h, int from, int to) const;

    friend struct SimpleShaper;

public:
    FontSelector* fontSelector() const;

    FontFallbackList* fontList() const { return m_fontFallbackList.get(); }

    void willUseFontData(UChar32) const;

    bool loadingCustomFonts() const
    {
        return m_fontFallbackList && m_fontFallbackList->loadingCustomFonts();
    }

private:
    bool shouldSkipDrawing() const
    {
        return m_fontFallbackList && m_fontFallbackList->shouldSkipDrawing();
    }

    FontDescription m_fontDescription;
    mutable RefPtr<FontFallbackList> m_fontFallbackList;
};

inline Font::~Font()
{
}

inline const SimpleFontData* Font::primaryFont() const
{
    ASSERT(m_fontFallbackList);
    return m_fontFallbackList->primarySimpleFontData(m_fontDescription);
}

inline const FontData* Font::fontDataAt(unsigned index) const
{
    ASSERT(m_fontFallbackList);
    return m_fontFallbackList->fontDataAt(m_fontDescription, index);
}

inline bool Font::isFixedPitch() const
{
    ASSERT(m_fontFallbackList);
    return m_fontFallbackList->isFixedPitch(m_fontDescription);
}

inline FontSelector* Font::fontSelector() const
{
    return m_fontFallbackList ? m_fontFallbackList->fontSelector() : 0;
}

inline float Font::tabWidth(const SimpleFontData& fontData, unsigned tabSize, float position) const
{
    if (!tabSize)
        return fontDescription().letterSpacing();
    float tabWidth = tabSize * fontData.spaceWidth() + fontDescription().letterSpacing();
    return tabWidth - fmodf(position, tabWidth);
}

} // namespace blink

#endif<|MERGE_RESOLUTION|>--- conflicted
+++ resolved
@@ -140,13 +140,7 @@
 
     // Returns the total advance.
     float buildGlyphBuffer(const TextRunPaintInfo&, GlyphBuffer&, ForTextEmphasisOrNot = NotForTextEmphasis) const;
-<<<<<<< HEAD
-    PassTextBlobPtr buildTextBlob(const GlyphBuffer&, float initialAdvance, const FloatRect& bounds,
-        bool couldUseLCD) const;
-
-=======
     PassTextBlobPtr buildTextBlob(const GlyphBuffer&, const FloatRect& bounds) const;
->>>>>>> dd3f5914
     SkPaint textFillPaint(GraphicsContext*, const SimpleFontData*, const BBFontSmoothingOverride*) const;
     SkPaint textStrokePaint(GraphicsContext*, const SimpleFontData*, bool isFilling, const BBFontSmoothingOverride*) const;
     void paintGlyphs(GraphicsContext*, const SimpleFontData*, const Glyph glyphs[], unsigned numGlyphs,
