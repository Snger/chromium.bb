--- conflicted
+++ resolved
@@ -182,11 +182,7 @@
     if (context->isPrintingDevice())
         FontPlatformData::ensureFontLoaded(hfont);
 
-<<<<<<< HEAD
-    RefPtr<SkTypeface> face = CreateTypefaceFromHFont(hfont, &size, &paintTextFlags);
-=======
     RefPtr<SkTypeface> face = CreateTypefaceFromHFont(hfont, &size);
->>>>>>> 65259cc3
     paintSkiaText(context, data, face.get(), size, paintTextFlags, false, numGlyphs, glyphs, advances, offsets, origin, textRect);
 }
 #endif
