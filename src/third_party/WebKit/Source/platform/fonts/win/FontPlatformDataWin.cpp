--- conflicted
+++ resolved
@@ -40,15 +40,11 @@
 
 namespace WebCore {
 
-<<<<<<< HEAD
 // Maximum font size, in pixels, at which embedded bitmaps will be used
 // if available.
 const float kMaxSizeForEmbeddedBitmap = 24.0f;
 
-void FontPlatformData::setupPaint(SkPaint* paint, GraphicsContext* context) const
-=======
 void FontPlatformData::setupPaint(SkPaint* paint, GraphicsContext* context, const FontSmoothingOverride* fontSmoothingOverride) const
->>>>>>> e7efd377
 {
     const float ts = m_textSize >= 0 ? m_textSize : 12;
     paint->setTextSize(SkFloatToScalar(m_textSize));
@@ -56,8 +52,17 @@
     paint->setFakeBoldText(m_syntheticBold);
     paint->setTextSkewX(m_syntheticItalic ? -SK_Scalar1 / 4 : 0);
 
-<<<<<<< HEAD
-    uint32_t textFlags = paintTextFlags();
+    uint32_t textFlags;
+    bool lcdExplicitlyRequested;
+    if (fontSmoothingOverride) {
+        textFlags = fontSmoothingOverride->textFlags;
+        lcdExplicitlyRequested = fontSmoothingOverride->lcdExplicitlyRequested;
+    }
+    else {
+        textFlags = paintTextFlags();
+        lcdExplicitlyRequested = false;
+    }
+
     uint32_t flags = paint->getFlags();
     static const uint32_t textFlagsMask = SkPaint::kAntiAlias_Flag |
         SkPaint::kLCDRenderText_Flag |
@@ -70,19 +75,7 @@
     if (m_useSubpixelPositioning)
         flags |= SkPaint::kSubpixelText_Flag;
 
-=======
-    int textFlags;
->>>>>>> e7efd377
     // Only set painting flags when we're actually painting.
-    bool lcdExplicitlyRequested;
-    if (fontSmoothingOverride) {
-        textFlags = fontSmoothingOverride->textFlags;
-        lcdExplicitlyRequested = fontSmoothingOverride->lcdExplicitlyRequested;
-    }
-    else {
-        textFlags = paintTextFlags();
-        lcdExplicitlyRequested = false;
-    }
     // SHEZ: don't remove cleartype if it was explicitly requested
     if (!lcdExplicitlyRequested && context && !context->couldUseLCDRenderedText()) {
         textFlags &= ~SkPaint::kLCDRenderText_Flag;
