--- conflicted
+++ resolved
@@ -440,15 +440,9 @@
 #else
     static inline int focusRingOutset(int offset) { return 0; }
     static inline int focusRingWidth(int width) { return 1; }
-<<<<<<< HEAD
-    static const SkPMColor lineColors(int);
-    static const SkPMColor antiColors1(int);
-    static const SkPMColor antiColors2(int);
-=======
     static SkPMColor lineColors(int);
     static SkPMColor antiColors1(int);
     static SkPMColor antiColors2(int);
->>>>>>> 45d9687a
     static void draw1xMarker(SkBitmap*, const uint32_t, const uint32_t);
     static void draw2xMarker(SkBitmap*, int);
 #endif
