--- conflicted
+++ resolved
@@ -440,17 +440,10 @@
 #else
     static inline int focusRingOutset(int offset) { return 0; }
     static inline int focusRingWidth(int width) { return 1; }
-<<<<<<< HEAD
     static SkPMColor lineColors(int);
     static SkPMColor antiColors1(int);
     static SkPMColor antiColors2(int);
-    static void draw1xMarker(SkBitmap*, int);
-=======
-    static const SkPMColor lineColors(int);
-    static const SkPMColor antiColors1(int);
-    static const SkPMColor antiColors2(int);
     static void draw1xMarker(SkBitmap*, const uint32_t, const uint32_t);
->>>>>>> 76ee87bd
     static void draw2xMarker(SkBitmap*, int);
 #endif
 
