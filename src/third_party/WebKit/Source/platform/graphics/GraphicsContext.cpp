/*
 * Copyright (C) 2003, 2004, 2005, 2006, 2009 Apple Inc. All rights reserved.
 * Copyright (C) 2013 Google Inc. All rights reserved.
 *
 * Redistribution and use in source and binary forms, with or without
 * modification, are permitted provided that the following conditions
 * are met:
 * 1. Redistributions of source code must retain the above copyright
 *    notice, this list of conditions and the following disclaimer.
 * 2. Redistributions in binary form must reproduce the above copyright
 *    notice, this list of conditions and the following disclaimer in the
 *    documentation and/or other materials provided with the distribution.
 *
 * THIS SOFTWARE IS PROVIDED BY APPLE INC. AND ITS CONTRIBUTORS ``AS IS''
 * AND ANY EXPRESS OR IMPLIED WARRANTIES, INCLUDING, BUT NOT LIMITED TO,
 * THE IMPLIED WARRANTIES OF MERCHANTABILITY AND FITNESS FOR A PARTICULAR
 * PURPOSE ARE DISCLAIMED. IN NO EVENT SHALL APPLE INC. OR ITS CONTRIBUTORS
 * BE LIABLE FOR ANY DIRECT, INDIRECT, INCIDENTAL, SPECIAL, EXEMPLARY, OR
 * CONSEQUENTIAL DAMAGES (INCLUDING, BUT NOT LIMITED TO, PROCUREMENT OF
 * SUBSTITUTE GOODS OR SERVICES; LOSS OF USE, DATA, OR PROFITS; OR BUSINESS
 * INTERRUPTION) HOWEVER CAUSED AND ON ANY THEORY OF LIABILITY, WHETHER IN
 * CONTRACT, STRICT LIABILITY, OR TORT (INCLUDING NEGLIGENCE OR OTHERWISE)
 * ARISING IN ANY WAY OUT OF THE USE OF THIS SOFTWARE, EVEN IF ADVISED OF
 * THE POSSIBILITY OF SUCH DAMAGE.
 */

#include "config.h"
#include "platform/graphics/GraphicsContext.h"

#include "platform/RuntimeEnabledFeatures.h"
#include "platform/TraceEvent.h"
#include "platform/geometry/IntRect.h"
#include "platform/graphics/BitmapImage.h"
#include "platform/graphics/Gradient.h"
#include "platform/graphics/ImageBuffer.h"
#include "platform/graphics/UnacceleratedImageBufferSurface.h"
#include "platform/graphics/skia/SkiaUtils.h"
#include "platform/text/BidiResolver.h"
#include "platform/text/TextRunIterator.h"
#include "platform/weborigin/KURL.h"
#include "third_party/skia/include/core/SkAnnotation.h"
#include "third_party/skia/include/core/SkClipStack.h"
#include "third_party/skia/include/core/SkColorFilter.h"
#include "third_party/skia/include/core/SkData.h"
#include "third_party/skia/include/core/SkDevice.h"
#include "third_party/skia/include/core/SkPicture.h"
#include "third_party/skia/include/core/SkPictureRecorder.h"
#include "third_party/skia/include/core/SkRRect.h"
#include "third_party/skia/include/core/SkRefCnt.h"
#include "third_party/skia/include/core/SkSurface.h"
#include "third_party/skia/include/effects/SkBlurMaskFilter.h"
#include "third_party/skia/include/effects/SkCornerPathEffect.h"
#include "third_party/skia/include/effects/SkDropShadowImageFilter.h"
#include "third_party/skia/include/effects/SkLumaColorFilter.h"
#include "third_party/skia/include/effects/SkMatrixImageFilter.h"
#include "third_party/skia/include/effects/SkPictureImageFilter.h"
#include "third_party/skia/include/gpu/GrRenderTarget.h"
#include "third_party/skia/include/gpu/GrTexture.h"
#include "wtf/Assertions.h"
#include "wtf/MathExtras.h"

#include <map>
<<<<<<< HEAD

namespace {

// Tolerance value use for comparing scale factor to 1..
// Numerical error should not reach 6th decimal except for highly degenerate cases,
// and effect of 6th decimal on scale is negligible over max span of a skia canvas
// which is 32k pixels.
const float cPictureScaleEpsilon = 0.000001;

}
=======
>>>>>>> dd3f5914

namespace blink {

class GraphicsContext::RecordingState {
    WTF_MAKE_FAST_ALLOCATED;
    WTF_MAKE_NONCOPYABLE(RecordingState);
public:
    static PassOwnPtr<RecordingState> Create(SkCanvas* canvas, const SkMatrix& matrix, unsigned trackingMode)
    {
        return adoptPtr(new RecordingState(canvas, matrix, static_cast<RegionTrackingMode>(trackingMode)));
    }

    SkPictureRecorder& recorder() { return m_recorder; }
    SkCanvas* canvas() const { return m_savedCanvas; }
    const SkMatrix& matrix() const { return m_savedMatrix; }
    GraphicsContext::RegionTrackingMode trackingMode() const { return m_savedRegionTrackingMode; }

private:
    explicit RecordingState(SkCanvas* canvas, const SkMatrix& matrix, RegionTrackingMode trackingMode)
        : m_savedCanvas(canvas)
        , m_savedMatrix(matrix)
        , m_savedRegionTrackingMode(trackingMode)
    { }

    SkPictureRecorder m_recorder;
    SkCanvas* m_savedCanvas;
    const SkMatrix m_savedMatrix;
    RegionTrackingMode m_savedRegionTrackingMode;
};

GraphicsContext::GraphicsContext(SkCanvas* canvas, DisplayItemList* displayItemList, DisabledMode disableContextOrPainting)
    : m_canvas(canvas)
    , m_displayItemList(displayItemList)
    , m_clipRecorderStack(0)
    , m_paintStateStack()
    , m_paintStateIndex(0)
    , m_annotationMode(0)
#if ENABLE(ASSERT)
    , m_annotationCount(0)
    , m_layerCount(0)
    , m_disableDestructionChecks(false)
    , m_inDrawingRecorder(false)
#endif
    , m_disabledState(disableContextOrPainting)
    , m_deviceScaleFactor(1.0f)
    , m_regionTrackingMode(RegionTrackingDisabled)
    , m_trackTextRegion(false)
    , m_accelerated(false)
    , m_isCertainlyOpaque(true)
    , m_printing(false)
    , m_antialiasHairlineImages(false)
    , m_shouldSmoothFonts(true)
{
    // FIXME: Do some tests to determine how many states are typically used, and allocate
    // several here.
    m_paintStateStack.append(GraphicsContextState::create());
    m_paintState = m_paintStateStack.last().get();
}

GraphicsContext::~GraphicsContext()
{
#if ENABLE(ASSERT)
    if (!m_disableDestructionChecks) {
        ASSERT(!m_paintStateIndex);
        ASSERT(!m_paintState->saveCount());
        ASSERT(!m_annotationCount);
        ASSERT(!m_layerCount);
        ASSERT(m_recordingStateStack.isEmpty());
        ASSERT(!saveCount());
    }
#endif
}

void GraphicsContext::resetCanvas(SkCanvas* canvas)
{
    m_canvas = canvas;
    m_trackedRegion.reset();
}

void GraphicsContext::setRegionTrackingMode(RegionTrackingMode mode)
{
    m_regionTrackingMode = mode;
    if (mode == RegionTrackingOpaque)
        m_trackedRegion.setTrackedRegionType(RegionTracker::Opaque);
    else if (mode == RegionTrackingOverwrite)
        m_trackedRegion.setTrackedRegionType(RegionTracker::Overwrite);
}

void GraphicsContext::save()
{
    if (contextDisabled())
        return;

    m_paintState->incrementSaveCount();

    ASSERT(m_canvas);
    m_canvas->save();
}

void GraphicsContext::restore()
{
    if (contextDisabled())
        return;

    if (!m_paintStateIndex && !m_paintState->saveCount()) {
        WTF_LOG_ERROR("ERROR void GraphicsContext::restore() stack is empty");
        return;
    }

    if (m_paintState->saveCount()) {
        m_paintState->decrementSaveCount();
    } else {
        m_paintStateIndex--;
        m_paintState = m_paintStateStack[m_paintStateIndex].get();
    }

    ASSERT(m_canvas);
    m_canvas->restore();
}

#if ENABLE(ASSERT)
unsigned GraphicsContext::saveCount() const
{
    // Each m_paintStateStack entry implies an additional save op
    // (on top of its own saveCount), except for the first frame.
    unsigned count = m_paintStateIndex;
    ASSERT(m_paintStateStack.size() > m_paintStateIndex);
    for (unsigned i = 0; i <= m_paintStateIndex; ++i)
        count += m_paintStateStack[i]->saveCount();

    return count;
}
#endif

void GraphicsContext::saveLayer(const SkRect* bounds, const SkPaint* paint)
{
    if (contextDisabled())
        return;

    ASSERT(m_canvas);

    m_canvas->saveLayer(bounds, paint);
    if (regionTrackingEnabled())
        m_trackedRegion.pushCanvasLayer(paint);
}

void GraphicsContext::restoreLayer()
{
    if (contextDisabled())
        return;

    ASSERT(m_canvas);

    m_canvas->restore();
    if (regionTrackingEnabled())
        m_trackedRegion.popCanvasLayer(this);
}

void GraphicsContext::beginAnnotation(const AnnotationList& annotations)
{
    if (contextDisabled())
        return;

    ASSERT(m_canvas);

    canvas()->beginCommentGroup("GraphicsContextAnnotation");

    AnnotationList::const_iterator end = annotations.end();
    for (AnnotationList::const_iterator it = annotations.begin(); it != end; ++it)
        canvas()->addComment(it->first, it->second.ascii().data());

#if ENABLE(ASSERT)
    ++m_annotationCount;
#endif
}

void GraphicsContext::endAnnotation()
{
    if (contextDisabled())
        return;

    ASSERT(m_canvas);
    ASSERT(m_annotationCount > 0);
    canvas()->endCommentGroup();

#if ENABLE(ASSERT)
    --m_annotationCount;
#endif
}

#if ENABLE(ASSERT)
void GraphicsContext::setInDrawingRecorder(bool val)
{
    // Nested drawing recorers are not allowed.
    ASSERT(!val || !m_inDrawingRecorder);
    m_inDrawingRecorder = val;
}
#endif

void GraphicsContext::setStrokePattern(PassRefPtr<Pattern> pattern)
{
    if (contextDisabled())
        return;

    ASSERT(pattern);
    if (!pattern) {
        setStrokeColor(Color::black);
        return;
    }

    mutableState()->setStrokePattern(pattern);
}

void GraphicsContext::setStrokeGradient(PassRefPtr<Gradient> gradient)
{
    if (contextDisabled())
        return;

    ASSERT(gradient);
    if (!gradient) {
        setStrokeColor(Color::black);
        return;
    }
    mutableState()->setStrokeGradient(gradient);
}

void GraphicsContext::setFillPattern(PassRefPtr<Pattern> pattern)
{
    if (contextDisabled())
        return;

    ASSERT(pattern);
    if (!pattern) {
        setFillColor(Color::black);
        return;
    }

    mutableState()->setFillPattern(pattern);
}

void GraphicsContext::setFillGradient(PassRefPtr<Gradient> gradient)
{
    if (contextDisabled())
        return;

    ASSERT(gradient);
    if (!gradient) {
        setFillColor(Color::black);
        return;
    }

    mutableState()->setFillGradient(gradient);
}

void GraphicsContext::setShadow(const FloatSize& offset, float blur, const Color& color,
    DrawLooperBuilder::ShadowTransformMode shadowTransformMode,
    DrawLooperBuilder::ShadowAlphaMode shadowAlphaMode, ShadowMode shadowMode)
{
    if (contextDisabled())
        return;

    OwnPtr<DrawLooperBuilder> drawLooperBuilder = DrawLooperBuilder::create();
    if (!color.alpha()) {
        if (shadowMode == DrawShadowOnly) {
            // shadow only, but there is no shadow: use an empty draw looper to disable rendering of the source primitive
            setDrawLooper(drawLooperBuilder.release());
            return;
        }
        clearShadow();
        return;
    }

    drawLooperBuilder->addShadow(offset, blur, color, shadowTransformMode, shadowAlphaMode);
    if (shadowMode == DrawShadowAndForeground) {
        drawLooperBuilder->addUnmodifiedContent();
    }
    setDrawLooper(drawLooperBuilder.release());

    if (shadowTransformMode == DrawLooperBuilder::ShadowIgnoresTransforms
        && shadowAlphaMode == DrawLooperBuilder::ShadowRespectsAlpha) {
        // This image filter will be used in place of the drawLooper created above but only for drawing non-opaque bitmaps;
        // see preparePaintForDrawRectToRect().
        SkColor skColor = color.rgb();
        // These constants are from RadiusToSigma() from DrawLooperBuilder.cpp.
        const SkScalar sigma = 0.288675f * blur + 0.5f;
        SkDropShadowImageFilter::ShadowMode dropShadowMode = shadowMode == DrawShadowAndForeground ? SkDropShadowImageFilter::kDrawShadowAndForeground_ShadowMode : SkDropShadowImageFilter::kDrawShadowOnly_ShadowMode;
        RefPtr<SkImageFilter> filter = adoptRef(SkDropShadowImageFilter::Create(offset.width(), offset.height(), sigma, sigma, skColor, dropShadowMode));
        setDropShadowImageFilter(filter);
    }
}

void GraphicsContext::setDrawLooper(PassOwnPtr<DrawLooperBuilder> drawLooperBuilder)
{
    if (contextDisabled())
        return;

    mutableState()->setDrawLooper(drawLooperBuilder->detachDrawLooper());
}

void GraphicsContext::clearDrawLooper()
{
    if (contextDisabled())
        return;

    mutableState()->clearDrawLooper();
}

void GraphicsContext::setDropShadowImageFilter(PassRefPtr<SkImageFilter> imageFilter)
{
    if (contextDisabled())
        return;

    mutableState()->setDropShadowImageFilter(imageFilter);
}

void GraphicsContext::clearDropShadowImageFilter()
{
    if (contextDisabled())
        return;

    mutableState()->clearDropShadowImageFilter();
}

bool GraphicsContext::hasShadow() const
{
    return !!immutableState()->drawLooper() || !!immutableState()->dropShadowImageFilter();
}

bool GraphicsContext::getTransformedClipBounds(FloatRect* bounds) const
{
    if (contextDisabled())
        return false;
    ASSERT(m_canvas);
    SkIRect skIBounds;
    if (!m_canvas->getClipDeviceBounds(&skIBounds))
        return false;
    SkRect skBounds = SkRect::Make(skIBounds);
    *bounds = FloatRect(skBounds);
    return true;
}

SkMatrix GraphicsContext::getTotalMatrix() const
{
    // FIXME: this is a hack to avoid changing all call sites of getTotalMatrix() to not use this method.
    // The code needs to be cleand up after Slimming Paint is launched.
    if (RuntimeEnabledFeatures::slimmingPaintEnabled())
        return SkMatrix::I();

    if (contextDisabled() || !m_canvas)
        return SkMatrix::I();

    ASSERT(m_canvas);

    if (!isRecording())
        return m_canvas->getTotalMatrix();

    SkMatrix totalMatrix = m_recordingStateStack.last()->matrix();
    totalMatrix.preConcat(m_canvas->getTotalMatrix());

    return totalMatrix;
}

void GraphicsContext::adjustTextRenderMode(SkPaint* paint) const
{
    if (contextDisabled())
        return;

    if (!paint->isLCDRenderText())
        return;

    paint->setLCDRenderText(couldUseLCDRenderedText());
}

bool GraphicsContext::couldUseLCDRenderedText() const
{
    if (RuntimeEnabledFeatures::slimmingPaintEnabled())
        return true;
    return m_isCertainlyOpaque && m_shouldSmoothFonts;
}

void GraphicsContext::setCompositeOperation(CompositeOperator compositeOperation, WebBlendMode blendMode)
{
    if (contextDisabled())
        return;
    mutableState()->setCompositeOperation(compositeOperation, blendMode);
}

SkColorFilter* GraphicsContext::colorFilter() const
{
    return immutableState()->colorFilter();
}

void GraphicsContext::setColorFilter(ColorFilter colorFilter)
{
    GraphicsContextState* stateToSet = mutableState();

    // We only support one active color filter at the moment. If (when) this becomes a problem,
    // we should switch to using color filter chains (Skia work in progress).
    ASSERT(!stateToSet->colorFilter());
    stateToSet->setColorFilter(WebCoreColorFilterToSkiaColorFilter(colorFilter));
}

bool GraphicsContext::readPixels(const SkImageInfo& info, void* pixels, size_t rowBytes, int x, int y)
{
    if (contextDisabled())
        return false;

    ASSERT(m_canvas);
    return m_canvas->readPixels(info, pixels, rowBytes, x, y);
}

void GraphicsContext::setMatrix(const SkMatrix& matrix)
{
    if (contextDisabled())
        return;

    ASSERT(m_canvas);

    m_canvas->setMatrix(matrix);
}

void GraphicsContext::concat(const SkMatrix& matrix)
{
    if (contextDisabled())
        return;

    if (matrix.isIdentity())
        return;

    ASSERT(m_canvas);

    m_canvas->concat(matrix);
}

void GraphicsContext::beginTransparencyLayer(float opacity, const FloatRect* bounds)
{
    beginLayer(opacity, immutableState()->compositeOperator(), bounds);
}

void GraphicsContext::beginLayer(float opacity, CompositeOperator op, const FloatRect* bounds, ColorFilter colorFilter, ImageFilter* imageFilter)
{
    if (contextDisabled())
        return;

    SkPaint layerPaint;
    layerPaint.setAlpha(static_cast<unsigned char>(opacity * 255));
    layerPaint.setXfermodeMode(WebCoreCompositeToSkiaComposite(op, m_paintState->blendMode()));
    layerPaint.setColorFilter(WebCoreColorFilterToSkiaColorFilter(colorFilter).get());
    layerPaint.setImageFilter(imageFilter);

    if (bounds) {
        SkRect skBounds = WebCoreFloatRectToSKRect(*bounds);
        saveLayer(&skBounds, &layerPaint);
    } else {
        saveLayer(0, &layerPaint);
    }

#if ENABLE(ASSERT)
    ++m_layerCount;
#endif
}

void GraphicsContext::endLayer()
{
    if (contextDisabled())
        return;

    restoreLayer();

    ASSERT(m_layerCount > 0);
#if ENABLE(ASSERT)
    --m_layerCount;
#endif
}

void GraphicsContext::beginRecording(const FloatRect& bounds, uint32_t recordFlags)
{
    if (contextDisabled())
        return;

    m_recordingStateStack.append(
        RecordingState::Create(m_canvas, getTotalMatrix(), m_regionTrackingMode));
    m_canvas = m_recordingStateStack.last()->recorder().beginRecording(bounds, 0, recordFlags);

    // Disable region tracking during recording.
    setRegionTrackingMode(RegionTrackingDisabled);
}

PassRefPtr<const SkPicture> GraphicsContext::endRecording()
{
    if (contextDisabled())
        return nullptr;

    ASSERT(!m_recordingStateStack.isEmpty());
    RecordingState* recording = m_recordingStateStack.last().get();
    RefPtr<const SkPicture> picture = adoptRef(recording->recorder().endRecordingAsPicture());
    m_canvas = recording->canvas();
    setRegionTrackingMode(recording->trackingMode());

    m_recordingStateStack.removeLast();

    ASSERT(picture);
    return picture.release();
}

bool GraphicsContext::isRecording() const
{
    return !m_recordingStateStack.isEmpty();
}

void GraphicsContext::drawPicture(const SkPicture* picture)
{
    ASSERT(m_canvas);

    // FIXME: SP currently builds empty-bounds pictures in some cases. This is a temp
    // workaround, but the problem should be fixed: empty-bounds pictures are going to be culled
    // on playback anyway.
    bool cullEmptyPictures = !RuntimeEnabledFeatures::slimmingPaintEnabled();
    if (contextDisabled() || !picture || (picture->cullRect().isEmpty() && cullEmptyPictures))
        return;

    m_canvas->drawPicture(picture);

    if (regionTrackingEnabled()) {
        // Since we don't track regions within display lists, conservatively
        // mark the bounds as non-opaque.
        SkPaint paint;
        paint.setXfermodeMode(SkXfermode::kClear_Mode);
        m_trackedRegion.didDrawBounded(this, picture->cullRect(), paint);
    }
}

void GraphicsContext::compositePicture(SkPicture* picture, const FloatRect& dest, const FloatRect& src, CompositeOperator op, WebBlendMode blendMode)
{
    ASSERT(m_canvas);
    if (contextDisabled() || !picture)
        return;

    SkPaint picturePaint;
    picturePaint.setXfermodeMode(WebCoreCompositeToSkiaComposite(op, blendMode));
    m_canvas->save();
    SkRect sourceBounds = WebCoreFloatRectToSKRect(src);
    SkRect skBounds = WebCoreFloatRectToSKRect(dest);
    SkMatrix pictureTransform;
    pictureTransform.setRectToRect(sourceBounds, skBounds, SkMatrix::kFill_ScaleToFit);
    m_canvas->concat(pictureTransform);
    RefPtr<SkPictureImageFilter> pictureFilter = adoptRef(SkPictureImageFilter::CreateForLocalSpace(picture, sourceBounds, static_cast<SkPaint::FilterLevel>(imageInterpolationQuality())));
    picturePaint.setImageFilter(pictureFilter.get());
    m_canvas->saveLayer(&sourceBounds, &picturePaint);
    m_canvas->restore();
    m_canvas->restore();
}

void GraphicsContext::fillPolygon(size_t numPoints, const FloatPoint* points, const Color& color,
    bool shouldAntialias)
{
    if (contextDisabled())
        return;

    ASSERT(numPoints > 2);

    SkPath path;
    setPathFromPoints(&path, numPoints, points);

    SkPaint paint(immutableState()->fillPaint());
    paint.setAntiAlias(shouldAntialias);
    paint.setColor(color.rgb());

    drawPath(path, paint);
}

float GraphicsContext::prepareFocusRingPaint(SkPaint& paint, const Color& color, int width) const
{
    paint.setAntiAlias(true);
    paint.setStyle(SkPaint::kStroke_Style);
    paint.setColor(color.rgb());
    paint.setStrokeWidth(focusRingWidth(width));

#if OS(MACOSX)
    paint.setAlpha(64);
    return (width - 1) * 0.5f;
#else
    return 1;
#endif
}

void GraphicsContext::drawFocusRingPath(const SkPath& path, const Color& color, int width)
{
    SkPaint paint;
    float cornerRadius = prepareFocusRingPaint(paint, color, width);

    paint.setPathEffect(SkCornerPathEffect::Create(SkFloatToScalar(cornerRadius)))->unref();

    // Outer path
    drawPath(path, paint);

#if OS(MACOSX)
    // Inner path
    paint.setAlpha(128);
    paint.setStrokeWidth(paint.getStrokeWidth() * 0.5f);
    drawPath(path, paint);
#endif
}

void GraphicsContext::drawFocusRingRect(const SkRect& rect, const Color& color, int width)
{
    SkPaint paint;
    float cornerRadius = prepareFocusRingPaint(paint, color, width);

    SkRRect rrect;
    rrect.setRectXY(rect, SkFloatToScalar(cornerRadius), SkFloatToScalar(cornerRadius));

    // Outer rect
    drawRRect(rrect, paint);

#if OS(MACOSX)
    // Inner rect
    paint.setAlpha(128);
    paint.setStrokeWidth(paint.getStrokeWidth() * 0.5f);
    drawRRect(rrect, paint);
#endif
}

void GraphicsContext::drawFocusRing(const Path& focusRingPath, int width, int offset, const Color& color)
{
    // FIXME: Implement support for offset.
    if (contextDisabled())
        return;

    drawFocusRingPath(focusRingPath.skPath(), color, width);
}

void GraphicsContext::drawFocusRing(const Vector<IntRect>& rects, int width, int offset, const Color& color)
{
    if (contextDisabled())
        return;

    unsigned rectCount = rects.size();
    if (!rectCount)
        return;

    SkRegion focusRingRegion;
    const int outset = focusRingOutset(offset);
    for (unsigned i = 0; i < rectCount; i++) {
        SkIRect r = rects[i];
        r.inset(-outset, -outset);
        focusRingRegion.op(r, SkRegion::kUnion_Op);
    }

    if (focusRingRegion.isRect()) {
        drawFocusRingRect(SkRect::MakeFromIRect(focusRingRegion.getBounds()), color, width);
    } else {
        SkPath path;
        if (focusRingRegion.getBoundaryPath(&path))
            drawFocusRingPath(path, color, width);
    }
}

static inline FloatRect areaCastingShadowInHole(const FloatRect& holeRect, int shadowBlur, int shadowSpread, const IntSize& shadowOffset)
{
    IntRect bounds(holeRect);

    bounds.inflate(shadowBlur);

    if (shadowSpread < 0)
        bounds.inflate(-shadowSpread);

    IntRect offsetBounds = bounds;
    offsetBounds.move(-shadowOffset);
    return unionRect(bounds, offsetBounds);
}

void GraphicsContext::drawInnerShadow(const FloatRoundedRect& rect, const Color& shadowColor, const IntSize shadowOffset, int shadowBlur, int shadowSpread, Edges clippedEdges)
{
    if (contextDisabled())
        return;

    FloatRect holeRect(rect.rect());
    holeRect.inflate(-shadowSpread);

    if (holeRect.isEmpty()) {
        if (rect.isRounded())
            fillRoundedRect(rect, shadowColor);
        else
            fillRect(rect.rect(), shadowColor);
        return;
    }

    if (clippedEdges & LeftEdge) {
        holeRect.move(-std::max(shadowOffset.width(), 0) - shadowBlur, 0);
        holeRect.setWidth(holeRect.width() + std::max(shadowOffset.width(), 0) + shadowBlur);
    }
    if (clippedEdges & TopEdge) {
        holeRect.move(0, -std::max(shadowOffset.height(), 0) - shadowBlur);
        holeRect.setHeight(holeRect.height() + std::max(shadowOffset.height(), 0) + shadowBlur);
    }
    if (clippedEdges & RightEdge)
        holeRect.setWidth(holeRect.width() - std::min(shadowOffset.width(), 0) + shadowBlur);
    if (clippedEdges & BottomEdge)
        holeRect.setHeight(holeRect.height() - std::min(shadowOffset.height(), 0) + shadowBlur);

    Color fillColor(shadowColor.red(), shadowColor.green(), shadowColor.blue(), 255);

    FloatRect outerRect = areaCastingShadowInHole(rect.rect(), shadowBlur, shadowSpread, shadowOffset);
    FloatRoundedRect roundedHole(holeRect, rect.radii());

    save();
    if (rect.isRounded()) {
        Path path;
        path.addRoundedRect(rect);
        clipPath(path);
        if (shadowSpread < 0)
            roundedHole.expandRadii(-shadowSpread);
        else
            roundedHole.shrinkRadii(shadowSpread);
    } else {
        clip(rect.rect());
    }

    OwnPtr<DrawLooperBuilder> drawLooperBuilder = DrawLooperBuilder::create();
    drawLooperBuilder->addShadow(shadowOffset, shadowBlur, shadowColor,
        DrawLooperBuilder::ShadowRespectsTransforms, DrawLooperBuilder::ShadowIgnoresAlpha);
    setDrawLooper(drawLooperBuilder.release());
    fillRectWithRoundedHole(outerRect, roundedHole, fillColor);
    restore();
    clearDrawLooper();
}

void GraphicsContext::drawLine(const IntPoint& point1, const IntPoint& point2)
{
    ASSERT(m_canvas);
    if (contextDisabled())
        return;

    StrokeStyle penStyle = strokeStyle();
    if (penStyle == NoStroke)
        return;

    FloatPoint p1 = point1;
    FloatPoint p2 = point2;
    bool isVerticalLine = (p1.x() == p2.x());
    int width = roundf(strokeThickness());

    // We know these are vertical or horizontal lines, so the length will just
    // be the sum of the displacement component vectors give or take 1 -
    // probably worth the speed up of no square root, which also won't be exact.
    FloatSize disp = p2 - p1;
    int length = SkScalarRoundToInt(disp.width() + disp.height());
    SkPaint paint(immutableState()->strokePaint(length));

    if (strokeStyle() == DottedStroke || strokeStyle() == DashedStroke) {
        // Do a rect fill of our endpoints.  This ensures we always have the
        // appearance of being a border.  We then draw the actual dotted/dashed line.
        SkRect r1, r2;
        r1.set(p1.x(), p1.y(), p1.x() + width, p1.y() + width);
        r2.set(p2.x(), p2.y(), p2.x() + width, p2.y() + width);

        if (isVerticalLine) {
            r1.offset(-width / 2, 0);
            r2.offset(-width / 2, -width);
        } else {
            r1.offset(0, -width / 2);
            r2.offset(-width, -width / 2);
        }
        SkPaint fillPaint;
        fillPaint.setColor(paint.getColor());
        drawRect(r1, fillPaint);
        drawRect(r2, fillPaint);
    }

    adjustLineToPixelBoundaries(p1, p2, width, penStyle);
    SkPoint pts[2] = { p1.data(), p2.data() };

    m_canvas->drawPoints(SkCanvas::kLines_PointMode, 2, pts, paint);

    if (regionTrackingEnabled())
        m_trackedRegion.didDrawPoints(this, SkCanvas::kLines_PointMode, 2, pts, paint);
}

void GraphicsContext::drawLineForDocumentMarker(const FloatPoint& pt, float width, const Color& markerColor)
{
    if (contextDisabled() || markerColor.alpha() == 0)
        return;

    // Use 2x resources for a device scale factor of 1.5 or above.
    int deviceScaleFactor = m_deviceScaleFactor > 1.5f ? 2 : 1;

    // Create the pattern we'll use to draw the underline.
    // SHEZ: the rendering becomes weird if alpha is non-opaque.. force it to
    // SHEZ: be opaque for now, ignoring the alpha component in markerColor
    const uint32_t lineColor = 0xFF << SK_A32_SHIFT
                                | markerColor.red() << SK_R32_SHIFT
                                | markerColor.green() << SK_G32_SHIFT
                                | markerColor.blue() << SK_B32_SHIFT;
    const uint32_t antiAlpha = 0x60;
    const uint32_t antiRed = uint32_t(float(markerColor.red()) * 0.375);
    const uint32_t antiGreen = uint32_t(float(markerColor.green()) * 0.375);
    const uint32_t antiBlue = uint32_t(float(markerColor.blue()) * 0.375);
    const uint32_t antiColor = antiAlpha << SK_A32_SHIFT
                                | antiRed << SK_R32_SHIFT
                                | antiGreen << SK_G32_SHIFT
                                | antiBlue << SK_B32_SHIFT;

    static std::map<uint32_t, SkBitmap*> misspellBitmaps1x;
    static std::map<uint32_t, SkBitmap*> misspellBitmaps2x;
    std::map<uint32_t, SkBitmap*>* misspellBitmaps = deviceScaleFactor == 2 ? &misspellBitmaps2x : &misspellBitmaps1x;
    SkBitmap* misspellBitmapTmp = (*misspellBitmaps)[lineColor];

    int index = 0;
    SkBitmap* misspellBitmap[2] = { misspellBitmapTmp, 0 };
    if (!misspellBitmap[index]) {
#if OS(MACOSX)
        // Match the artwork used by the Mac.
        const int rowPixels = 4 * deviceScaleFactor;
        const int colPixels = 3 * deviceScaleFactor;
        SkBitmap bitmap;
        if (!bitmap.tryAllocN32Pixels(rowPixels, colPixels))
            return;

        bitmap.eraseARGB(0, 0, 0, 0);
        const uint32_t transparentColor = 0x00000000;

        if (deviceScaleFactor == 1) {
            const uint32_t colors[2][6] = {
                { 0x2a2a0600, 0x57571000,  0xa8a81b00, 0xbfbf1f00,  0x70701200, 0xe0e02400 },
                { 0x2a0f0f0f, 0x571e1e1e,  0xa83d3d3d, 0xbf454545,  0x70282828, 0xe0515151 }
            };

            // Pattern: a b a   a b a
            //          c d c   c d c
            //          e f e   e f e
            for (int x = 0; x < colPixels; ++x) {
                uint32_t* row = bitmap.getAddr32(0, x);
                row[0] = colors[index][x * 2];
                row[1] = colors[index][x * 2 + 1];
                row[2] = colors[index][x * 2];
                row[3] = transparentColor;
            }
        } else if (deviceScaleFactor == 2) {
            const uint32_t colors[2][18] = {
                { 0x0a090101, 0x33320806, 0x55540f0a,  0x37360906, 0x6e6c120c, 0x6e6c120c,  0x7674140d, 0x8d8b1810, 0x8d8b1810,
                  0x96941a11, 0xb3b01f15, 0xb3b01f15,  0x6d6b130c, 0xd9d62619, 0xd9d62619,  0x19180402, 0x7c7a150e, 0xcecb2418 },
                { 0x0a020202, 0x33141414, 0x55232323,  0x37161616, 0x6e2e2e2e, 0x6e2e2e2e,  0x76313131, 0x8d3a3a3a, 0x8d3a3a3a,
                  0x963e3e3e, 0xb34b4b4b, 0xb34b4b4b,  0x6d2d2d2d, 0xd95b5b5b, 0xd95b5b5b,  0x19090909, 0x7c343434, 0xce575757 }
            };

            // Pattern: a b c c b a
            //          d e f f e d
            //          g h j j h g
            //          k l m m l k
            //          n o p p o n
            //          q r s s r q
            for (int x = 0; x < colPixels; ++x) {
                uint32_t* row = bitmap.getAddr32(0, x);
                row[0] = colors[index][x * 3];
                row[1] = colors[index][x * 3 + 1];
                row[2] = colors[index][x * 3 + 2];
                row[3] = colors[index][x * 3 + 2];
                row[4] = colors[index][x * 3 + 1];
                row[5] = colors[index][x * 3];
                row[6] = transparentColor;
                row[7] = transparentColor;
            }
        } else
            ASSERT_NOT_REACHED();

        misspellBitmap[index] = new SkBitmap(bitmap);
        (*misspellBitmaps)[lineColor] = misspellBitmap[index];
#else
        // We use a 2-pixel-high misspelling indicator because that seems to be
        // what WebKit is designed for, and how much room there is in a typical
        // page for it.
        const int rowPixels = 32 * deviceScaleFactor; // Must be multiple of 4 for pattern below.
        const int colPixels = 2 * deviceScaleFactor;
        SkBitmap bitmap;
        if (!bitmap.tryAllocN32Pixels(rowPixels, colPixels))
            return;

        bitmap.eraseARGB(0, 0, 0, 0);
        if (deviceScaleFactor == 1)
            draw1xMarker(&bitmap, lineColor, antiColor);
        else if (deviceScaleFactor == 2)
            // TODO(shez): support custom color markers in 2x scale factor
            draw2xMarker(&bitmap, index);
        else
            ASSERT_NOT_REACHED();

        misspellBitmap[index] = new SkBitmap(bitmap);
        (*misspellBitmaps)[lineColor] = misspellBitmap[index];
#endif
    }

#if OS(MACOSX)
    SkScalar originX = WebCoreFloatToSkScalar(pt.x()) * deviceScaleFactor;
    SkScalar originY = WebCoreFloatToSkScalar(pt.y()) * deviceScaleFactor;

    // Make sure to draw only complete dots.
    int rowPixels = misspellBitmap[index]->width();
    float widthMod = fmodf(width * deviceScaleFactor, rowPixels);
    if (rowPixels - widthMod > deviceScaleFactor)
        width -= widthMod / deviceScaleFactor;
#else
    SkScalar originX = WebCoreFloatToSkScalar(pt.x());

    // Offset it vertically by 1 so that there's some space under the text.
    SkScalar originY = WebCoreFloatToSkScalar(pt.y()) + 1;
    originX *= deviceScaleFactor;
    originY *= deviceScaleFactor;
#endif

    SkMatrix localMatrix;
    localMatrix.setTranslate(originX, originY);
    RefPtr<SkShader> shader = adoptRef(SkShader::CreateBitmapShader(
        *misspellBitmap[index], SkShader::kRepeat_TileMode, SkShader::kRepeat_TileMode, &localMatrix));

    SkPaint paint;
    paint.setShader(shader.get());

    SkRect rect;
    rect.set(originX, originY, originX + WebCoreFloatToSkScalar(width) * deviceScaleFactor, originY + SkIntToScalar(misspellBitmap[index]->height()));

    if (deviceScaleFactor == 2) {
        save();
        scale(0.5, 0.5);
    }
    drawRect(rect, paint);
    if (deviceScaleFactor == 2)
        restore();
}

void GraphicsContext::drawLineForText(const FloatPoint& pt, float width, bool printing)
{
    if (contextDisabled())
        return;

    if (width <= 0)
        return;

    SkPaint paint;
    switch (strokeStyle()) {
    case NoStroke:
    case SolidStroke:
    case DoubleStroke:
    case WavyStroke: {
        int thickness = SkMax32(static_cast<int>(strokeThickness()), 1);
        SkRect r;
        r.fLeft = WebCoreFloatToSkScalar(pt.x());
        // Avoid anti-aliasing lines. Currently, these are always horizontal.
        // Round to nearest pixel to match text and other content.
        r.fTop = WebCoreFloatToSkScalar(floorf(pt.y() + 0.5f));
        r.fRight = r.fLeft + WebCoreFloatToSkScalar(width);
        r.fBottom = r.fTop + SkIntToScalar(thickness);
        paint = immutableState()->fillPaint();
        // Text lines are drawn using the stroke color.
        paint.setColor(effectiveStrokeColor());
        drawRect(r, paint);
        return;
    }
    case DottedStroke:
    case DashedStroke: {
        int y = floorf(pt.y() + std::max<float>(strokeThickness() / 2.0f, 0.5f));
        drawLine(IntPoint(pt.x(), y), IntPoint(pt.x() + width, y));
        return;
    }
    }

    ASSERT_NOT_REACHED();
}

// Draws a filled rectangle with a stroked border.
void GraphicsContext::drawRect(const IntRect& rect)
{
    if (contextDisabled())
        return;

    ASSERT(!rect.isEmpty());
    if (rect.isEmpty())
        return;

    SkRect skRect = rect;
    int fillcolorNotTransparent = immutableState()->fillColor().rgb() & 0xFF000000;
    if (fillcolorNotTransparent)
        drawRect(skRect, immutableState()->fillPaint());

    if (immutableState()->strokeData().style() != NoStroke
        && immutableState()->strokeColor().alpha()) {
        // Stroke a width: 1 inset border
        SkPaint paint(immutableState()->fillPaint());
        paint.setColor(effectiveStrokeColor());
        paint.setStyle(SkPaint::kStroke_Style);
        paint.setStrokeWidth(1);

        skRect.inset(0.5f, 0.5f);
        drawRect(skRect, paint);
    }
}

void GraphicsContext::drawText(const Font& font, const TextRunPaintInfo& runInfo, const FloatPoint& point)
{
    if (contextDisabled())
        return;

    font.drawText(this, runInfo, point);
}

void GraphicsContext::drawEmphasisMarks(const Font& font, const TextRunPaintInfo& runInfo, const AtomicString& mark, const FloatPoint& point)
{
    if (contextDisabled())
        return;

    font.drawEmphasisMarks(this, runInfo, mark, point);
}

void GraphicsContext::drawBidiText(const Font& font, const TextRunPaintInfo& runInfo, const FloatPoint& point, Font::CustomFontNotReadyAction customFontNotReadyAction)
{
    if (contextDisabled())
        return;

    // sub-run painting is not supported for Bidi text.
    const TextRun& run = runInfo.run;
    ASSERT((runInfo.from == 0) && (runInfo.to == run.length()));
    BidiResolver<TextRunIterator, BidiCharacterRun> bidiResolver;
    bidiResolver.setStatus(BidiStatus(run.direction(), run.directionalOverride()));
    bidiResolver.setPositionIgnoringNestedIsolates(TextRunIterator(&run, 0));

    // FIXME: This ownership should be reversed. We should pass BidiRunList
    // to BidiResolver in createBidiRunsForLine.
    BidiRunList<BidiCharacterRun>& bidiRuns = bidiResolver.runs();
    bidiResolver.createBidiRunsForLine(TextRunIterator(&run, run.length()));
    if (!bidiRuns.runCount())
        return;

    FloatPoint currPoint = point;
    BidiCharacterRun* bidiRun = bidiRuns.firstRun();
    while (bidiRun) {
        TextRun subrun = run.subRun(bidiRun->start(), bidiRun->stop() - bidiRun->start());
        bool isRTL = bidiRun->level() % 2;
        subrun.setDirection(isRTL ? RTL : LTR);
        subrun.setDirectionalOverride(bidiRun->dirOverride(false));

        TextRunPaintInfo subrunInfo(subrun);
        subrunInfo.bounds = runInfo.bounds;
        float runWidth = font.drawUncachedText(this, subrunInfo, currPoint, customFontNotReadyAction);

        bidiRun = bidiRun->next();
        currPoint.move(runWidth, 0);
    }

    bidiRuns.deleteRuns();
}

void GraphicsContext::drawHighlightForText(const Font& font, const TextRun& run, const FloatPoint& point, int h, const Color& backgroundColor, int from, int to)
{
    if (contextDisabled())
        return;

    // SHEZ: disable antialiasing for selection rects
    bool previousAntiAliasSetting = shouldAntialias();
    setShouldAntialias(false);
    fillRect(font.selectionRectForText(run, point, h, from, to), backgroundColor);
    setShouldAntialias(previousAntiAliasSetting);
}

void GraphicsContext::drawImage(Image* image, const IntPoint& p, CompositeOperator op, RespectImageOrientationEnum shouldRespectImageOrientation)
{
    if (!image)
        return;
    drawImage(image, FloatRect(IntRect(p, image->size())), FloatRect(FloatPoint(), FloatSize(image->size())), op, shouldRespectImageOrientation);
}

void GraphicsContext::drawImage(Image* image, const IntRect& r, CompositeOperator op, RespectImageOrientationEnum shouldRespectImageOrientation)
{
    if (!image)
        return;
    drawImage(image, FloatRect(r), FloatRect(FloatPoint(), FloatSize(image->size())), op, shouldRespectImageOrientation);
}

void GraphicsContext::drawImage(Image* image, const FloatRect& dest, const FloatRect& src, CompositeOperator op, RespectImageOrientationEnum shouldRespectImageOrientation)
{
    drawImage(image, dest, src, op, WebBlendModeNormal, shouldRespectImageOrientation);
}

void GraphicsContext::drawImage(Image* image, const FloatRect& dest)
{
    if (!image)
        return;
    drawImage(image, dest, FloatRect(IntRect(IntPoint(), image->size())));
}

void GraphicsContext::drawImage(Image* image, const FloatRect& dest, const FloatRect& src, CompositeOperator op, WebBlendMode blendMode, RespectImageOrientationEnum shouldRespectImageOrientation)
{
    if (contextDisabled() || !image)
        return;
    image->draw(this, dest, src, op, blendMode, shouldRespectImageOrientation);
}

void GraphicsContext::drawTiledImage(Image* image, const IntRect& destRect, const IntPoint& srcPoint, const IntSize& tileSize, CompositeOperator op, WebBlendMode blendMode, const IntSize& repeatSpacing)
{
    if (contextDisabled() || !image)
        return;
    image->drawTiled(this, destRect, srcPoint, tileSize, op, blendMode, repeatSpacing);
}

void GraphicsContext::drawTiledImage(Image* image, const IntRect& dest, const IntRect& srcRect,
    const FloatSize& tileScaleFactor, Image::TileRule hRule, Image::TileRule vRule, CompositeOperator op)
{
    if (contextDisabled() || !image)
        return;

    if (hRule == Image::StretchTile && vRule == Image::StretchTile) {
        // Just do a scale.
        drawImage(image, dest, srcRect, op);
        return;
    }

    image->drawTiled(this, dest, srcRect, tileScaleFactor, hRule, vRule, op);
}

void GraphicsContext::drawImageBuffer(ImageBuffer* image, const FloatRect& dest,
    const FloatRect* src, CompositeOperator op, WebBlendMode blendMode)
{
    if (contextDisabled() || !image)
        return;

    image->draw(this, dest, src, op, blendMode);
}

void GraphicsContext::writePixels(const SkImageInfo& info, const void* pixels, size_t rowBytes, int x, int y)
{
    ASSERT(m_canvas);
    if (contextDisabled())
        return;

    m_canvas->writePixels(info, pixels, rowBytes, x, y);

    if (regionTrackingEnabled()) {
        SkRect rect = SkRect::MakeXYWH(x, y, info.width(), info.height());
        SkPaint paint;

        paint.setXfermodeMode(SkXfermode::kSrc_Mode);
        if (kOpaque_SkAlphaType != info.alphaType())
            paint.setAlpha(0x80); // signal to m_trackedRegion that we are not fully opaque

        m_trackedRegion.didDrawRect(this, rect, paint, 0);
        // more efficient would be to call markRectAsOpaque or MarkRectAsNonOpaque directly,
        // rather than cons-ing up a paint with an xfermode and alpha
    }
}

void GraphicsContext::drawBitmap(const SkBitmap& bitmap, SkScalar left, SkScalar top, const SkPaint* paint)
{
    ASSERT(m_canvas);
    // Textures are bound to the blink main-thread GrContext, which can not be
    // used on the compositor raster thread.
    // FIXME: Mailbox support would make this possible in the GPU-raster case.
    ASSERT(!isRecording() || !bitmap.getTexture());
    if (contextDisabled())
        return;

    m_canvas->drawBitmap(bitmap, left, top, paint);

    if (regionTrackingEnabled()) {
        SkRect rect = SkRect::MakeXYWH(left, top, bitmap.width(), bitmap.height());
        m_trackedRegion.didDrawRect(this, rect, *paint, &bitmap);
    }
}

void GraphicsContext::drawBitmapRect(const SkBitmap& bitmap, const SkRect* src,
    const SkRect& dst, const SkPaint* paint)
{
    ASSERT(m_canvas);
    // Textures are bound to the blink main-thread GrContext, which can not be
    // used on the compositor raster thread.
    // FIXME: Mailbox support would make this possible in the GPU-raster case.
    ASSERT(!isRecording() || !bitmap.getTexture());
    if (contextDisabled())
        return;

    SkCanvas::DrawBitmapRectFlags flags =
        immutableState()->shouldClampToSourceRect() ? SkCanvas::kNone_DrawBitmapRectFlag : SkCanvas::kBleed_DrawBitmapRectFlag;

    m_canvas->drawBitmapRectToRect(bitmap, src, dst, paint, flags);

    if (regionTrackingEnabled())
        m_trackedRegion.didDrawRect(this, dst, *paint, &bitmap);
}

void GraphicsContext::drawImage(const SkImage* image, SkScalar left, SkScalar top, const SkPaint* paint)
{
    ASSERT(m_canvas);
    if (contextDisabled())
        return;

    m_canvas->drawImage(image, left, top, paint);

    if (regionTrackingEnabled()) {
        SkPaint tmp;
        const SkPaint* paintPtr = paint ? paint : &tmp;
        m_trackedRegion.didDrawUnbounded(this, *paintPtr, RegionTracker::FillOnly);
    }
}

void GraphicsContext::drawImageRect(const SkImage* image, const SkRect* src, const SkRect& dst, const SkPaint* paint)
{
    ASSERT(m_canvas);
    if (contextDisabled())
        return;

    m_canvas->drawImageRect(image, src, dst, paint);

    if (regionTrackingEnabled()) {
        SkPaint tmp;
        const SkPaint* paintPtr = paint ? paint : &tmp;
        m_trackedRegion.didDrawUnbounded(this, *paintPtr, RegionTracker::FillOnly);
    }
}

void GraphicsContext::drawOval(const SkRect& oval, const SkPaint& paint)
{
    ASSERT(m_canvas);
    if (contextDisabled())
        return;

    m_canvas->drawOval(oval, paint);

    if (regionTrackingEnabled())
        m_trackedRegion.didDrawBounded(this, oval, paint);
}

void GraphicsContext::drawPath(const SkPath& path, const SkPaint& paint)
{
    ASSERT(m_canvas);
    if (contextDisabled())
        return;

    m_canvas->drawPath(path, paint);

    if (regionTrackingEnabled())
        m_trackedRegion.didDrawPath(this, path, paint);
}

void GraphicsContext::drawRect(const SkRect& rect, const SkPaint& paint)
{
    ASSERT(m_canvas);
    if (contextDisabled())
        return;

    m_canvas->drawRect(rect, paint);

    if (regionTrackingEnabled())
        m_trackedRegion.didDrawRect(this, rect, paint, 0);
}

void GraphicsContext::drawRRect(const SkRRect& rrect, const SkPaint& paint)
{
    ASSERT(m_canvas);
    if (contextDisabled())
        return;

    m_canvas->drawRRect(rrect, paint);

    if (regionTrackingEnabled())
        m_trackedRegion.didDrawBounded(this, rrect.rect(), paint);
}

void GraphicsContext::drawPosText(const void* text, size_t byteLength,
    const SkPoint pos[], const SkRect& textRect, const SkPaint& paint)
{
    ASSERT(m_canvas);
    if (contextDisabled())
        return;

    m_canvas->drawPosText(text, byteLength, pos, paint);
    didDrawTextInRect(textRect);

    // FIXME: compute bounds for positioned text.
    if (regionTrackingEnabled())
        m_trackedRegion.didDrawUnbounded(this, paint, RegionTracker::FillOrStroke);
}

void GraphicsContext::drawPosTextH(const void* text, size_t byteLength,
    const SkScalar xpos[], SkScalar constY, const SkRect& textRect, const SkPaint& paint)
{
    ASSERT(m_canvas);
    if (contextDisabled())
        return;

    m_canvas->drawPosTextH(text, byteLength, xpos, constY, paint);
    didDrawTextInRect(textRect);

    // FIXME: compute bounds for positioned text.
    if (regionTrackingEnabled())
        m_trackedRegion.didDrawUnbounded(this, paint, RegionTracker::FillOrStroke);
}

void GraphicsContext::drawTextBlob(const SkTextBlob* blob, const SkPoint& origin, const SkPaint& paint)
{
    ASSERT(m_canvas);
    if (contextDisabled())
        return;

    m_canvas->drawTextBlob(blob, origin.x(), origin.y(), paint);

    SkRect bounds = blob->bounds();
    bounds.offset(origin);
    didDrawTextInRect(bounds);

    // FIXME: use bounds here if it helps performance.
    if (regionTrackingEnabled())
        m_trackedRegion.didDrawUnbounded(this, paint, RegionTracker::FillOrStroke);
}

void GraphicsContext::fillPath(const Path& pathToFill)
{
    if (contextDisabled() || pathToFill.isEmpty())
        return;

    // Use const_cast and temporarily modify the fill type instead of copying the path.
    SkPath& path = const_cast<SkPath&>(pathToFill.skPath());
    SkPath::FillType previousFillType = path.getFillType();

    SkPath::FillType temporaryFillType = WebCoreWindRuleToSkFillType(immutableState()->fillRule());
    path.setFillType(temporaryFillType);

    drawPath(path, immutableState()->fillPaint());

    path.setFillType(previousFillType);
}

void GraphicsContext::fillRect(const FloatRect& rect)
{
    if (contextDisabled())
        return;

    SkRect r = rect;

    drawRect(r, immutableState()->fillPaint());
}

void GraphicsContext::fillRect(const FloatRect& rect, const Color& color)
{
    if (contextDisabled())
        return;

    SkRect r = rect;
    SkPaint paint = immutableState()->fillPaint();
    paint.setColor(color.rgb());
    drawRect(r, paint);
}

void GraphicsContext::fillBetweenRoundedRects(const FloatRect& outer, const FloatSize& outerTopLeft, const FloatSize& outerTopRight, const FloatSize& outerBottomLeft, const FloatSize& outerBottomRight,
    const FloatRect& inner, const FloatSize& innerTopLeft, const FloatSize& innerTopRight, const FloatSize& innerBottomLeft, const FloatSize& innerBottomRight, const Color& color)
{
    ASSERT(m_canvas);
    if (contextDisabled())
        return;

    SkVector outerRadii[4];
    SkVector innerRadii[4];
    setRadii(outerRadii, outerTopLeft, outerTopRight, outerBottomRight, outerBottomLeft);
    setRadii(innerRadii, innerTopLeft, innerTopRight, innerBottomRight, innerBottomLeft);

    SkRRect rrOuter;
    SkRRect rrInner;
    rrOuter.setRectRadii(outer, outerRadii);
    rrInner.setRectRadii(inner, innerRadii);

    SkPaint paint(immutableState()->fillPaint());
    paint.setColor(color.rgb());

    m_canvas->drawDRRect(rrOuter, rrInner, paint);

    if (regionTrackingEnabled())
        m_trackedRegion.didDrawBounded(this, rrOuter.getBounds(), paint);
}

void GraphicsContext::fillBetweenRoundedRects(const FloatRoundedRect& outer, const FloatRoundedRect& inner, const Color& color)
{
    fillBetweenRoundedRects(outer.rect(), outer.radii().topLeft(), outer.radii().topRight(), outer.radii().bottomLeft(), outer.radii().bottomRight(),
        inner.rect(), inner.radii().topLeft(), inner.radii().topRight(), inner.radii().bottomLeft(), inner.radii().bottomRight(), color);
}

void GraphicsContext::fillRoundedRect(const FloatRect& rect, const FloatSize& topLeft, const FloatSize& topRight,
    const FloatSize& bottomLeft, const FloatSize& bottomRight, const Color& color)
{
    ASSERT(m_canvas);
    if (contextDisabled())
        return;

    if (topLeft.width() + topRight.width() > rect.width()
            || bottomLeft.width() + bottomRight.width() > rect.width()
            || topLeft.height() + bottomLeft.height() > rect.height()
            || topRight.height() + bottomRight.height() > rect.height()) {
        // Not all the radii fit, return a rect. This matches the behavior of
        // Path::createRoundedRectangle. Without this we attempt to draw a round
        // shadow for a square box.
        // FIXME: this fallback code is wrong, and also duplicates related code in FloatRoundedRect::constrainRadii, Path and SKRRect.
        fillRect(rect, color);
        return;
    }

    SkVector radii[4];
    setRadii(radii, topLeft, topRight, bottomRight, bottomLeft);

    SkRRect rr;
    rr.setRectRadii(rect, radii);

    SkPaint paint(immutableState()->fillPaint());
    paint.setColor(color.rgb());

    m_canvas->drawRRect(rr, paint);

    if (regionTrackingEnabled())
        m_trackedRegion.didDrawBounded(this, rr.getBounds(), paint);
}

void GraphicsContext::fillEllipse(const FloatRect& ellipse)
{
    if (contextDisabled())
        return;

    SkRect rect = ellipse;
    drawOval(rect, immutableState()->fillPaint());
}

void GraphicsContext::strokePath(const Path& pathToStroke)
{
    if (contextDisabled() || pathToStroke.isEmpty())
        return;

    const SkPath& path = pathToStroke.skPath();
    drawPath(path, immutableState()->strokePaint());
}

void GraphicsContext::strokeRect(const FloatRect& rect)
{
    strokeRect(rect, strokeThickness());
}

void GraphicsContext::strokeRect(const FloatRect& rect, float lineWidth)
{
    if (contextDisabled())
        return;

    SkPaint paint(immutableState()->strokePaint());
    paint.setStrokeWidth(WebCoreFloatToSkScalar(lineWidth));
    // Reset the dash effect to account for the width
    immutableState()->strokeData().setupPaintDashPathEffect(&paint, 0);
    // strokerect has special rules for CSS when the rect is degenerate:
    // if width==0 && height==0, do nothing
    // if width==0 || height==0, then just draw line for the other dimension
    SkRect r(rect);
    bool validW = r.width() > 0;
    bool validH = r.height() > 0;
    if (validW && validH) {
        drawRect(r, paint);
    } else if (validW || validH) {
        // we are expected to respect the lineJoin, so we can't just call
        // drawLine -- we have to create a path that doubles back on itself.
        SkPath path;
        path.moveTo(r.fLeft, r.fTop);
        path.lineTo(r.fRight, r.fBottom);
        path.close();
        drawPath(path, paint);
    }
}

void GraphicsContext::strokeEllipse(const FloatRect& ellipse)
{
    if (contextDisabled())
        return;

    drawOval(ellipse, immutableState()->strokePaint());
}

void GraphicsContext::clipRoundedRect(const FloatRoundedRect& rect, SkRegion::Op regionOp)
{
    if (contextDisabled())
        return;

    if (!rect.isRounded()) {
        clipRect(rect.rect(), NotAntiAliased, regionOp);
        return;
    }

    SkVector radii[4];
    FloatRoundedRect::Radii wkRadii = rect.radii();
    setRadii(radii, wkRadii.topLeft(), wkRadii.topRight(), wkRadii.bottomRight(), wkRadii.bottomLeft());

    SkRRect r;
    r.setRectRadii(rect.rect(), radii);

    clipRRect(r, AntiAliased, regionOp);
}

void GraphicsContext::clipOut(const Path& pathToClip)
{
    if (contextDisabled())
        return;

    // Use const_cast and temporarily toggle the inverse fill type instead of copying the path.
    SkPath& path = const_cast<SkPath&>(pathToClip.skPath());
    path.toggleInverseFillType();
    clipPath(path, AntiAliased);
    path.toggleInverseFillType();
}

void GraphicsContext::clipPath(const Path& pathToClip, WindRule clipRule, AntiAliasingMode antiAliasingMode)
{
    if (contextDisabled())
        return;

    // Use const_cast and temporarily modify the fill type instead of copying the path.
    SkPath& path = const_cast<SkPath&>(pathToClip.skPath());
    SkPath::FillType previousFillType = path.getFillType();

    SkPath::FillType temporaryFillType = WebCoreWindRuleToSkFillType(clipRule);
    path.setFillType(temporaryFillType);
    clipPath(path, antiAliasingMode);

    path.setFillType(previousFillType);
}

void GraphicsContext::clipPolygon(size_t numPoints, const FloatPoint* points, bool antialiased)
{
    if (contextDisabled())
        return;

    ASSERT(numPoints > 2);

    SkPath path;
    setPathFromPoints(&path, numPoints, points);
    clipPath(path, antialiased ? AntiAliased : NotAntiAliased);
}

void GraphicsContext::clipOutRoundedRect(const FloatRoundedRect& rect)
{
    if (contextDisabled())
        return;

    clipRoundedRect(rect, SkRegion::kDifference_Op);
}

void GraphicsContext::clipRect(const SkRect& rect, AntiAliasingMode aa, SkRegion::Op op)
{
    ASSERT(m_canvas);
    if (contextDisabled())
        return;

    m_canvas->clipRect(rect, op, aa == AntiAliased);
}

void GraphicsContext::clipPath(const SkPath& path, AntiAliasingMode aa, SkRegion::Op op)
{
    ASSERT(m_canvas);
    if (contextDisabled())
        return;

    m_canvas->clipPath(path, op, aa == AntiAliased);
}

void GraphicsContext::clipRRect(const SkRRect& rect, AntiAliasingMode aa, SkRegion::Op op)
{
    ASSERT(m_canvas);
    if (contextDisabled())
        return;

    m_canvas->clipRRect(rect, op, aa == AntiAliased);
}

void GraphicsContext::rotate(float angleInRadians)
{
    ASSERT(m_canvas);
    if (contextDisabled())
        return;

    m_canvas->rotate(WebCoreFloatToSkScalar(angleInRadians * (180.0f / 3.14159265f)));
}

void GraphicsContext::translate(float x, float y)
{
    ASSERT(m_canvas);
    if (contextDisabled())
        return;

    if (!x && !y)
        return;

    m_canvas->translate(WebCoreFloatToSkScalar(x), WebCoreFloatToSkScalar(y));
}

void GraphicsContext::scale(float x, float y)
{
    ASSERT(m_canvas);
    if (contextDisabled())
        return;

    if (x == 1.0f && y == 1.0f)
        return;

    m_canvas->scale(WebCoreFloatToSkScalar(x), WebCoreFloatToSkScalar(y));
}

void GraphicsContext::setURLForRect(const KURL& link, const IntRect& destRect)
{
    ASSERT(m_canvas);
    if (contextDisabled())
        return;

    SkAutoDataUnref url(SkData::NewWithCString(link.string().utf8().data()));
    SkAnnotateRectWithURL(m_canvas, destRect, url.get());
}

void GraphicsContext::setURLFragmentForRect(const String& destName, const IntRect& rect)
{
    ASSERT(m_canvas);
    if (contextDisabled())
        return;

    SkAutoDataUnref skDestName(SkData::NewWithCString(destName.utf8().data()));
    SkAnnotateLinkToDestination(m_canvas, rect, skDestName.get());
}

void GraphicsContext::addURLTargetAtPoint(const String& name, const IntPoint& pos)
{
    ASSERT(m_canvas);
    if (contextDisabled())
        return;

    SkAutoDataUnref nameData(SkData::NewWithCString(name.utf8().data()));
    SkAnnotateNamedDestination(m_canvas, SkPoint::Make(pos.x(), pos.y()), nameData);
}

AffineTransform GraphicsContext::getCTM() const
{
    if (contextDisabled())
        return AffineTransform();

    SkMatrix m = getTotalMatrix();
    return AffineTransform(SkScalarToDouble(m.getScaleX()),
                           SkScalarToDouble(m.getSkewY()),
                           SkScalarToDouble(m.getSkewX()),
                           SkScalarToDouble(m.getScaleY()),
                           SkScalarToDouble(m.getTranslateX()),
                           SkScalarToDouble(m.getTranslateY()));
}

void GraphicsContext::fillRect(const FloatRect& rect, const Color& color, CompositeOperator op)
{
    if (contextDisabled())
        return;

    CompositeOperator previousOperator = compositeOperation();
    setCompositeOperation(op);
    fillRect(rect, color);
    setCompositeOperation(previousOperator);
}

void GraphicsContext::fillRoundedRect(const FloatRoundedRect& rect, const Color& color)
{
    if (contextDisabled())
        return;

    if (rect.isRounded())
        fillRoundedRect(rect.rect(), rect.radii().topLeft(), rect.radii().topRight(), rect.radii().bottomLeft(), rect.radii().bottomRight(), color);
    else
        fillRect(rect.rect(), color);
}

void GraphicsContext::fillRectWithRoundedHole(const FloatRect& rect, const FloatRoundedRect& roundedHoleRect, const Color& color)
{
    if (contextDisabled())
        return;

    Path path;
    path.addRect(rect);

    if (!roundedHoleRect.radii().isZero())
        path.addRoundedRect(roundedHoleRect);
    else
        path.addRect(roundedHoleRect.rect());

    WindRule oldFillRule = fillRule();
    Color oldFillColor = fillColor();

    setFillRule(RULE_EVENODD);
    setFillColor(color);

    fillPath(path);

    setFillRule(oldFillRule);
    setFillColor(oldFillColor);
}

void GraphicsContext::clearRect(const FloatRect& rect)
{
    if (contextDisabled())
        return;

    SkRect r = rect;
    SkPaint paint(immutableState()->fillPaint());
    paint.setXfermodeMode(SkXfermode::kClear_Mode);
    drawRect(r, paint);
}

void GraphicsContext::adjustLineToPixelBoundaries(FloatPoint& p1, FloatPoint& p2, float strokeWidth, StrokeStyle penStyle)
{
    // For odd widths, we add in 0.5 to the appropriate x/y so that the float arithmetic
    // works out.  For example, with a border width of 3, WebKit will pass us (y1+y2)/2, e.g.,
    // (50+53)/2 = 103/2 = 51 when we want 51.5.  It is always true that an even width gave
    // us a perfect position, but an odd width gave us a position that is off by exactly 0.5.
    if (penStyle == DottedStroke || penStyle == DashedStroke) {
        if (p1.x() == p2.x()) {
            p1.setY(p1.y() + strokeWidth);
            p2.setY(p2.y() - strokeWidth);
        } else {
            p1.setX(p1.x() + strokeWidth);
            p2.setX(p2.x() - strokeWidth);
        }
    }

    if (static_cast<int>(strokeWidth) % 2) { //odd
        if (p1.x() == p2.x()) {
            // We're a vertical line.  Adjust our x.
            p1.setX(p1.x() + 0.5f);
            p2.setX(p2.x() + 0.5f);
        } else {
            // We're a horizontal line. Adjust our y.
            p1.setY(p1.y() + 0.5f);
            p2.setY(p2.y() + 0.5f);
        }
    }
}

PassOwnPtr<ImageBuffer> GraphicsContext::createRasterBuffer(const IntSize& size, OpacityMode opacityMode) const
{
    // Make the buffer larger if the context's transform is scaling it so we need a higher
    // resolution than one pixel per unit. Also set up a corresponding scale factor on the
    // graphics context.
    SkScalar ctmScaleX = 1.0;
    SkScalar ctmScaleY = 1.0;
    if (!RuntimeEnabledFeatures::slimmingPaintEnabled()) {
        AffineTransform transform = getCTM();
        ctmScaleX = transform.xScale();
        ctmScaleY = transform.yScale();
    }
    IntSize scaledSize(static_cast<int>(ceil(size.width() * ctmScaleX)), static_cast<int>(ceil(size.height() * ctmScaleY)));

    OwnPtr<ImageBufferSurface> surface = adoptPtr(new UnacceleratedImageBufferSurface(scaledSize, opacityMode));
    if (!surface->isValid())
        return nullptr;
    OwnPtr<ImageBuffer> buffer = adoptPtr(new ImageBuffer(surface.release()));

    buffer->context()->scale(static_cast<float>(scaledSize.width()) / size.width(),
        static_cast<float>(scaledSize.height()) / size.height());

    return buffer.release();
}

void GraphicsContext::setPathFromPoints(SkPath* path, size_t numPoints, const FloatPoint* points)
{
    path->incReserve(numPoints);
    path->moveTo(WebCoreFloatToSkScalar(points[0].x()),
                 WebCoreFloatToSkScalar(points[0].y()));
    for (size_t i = 1; i < numPoints; ++i) {
        path->lineTo(WebCoreFloatToSkScalar(points[i].x()),
                     WebCoreFloatToSkScalar(points[i].y()));
    }
}

void GraphicsContext::setRadii(SkVector* radii, FloatSize topLeft, FloatSize topRight, FloatSize bottomRight, FloatSize bottomLeft)
{
    radii[SkRRect::kUpperLeft_Corner].set(SkFloatToScalar(topLeft.width()),
        SkFloatToScalar(topLeft.height()));
    radii[SkRRect::kUpperRight_Corner].set(SkFloatToScalar(topRight.width()),
        SkFloatToScalar(topRight.height()));
    radii[SkRRect::kLowerRight_Corner].set(SkFloatToScalar(bottomRight.width()),
        SkFloatToScalar(bottomRight.height()));
    radii[SkRRect::kLowerLeft_Corner].set(SkFloatToScalar(bottomLeft.width()),
        SkFloatToScalar(bottomLeft.height()));
}

PassRefPtr<SkColorFilter> GraphicsContext::WebCoreColorFilterToSkiaColorFilter(ColorFilter colorFilter)
{
    switch (colorFilter) {
    case ColorFilterLuminanceToAlpha:
        return adoptRef(SkLumaColorFilter::Create());
    case ColorFilterLinearRGBToSRGB:
        return ImageBuffer::createColorSpaceFilter(ColorSpaceLinearRGB, ColorSpaceDeviceRGB);
    case ColorFilterSRGBToLinearRGB:
        return ImageBuffer::createColorSpaceFilter(ColorSpaceDeviceRGB, ColorSpaceLinearRGB);
    case ColorFilterNone:
        break;
    default:
        ASSERT_NOT_REACHED();
        break;
    }

    return nullptr;
}

#if !OS(MACOSX)
void GraphicsContext::draw2xMarker(SkBitmap* bitmap, int index)
{
    const SkPMColor lineColor = lineColors(index);
    const SkPMColor antiColor1 = antiColors1(index);
    const SkPMColor antiColor2 = antiColors2(index);

    uint32_t* row1 = bitmap->getAddr32(0, 0);
    uint32_t* row2 = bitmap->getAddr32(0, 1);
    uint32_t* row3 = bitmap->getAddr32(0, 2);
    uint32_t* row4 = bitmap->getAddr32(0, 3);

    // Pattern: X0o   o0X0o   o0
    //          XX0o o0XXX0o o0X
    //           o0XXX0o o0XXX0o
    //            o0X0o   o0X0o
    const SkPMColor row1Color[] = { lineColor, antiColor1, antiColor2, 0,          0,         0,          antiColor2, antiColor1 };
    const SkPMColor row2Color[] = { lineColor, lineColor,  antiColor1, antiColor2, 0,         antiColor2, antiColor1, lineColor };
    const SkPMColor row3Color[] = { 0,         antiColor2, antiColor1, lineColor,  lineColor, lineColor,  antiColor1, antiColor2 };
    const SkPMColor row4Color[] = { 0,         0,          antiColor2, antiColor1, lineColor, antiColor1, antiColor2, 0 };

    for (int x = 0; x < bitmap->width() + 8; x += 8) {
        int count = std::min(bitmap->width() - x, 8);
        if (count > 0) {
            memcpy(row1 + x, row1Color, count * sizeof(SkPMColor));
            memcpy(row2 + x, row2Color, count * sizeof(SkPMColor));
            memcpy(row3 + x, row3Color, count * sizeof(SkPMColor));
            memcpy(row4 + x, row4Color, count * sizeof(SkPMColor));
        }
    }
}

void GraphicsContext::draw1xMarker(SkBitmap* bitmap, const uint32_t lineColor, const uint32_t antiColor)
{
    // Pattern: X o   o X o   o X
    //            o X o   o X o
    uint32_t* row1 = bitmap->getAddr32(0, 0);
    uint32_t* row2 = bitmap->getAddr32(0, 1);
    for (int x = 0; x < bitmap->width(); x++) {
        switch (x % 4) {
        case 0:
            row1[x] = lineColor;
            break;
        case 1:
            row1[x] = antiColor;
            row2[x] = antiColor;
            break;
        case 2:
            row2[x] = lineColor;
            break;
        case 3:
            row1[x] = antiColor;
            row2[x] = antiColor;
            break;
        }
    }
}

SkPMColor GraphicsContext::lineColors(int index)
{
    static const SkPMColor colors[] = {
        SkPreMultiplyARGB(0xFF, 0xFF, 0x00, 0x00), // Opaque red.
        SkPreMultiplyARGB(0xFF, 0xC0, 0xC0, 0xC0) // Opaque gray.
    };

    return colors[index];
}

SkPMColor GraphicsContext::antiColors1(int index)
{
    static const SkPMColor colors[] = {
        SkPreMultiplyARGB(0xB0, 0xFF, 0x00, 0x00), // Semitransparent red.
        SkPreMultiplyARGB(0xB0, 0xC0, 0xC0, 0xC0)  // Semitransparent gray.
    };

    return colors[index];
}

SkPMColor GraphicsContext::antiColors2(int index)
{
    static const SkPMColor colors[] = {
        SkPreMultiplyARGB(0x60, 0xFF, 0x00, 0x00), // More transparent red
        SkPreMultiplyARGB(0x60, 0xC0, 0xC0, 0xC0)  // More transparent gray
    };

    return colors[index];
}
#endif

void GraphicsContext::didDrawTextInRect(const SkRect& textRect)
{
    if (m_trackTextRegion) {
        TRACE_EVENT0("skia", "GraphicsContext::didDrawTextInRect");
        m_textRegion.join(textRect);
    }
}

PassOwnPtr<GraphicsContext::AutoCanvasRestorer> GraphicsContext::preparePaintForDrawRectToRect(
    SkPaint* paint,
    const SkRect& srcRect,
    const SkRect& destRect,
    CompositeOperator compositeOp,
    WebBlendMode blendMode,
    bool isBitmapWithAlpha,
    bool isLazyDecoded,
    bool isDataComplete) const
{
    paint->setColorFilter(this->colorFilter());
    paint->setAlpha(this->getNormalizedAlpha());
    OwnPtr<AutoCanvasRestorer> restorer;
    bool usingImageFilter = false;
    if (dropShadowImageFilter() && isBitmapWithAlpha) {
        SkMatrix ctm = getTotalMatrix();
        SkMatrix invCtm;
        if (ctm.invert(&invCtm)) {
            usingImageFilter = true;
            // The image filter is meant to ignore tranforms with respect to
            // the shadow parameters. The matrix tweaks below ensures that the image
            // filter is applied in post-transform space. We use concat() instead of
            // setMatrix() in case this goes into a recording canvas which may need to
            // respect a parent transform at playback time.
            m_canvas->save();
            m_canvas->concat(invCtm);
            SkRect bounds = destRect;
            ctm.mapRect(&bounds);
            SkRect filteredBounds;
            dropShadowImageFilter()->computeFastBounds(bounds, &filteredBounds);
            SkPaint layerPaint;
            layerPaint.setXfermodeMode(WebCoreCompositeToSkiaComposite(compositeOp, blendMode));
            layerPaint.setImageFilter(dropShadowImageFilter());
            m_canvas->saveLayer(&filteredBounds, &layerPaint);
            m_canvas->concat(ctm);
            // Need two calls to restore to undo state setup performed here
            restorer = adoptPtr(new AutoCanvasRestorer(m_canvas, 2));
        }
    }

    if (!usingImageFilter) {
        paint->setXfermodeMode(WebCoreCompositeToSkiaComposite(compositeOp, blendMode));
        paint->setLooper(this->drawLooper());
    }

    paint->setAntiAlias(shouldDrawAntiAliased(this, destRect));

    InterpolationQuality resampling;
    if (this->isAccelerated()) {
        resampling = InterpolationLow;
    } else if (this->printing()) {
        resampling = InterpolationNone;
    } else if (isLazyDecoded) {
        resampling = InterpolationHigh;
    } else {
        // Take into account scale applied to the canvas when computing sampling mode (e.g. CSS scale or page scale).
        SkRect destRectTarget = destRect;
        SkMatrix totalMatrix = this->getTotalMatrix();
        if (!(totalMatrix.getType() & (SkMatrix::kAffine_Mask | SkMatrix::kPerspective_Mask)))
            totalMatrix.mapRect(&destRectTarget, destRect);

        resampling = computeInterpolationQuality(totalMatrix,
            SkScalarToFloat(srcRect.width()), SkScalarToFloat(srcRect.height()),
            SkScalarToFloat(destRectTarget.width()), SkScalarToFloat(destRectTarget.height()),
            isDataComplete);
    }

    if (resampling == InterpolationNone) {
        // FIXME: This is to not break tests (it results in the filter bitmap flag
        // being set to true). We need to decide if we respect InterpolationNone
        // being returned from computeInterpolationQuality.
        resampling = InterpolationLow;
    }
    resampling = limitInterpolationQuality(this, resampling);
    paint->setFilterLevel(static_cast<SkPaint::FilterLevel>(resampling));
    return restorer.release();
}

GraphicsContext::AutoCanvasRestorer::~AutoCanvasRestorer()
{
    while (m_restoreCount) {
        m_canvas->restore();
        m_restoreCount--;
    }

}

} // namespace blink<|MERGE_RESOLUTION|>--- conflicted
+++ resolved
@@ -60,19 +60,6 @@
 #include "wtf/MathExtras.h"
 
 #include <map>
-<<<<<<< HEAD
-
-namespace {
-
-// Tolerance value use for comparing scale factor to 1..
-// Numerical error should not reach 6th decimal except for highly degenerate cases,
-// and effect of 6th decimal on scale is negligible over max span of a skia canvas
-// which is 32k pixels.
-const float cPictureScaleEpsilon = 0.000001;
-
-}
-=======
->>>>>>> dd3f5914
 
 namespace blink {
 
