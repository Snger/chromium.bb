--- conflicted
+++ resolved
@@ -53,15 +53,8 @@
 #include "wtf/Assertions.h"
 #include "wtf/MathExtras.h"
 
-<<<<<<< HEAD
-=======
 #include <map>
 
-#if OS(MACOSX)
-#include <ApplicationServices/ApplicationServices.h>
-#endif
-
->>>>>>> a9edd21b
 using namespace std;
 using blink::WebBlendMode;
 
