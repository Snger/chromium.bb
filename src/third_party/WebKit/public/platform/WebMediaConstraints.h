--- conflicted
+++ resolved
@@ -55,13 +55,8 @@
     {
     }
 
-<<<<<<< HEAD
-#if BLINK_IMPLEMENTATION
-    WebMediaConstraint(const WebCore::MediaConstraint&);
-=======
 #if INSIDE_BLINK
     BLINK_PLATFORM_EXPORT WebMediaConstraint(const WebCore::MediaConstraint&);
->>>>>>> 8c15b39e
 #endif
 
     WebString m_name;
@@ -80,22 +75,6 @@
         return *this;
     }
 
-<<<<<<< HEAD
-    BLINK_EXPORT void assign(const WebMediaConstraints&);
-
-    BLINK_EXPORT void reset();
-    bool isNull() const { return m_private.isNull(); }
-
-    BLINK_EXPORT void getMandatoryConstraints(WebVector<WebMediaConstraint>&) const;
-    BLINK_EXPORT void getOptionalConstraints(WebVector<WebMediaConstraint>&) const;
-
-    BLINK_EXPORT bool getMandatoryConstraintValue(const WebString& name, WebString& value) const;
-    BLINK_EXPORT bool getOptionalConstraintValue(const WebString& name, WebString& value) const;
-
-#if BLINK_IMPLEMENTATION
-    WebMediaConstraints(const WTF::PassRefPtr<WebCore::MediaConstraints>&);
-    WebMediaConstraints(WebCore::MediaConstraints*);
-=======
     BLINK_PLATFORM_EXPORT void assign(const WebMediaConstraints&);
 
     BLINK_PLATFORM_EXPORT void reset();
@@ -110,7 +89,6 @@
 #if INSIDE_BLINK
     BLINK_PLATFORM_EXPORT WebMediaConstraints(const WTF::PassRefPtr<WebCore::MediaConstraints>&);
     BLINK_PLATFORM_EXPORT WebMediaConstraints(WebCore::MediaConstraints*);
->>>>>>> 8c15b39e
 #endif
 
 private:
