--- conflicted
+++ resolved
@@ -136,10 +136,7 @@
         , m_optionalLengthBytes(lengthBytes)
     {
         BLINK_ASSERT(!hash.isNull());
-<<<<<<< HEAD
-=======
         BLINK_ASSERT(hasLengthBytes || !lengthBytes);
->>>>>>> 8c15b39e
     }
 
     const WebCryptoAlgorithm& hash() const { return m_hash; }
@@ -159,13 +156,8 @@
 
 private:
     const WebCryptoAlgorithm m_hash;
-<<<<<<< HEAD
-    const bool m_hasLength;
-    const unsigned m_length;
-=======
     const bool m_hasLengthBytes;
     const unsigned m_optionalLengthBytes;
->>>>>>> 8c15b39e
 };
 
 class WebCryptoRsaSsaParams : public WebCryptoAlgorithmParams {
@@ -205,16 +197,6 @@
 
 class WebCryptoAesGcmParams : public WebCryptoAlgorithmParams {
 public:
-<<<<<<< HEAD
-    WebCryptoAesGcmParams(const unsigned char* iv, unsigned ivSize, bool hasAdditionalData, const unsigned char* additionalData, unsigned additionalDataSize, bool hasTagLength, unsigned char tagLength)
-        : WebCryptoAlgorithmParams(WebCryptoAlgorithmParamsTypeAesGcmParams)
-        , m_iv(iv, ivSize)
-        , m_hasAdditionalData(hasAdditionalData)
-        , m_additionalData(additionalData, additionalDataSize)
-        , m_hasTagLength(hasTagLength)
-        , m_tagLength(tagLength)
-    {
-=======
     WebCryptoAesGcmParams(const unsigned char* iv, unsigned ivSize, bool hasAdditionalData, const unsigned char* additionalData, unsigned additionalDataSize, bool hasTagLengthBits, unsigned char tagLengthBits)
         : WebCryptoAlgorithmParams(WebCryptoAlgorithmParamsTypeAesGcmParams)
         , m_iv(iv, ivSize)
@@ -225,48 +207,22 @@
     {
         BLINK_ASSERT(hasAdditionalData || !additionalDataSize);
         BLINK_ASSERT(hasTagLengthBits || !tagLengthBits);
->>>>>>> 8c15b39e
     }
 
     const WebVector<unsigned char>& iv() const { return m_iv; }
 
     bool hasAdditionalData() const { return m_hasAdditionalData; }
-<<<<<<< HEAD
-    bool getAdditionalData(const WebVector<unsigned char>*& additionalData)
-    {
-        if (!m_hasAdditionalData)
-            return false;
-        additionalData = &m_additionalData;
-        return true;
-    }
-
-    bool hasTagLength() const { return m_hasTagLength; }
-    bool getTagLength(unsigned& tagLength)
-    {
-        if (!m_hasTagLength)
-            return false;
-        tagLength = m_tagLength;
-        return true;
-    }
-=======
     const WebVector<unsigned char>& optionalAdditionalData() const { return m_optionalAdditionalData; }
 
     bool hasTagLengthBits() const { return m_hasTagLengthBits; }
     unsigned optionalTagLengthBits() const { return m_optionalTagLengthBits; }
->>>>>>> 8c15b39e
 
 private:
     const WebVector<unsigned char> m_iv;
     const bool m_hasAdditionalData;
-<<<<<<< HEAD
-    const WebVector<unsigned char> m_additionalData;
-    const bool m_hasTagLength;
-    const unsigned char m_tagLength;
-=======
     const WebVector<unsigned char> m_optionalAdditionalData;
     const bool m_hasTagLengthBits;
     const unsigned char m_optionalTagLengthBits;
->>>>>>> 8c15b39e
 };
 
 class WebCryptoRsaOaepParams : public WebCryptoAlgorithmParams {
@@ -275,46 +231,23 @@
         : WebCryptoAlgorithmParams(WebCryptoAlgorithmParamsTypeRsaOaepParams)
         , m_hash(hash)
         , m_hasLabel(hasLabel)
-<<<<<<< HEAD
-        , m_label(label, labelSize)
-    {
-        BLINK_ASSERT(!hash.isNull());
-=======
         , m_optionalLabel(label, labelSize)
     {
         BLINK_ASSERT(!hash.isNull());
         BLINK_ASSERT(hasLabel || !labelSize);
->>>>>>> 8c15b39e
     }
 
     const WebCryptoAlgorithm& hash() const { return m_hash; }
 
     bool hasLabel() const { return m_hasLabel; }
-<<<<<<< HEAD
-    bool getLabel(const WebVector<unsigned char>*& label)
-    {
-        if (!m_hasLabel)
-            return false;
-        label = &m_label;
-        return true;
-    }
-=======
     const WebVector<unsigned char>& optionalLabel() const { return m_optionalLabel; }
->>>>>>> 8c15b39e
 
 private:
     const WebCryptoAlgorithm m_hash;
     const bool m_hasLabel;
-<<<<<<< HEAD
-    const WebVector<unsigned char> m_label;
-};
-
-} // namespace WebKit
-=======
     const WebVector<unsigned char> m_optionalLabel;
 };
 
 } // namespace blink
->>>>>>> 8c15b39e
 
 #endif