/*
 * Copyright (C) 2013 Google Inc. All rights reserved.
 *
 * Redistribution and use in source and binary forms, with or without
 * modification, are permitted provided that the following conditions
 * are met:
 *  * Redistributions of source code must retain the above copyright
 *    notice, this list of conditions and the following disclaimer.
 *  * Redistributions in binary form must reproduce the above copyright
 *    notice, this list of conditions and the following disclaimer in the
 *    documentation and/or other materials provided with the distribution.
 *
 * THIS SOFTWARE IS PROVIDED BY THE COPYRIGHT HOLDERS ``AS IS'' AND ANY
 * EXPRESS OR IMPLIED WARRANTIES, INCLUDING, BUT NOT LIMITED TO, THE
 * IMPLIED WARRANTIES OF MERCHANTABILITY AND FITNESS FOR A PARTICULAR
 * PURPOSE ARE DISCLAIMED.  IN NO EVENT SHALL THE COPYRIGHT OWNER OR
 * CONTRIBUTORS BE LIABLE FOR ANY DIRECT, INDIRECT, INCIDENTAL, SPECIAL,
 * EXEMPLARY, OR CONSEQUENTIAL DAMAGES (INCLUDING, BUT NOT LIMITED TO,
 * PROCUREMENT OF SUBSTITUTE GOODS OR SERVICES; LOSS OF USE, DATA, OR
 * PROFITS; OR BUSINESS INTERRUPTION) HOWEVER CAUSED AND ON ANY THEORY
 * OF LIABILITY, WHETHER IN CONTRACT, STRICT LIABILITY, OR TORT
 * (INCLUDING NEGLIGENCE OR OTHERWISE) ARISING IN ANY WAY OUT OF THE USE
 * OF THIS SOFTWARE, EVEN IF ADVISED OF THE POSSIBILITY OF SUCH DAMAGE.
 */

#ifndef WebSpeechSynthesisVoice_h
#define WebSpeechSynthesisVoice_h

#include "WebCommon.h"
#include "WebPrivatePtr.h"
#include "WebString.h"

namespace WebCore {
class PlatformSpeechSynthesisVoice;
}

namespace blink {

class WebSpeechSynthesisVoice {
public:
<<<<<<< HEAD
    BLINK_EXPORT WebSpeechSynthesisVoice();
=======
    BLINK_PLATFORM_EXPORT WebSpeechSynthesisVoice();
>>>>>>> 8c15b39e
    WebSpeechSynthesisVoice(const WebSpeechSynthesisVoice& other) { assign(other); }
    ~WebSpeechSynthesisVoice() { reset(); }

    WebSpeechSynthesisVoice& operator=(const WebSpeechSynthesisVoice& other)
    {
        assign(other);
        return *this;
    }

<<<<<<< HEAD
    BLINK_EXPORT void assign(const WebSpeechSynthesisVoice&);
    BLINK_EXPORT void reset();

    BLINK_EXPORT void setVoiceURI(const WebString&);
    BLINK_EXPORT void setName(const WebString&);
    BLINK_EXPORT void setLanguage(const WebString&);
    BLINK_EXPORT void setIsLocalService(bool);
    BLINK_EXPORT void setIsDefault(bool);

#if BLINK_IMPLEMENTATION
    operator WTF::PassRefPtr<WebCore::PlatformSpeechSynthesisVoice>() const;
=======
    BLINK_PLATFORM_EXPORT void assign(const WebSpeechSynthesisVoice&);
    BLINK_PLATFORM_EXPORT void reset();

    BLINK_PLATFORM_EXPORT void setVoiceURI(const WebString&);
    BLINK_PLATFORM_EXPORT void setName(const WebString&);
    BLINK_PLATFORM_EXPORT void setLanguage(const WebString&);
    BLINK_PLATFORM_EXPORT void setIsLocalService(bool);
    BLINK_PLATFORM_EXPORT void setIsDefault(bool);

#if INSIDE_BLINK
    BLINK_PLATFORM_EXPORT operator WTF::PassRefPtr<WebCore::PlatformSpeechSynthesisVoice>() const;
>>>>>>> 8c15b39e
#endif

private:
    WebPrivatePtr<WebCore::PlatformSpeechSynthesisVoice> m_private;
};

} // namespace blink

#endif // WebSpeechSynthesisVoice_h<|MERGE_RESOLUTION|>--- conflicted
+++ resolved
@@ -38,11 +38,7 @@
 
 class WebSpeechSynthesisVoice {
 public:
-<<<<<<< HEAD
-    BLINK_EXPORT WebSpeechSynthesisVoice();
-=======
     BLINK_PLATFORM_EXPORT WebSpeechSynthesisVoice();
->>>>>>> 8c15b39e
     WebSpeechSynthesisVoice(const WebSpeechSynthesisVoice& other) { assign(other); }
     ~WebSpeechSynthesisVoice() { reset(); }
 
@@ -52,19 +48,6 @@
         return *this;
     }
 
-<<<<<<< HEAD
-    BLINK_EXPORT void assign(const WebSpeechSynthesisVoice&);
-    BLINK_EXPORT void reset();
-
-    BLINK_EXPORT void setVoiceURI(const WebString&);
-    BLINK_EXPORT void setName(const WebString&);
-    BLINK_EXPORT void setLanguage(const WebString&);
-    BLINK_EXPORT void setIsLocalService(bool);
-    BLINK_EXPORT void setIsDefault(bool);
-
-#if BLINK_IMPLEMENTATION
-    operator WTF::PassRefPtr<WebCore::PlatformSpeechSynthesisVoice>() const;
-=======
     BLINK_PLATFORM_EXPORT void assign(const WebSpeechSynthesisVoice&);
     BLINK_PLATFORM_EXPORT void reset();
 
@@ -76,7 +59,6 @@
 
 #if INSIDE_BLINK
     BLINK_PLATFORM_EXPORT operator WTF::PassRefPtr<WebCore::PlatformSpeechSynthesisVoice>() const;
->>>>>>> 8c15b39e
 #endif
 
 private:
