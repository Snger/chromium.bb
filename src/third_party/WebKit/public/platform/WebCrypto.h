/*
 * Copyright (C) 2013 Google Inc. All rights reserved.
 *
 * Redistribution and use in source and binary forms, with or without
 * modification, are permitted provided that the following conditions are
 * met:
 *
 *     * Redistributions of source code must retain the above copyright
 * notice, this list of conditions and the following disclaimer.
 *     * Redistributions in binary form must reproduce the above
 * copyright notice, this list of conditions and the following disclaimer
 * in the documentation and/or other materials provided with the
 * distribution.
 *     * Neither the name of Google Inc. nor the names of its
 * contributors may be used to endorse or promote products derived from
 * this software without specific prior written permission.
 *
 * THIS SOFTWARE IS PROVIDED BY THE COPYRIGHT HOLDERS AND CONTRIBUTORS
 * "AS IS" AND ANY EXPRESS OR IMPLIED WARRANTIES, INCLUDING, BUT NOT
 * LIMITED TO, THE IMPLIED WARRANTIES OF MERCHANTABILITY AND FITNESS FOR
 * A PARTICULAR PURPOSE ARE DISCLAIMED. IN NO EVENT SHALL THE COPYRIGHT
 * OWNER OR CONTRIBUTORS BE LIABLE FOR ANY DIRECT, INDIRECT, INCIDENTAL,
 * SPECIAL, EXEMPLARY, OR CONSEQUENTIAL DAMAGES (INCLUDING, BUT NOT
 * LIMITED TO, PROCUREMENT OF SUBSTITUTE GOODS OR SERVICES; LOSS OF USE,
 * DATA, OR PROFITS; OR BUSINESS INTERRUPTION) HOWEVER CAUSED AND ON ANY
 * THEORY OF LIABILITY, WHETHER IN CONTRACT, STRICT LIABILITY, OR TORT
 * (INCLUDING NEGLIGENCE OR OTHERWISE) ARISING IN ANY WAY OUT OF THE USE
 * OF THIS SOFTWARE, EVEN IF ADVISED OF THE POSSIBILITY OF SUCH DAMAGE.
 */

#ifndef WebCrypto_h
#define WebCrypto_h

#include "WebCommon.h"
#include "WebCryptoKey.h"
#include "WebPrivatePtr.h"

namespace WebCore { class CryptoResult; }

#if BLINK_IMPLEMENTATION
namespace WTF { template <typename T> class PassRefPtr; }
#endif

namespace blink {

class WebArrayBuffer;

class WebCryptoResult {
public:
    WebCryptoResult(const WebCryptoResult& o)
    {
        assign(o);
    }

    ~WebCryptoResult()
    {
        reset();
    }

    WebCryptoResult& operator=(const WebCryptoResult& o)
    {
        assign(o);
        return *this;
    }

    BLINK_EXPORT void completeWithError();
    BLINK_EXPORT void completeWithBuffer(const WebArrayBuffer&);
    BLINK_EXPORT void completeWithBuffer(const void*, unsigned);
    BLINK_EXPORT void completeWithBoolean(bool);
    BLINK_EXPORT void completeWithKey(const WebCryptoKey&);
    BLINK_EXPORT void completeWithKeyPair(const WebCryptoKey& publicKey, const WebCryptoKey& privateKey);

#if BLINK_IMPLEMENTATION
    explicit WebCryptoResult(const WTF::PassRefPtr<WebCore::CryptoResult>&);
#endif

private:
    BLINK_EXPORT void reset();
    BLINK_EXPORT void assign(const WebCryptoResult&);

    WebPrivatePtr<WebCore::CryptoResult> m_impl;
};

class WebCrypto {
public:
    // Starts a one-shot cryptographic operation which can complete either
    // synchronously, or asynchronously.
    //
    // Let the WebCryptoResult be called "result".
    //
    // The result should be set exactly once, from the same thread which
    // initiated the operation.
    //
    //   * WebCryptoAlgorithms parameters are guaranteed to be !isNull(),
    //     unless noted otherwise.
    //   * WebCryptoKey parameters are guaranteeed to be !isNull().
    //   * const unsigned char* data buffers are not valid after return.
    virtual void encrypt(const WebCryptoAlgorithm&, const WebCryptoKey&, const unsigned char* data, unsigned dataSize, WebCryptoResult result) { result.completeWithError(); }
    virtual void decrypt(const WebCryptoAlgorithm&, const WebCryptoKey&, const unsigned char* data, unsigned dataSize, WebCryptoResult result) { result.completeWithError(); }
    virtual void sign(const WebCryptoAlgorithm&, const WebCryptoKey&, const unsigned char* data, unsigned dataSize, WebCryptoResult result) { result.completeWithError(); }
    virtual void verifySignature(const WebCryptoAlgorithm&, const WebCryptoKey&, const unsigned char* signature, unsigned signatureSize, const unsigned char* data, unsigned dataSize, WebCryptoResult result) { result.completeWithError(); }
    virtual void digest(const WebCryptoAlgorithm&, const unsigned char* data, unsigned dataSize, WebCryptoResult result) { result.completeWithError(); }
    virtual void generateKey(const WebCryptoAlgorithm&, bool extractable, WebCryptoKeyUsageMask, WebCryptoResult result) { result.completeWithError(); }
    // The WebCryptoAlgorithm for importKey may be "isNull()" meaning that it
    // was unspecified by the caller.
    virtual void importKey(WebCryptoKeyFormat, const unsigned char* keyData, unsigned keyDataSize, const WebCryptoAlgorithm&, bool extractable, WebCryptoKeyUsageMask, WebCryptoResult result) { result.completeWithError(); }
    virtual void exportKey(WebCryptoKeyFormat, const WebCryptoKey&, WebCryptoResult result) { result.completeWithError(); }
<<<<<<< HEAD
=======

    virtual void wrapKey(WebCryptoKeyFormat, const WebCryptoKey& key, const WebCryptoKey& wrappingKey, const WebCryptoAlgorithm&, WebCryptoResult result) { result.completeWithError(); }

    // It is possible for unwrappedKeyAlgorithm.isNull() meaning that it was
    // unspecified by the caller.
    virtual void unwrapKey(WebCryptoKeyFormat, const unsigned char* wrappedKey, unsigned wrappedKeySize, const WebCryptoKey&, const WebCryptoAlgorithm& unwrapAlgorithm, const WebCryptoAlgorithm& unwrappedKeyAlgorithm, bool extractable, WebCryptoKeyUsageMask, WebCryptoResult result) { result.completeWithError(); }
>>>>>>> 8c15b39e

protected:
    virtual ~WebCrypto() { }
};

} // namespace blink

#endif<|MERGE_RESOLUTION|>--- conflicted
+++ resolved
@@ -105,15 +105,12 @@
     // was unspecified by the caller.
     virtual void importKey(WebCryptoKeyFormat, const unsigned char* keyData, unsigned keyDataSize, const WebCryptoAlgorithm&, bool extractable, WebCryptoKeyUsageMask, WebCryptoResult result) { result.completeWithError(); }
     virtual void exportKey(WebCryptoKeyFormat, const WebCryptoKey&, WebCryptoResult result) { result.completeWithError(); }
-<<<<<<< HEAD
-=======
 
     virtual void wrapKey(WebCryptoKeyFormat, const WebCryptoKey& key, const WebCryptoKey& wrappingKey, const WebCryptoAlgorithm&, WebCryptoResult result) { result.completeWithError(); }
 
     // It is possible for unwrappedKeyAlgorithm.isNull() meaning that it was
     // unspecified by the caller.
     virtual void unwrapKey(WebCryptoKeyFormat, const unsigned char* wrappedKey, unsigned wrappedKeySize, const WebCryptoKey&, const WebCryptoAlgorithm& unwrapAlgorithm, const WebCryptoAlgorithm& unwrappedKeyAlgorithm, bool extractable, WebCryptoKeyUsageMask, WebCryptoResult result) { result.completeWithError(); }
->>>>>>> 8c15b39e
 
 protected:
     virtual ~WebCrypto() { }
