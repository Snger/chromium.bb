--- conflicted
+++ resolved
@@ -33,11 +33,7 @@
 
 #include "WebCommon.h"
 
-<<<<<<< HEAD
-namespace WebKit {
-=======
 namespace blink {
->>>>>>> 8c15b39e
 
 class WebString;
 class WebURL;
