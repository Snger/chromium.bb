/*
 * Copyright (C) 2010 Google Inc. All rights reserved.
 *
 * Redistribution and use in source and binary forms, with or without
 * modification, are permitted provided that the following conditions are
 * met:
 *
 *     * Redistributions of source code must retain the above copyright
 * notice, this list of conditions and the following disclaimer.
 *     * Redistributions in binary form must reproduce the above
 * copyright notice, this list of conditions and the following disclaimer
 * in the documentation and/or other materials provided with the
 * distribution.
 *     * Neither the name of Google Inc. nor the names of its
 * contributors may be used to endorse or promote products derived from
 * this software without specific prior written permission.
 *
 * THIS SOFTWARE IS PROVIDED BY THE COPYRIGHT HOLDERS AND CONTRIBUTORS
 * "AS IS" AND ANY EXPRESS OR IMPLIED WARRANTIES, INCLUDING, BUT NOT
 * LIMITED TO, THE IMPLIED WARRANTIES OF MERCHANTABILITY AND FITNESS FOR
 * A PARTICULAR PURPOSE ARE DISCLAIMED. IN NO EVENT SHALL THE COPYRIGHT
 * OWNER OR CONTRIBUTORS BE LIABLE FOR ANY DIRECT, INDIRECT, INCIDENTAL,
 * SPECIAL, EXEMPLARY, OR CONSEQUENTIAL DAMAGES (INCLUDING, BUT NOT
 * LIMITED TO, PROCUREMENT OF SUBSTITUTE GOODS OR SERVICES; LOSS OF USE,
 * DATA, OR PROFITS; OR BUSINESS INTERRUPTION) HOWEVER CAUSED AND ON ANY
 * THEORY OF LIABILITY, WHETHER IN CONTRACT, STRICT LIABILITY, OR TORT
 * (INCLUDING NEGLIGENCE OR OTHERWISE) ARISING IN ANY WAY OUT OF THE USE
 * OF THIS SOFTWARE, EVEN IF ADVISED OF THE POSSIBILITY OF SUCH DAMAGE.
 */

#ifndef WebCompositionUnderline_h
#define WebCompositionUnderline_h

#include "../platform/WebColor.h"

namespace blink {

// Class WebCompositionUnderline is intended to be used with WebWidget's
// setComposition() method.
struct WebCompositionUnderline {
    WebCompositionUnderline()
        : startOffset(0)
        , endOffset(0)
        , thick(false)
        , backgroundColor(0) { }

<<<<<<< HEAD
    // FIXME(huangs): remove this constructor.
    WebCompositionUnderline(unsigned s, unsigned e, bool t)
        : startOffset(s)
        , endOffset(e)
        , thick(t)
        , backgroundColor(0) { }

    WebCompositionUnderline(unsigned s, unsigned e, bool t, WebColor bc)
        : startOffset(s)
        , endOffset(e)
=======
    WebCompositionUnderline(unsigned s, unsigned e, bool t, WebColor bc)
        : startOffset(s)
        , endOffset(e)
>>>>>>> e6de044b
        , thick(t)
        , backgroundColor(bc) { }

    bool operator<(const WebCompositionUnderline& other) const
    {
        return startOffset != other.startOffset ? startOffset < other.startOffset : endOffset < other.endOffset;
    }

    // Need to update IPC_STRUCT_TRAITS_BEGIN(blink::WebCompositionUnderline)
    // if members change.
    unsigned startOffset;
    unsigned endOffset;
    bool thick;
    WebColor backgroundColor;
};

} // namespace blink

#endif<|MERGE_RESOLUTION|>--- conflicted
+++ resolved
@@ -44,22 +44,9 @@
         , thick(false)
         , backgroundColor(0) { }
 
-<<<<<<< HEAD
-    // FIXME(huangs): remove this constructor.
-    WebCompositionUnderline(unsigned s, unsigned e, bool t)
-        : startOffset(s)
-        , endOffset(e)
-        , thick(t)
-        , backgroundColor(0) { }
-
     WebCompositionUnderline(unsigned s, unsigned e, bool t, WebColor bc)
         : startOffset(s)
         , endOffset(e)
-=======
-    WebCompositionUnderline(unsigned s, unsigned e, bool t, WebColor bc)
-        : startOffset(s)
-        , endOffset(e)
->>>>>>> e6de044b
         , thick(t)
         , backgroundColor(bc) { }
 
