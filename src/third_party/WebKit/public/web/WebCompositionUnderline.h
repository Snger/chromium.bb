--- conflicted
+++ resolved
@@ -31,6 +31,8 @@
 #ifndef WebCompositionUnderline_h
 #define WebCompositionUnderline_h
 
+#include "../platform/WebColor.h"
+
 namespace blink {
 
 // Class WebCompositionUnderline is intended to be used with WebWidget's
@@ -39,31 +41,19 @@
     WebCompositionUnderline()
         : startOffset(0)
         , endOffset(0)
-<<<<<<< HEAD
-        , color(0)
         , thick(false)
         , backgroundColor(0) { }
 
     // FIXME(huangs): remove this constructor.
-    WebCompositionUnderline(unsigned s, unsigned e, WebColor c, bool t)
-        : startOffset(s)
-        , endOffset(e)
-        , color(c)
-        , thick(t)
-        , backgroundColor(0) { }
-=======
-        , thick(false) { }
-
     WebCompositionUnderline(unsigned s, unsigned e, bool t)
         : startOffset(s)
         , endOffset(e)
-        , thick(t) { }
->>>>>>> 82c22e0f
+        , thick(t)
+        , backgroundColor(0) { }
 
-    WebCompositionUnderline(unsigned s, unsigned e, WebColor c, bool t, WebColor bc)
+    WebCompositionUnderline(unsigned s, unsigned e, bool t, WebColor bc)
         : startOffset(s)
         , endOffset(e)
-        , color(c)
         , thick(t)
         , backgroundColor(bc) { }
 
