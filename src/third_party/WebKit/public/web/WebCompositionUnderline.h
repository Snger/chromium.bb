--- conflicted
+++ resolved
@@ -31,6 +31,8 @@
 #ifndef WebCompositionUnderline_h
 #define WebCompositionUnderline_h
 
+#include "../platform/WebColor.h"
+
 namespace blink {
 
 // Class WebCompositionUnderline is intended to be used with WebWidget's
@@ -39,14 +41,6 @@
     WebCompositionUnderline()
         : startOffset(0)
         , endOffset(0)
-<<<<<<< HEAD
-        , thick(false) { }
-
-    WebCompositionUnderline(unsigned s, unsigned e, bool t)
-        : startOffset(s)
-        , endOffset(e)
-        , thick(t) { }
-=======
         , thick(false)
         , backgroundColor(0) { }
 
@@ -56,7 +50,6 @@
         , endOffset(e)
         , thick(t)
         , backgroundColor(0) { }
->>>>>>> ffa4bd44
 
     WebCompositionUnderline(unsigned s, unsigned e, bool t, WebColor bc)
         : startOffset(s)
