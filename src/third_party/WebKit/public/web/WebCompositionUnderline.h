/*
 * Copyright (C) 2010 Google Inc. All rights reserved.
 *
 * Redistribution and use in source and binary forms, with or without
 * modification, are permitted provided that the following conditions are
 * met:
 *
 *     * Redistributions of source code must retain the above copyright
 * notice, this list of conditions and the following disclaimer.
 *     * Redistributions in binary form must reproduce the above
 * copyright notice, this list of conditions and the following disclaimer
 * in the documentation and/or other materials provided with the
 * distribution.
 *     * Neither the name of Google Inc. nor the names of its
 * contributors may be used to endorse or promote products derived from
 * this software without specific prior written permission.
 *
 * THIS SOFTWARE IS PROVIDED BY THE COPYRIGHT HOLDERS AND CONTRIBUTORS
 * "AS IS" AND ANY EXPRESS OR IMPLIED WARRANTIES, INCLUDING, BUT NOT
 * LIMITED TO, THE IMPLIED WARRANTIES OF MERCHANTABILITY AND FITNESS FOR
 * A PARTICULAR PURPOSE ARE DISCLAIMED. IN NO EVENT SHALL THE COPYRIGHT
 * OWNER OR CONTRIBUTORS BE LIABLE FOR ANY DIRECT, INDIRECT, INCIDENTAL,
 * SPECIAL, EXEMPLARY, OR CONSEQUENTIAL DAMAGES (INCLUDING, BUT NOT
 * LIMITED TO, PROCUREMENT OF SUBSTITUTE GOODS OR SERVICES; LOSS OF USE,
 * DATA, OR PROFITS; OR BUSINESS INTERRUPTION) HOWEVER CAUSED AND ON ANY
 * THEORY OF LIABILITY, WHETHER IN CONTRACT, STRICT LIABILITY, OR TORT
 * (INCLUDING NEGLIGENCE OR OTHERWISE) ARISING IN ANY WAY OUT OF THE USE
 * OF THIS SOFTWARE, EVEN IF ADVISED OF THE POSSIBILITY OF SUCH DAMAGE.
 */

#ifndef WebCompositionUnderline_h
#define WebCompositionUnderline_h

<<<<<<< HEAD
#include "../platform/WebColor.h"

namespace blink {
=======
namespace WebKit {
>>>>>>> 23b8b8fe

// Class WebCompositionUnderline is intended to be used with WebWidget's
// setComposition() method.
struct WebCompositionUnderline {
    WebCompositionUnderline()
        : startOffset(0)
        , endOffset(0)
        , thick(false) { }

    WebCompositionUnderline(unsigned s, unsigned e, bool t)
        : startOffset(s)
        , endOffset(e)
        , thick(t) { }

    unsigned startOffset;
    unsigned endOffset;
    bool thick;
};

} // namespace blink

#endif<|MERGE_RESOLUTION|>--- conflicted
+++ resolved
@@ -31,13 +31,7 @@
 #ifndef WebCompositionUnderline_h
 #define WebCompositionUnderline_h
 
-<<<<<<< HEAD
-#include "../platform/WebColor.h"
-
 namespace blink {
-=======
-namespace WebKit {
->>>>>>> 23b8b8fe
 
 // Class WebCompositionUnderline is intended to be used with WebWidget's
 // setComposition() method.
