/*
 * Copyright (C) 2013 Google Inc. All rights reserved.
 *
 * Redistribution and use in source and binary forms, with or without
 * modification, are permitted provided that the following conditions are
 * met:
 *
 *     * Redistributions of source code must retain the above copyright
 * notice, this list of conditions and the following disclaimer.
 *     * Redistributions in binary form must reproduce the above
 * copyright notice, this list of conditions and the following disclaimer
 * in the documentation and/or other materials provided with the
 * distribution.
 *     * Neither the name of Google Inc. nor the names of its
 * contributors may be used to endorse or promote products derived from
 * this software without specific prior written permission.
 *
 * THIS SOFTWARE IS PROVIDED BY THE COPYRIGHT HOLDERS AND CONTRIBUTORS
 * "AS IS" AND ANY EXPRESS OR IMPLIED WARRANTIES, INCLUDING, BUT NOT
 * LIMITED TO, THE IMPLIED WARRANTIES OF MERCHANTABILITY AND FITNESS FOR
 * A PARTICULAR PURPOSE ARE DISCLAIMED. IN NO EVENT SHALL THE COPYRIGHT
 * OWNER OR CONTRIBUTORS BE LIABLE FOR ANY DIRECT, INDIRECT, INCIDENTAL,
 * SPECIAL, EXEMPLARY, OR CONSEQUENTIAL DAMAGES (INCLUDING, BUT NOT
 * LIMITED TO, PROCUREMENT OF SUBSTITUTE GOODS OR SERVICES; LOSS OF USE,
 * DATA, OR PROFITS; OR BUSINESS INTERRUPTION) HOWEVER CAUSED AND ON ANY
 * THEORY OF LIABILITY, WHETHER IN CONTRACT, STRICT LIABILITY, OR TORT
 * (INCLUDING NEGLIGENCE OR OTHERWISE) ARISING IN ANY WAY OUT OF THE USE
 * OF THIS SOFTWARE, EVEN IF ADVISED OF THE POSSIBILITY OF SUCH DAMAGE.
 */

#ifndef WebMIDIClientMock_h
#define WebMIDIClientMock_h

#include "../platform/WebCommon.h"
#include "../platform/WebPrivateOwnPtr.h"
#include "WebMIDIClient.h"

namespace WebCore {
class MIDIClientMock;
}

namespace blink {

class WebMIDIClientMock : public WebMIDIClient {
public:
<<<<<<< HEAD
    BLINK_EXPORT static WebMIDIClientMock* create();
=======
    BLINK_EXPORT WebMIDIClientMock();
>>>>>>> 8c15b39e
    virtual ~WebMIDIClientMock() { reset(); }

    BLINK_EXPORT void setSysExPermission(bool);
    BLINK_EXPORT void resetMock();

    // WebMIDIClient
    virtual void requestSysExPermission(const WebMIDIPermissionRequest&) OVERRIDE;
    virtual void cancelSysExPermissionRequest(const WebMIDIPermissionRequest&) OVERRIDE;

private:
<<<<<<< HEAD
    WebMIDIClientMock();
=======
>>>>>>> 8c15b39e
    BLINK_EXPORT void reset();

    WebPrivateOwnPtr<WebCore::MIDIClientMock> m_clientMock;
};

} // namespace blink

#endif // WebMIDIClientMock_h<|MERGE_RESOLUTION|>--- conflicted
+++ resolved
@@ -43,11 +43,7 @@
 
 class WebMIDIClientMock : public WebMIDIClient {
 public:
-<<<<<<< HEAD
-    BLINK_EXPORT static WebMIDIClientMock* create();
-=======
     BLINK_EXPORT WebMIDIClientMock();
->>>>>>> 8c15b39e
     virtual ~WebMIDIClientMock() { reset(); }
 
     BLINK_EXPORT void setSysExPermission(bool);
@@ -58,10 +54,6 @@
     virtual void cancelSysExPermissionRequest(const WebMIDIPermissionRequest&) OVERRIDE;
 
 private:
-<<<<<<< HEAD
-    WebMIDIClientMock();
-=======
->>>>>>> 8c15b39e
     BLINK_EXPORT void reset();
 
     WebPrivateOwnPtr<WebCore::MIDIClientMock> m_clientMock;
