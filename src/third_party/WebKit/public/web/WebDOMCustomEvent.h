/*
 * Copyright (C) 2012 Google Inc. All rights reserved.
 *
 * Redistribution and use in source and binary forms, with or without
 * modification, are permitted provided that the following conditions are
 * met:
 *
 *     * Redistributions of source code must retain the above copyright
 * notice, this list of conditions and the following disclaimer.
 *     * Redistributions in binary form must reproduce the above
 * copyright notice, this list of conditions and the following disclaimer
 * in the documentation and/or other materials provided with the
 * distribution.
 *     * Neither the name of Google Inc. nor the names of its
 * contributors may be used to endorse or promote products derived from
 * this software without specific prior written permission.
 *
 * THIS SOFTWARE IS PROVIDED BY THE COPYRIGHT HOLDERS AND CONTRIBUTORS
 * "AS IS" AND ANY EXPRESS OR IMPLIED WARRANTIES, INCLUDING, BUT NOT
 * LIMITED TO, THE IMPLIED WARRANTIES OF MERCHANTABILITY AND FITNESS FOR
 * A PARTICULAR PURPOSE ARE DISCLAIMED. IN NO EVENT SHALL THE COPYRIGHT
 * OWNER OR CONTRIBUTORS BE LIABLE FOR ANY DIRECT, INDIRECT, INCIDENTAL,
 * SPECIAL, EXEMPLARY, OR CONSEQUENTIAL DAMAGES (INCLUDING, BUT NOT
 * LIMITED TO, PROCUREMENT OF SUBSTITUTE GOODS OR SERVICES; LOSS OF USE,
 * DATA, OR PROFITS; OR BUSINESS INTERRUPTION) HOWEVER CAUSED AND ON ANY
 * THEORY OF LIABILITY, WHETHER IN CONTRACT, STRICT LIABILITY, OR TORT
 * (INCLUDING NEGLIGENCE OR OTHERWISE) ARISING IN ANY WAY OUT OF THE USE
 * OF THIS SOFTWARE, EVEN IF ADVISED OF THE POSSIBILITY OF SUCH DAMAGE.
 */
#ifndef WebDOMCustomEvent_h
#define WebDOMCustomEvent_h

#include "WebDOMEvent.h"

namespace blink {

class WebString;

// TODO(esprehn): Remove this and IPCEcho which appears to just be dead code.
class WebDOMCustomEvent : public WebDOMEvent {
public:
    BLINK_EXPORT WebDOMCustomEvent(const WebString& type);
    WebDOMCustomEvent() { }
<<<<<<< HEAD
=======
    BLINK_EXPORT void initCustomEvent(const WebString& type, bool canBubble, bool cancelable, const WebSerializedScriptValue& messageData);
    BLINK_EXPORT static WebDOMCustomEvent create();
>>>>>>> 1ef418e1
};

} // namespace blink

#endif<|MERGE_RESOLUTION|>--- conflicted
+++ resolved
@@ -41,11 +41,7 @@
 public:
     BLINK_EXPORT WebDOMCustomEvent(const WebString& type);
     WebDOMCustomEvent() { }
-<<<<<<< HEAD
-=======
-    BLINK_EXPORT void initCustomEvent(const WebString& type, bool canBubble, bool cancelable, const WebSerializedScriptValue& messageData);
     BLINK_EXPORT static WebDOMCustomEvent create();
->>>>>>> 1ef418e1
 };
 
 } // namespace blink
