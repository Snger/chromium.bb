--- conflicted
+++ resolved
@@ -55,11 +55,8 @@
     // continue processing the user gesture later on using a
     // WebScopedUserGesture.
     BLINK_EXPORT static WebUserGestureToken currentUserGestureToken();
-<<<<<<< HEAD
-=======
 
     BLINK_EXPORT static void setHandler(WebUserGestureHandler*);
->>>>>>> 8c15b39e
 };
 
 }
