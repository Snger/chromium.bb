/*
 * Copyright (C) 2009 Google Inc. All rights reserved.
 *
 * Redistribution and use in source and binary forms, with or without
 * modification, are permitted provided that the following conditions are
 * met:
 *
 *     * Redistributions of source code must retain the above copyright
 * notice, this list of conditions and the following disclaimer.
 *     * Redistributions in binary form must reproduce the above
 * copyright notice, this list of conditions and the following disclaimer
 * in the documentation and/or other materials provided with the
 * distribution.
 *     * Neither the name of Google Inc. nor the names of its
 * contributors may be used to endorse or promote products derived from
 * this software without specific prior written permission.
 *
 * THIS SOFTWARE IS PROVIDED BY THE COPYRIGHT HOLDERS AND CONTRIBUTORS
 * "AS IS" AND ANY EXPRESS OR IMPLIED WARRANTIES, INCLUDING, BUT NOT
 * LIMITED TO, THE IMPLIED WARRANTIES OF MERCHANTABILITY AND FITNESS FOR
 * A PARTICULAR PURPOSE ARE DISCLAIMED. IN NO EVENT SHALL THE COPYRIGHT
 * OWNER OR CONTRIBUTORS BE LIABLE FOR ANY DIRECT, INDIRECT, INCIDENTAL,
 * SPECIAL, EXEMPLARY, OR CONSEQUENTIAL DAMAGES (INCLUDING, BUT NOT
 * LIMITED TO, PROCUREMENT OF SUBSTITUTE GOODS OR SERVICES; LOSS OF USE,
 * DATA, OR PROFITS; OR BUSINESS INTERRUPTION) HOWEVER CAUSED AND ON ANY
 * THEORY OF LIABILITY, WHETHER IN CONTRACT, STRICT LIABILITY, OR TORT
 * (INCLUDING NEGLIGENCE OR OTHERWISE) ARISING IN ANY WAY OUT OF THE USE
 * OF THIS SOFTWARE, EVEN IF ADVISED OF THE POSSIBILITY OF SUCH DAMAGE.
 */

#ifndef WebDocument_h
#define WebDocument_h

#include "../platform/WebReferrerPolicy.h"
#include "../platform/WebVector.h"
#include "WebDraggableRegion.h"
#include "WebExceptionCode.h"
#include "WebNode.h"
#include "WebSecurityOrigin.h"

#if WEBKIT_IMPLEMENTATION
namespace WebCore {
class Document;
class DocumentType;
}
namespace WTF { template <typename T> class PassRefPtr; }
#endif

namespace v8 {
class Value;
template <class T> class Handle;
}

namespace WebKit {
<<<<<<< HEAD
class WebAccessibilityObject;
=======
class WebAXObject;
>>>>>>> 0704b1ab
class WebBBPrintInfo;
class WebDocumentType;
class WebElement;
class WebFormElement;
class WebFrame;
class WebNodeCollection;
class WebNodeList;
class WebString;
class WebURL;

// Provides readonly access to some properties of a DOM document.
class WebDocument : public WebNode {
public:
    enum UserStyleLevel {
        UserStyleUserLevel,
        UserStyleAuthorLevel
    };

    WebDocument() { }
    WebDocument(const WebDocument& e) : WebNode(e) { }

    WebDocument& operator=(const WebDocument& e)
    {
        WebNode::assign(e);
        return *this;
    }
    void assign(const WebDocument& e) { WebNode::assign(e); }

    WEBKIT_EXPORT WebURL url() const;
    // Note: Security checks should use the securityOrigin(), not url().
    WEBKIT_EXPORT WebSecurityOrigin securityOrigin() const;

    WEBKIT_EXPORT WebString encoding() const;
    WEBKIT_EXPORT WebString contentLanguage() const;

    // The url of the OpenSearch Desription Document (if any).
    WEBKIT_EXPORT WebURL openSearchDescriptionURL() const;

    // Returns the frame the document belongs to or 0 if the document is frameless.
    WEBKIT_EXPORT WebFrame* frame() const;
    WEBKIT_EXPORT bool isHTMLDocument() const;
    WEBKIT_EXPORT bool isXHTMLDocument() const;
    WEBKIT_EXPORT bool isPluginDocument() const;
    WEBKIT_EXPORT WebURL baseURL() const;

    // The firstPartyForCookies is used to compute whether this document
    // appears in a "third-party" context for the purpose of third-party
    // cookie blocking.
    WEBKIT_EXPORT WebURL firstPartyForCookies() const;

    WEBKIT_EXPORT WebElement documentElement() const;
    WEBKIT_EXPORT WebElement body() const;
    WEBKIT_EXPORT WebElement head();
    WEBKIT_EXPORT WebString title() const;
    WEBKIT_EXPORT WebNodeCollection all();
    WEBKIT_EXPORT void forms(WebVector<WebFormElement>&) const;
    WEBKIT_EXPORT void images(WebVector<WebElement>&);
    WEBKIT_EXPORT WebURL completeURL(const WebString&) const;
    WEBKIT_EXPORT WebElement getElementById(const WebString&) const;
    WEBKIT_EXPORT WebNode focusedNode() const;
    WEBKIT_EXPORT WebDocumentType doctype() const;
    WEBKIT_EXPORT void cancelFullScreen();
    WEBKIT_EXPORT WebElement fullScreenElement() const;
    WEBKIT_EXPORT WebDOMEvent createEvent(const WebString& eventType);
    WEBKIT_EXPORT WebReferrerPolicy referrerPolicy() const;
    WEBKIT_EXPORT WebElement createElement(const WebString& tagName);
    WEBKIT_EXPORT WebString innerHTML() const;

    // Accessibility support. These methods should only be called on the
    // top-level document, because one accessibility cache spans all of
    // the documents on the page.

    // Gets the accessibility object for this document.
    WEBKIT_EXPORT WebAXObject accessibilityObject() const;

    // Gets the accessibility object for an object on this page by ID.
    WEBKIT_EXPORT WebAXObject accessibilityObjectFromID(int axID) const;
    // Inserts the given CSS source code as a user stylesheet in the document.
    // Meant for programatic/one-off injection, as opposed to
    // WebView::addUserStyleSheet which inserts styles for the lifetime of the
    // WebView.
    WEBKIT_EXPORT void insertUserStyleSheet(const WebString& sourceCode, UserStyleLevel);

    WEBKIT_EXPORT WebVector<WebDraggableRegion> draggableRegions() const;

    WEBKIT_EXPORT WebBBPrintInfo bbPrintInfo();

    WEBKIT_EXPORT static bool isWebDocument(v8::Handle<v8::Value> handle);
    WEBKIT_EXPORT static WebDocument fromV8Handle(v8::Handle<v8::Value> handle);

    WEBKIT_EXPORT v8::Handle<v8::Value> registerEmbedderCustomElement(const WebString& name, v8::Handle<v8::Value> options, WebExceptionCode&);

#if WEBKIT_IMPLEMENTATION
    WebDocument(const WTF::PassRefPtr<WebCore::Document>&);
    WebDocument& operator=(const WTF::PassRefPtr<WebCore::Document>&);
    operator WTF::PassRefPtr<WebCore::Document>() const;
#endif
};

} // namespace WebKit

#endif<|MERGE_RESOLUTION|>--- conflicted
+++ resolved
@@ -52,11 +52,7 @@
 }
 
 namespace WebKit {
-<<<<<<< HEAD
-class WebAccessibilityObject;
-=======
 class WebAXObject;
->>>>>>> 0704b1ab
 class WebBBPrintInfo;
 class WebDocumentType;
 class WebElement;
