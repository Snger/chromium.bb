--- conflicted
+++ resolved
@@ -120,10 +120,6 @@
     BLINK_EXPORT WebDOMEvent createEvent(const WebString& eventType);
     BLINK_EXPORT WebReferrerPolicy referrerPolicy() const;
     BLINK_EXPORT WebElement createElement(const WebString& tagName);
-<<<<<<< HEAD
-    BLINK_EXPORT WebString innerHTML() const;
-=======
->>>>>>> 8c15b39e
 
     // Accessibility support. These methods should only be called on the
     // top-level document, because one accessibility cache spans all of
@@ -134,18 +130,10 @@
 
     // Gets the accessibility object for an object on this page by ID.
     BLINK_EXPORT WebAXObject accessibilityObjectFromID(int axID) const;
-<<<<<<< HEAD
-    // Inserts the given CSS source code as a user stylesheet in the document.
-    // Meant for programatic/one-off injection, as opposed to
-    // WebView::addUserStyleSheet which inserts styles for the lifetime of the
-    // WebView.
-    BLINK_EXPORT void insertUserStyleSheet(const WebString& sourceCode, UserStyleLevel);
-=======
     // Inserts the given CSS source code as a stylesheet in the document.
     // FIXME: Delete insertUserStyleSheet once Chromium code stops calling it.
     BLINK_EXPORT void insertUserStyleSheet(const WebString& sourceCode, UserStyleLevel);
     BLINK_EXPORT void insertStyleSheet(const WebString& sourceCode);
->>>>>>> 8c15b39e
 
     // Arranges to call WebFrameClient::didMatchCSS(frame(), ...) when one of
     // the selectors matches or stops matching an element in this document.
@@ -156,12 +144,6 @@
 
     BLINK_EXPORT WebBBPrintInfo bbPrintInfo();
 
-<<<<<<< HEAD
-    BLINK_EXPORT static bool isWebDocument(v8::Handle<v8::Value> handle);
-    BLINK_EXPORT static WebDocument fromV8Handle(v8::Handle<v8::Value> handle);
-
-=======
->>>>>>> 8c15b39e
     BLINK_EXPORT v8::Handle<v8::Value> registerEmbedderCustomElement(const WebString& name, v8::Handle<v8::Value> options, WebExceptionCode&);
 
 #if BLINK_IMPLEMENTATION
