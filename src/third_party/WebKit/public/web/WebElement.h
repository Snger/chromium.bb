/*
 * Copyright (C) 2009 Google Inc. All rights reserved.
 *
 * Redistribution and use in source and binary forms, with or without
 * modification, are permitted provided that the following conditions are
 * met:
 *
 *     * Redistributions of source code must retain the above copyright
 * notice, this list of conditions and the following disclaimer.
 *     * Redistributions in binary form must reproduce the above
 * copyright notice, this list of conditions and the following disclaimer
 * in the documentation and/or other materials provided with the
 * distribution.
 *     * Neither the name of Google Inc. nor the names of its
 * contributors may be used to endorse or promote products derived from
 * this software without specific prior written permission.
 *
 * THIS SOFTWARE IS PROVIDED BY THE COPYRIGHT HOLDERS AND CONTRIBUTORS
 * "AS IS" AND ANY EXPRESS OR IMPLIED WARRANTIES, INCLUDING, BUT NOT
 * LIMITED TO, THE IMPLIED WARRANTIES OF MERCHANTABILITY AND FITNESS FOR
 * A PARTICULAR PURPOSE ARE DISCLAIMED. IN NO EVENT SHALL THE COPYRIGHT
 * OWNER OR CONTRIBUTORS BE LIABLE FOR ANY DIRECT, INDIRECT, INCIDENTAL,
 * SPECIAL, EXEMPLARY, OR CONSEQUENTIAL DAMAGES (INCLUDING, BUT NOT
 * LIMITED TO, PROCUREMENT OF SUBSTITUTE GOODS OR SERVICES; LOSS OF USE,
 * DATA, OR PROFITS; OR BUSINESS INTERRUPTION) HOWEVER CAUSED AND ON ANY
 * THEORY OF LIABILITY, WHETHER IN CONTRACT, STRICT LIABILITY, OR TORT
 * (INCLUDING NEGLIGENCE OR OTHERWISE) ARISING IN ANY WAY OUT OF THE USE
 * OF THIS SOFTWARE, EVEN IF ADVISED OF THE POSSIBILITY OF SUCH DAMAGE.
 */

#ifndef WebElement_h
#define WebElement_h

#include "../platform/WebImage.h"
#include "WebNode.h"

#if BLINK_IMPLEMENTATION
namespace WebCore { class Element; }
#endif

namespace WebKit {
struct WebRect;

    // Provides access to some properties of a DOM element node.
    class WebElement : public WebNode {
    public:
        WebElement() : WebNode() { }
        WebElement(const WebElement& e) : WebNode(e) { }

        WebElement& operator=(const WebElement& e) { WebNode::assign(e); return *this; }
        void assign(const WebElement& e) { WebNode::assign(e); }

        BLINK_EXPORT bool isFormControlElement() const;
        BLINK_EXPORT bool isTextFormControlElement() const;
        // Returns the qualified name, which may contain a prefix and a colon.
        BLINK_EXPORT WebString tagName() const;
        // Check if this element has the specified qualified name. This function
        // doesn't makes much sense because we have no ways to check namespace
        // URI. Do not use this.
        BLINK_EXPORT bool hasTagName(const WebString&) const;
        // Check if this element has the specified local tag name, and the HTML
        // namespace. Tag name matching is case-insensitive.
<<<<<<< HEAD
        BLINK_EXPORT bool hasHTMLTagName(const WebString&) const;
        BLINK_EXPORT bool hasAttribute(const WebString&) const;
        BLINK_EXPORT void removeAttribute(const WebString&);
        BLINK_EXPORT WebString getAttribute(const WebString&) const;
        BLINK_EXPORT bool setAttribute(const WebString& name, const WebString& value);
        BLINK_EXPORT WebString innerText();
        BLINK_EXPORT void requestFullScreen();
        BLINK_EXPORT WebString attributeLocalName(unsigned index) const;
        BLINK_EXPORT WebString attributeValue(unsigned index) const;
        BLINK_EXPORT unsigned attributeCount() const;
        BLINK_EXPORT WebNode shadowRoot() const;
=======
        WEBKIT_EXPORT bool hasHTMLTagName(const WebString&) const;
        WEBKIT_EXPORT bool hasAttribute(const WebString&) const;
        WEBKIT_EXPORT void removeAttribute(const WebString&);
        WEBKIT_EXPORT WebString getAttribute(const WebString&) const;
        WEBKIT_EXPORT bool setAttribute(const WebString& name, const WebString& value);
        WEBKIT_EXPORT WebString innerText();
        WEBKIT_EXPORT WebDocument document() const;
        WEBKIT_EXPORT void requestFullScreen();
        WEBKIT_EXPORT WebString attributeName(unsigned index) const;
        WEBKIT_EXPORT WebString attributeLocalName(unsigned index) const;
        WEBKIT_EXPORT WebString attributeValue(unsigned index) const;
        WEBKIT_EXPORT unsigned attributeCount() const;
        WEBKIT_EXPORT WebNode shadowRoot() const;
>>>>>>> 6b713ef6

        // Returns the language code specified for this element.  This attribute
        // is inherited, so the returned value is drawn from the closest parent
        // element that has the lang attribute set, or from the HTTP
        // "Content-Language" header as a fallback.
        BLINK_EXPORT WebString computeInheritedLanguage() const;

        // Returns the bounds of the element in viewport space. The bounds
        // have been adjusted to include any transformations. This view is
        // also called the Root View in WebKit.
        // This function will update the layout if required.
        BLINK_EXPORT WebRect boundsInViewportSpace();

        WEBKIT_EXPORT bool setCssProperty(const WebString& name, const WebString& value, const WebString& priority);
        WEBKIT_EXPORT bool removeCssProperty(const WebString& name);
        WEBKIT_EXPORT bool addClass(const WebString& name);
        WEBKIT_EXPORT bool removeClass(const WebString& name);
        WEBKIT_EXPORT bool containsClass(const WebString& name);
        WEBKIT_EXPORT bool toggleClass(const WebString& name);
        WEBKIT_EXPORT WebString innerHTML() const;
        WEBKIT_EXPORT void requestSpellCheck();

        WEBKIT_EXPORT static bool isWebElement(v8::Handle<v8::Value> handle);
        WEBKIT_EXPORT static WebElement fromV8Handle(v8::Handle<v8::Value> handle);

        // Returns the image contents of this element or a null WebImage
        // if there isn't any.
        BLINK_EXPORT WebImage imageContents();

#if BLINK_IMPLEMENTATION
        WebElement(const WTF::PassRefPtr<WebCore::Element>&);
        WebElement& operator=(const WTF::PassRefPtr<WebCore::Element>&);
        operator WTF::PassRefPtr<WebCore::Element>() const;
#endif
    };

} // namespace WebKit

#endif<|MERGE_RESOLUTION|>--- conflicted
+++ resolved
@@ -60,7 +60,6 @@
         BLINK_EXPORT bool hasTagName(const WebString&) const;
         // Check if this element has the specified local tag name, and the HTML
         // namespace. Tag name matching is case-insensitive.
-<<<<<<< HEAD
         BLINK_EXPORT bool hasHTMLTagName(const WebString&) const;
         BLINK_EXPORT bool hasAttribute(const WebString&) const;
         BLINK_EXPORT void removeAttribute(const WebString&);
@@ -68,25 +67,11 @@
         BLINK_EXPORT bool setAttribute(const WebString& name, const WebString& value);
         BLINK_EXPORT WebString innerText();
         BLINK_EXPORT void requestFullScreen();
+        BLINK_EXPORT WebString attributeName(unsigned index) const;
         BLINK_EXPORT WebString attributeLocalName(unsigned index) const;
         BLINK_EXPORT WebString attributeValue(unsigned index) const;
         BLINK_EXPORT unsigned attributeCount() const;
         BLINK_EXPORT WebNode shadowRoot() const;
-=======
-        WEBKIT_EXPORT bool hasHTMLTagName(const WebString&) const;
-        WEBKIT_EXPORT bool hasAttribute(const WebString&) const;
-        WEBKIT_EXPORT void removeAttribute(const WebString&);
-        WEBKIT_EXPORT WebString getAttribute(const WebString&) const;
-        WEBKIT_EXPORT bool setAttribute(const WebString& name, const WebString& value);
-        WEBKIT_EXPORT WebString innerText();
-        WEBKIT_EXPORT WebDocument document() const;
-        WEBKIT_EXPORT void requestFullScreen();
-        WEBKIT_EXPORT WebString attributeName(unsigned index) const;
-        WEBKIT_EXPORT WebString attributeLocalName(unsigned index) const;
-        WEBKIT_EXPORT WebString attributeValue(unsigned index) const;
-        WEBKIT_EXPORT unsigned attributeCount() const;
-        WEBKIT_EXPORT WebNode shadowRoot() const;
->>>>>>> 6b713ef6
 
         // Returns the language code specified for this element.  This attribute
         // is inherited, so the returned value is drawn from the closest parent
@@ -100,17 +85,17 @@
         // This function will update the layout if required.
         BLINK_EXPORT WebRect boundsInViewportSpace();
 
-        WEBKIT_EXPORT bool setCssProperty(const WebString& name, const WebString& value, const WebString& priority);
-        WEBKIT_EXPORT bool removeCssProperty(const WebString& name);
-        WEBKIT_EXPORT bool addClass(const WebString& name);
-        WEBKIT_EXPORT bool removeClass(const WebString& name);
-        WEBKIT_EXPORT bool containsClass(const WebString& name);
-        WEBKIT_EXPORT bool toggleClass(const WebString& name);
-        WEBKIT_EXPORT WebString innerHTML() const;
-        WEBKIT_EXPORT void requestSpellCheck();
+        BLINK_EXPORT bool setCssProperty(const WebString& name, const WebString& value, const WebString& priority);
+        BLINK_EXPORT bool removeCssProperty(const WebString& name);
+        BLINK_EXPORT bool addClass(const WebString& name);
+        BLINK_EXPORT bool removeClass(const WebString& name);
+        BLINK_EXPORT bool containsClass(const WebString& name);
+        BLINK_EXPORT bool toggleClass(const WebString& name);
+        BLINK_EXPORT WebString innerHTML() const;
+        BLINK_EXPORT void requestSpellCheck();
 
-        WEBKIT_EXPORT static bool isWebElement(v8::Handle<v8::Value> handle);
-        WEBKIT_EXPORT static WebElement fromV8Handle(v8::Handle<v8::Value> handle);
+        BLINK_EXPORT static bool isWebElement(v8::Handle<v8::Value> handle);
+        BLINK_EXPORT static WebElement fromV8Handle(v8::Handle<v8::Value> handle);
 
         // Returns the image contents of this element or a null WebImage
         // if there isn't any.
