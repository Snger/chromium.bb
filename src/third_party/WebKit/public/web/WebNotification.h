/*
 * Copyright (C) 2009 Google Inc. All rights reserved.
 *
 * Redistribution and use in source and binary forms, with or without
 * modification, are permitted provided that the following conditions are
 * met:
 *
 *     * Redistributions of source code must retain the above copyright
 * notice, this list of conditions and the following disclaimer.
 *     * Redistributions in binary form must reproduce the above
 * copyright notice, this list of conditions and the following disclaimer
 * in the documentation and/or other materials provided with the
 * distribution.
 *     * Neither the name of Google Inc. nor the names of its
 * contributors may be used to endorse or promote products derived from
 * this software without specific prior written permission.
 *
 * THIS SOFTWARE IS PROVIDED BY THE COPYRIGHT HOLDERS AND CONTRIBUTORS
 * "AS IS" AND ANY EXPRESS OR IMPLIED WARRANTIES, INCLUDING, BUT NOT
 * LIMITED TO, THE IMPLIED WARRANTIES OF MERCHANTABILITY AND FITNESS FOR
 * A PARTICULAR PURPOSE ARE DISCLAIMED. IN NO EVENT SHALL THE COPYRIGHT
 * OWNER OR CONTRIBUTORS BE LIABLE FOR ANY DIRECT, INDIRECT, INCIDENTAL,
 * SPECIAL, EXEMPLARY, OR CONSEQUENTIAL DAMAGES (INCLUDING, BUT NOT
 * LIMITED TO, PROCUREMENT OF SUBSTITUTE GOODS OR SERVICES; LOSS OF USE,
 * DATA, OR PROFITS; OR BUSINESS INTERRUPTION) HOWEVER CAUSED AND ON ANY
 * THEORY OF LIABILITY, WHETHER IN CONTRACT, STRICT LIABILITY, OR TORT
 * (INCLUDING NEGLIGENCE OR OTHERWISE) ARISING IN ANY WAY OUT OF THE USE
 * OF THIS SOFTWARE, EVEN IF ADVISED OF THE POSSIBILITY OF SUCH DAMAGE.
 */

#ifndef WebNotification_h
#define WebNotification_h

#include "../platform/WebCommon.h"
#include "WebTextDirection.h"

#if BLINK_IMPLEMENTATION
<<<<<<< HEAD
namespace WebCore { class Notification; }
=======
namespace WebCore { class NotificationBase; }
>>>>>>> 8c15b39e
namespace WTF { template <typename T> class PassRefPtr; }
#endif

namespace WTF {
class AtomicString;
}

namespace blink {

class WebNotificationPrivate;
class WebURL;
class WebString;

// Represents access to a desktop notification.
class WebNotification {
public:
    WebNotification() : m_private(0) { }
    WebNotification(const WebNotification& other) : m_private(0) { assign(other); }

    ~WebNotification() { reset(); }

    BLINK_EXPORT void reset();
    BLINK_EXPORT void assign(const WebNotification&);

    WebNotification& operator=(const WebNotification& other)
    {
        assign(other);
        return *this;
    }

    // Operators required to put WebNotification in an ordered map.
    bool equals(const WebNotification& other) const { return m_private == other.m_private; }
    BLINK_EXPORT bool lessThan(const WebNotification& other) const;

    // DEPRECATED: Always returns false.
    BLINK_EXPORT bool isHTML() const;

    // DEPRECATED: Always returns an invalid URL.
    BLINK_EXPORT WebURL url() const;

    BLINK_EXPORT WebURL iconURL() const;
    BLINK_EXPORT WebString title() const;
    BLINK_EXPORT WebString body() const;
    BLINK_EXPORT WebTextDirection direction() const;

    BLINK_EXPORT WebString replaceId() const;
<<<<<<< HEAD

    // Called if the presenter goes out of scope before the notification does.
    BLINK_EXPORT void detachPresenter();
=======
>>>>>>> 8c15b39e

    // Called to indicate the notification has been displayed.
    BLINK_EXPORT void dispatchDisplayEvent();

    // Called to indicate an error has occurred with this notification.
    BLINK_EXPORT void dispatchErrorEvent(const WebString& errorMessage);

    // Called to indicate the notification has been closed.  If it was
    // closed by the user (as opposed to automatically by the system),
    // the byUser parameter will be true.
    BLINK_EXPORT void dispatchCloseEvent(bool byUser);

    // Called to indicate the notification was clicked on.
    BLINK_EXPORT void dispatchClickEvent();

#if BLINK_IMPLEMENTATION
<<<<<<< HEAD
    WebNotification(const WTF::PassRefPtr<WebCore::Notification>&);
    WebNotification& operator=(const WTF::PassRefPtr<WebCore::Notification>&);
    operator WTF::PassRefPtr<WebCore::Notification>() const;
=======
    WebNotification(const WTF::PassRefPtr<WebCore::NotificationBase>&);
    WebNotification& operator=(const WTF::PassRefPtr<WebCore::NotificationBase>&);
    operator WTF::PassRefPtr<WebCore::NotificationBase>() const;
>>>>>>> 8c15b39e
#endif

private:
    void assign(WebNotificationPrivate*);
    WebNotificationPrivate* m_private;
};

inline bool operator==(const WebNotification& a, const WebNotification& b)
{
    return a.equals(b);
}

inline bool operator!=(const WebNotification& a, const WebNotification& b)
{
    return !a.equals(b);
}

inline bool operator<(const WebNotification& a, const WebNotification& b)
{
    return a.lessThan(b);
}

} // namespace blink

#endif<|MERGE_RESOLUTION|>--- conflicted
+++ resolved
@@ -35,11 +35,7 @@
 #include "WebTextDirection.h"
 
 #if BLINK_IMPLEMENTATION
-<<<<<<< HEAD
-namespace WebCore { class Notification; }
-=======
 namespace WebCore { class NotificationBase; }
->>>>>>> 8c15b39e
 namespace WTF { template <typename T> class PassRefPtr; }
 #endif
 
@@ -86,12 +82,6 @@
     BLINK_EXPORT WebTextDirection direction() const;
 
     BLINK_EXPORT WebString replaceId() const;
-<<<<<<< HEAD
-
-    // Called if the presenter goes out of scope before the notification does.
-    BLINK_EXPORT void detachPresenter();
-=======
->>>>>>> 8c15b39e
 
     // Called to indicate the notification has been displayed.
     BLINK_EXPORT void dispatchDisplayEvent();
@@ -108,15 +98,9 @@
     BLINK_EXPORT void dispatchClickEvent();
 
 #if BLINK_IMPLEMENTATION
-<<<<<<< HEAD
-    WebNotification(const WTF::PassRefPtr<WebCore::Notification>&);
-    WebNotification& operator=(const WTF::PassRefPtr<WebCore::Notification>&);
-    operator WTF::PassRefPtr<WebCore::Notification>() const;
-=======
     WebNotification(const WTF::PassRefPtr<WebCore::NotificationBase>&);
     WebNotification& operator=(const WTF::PassRefPtr<WebCore::NotificationBase>&);
     operator WTF::PassRefPtr<WebCore::NotificationBase>() const;
->>>>>>> 8c15b39e
 #endif
 
 private:
