--- conflicted
+++ resolved
@@ -105,12 +105,9 @@
     WEBKIT_EXPORT WebNode nextSibling() const;
     WEBKIT_EXPORT bool hasChildNodes() const;
     WEBKIT_EXPORT WebNodeList childNodes();
-<<<<<<< HEAD
-=======
     WEBKIT_EXPORT bool insertBefore(const WebNode& newChild, const WebNode& refChild, bool shouldLazyAttach = false);
     WEBKIT_EXPORT bool replaceChild(const WebNode& newChild, const WebNode& oldChild, bool shouldLazyAttach = false);
     WEBKIT_EXPORT bool appendChild(const WebNode& child, bool shouldLazyAttach = false);
->>>>>>> 6bcd3313
     WEBKIT_EXPORT WebString createMarkup() const;
     WEBKIT_EXPORT bool isLink() const;
     WEBKIT_EXPORT bool isTextNode() const;
