/*
 * Copyright (C) 2009 Google Inc. All rights reserved.
 *
 * Redistribution and use in source and binary forms, with or without
 * modification, are permitted provided that the following conditions are
 * met:
 *
 *     * Redistributions of source code must retain the above copyright
 * notice, this list of conditions and the following disclaimer.
 *     * Redistributions in binary form must reproduce the above
 * copyright notice, this list of conditions and the following disclaimer
 * in the documentation and/or other materials provided with the
 * distribution.
 *     * Neither the name of Google Inc. nor the names of its
 * contributors may be used to endorse or promote products derived from
 * this software without specific prior written permission.
 *
 * THIS SOFTWARE IS PROVIDED BY THE COPYRIGHT HOLDERS AND CONTRIBUTORS
 * "AS IS" AND ANY EXPRESS OR IMPLIED WARRANTIES, INCLUDING, BUT NOT
 * LIMITED TO, THE IMPLIED WARRANTIES OF MERCHANTABILITY AND FITNESS FOR
 * A PARTICULAR PURPOSE ARE DISCLAIMED. IN NO EVENT SHALL THE COPYRIGHT
 * OWNER OR CONTRIBUTORS BE LIABLE FOR ANY DIRECT, INDIRECT, INCIDENTAL,
 * SPECIAL, EXEMPLARY, OR CONSEQUENTIAL DAMAGES (INCLUDING, BUT NOT
 * LIMITED TO, PROCUREMENT OF SUBSTITUTE GOODS OR SERVICES; LOSS OF USE,
 * DATA, OR PROFITS; OR BUSINESS INTERRUPTION) HOWEVER CAUSED AND ON ANY
 * THEORY OF LIABILITY, WHETHER IN CONTRACT, STRICT LIABILITY, OR TORT
 * (INCLUDING NEGLIGENCE OR OTHERWISE) ARISING IN ANY WAY OUT OF THE USE
 * OF THIS SOFTWARE, EVEN IF ADVISED OF THE POSSIBILITY OF SUCH DAMAGE.
 */

#ifndef WebNode_h
#define WebNode_h

#include "../platform/WebCommon.h"
#include "../platform/WebPrivatePtr.h"
#include "../platform/WebString.h"
#include "WebExceptionCode.h"

namespace WebCore { class Node; }

<<<<<<< HEAD
namespace v8 {
    template <class T> class Handle;
    class Value;
}

namespace WebKit {
=======
namespace blink {
>>>>>>> 8c15b39e
class WebDOMEvent;
class WebDOMEventListener;
class WebDOMEventListenerPrivate;
class WebDocument;
class WebElement;
class WebFrame;
class WebNodeList;
class WebPluginContainer;

// Provides access to some properties of a DOM node.
// Note that the class design requires that neither this class nor any of its subclasses have any virtual
// methods (other than the destructor), so that it is possible to safely static_cast an instance of one
// class to the appropriate subclass based on the actual type of the wrapped WebCore::Node. For the same
// reason, subclasses must not add any additional data members.
class WebNode {
public:
    virtual ~WebNode() { reset(); }

    WebNode() { }
    WebNode(const WebNode& n) { assign(n); }
    WebNode& operator=(const WebNode& n)
    {
        assign(n);
        return *this;
    }

    BLINK_EXPORT void reset();
    BLINK_EXPORT void assign(const WebNode&);

    BLINK_EXPORT bool equals(const WebNode&) const;
    // Required for using WebNodes in std maps.  Note the order used is
    // arbitrary and should not be expected to have any specific meaning.
    BLINK_EXPORT bool lessThan(const WebNode&) const;

    bool isNull() const { return m_private.isNull(); }

    enum NodeType {
        ElementNode = 1,
        AttributeNode = 2,
        TextNode = 3,
        CDataSectionNode = 4,
        // EntityReferenceNodes are deprecated and impossible to create in WebKit.
        EntityNode = 6,
        ProcessingInstructionsNode = 7,
        CommentNode = 8,
        DocumentNode = 9,
        DocumentTypeNode = 10,
        DocumentFragmentNode = 11,
        NotationNode = 12,
        XPathNamespaceNode = 13,
        ShadowRootNode = 14
    };

    BLINK_EXPORT NodeType nodeType() const;
    BLINK_EXPORT WebNode parentNode() const;
    BLINK_EXPORT WebString nodeName() const;
    BLINK_EXPORT WebString nodeValue() const;
    BLINK_EXPORT WebDocument document() const;
    BLINK_EXPORT WebNode firstChild() const;
    BLINK_EXPORT WebNode lastChild() const;
    BLINK_EXPORT WebNode previousSibling() const;
    BLINK_EXPORT WebNode nextSibling() const;
    BLINK_EXPORT bool hasChildNodes() const;
    BLINK_EXPORT WebNodeList childNodes();
<<<<<<< HEAD
    BLINK_EXPORT bool insertBefore(const WebNode& newChild, const WebNode& refChild);
    BLINK_EXPORT bool replaceChild(const WebNode& newChild, const WebNode& oldChild);
    BLINK_EXPORT bool appendChild(const WebNode& child);
=======
>>>>>>> 8c15b39e
    BLINK_EXPORT WebString createMarkup() const;
    BLINK_EXPORT bool isLink() const;
    BLINK_EXPORT bool isTextNode() const;
    BLINK_EXPORT bool isFocusable() const;
    BLINK_EXPORT bool isContentEditable() const;
    BLINK_EXPORT bool isElementNode() const;
    // addEventListener only works with a small set of eventTypes.
    BLINK_EXPORT void addEventListener(const WebString& eventType, WebDOMEventListener* listener, bool useCapture);
    BLINK_EXPORT bool dispatchEvent(const WebDOMEvent&);
    BLINK_EXPORT void simulateClick();
    BLINK_EXPORT WebNodeList getElementsByTagName(const WebString&) const;
    BLINK_EXPORT WebElement querySelector(const WebString&, WebExceptionCode&) const;
    BLINK_EXPORT WebElement rootEditableElement() const;
    BLINK_EXPORT bool focused() const;
    BLINK_EXPORT bool remove();
<<<<<<< HEAD
    BLINK_EXPORT bool setTextContent(const WebString&);
    BLINK_EXPORT bool removeChild(const WebNode& oldChild);
    BLINK_EXPORT WebString textContent() const;
=======
>>>>>>> 8c15b39e

    // Returns true if the node has a non-empty bounding box in layout.
    // This does not 100% guarantee the user can see it, but is pretty close.
    // Note: This method only works properly after layout has occurred.
    BLINK_EXPORT bool hasNonEmptyBoundingBox() const;
    BLINK_EXPORT WebPluginContainer* pluginContainer() const;
    BLINK_EXPORT WebElement shadowHost() const;
<<<<<<< HEAD

    BLINK_EXPORT v8::Handle<v8::Value> toV8Handle() const;

    BLINK_EXPORT static bool isWebNode(v8::Handle<v8::Value> handle);
    BLINK_EXPORT static WebNode fromV8Handle(v8::Handle<v8::Value> handle);
=======
>>>>>>> 8c15b39e

    template<typename T> T to()
    {
        T res;
        res.WebNode::assign(*this);
        return res;
    }

    template<typename T> const T toConst() const
    {
        T res;
        res.WebNode::assign(*this);
        return res;
    }

#if BLINK_IMPLEMENTATION
    WebNode(const WTF::PassRefPtr<WebCore::Node>&);
    WebNode& operator=(const WTF::PassRefPtr<WebCore::Node>&);
    operator WTF::PassRefPtr<WebCore::Node>() const;
#endif

#if BLINK_IMPLEMENTATION
    template<typename T> T* unwrap()
    {
        return static_cast<T*>(m_private.get());
    }

    template<typename T> const T* constUnwrap() const
    {
        return static_cast<const T*>(m_private.get());
    }
#endif

protected:
    WebPrivatePtr<WebCore::Node> m_private;
};

inline bool operator==(const WebNode& a, const WebNode& b)
{
    return a.equals(b);
}

inline bool operator!=(const WebNode& a, const WebNode& b)
{
    return !(a == b);
}

inline bool operator<(const WebNode& a, const WebNode& b)
{
    return a.lessThan(b);
}

} // namespace blink

#endif<|MERGE_RESOLUTION|>--- conflicted
+++ resolved
@@ -38,16 +38,7 @@
 
 namespace WebCore { class Node; }
 
-<<<<<<< HEAD
-namespace v8 {
-    template <class T> class Handle;
-    class Value;
-}
-
-namespace WebKit {
-=======
 namespace blink {
->>>>>>> 8c15b39e
 class WebDOMEvent;
 class WebDOMEventListener;
 class WebDOMEventListenerPrivate;
@@ -112,12 +103,6 @@
     BLINK_EXPORT WebNode nextSibling() const;
     BLINK_EXPORT bool hasChildNodes() const;
     BLINK_EXPORT WebNodeList childNodes();
-<<<<<<< HEAD
-    BLINK_EXPORT bool insertBefore(const WebNode& newChild, const WebNode& refChild);
-    BLINK_EXPORT bool replaceChild(const WebNode& newChild, const WebNode& oldChild);
-    BLINK_EXPORT bool appendChild(const WebNode& child);
-=======
->>>>>>> 8c15b39e
     BLINK_EXPORT WebString createMarkup() const;
     BLINK_EXPORT bool isLink() const;
     BLINK_EXPORT bool isTextNode() const;
@@ -133,12 +118,6 @@
     BLINK_EXPORT WebElement rootEditableElement() const;
     BLINK_EXPORT bool focused() const;
     BLINK_EXPORT bool remove();
-<<<<<<< HEAD
-    BLINK_EXPORT bool setTextContent(const WebString&);
-    BLINK_EXPORT bool removeChild(const WebNode& oldChild);
-    BLINK_EXPORT WebString textContent() const;
-=======
->>>>>>> 8c15b39e
 
     // Returns true if the node has a non-empty bounding box in layout.
     // This does not 100% guarantee the user can see it, but is pretty close.
@@ -146,14 +125,6 @@
     BLINK_EXPORT bool hasNonEmptyBoundingBox() const;
     BLINK_EXPORT WebPluginContainer* pluginContainer() const;
     BLINK_EXPORT WebElement shadowHost() const;
-<<<<<<< HEAD
-
-    BLINK_EXPORT v8::Handle<v8::Value> toV8Handle() const;
-
-    BLINK_EXPORT static bool isWebNode(v8::Handle<v8::Value> handle);
-    BLINK_EXPORT static WebNode fromV8Handle(v8::Handle<v8::Value> handle);
-=======
->>>>>>> 8c15b39e
 
     template<typename T> T to()
     {
