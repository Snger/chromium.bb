/*
 * Copyright (C) 2013 Google Inc. All rights reserved.
 *
 * Redistribution and use in source and binary forms, with or without
 * modification, are permitted provided that the following conditions are
 * met:
 *
 *     * Redistributions of source code must retain the above copyright
 * notice, this list of conditions and the following disclaimer.
 *     * Redistributions in binary form must reproduce the above
 * copyright notice, this list of conditions and the following disclaimer
 * in the documentation and/or other materials provided with the
 * distribution.
 *     * Neither the name of Google Inc. nor the names of its
 * contributors may be used to endorse or promote products derived from
 * this software without specific prior written permission.
 *
 * THIS SOFTWARE IS PROVIDED BY THE COPYRIGHT HOLDERS AND CONTRIBUTORS
 * "AS IS" AND ANY EXPRESS OR IMPLIED WARRANTIES, INCLUDING, BUT NOT
 * LIMITED TO, THE IMPLIED WARRANTIES OF MERCHANTABILITY AND FITNESS FOR
 * A PARTICULAR PURPOSE ARE DISCLAIMED. IN NO EVENT SHALL THE COPYRIGHT
 * OWNER OR CONTRIBUTORS BE LIABLE FOR ANY DIRECT, INDIRECT, INCIDENTAL,
 * SPECIAL, EXEMPLARY, OR CONSEQUENTIAL DAMAGES (INCLUDING, BUT NOT
 * LIMITED TO, PROCUREMENT OF SUBSTITUTE GOODS OR SERVICES; LOSS OF USE,
 * DATA, OR PROFITS; OR BUSINESS INTERRUPTION) HOWEVER CAUSED AND ON ANY
 * THEORY OF LIABILITY, WHETHER IN CONTRACT, STRICT LIABILITY, OR TORT
 * (INCLUDING NEGLIGENCE OR OTHERWISE) ARISING IN ANY WAY OUT OF THE USE
 * OF THIS SOFTWARE, EVEN IF ADVISED OF THE POSSIBILITY OF SUCH DAMAGE.
 */

#ifndef WebRuntimeFeatures_h
#define WebRuntimeFeatures_h

#include "../platform/WebCommon.h"

namespace blink {

// This class is used to enable runtime features of Blink.
// All features are disabled by default.
// Most clients should call enableStableFeatures() to enable
// features Blink has made API commitments to.
class WebRuntimeFeatures {
public:
    BLINK_EXPORT static void enableStableFeatures(bool);
    BLINK_EXPORT static void enableExperimentalFeatures(bool);
    BLINK_EXPORT static void enableTestOnlyFeatures(bool);

    BLINK_EXPORT static void enableApplicationCache(bool);
    BLINK_EXPORT static bool isApplicationCacheEnabled();

    BLINK_EXPORT static void enableDatabase(bool);
    BLINK_EXPORT static bool isDatabaseEnabled();

    BLINK_EXPORT static void enableDeviceMotion(bool);
    BLINK_EXPORT static bool isDeviceMotionEnabled();

    BLINK_EXPORT static void enableDeviceOrientation(bool);
    BLINK_EXPORT static bool isDeviceOrientationEnabled();

    BLINK_EXPORT static void enableDialogElement(bool);
    BLINK_EXPORT static bool isDialogElementEnabled();

    BLINK_EXPORT static void enableEncryptedMedia(bool);
    BLINK_EXPORT static bool isEncryptedMediaEnabled();

    BLINK_EXPORT static void enablePrefixedEncryptedMedia(bool);
    BLINK_EXPORT static bool isPrefixedEncryptedMediaEnabled();

<<<<<<< HEAD
    BLINK_EXPORT static void enableExperimentalCanvasFeatures(bool);
    BLINK_EXPORT static bool isExperimentalCanvasFeaturesEnabled();

    BLINK_EXPORT static void enableFastTextAutosizing(bool);
    BLINK_EXPORT static bool isFastTextAutosizingEnabled();

    BLINK_EXPORT static void enableFileSystem(bool);
    BLINK_EXPORT static bool isFileSystemEnabled();

    BLINK_EXPORT static void enableFullscreen(bool);
    BLINK_EXPORT static bool isFullscreenEnabled();

    BLINK_EXPORT static void enableGamepad(bool);
    BLINK_EXPORT static bool isGamepadEnabled();

    BLINK_EXPORT static void enableGeolocation(bool);
    BLINK_EXPORT static bool isGeolocationEnabled();

    BLINK_EXPORT static void enableLazyLayout(bool);

    BLINK_EXPORT static void enableLocalStorage(bool);
    BLINK_EXPORT static bool isLocalStorageEnabled();

    BLINK_EXPORT static void enableMediaPlayer(bool);
    BLINK_EXPORT static bool isMediaPlayerEnabled();

    BLINK_EXPORT static void enableWebKitMediaSource(bool);
    BLINK_EXPORT static bool isWebKitMediaSourceEnabled();

    BLINK_EXPORT static void enableMediaSource(bool);
    BLINK_EXPORT static bool isMediaSourceEnabled();

    BLINK_EXPORT static void enableMediaStream(bool);
    BLINK_EXPORT static bool isMediaStreamEnabled();

    BLINK_EXPORT static void enableNotifications(bool);
    BLINK_EXPORT static bool isNotificationsEnabled();

    BLINK_EXPORT static void enablePagePopup(bool);
    BLINK_EXPORT static bool isPagePopupEnabled();

    BLINK_EXPORT static void enablePeerConnection(bool);
    BLINK_EXPORT static bool isPeerConnectionEnabled();

    BLINK_EXPORT static void enableRequestAutocomplete(bool);
    BLINK_EXPORT static bool isRequestAutocompleteEnabled();

    BLINK_EXPORT static void enableScriptedSpeech(bool);
    BLINK_EXPORT static bool isScriptedSpeechEnabled();

    BLINK_EXPORT static void enableServiceWorker(bool);
    BLINK_EXPORT static bool isServiceWorkerEnabled();

    BLINK_EXPORT static void enableSessionStorage(bool);
    BLINK_EXPORT static bool isSessionStorageEnabled();

    BLINK_EXPORT static void enableSpeechInput(bool);
    BLINK_EXPORT static bool isSpeechInputEnabled();

    BLINK_EXPORT static void enableSpeechSynthesis(bool);
    BLINK_EXPORT static bool isSpeechSynthesisEnabled();

    BLINK_EXPORT static void enableTouch(bool);
    BLINK_EXPORT static bool isTouchEnabled();

    BLINK_EXPORT static void enableWebAnimationsCSS();
    BLINK_EXPORT static void enableWebAnimationsSVG();

    BLINK_EXPORT static void enableWebAudio(bool);
    BLINK_EXPORT static bool isWebAudioEnabled();

    BLINK_EXPORT static void enableWebGLDraftExtensions(bool);
    BLINK_EXPORT static bool isWebGLDraftExtensionsEnabled();

    BLINK_EXPORT static void enableWebMIDI(bool);
    BLINK_EXPORT static bool isWebMIDIEnabled();

    BLINK_EXPORT static void enableDataListElement(bool);
    BLINK_EXPORT static bool isDataListElementEnabled();

    BLINK_EXPORT static void enableHTMLImports(bool);
    BLINK_EXPORT static bool isHTMLImportsEnabled();

    BLINK_EXPORT static void enableXSLT(bool);

=======
    BLINK_EXPORT static void enableDirectWrite(bool);
    BLINK_EXPORT static bool isDirectWriteEnabled();

    BLINK_EXPORT static void enableExperimentalCanvasFeatures(bool);
    BLINK_EXPORT static bool isExperimentalCanvasFeaturesEnabled();

    BLINK_EXPORT static void enableFastTextAutosizing(bool);
    BLINK_EXPORT static bool isFastTextAutosizingEnabled();

    BLINK_EXPORT static void enableFileSystem(bool);
    BLINK_EXPORT static bool isFileSystemEnabled();

    BLINK_EXPORT static void enableFullscreen(bool);
    BLINK_EXPORT static bool isFullscreenEnabled();

    BLINK_EXPORT static void enableGamepad(bool);
    BLINK_EXPORT static bool isGamepadEnabled();

    BLINK_EXPORT static void enableGeolocation(bool);
    BLINK_EXPORT static bool isGeolocationEnabled();

    BLINK_EXPORT static void enableLazyLayout(bool);

    BLINK_EXPORT static void enableLocalStorage(bool);
    BLINK_EXPORT static bool isLocalStorageEnabled();

    BLINK_EXPORT static void enableMediaPlayer(bool);
    BLINK_EXPORT static bool isMediaPlayerEnabled();

    BLINK_EXPORT static void enableWebKitMediaSource(bool);
    BLINK_EXPORT static bool isWebKitMediaSourceEnabled();

    BLINK_EXPORT static void enableMediaSource(bool);
    BLINK_EXPORT static bool isMediaSourceEnabled();

    BLINK_EXPORT static void enableMediaStream(bool);
    BLINK_EXPORT static bool isMediaStreamEnabled();

    BLINK_EXPORT static void enableNotifications(bool);
    BLINK_EXPORT static bool isNotificationsEnabled();

    BLINK_EXPORT static void enableNavigatorContentUtils(bool);
    BLINK_EXPORT static bool isNavigatorContentUtilsEnabled();

    BLINK_EXPORT static void enablePagePopup(bool);
    BLINK_EXPORT static bool isPagePopupEnabled();

    BLINK_EXPORT static void enablePeerConnection(bool);
    BLINK_EXPORT static bool isPeerConnectionEnabled();

    BLINK_EXPORT static void enableRequestAutocomplete(bool);
    BLINK_EXPORT static bool isRequestAutocompleteEnabled();

    BLINK_EXPORT static void enableScriptedSpeech(bool);
    BLINK_EXPORT static bool isScriptedSpeechEnabled();

    BLINK_EXPORT static void enableServiceWorker(bool);
    BLINK_EXPORT static bool isServiceWorkerEnabled();

    BLINK_EXPORT static void enableSessionStorage(bool);
    BLINK_EXPORT static bool isSessionStorageEnabled();

    BLINK_EXPORT static void enableSpeechInput(bool);
    BLINK_EXPORT static bool isSpeechInputEnabled();

    BLINK_EXPORT static void enableSpeechSynthesis(bool);
    BLINK_EXPORT static bool isSpeechSynthesisEnabled();

    BLINK_EXPORT static void enableTouch(bool);
    BLINK_EXPORT static bool isTouchEnabled();

    BLINK_EXPORT static void enableWebAnimationsCSS(bool);
    BLINK_EXPORT static void enableWebAnimationsSVG(bool);

    BLINK_EXPORT static void enableWebAudio(bool);
    BLINK_EXPORT static bool isWebAudioEnabled();

    BLINK_EXPORT static void enableWebGLDraftExtensions(bool);
    BLINK_EXPORT static bool isWebGLDraftExtensionsEnabled();

    BLINK_EXPORT static void enableWebMIDI(bool);
    BLINK_EXPORT static bool isWebMIDIEnabled();

    BLINK_EXPORT static void enableDataListElement(bool);
    BLINK_EXPORT static bool isDataListElementEnabled();

    BLINK_EXPORT static void enableHTMLImports(bool);
    BLINK_EXPORT static bool isHTMLImportsEnabled();

    BLINK_EXPORT static void enableXSLT(bool);

>>>>>>> 8c15b39e
    BLINK_EXPORT static void enableEmbedderCustomElements(bool);

    BLINK_EXPORT static void enableOverlayScrollbars(bool);

    BLINK_EXPORT static void enableInputModeAttribute(bool);

    BLINK_EXPORT static void enableOverlayFullscreenVideo(bool);

    BLINK_EXPORT static void enableSharedWorker(bool);

    BLINK_EXPORT static void enableRepaintAfterLayout(bool);

private:
    WebRuntimeFeatures();
};

} // namespace blink

#endif<|MERGE_RESOLUTION|>--- conflicted
+++ resolved
@@ -66,93 +66,6 @@
     BLINK_EXPORT static void enablePrefixedEncryptedMedia(bool);
     BLINK_EXPORT static bool isPrefixedEncryptedMediaEnabled();
 
-<<<<<<< HEAD
-    BLINK_EXPORT static void enableExperimentalCanvasFeatures(bool);
-    BLINK_EXPORT static bool isExperimentalCanvasFeaturesEnabled();
-
-    BLINK_EXPORT static void enableFastTextAutosizing(bool);
-    BLINK_EXPORT static bool isFastTextAutosizingEnabled();
-
-    BLINK_EXPORT static void enableFileSystem(bool);
-    BLINK_EXPORT static bool isFileSystemEnabled();
-
-    BLINK_EXPORT static void enableFullscreen(bool);
-    BLINK_EXPORT static bool isFullscreenEnabled();
-
-    BLINK_EXPORT static void enableGamepad(bool);
-    BLINK_EXPORT static bool isGamepadEnabled();
-
-    BLINK_EXPORT static void enableGeolocation(bool);
-    BLINK_EXPORT static bool isGeolocationEnabled();
-
-    BLINK_EXPORT static void enableLazyLayout(bool);
-
-    BLINK_EXPORT static void enableLocalStorage(bool);
-    BLINK_EXPORT static bool isLocalStorageEnabled();
-
-    BLINK_EXPORT static void enableMediaPlayer(bool);
-    BLINK_EXPORT static bool isMediaPlayerEnabled();
-
-    BLINK_EXPORT static void enableWebKitMediaSource(bool);
-    BLINK_EXPORT static bool isWebKitMediaSourceEnabled();
-
-    BLINK_EXPORT static void enableMediaSource(bool);
-    BLINK_EXPORT static bool isMediaSourceEnabled();
-
-    BLINK_EXPORT static void enableMediaStream(bool);
-    BLINK_EXPORT static bool isMediaStreamEnabled();
-
-    BLINK_EXPORT static void enableNotifications(bool);
-    BLINK_EXPORT static bool isNotificationsEnabled();
-
-    BLINK_EXPORT static void enablePagePopup(bool);
-    BLINK_EXPORT static bool isPagePopupEnabled();
-
-    BLINK_EXPORT static void enablePeerConnection(bool);
-    BLINK_EXPORT static bool isPeerConnectionEnabled();
-
-    BLINK_EXPORT static void enableRequestAutocomplete(bool);
-    BLINK_EXPORT static bool isRequestAutocompleteEnabled();
-
-    BLINK_EXPORT static void enableScriptedSpeech(bool);
-    BLINK_EXPORT static bool isScriptedSpeechEnabled();
-
-    BLINK_EXPORT static void enableServiceWorker(bool);
-    BLINK_EXPORT static bool isServiceWorkerEnabled();
-
-    BLINK_EXPORT static void enableSessionStorage(bool);
-    BLINK_EXPORT static bool isSessionStorageEnabled();
-
-    BLINK_EXPORT static void enableSpeechInput(bool);
-    BLINK_EXPORT static bool isSpeechInputEnabled();
-
-    BLINK_EXPORT static void enableSpeechSynthesis(bool);
-    BLINK_EXPORT static bool isSpeechSynthesisEnabled();
-
-    BLINK_EXPORT static void enableTouch(bool);
-    BLINK_EXPORT static bool isTouchEnabled();
-
-    BLINK_EXPORT static void enableWebAnimationsCSS();
-    BLINK_EXPORT static void enableWebAnimationsSVG();
-
-    BLINK_EXPORT static void enableWebAudio(bool);
-    BLINK_EXPORT static bool isWebAudioEnabled();
-
-    BLINK_EXPORT static void enableWebGLDraftExtensions(bool);
-    BLINK_EXPORT static bool isWebGLDraftExtensionsEnabled();
-
-    BLINK_EXPORT static void enableWebMIDI(bool);
-    BLINK_EXPORT static bool isWebMIDIEnabled();
-
-    BLINK_EXPORT static void enableDataListElement(bool);
-    BLINK_EXPORT static bool isDataListElementEnabled();
-
-    BLINK_EXPORT static void enableHTMLImports(bool);
-    BLINK_EXPORT static bool isHTMLImportsEnabled();
-
-    BLINK_EXPORT static void enableXSLT(bool);
-
-=======
     BLINK_EXPORT static void enableDirectWrite(bool);
     BLINK_EXPORT static bool isDirectWriteEnabled();
 
@@ -244,7 +157,6 @@
 
     BLINK_EXPORT static void enableXSLT(bool);
 
->>>>>>> 8c15b39e
     BLINK_EXPORT static void enableEmbedderCustomElements(bool);
 
     BLINK_EXPORT static void enableOverlayScrollbars(bool);
