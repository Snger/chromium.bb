/*
 * Copyright (C) 2009 Google Inc. All rights reserved.
 *
 * Redistribution and use in source and binary forms, with or without
 * modification, are permitted provided that the following conditions are
 * met:
 *
 *     * Redistributions of source code must retain the above copyright
 * notice, this list of conditions and the following disclaimer.
 *     * Redistributions in binary form must reproduce the above
 * copyright notice, this list of conditions and the following disclaimer
 * in the documentation and/or other materials provided with the
 * distribution.
 *     * Neither the name of Google Inc. nor the names of its
 * contributors may be used to endorse or promote products derived from
 * this software without specific prior written permission.
 *
 * THIS SOFTWARE IS PROVIDED BY THE COPYRIGHT HOLDERS AND CONTRIBUTORS
 * "AS IS" AND ANY EXPRESS OR IMPLIED WARRANTIES, INCLUDING, BUT NOT
 * LIMITED TO, THE IMPLIED WARRANTIES OF MERCHANTABILITY AND FITNESS FOR
 * A PARTICULAR PURPOSE ARE DISCLAIMED. IN NO EVENT SHALL THE COPYRIGHT
 * OWNER OR CONTRIBUTORS BE LIABLE FOR ANY DIRECT, INDIRECT, INCIDENTAL,
 * SPECIAL, EXEMPLARY, OR CONSEQUENTIAL DAMAGES (INCLUDING, BUT NOT
 * LIMITED TO, PROCUREMENT OF SUBSTITUTE GOODS OR SERVICES; LOSS OF USE,
 * DATA, OR PROFITS; OR BUSINESS INTERRUPTION) HOWEVER CAUSED AND ON ANY
 * THEORY OF LIABILITY, WHETHER IN CONTRACT, STRICT LIABILITY, OR TORT
 * (INCLUDING NEGLIGENCE OR OTHERWISE) ARISING IN ANY WAY OUT OF THE USE
 * OF THIS SOFTWARE, EVEN IF ADVISED OF THE POSSIBILITY OF SUCH DAMAGE.
 */

#ifndef WebInputEventFactory_h
#define WebInputEventFactory_h

#include "../../platform/WebCommon.h"

#include <windows.h>

namespace blink {

class WebKeyboardEvent;
class WebMouseEvent;
class WebMouseWheelEvent;

class WebInputEventFactory {
public:
    BLINK_EXPORT static WebKeyboardEvent keyboardEvent(HWND, UINT, WPARAM, LPARAM);
    BLINK_EXPORT static WebMouseEvent mouseEvent(HWND, UINT, WPARAM, LPARAM);
    BLINK_EXPORT static WebMouseWheelEvent mouseWheelEvent(HWND, UINT, WPARAM, LPARAM);

    // Windows only provides information on whether a click was a single or
    // double click, while we need to know the click count past two. The
    // WebInputEventFactory keeps internal state to allow it to synthesize
    // that information. In some cases, like fast-running tests, that
    // information is known to be stale and needs to be reset; that is the
    // function of resetLastClickState().
    BLINK_EXPORT static void resetLastClickState();
<<<<<<< HEAD
=======
    BLINK_EXPORT static bool isSystemKeyEvent(const WebKeyboardEvent&);
>>>>>>> 8c15b39e
};

} // namespace blink

#endif<|MERGE_RESOLUTION|>--- conflicted
+++ resolved
@@ -54,10 +54,7 @@
     // information is known to be stale and needs to be reset; that is the
     // function of resetLastClickState().
     BLINK_EXPORT static void resetLastClickState();
-<<<<<<< HEAD
-=======
     BLINK_EXPORT static bool isSystemKeyEvent(const WebKeyboardEvent&);
->>>>>>> 8c15b39e
 };
 
 } // namespace blink
