--- conflicted
+++ resolved
@@ -173,10 +173,7 @@
     experimental_agc.SetFrom(change.experimental_agc);
     experimental_aec.SetFrom(change.experimental_aec);
     aec_dump.SetFrom(change.aec_dump);
-<<<<<<< HEAD
-=======
     experimental_acm.SetFrom(change.experimental_acm);
->>>>>>> 8c15b39e
     tx_agc_target_dbov.SetFrom(change.tx_agc_target_dbov);
     tx_agc_digital_compression_gain.SetFrom(
         change.tx_agc_digital_compression_gain);
@@ -204,10 +201,7 @@
         experimental_aec == o.experimental_aec &&
         adjust_agc_delta == o.adjust_agc_delta &&
         aec_dump == o.aec_dump &&
-<<<<<<< HEAD
-=======
         experimental_acm == o.experimental_acm &&
->>>>>>> 8c15b39e
         tx_agc_target_dbov == o.tx_agc_target_dbov &&
         tx_agc_digital_compression_gain == o.tx_agc_digital_compression_gain &&
         tx_agc_limiter == o.tx_agc_limiter &&
@@ -235,10 +229,7 @@
     ost << ToStringIfSet("experimental_agc", experimental_agc);
     ost << ToStringIfSet("experimental_aec", experimental_aec);
     ost << ToStringIfSet("aec_dump", aec_dump);
-<<<<<<< HEAD
-=======
     ost << ToStringIfSet("experimental_acm", experimental_acm);
->>>>>>> 8c15b39e
     ost << ToStringIfSet("tx_agc_target_dbov", tx_agc_target_dbov);
     ost << ToStringIfSet("tx_agc_digital_compression_gain",
         tx_agc_digital_compression_gain);
@@ -275,10 +266,7 @@
   Settable<bool> experimental_agc;
   Settable<bool> experimental_aec;
   Settable<bool> aec_dump;
-<<<<<<< HEAD
-=======
   Settable<bool> experimental_acm;
->>>>>>> 8c15b39e
   // Note that tx_agc_* only applies to non-experimental AGC.
   Settable<uint16> tx_agc_target_dbov;
   Settable<uint16> tx_agc_digital_compression_gain;
@@ -310,10 +298,6 @@
     adapt_view_switch.SetFrom(change.adapt_view_switch);
     video_adapt_third.SetFrom(change.video_adapt_third);
     video_noise_reduction.SetFrom(change.video_noise_reduction);
-<<<<<<< HEAD
-    video_three_layers.SetFrom(change.video_three_layers);
-=======
->>>>>>> 8c15b39e
     video_one_layer_screencast.SetFrom(change.video_one_layer_screencast);
     video_high_bitrate.SetFrom(change.video_high_bitrate);
     video_watermark.SetFrom(change.video_watermark);
@@ -332,10 +316,7 @@
     buffered_mode_latency.SetFrom(change.buffered_mode_latency);
     lower_min_bitrate.SetFrom(change.lower_min_bitrate);
     dscp.SetFrom(change.dscp);
-<<<<<<< HEAD
-=======
     suspend_below_min_bitrate.SetFrom(change.suspend_below_min_bitrate);
->>>>>>> 8c15b39e
   }
 
   bool operator==(const VideoOptions& o) const {
@@ -345,10 +326,6 @@
         adapt_view_switch == o.adapt_view_switch &&
         video_adapt_third == o.video_adapt_third &&
         video_noise_reduction == o.video_noise_reduction &&
-<<<<<<< HEAD
-        video_three_layers == o.video_three_layers &&
-=======
->>>>>>> 8c15b39e
         video_one_layer_screencast == o.video_one_layer_screencast &&
         video_high_bitrate == o.video_high_bitrate &&
         video_watermark == o.video_watermark &&
@@ -364,12 +341,8 @@
             o.system_high_adaptation_threshhold &&
         buffered_mode_latency == o.buffered_mode_latency &&
         lower_min_bitrate == o.lower_min_bitrate &&
-<<<<<<< HEAD
-        dscp == o.dscp;
-=======
         dscp == o.dscp &&
         suspend_below_min_bitrate == o.suspend_below_min_bitrate;
->>>>>>> 8c15b39e
   }
 
   std::string ToString() const {
@@ -381,10 +354,6 @@
     ost << ToStringIfSet("adapt view switch", adapt_view_switch);
     ost << ToStringIfSet("video adapt third", video_adapt_third);
     ost << ToStringIfSet("noise reduction", video_noise_reduction);
-<<<<<<< HEAD
-    ost << ToStringIfSet("3 layers", video_three_layers);
-=======
->>>>>>> 8c15b39e
     ost << ToStringIfSet("1 layer screencast", video_one_layer_screencast);
     ost << ToStringIfSet("high bitrate", video_high_bitrate);
     ost << ToStringIfSet("watermark", video_watermark);
@@ -401,11 +370,8 @@
     ost << ToStringIfSet("buffered mode latency", buffered_mode_latency);
     ost << ToStringIfSet("lower min bitrate", lower_min_bitrate);
     ost << ToStringIfSet("dscp", dscp);
-<<<<<<< HEAD
-=======
     ost << ToStringIfSet("suspend below min bitrate",
                          suspend_below_min_bitrate);
->>>>>>> 8c15b39e
     ost << "}";
     return ost.str();
   }
@@ -422,11 +388,6 @@
   Settable<bool> video_adapt_third;
   // Enable denoising?
   Settable<bool> video_noise_reduction;
-<<<<<<< HEAD
-  // Experimental: Enable multi layer?
-  Settable<bool> video_three_layers;
-=======
->>>>>>> 8c15b39e
   // Experimental: Enable one layer screencast?
   Settable<bool> video_one_layer_screencast;
   // Experimental: Enable WebRtc higher bitrate?
@@ -457,12 +418,9 @@
   Settable<bool> lower_min_bitrate;
   // Set DSCP value for packet sent from video channel.
   Settable<bool> dscp;
-<<<<<<< HEAD
-=======
   // Enable WebRTC suspension of video. No video frames will be sent when the
   // bitrate is below the configured minimum bitrate.
   Settable<bool> suspend_below_min_bitrate;
->>>>>>> 8c15b39e
 };
 
 // A class for playing out soundclips.
@@ -674,8 +632,6 @@
         fraction_lost(0.0),
         rtt_ms(0) {
   }
-<<<<<<< HEAD
-=======
   void add_ssrc(const SsrcSenderInfo& stat) {
     local_stats.push_back(stat);
   }
@@ -705,7 +661,6 @@
       return 0;
     }
   }
->>>>>>> 8c15b39e
   int64 bytes_sent;
   int packets_sent;
   int packets_lost;
@@ -723,8 +678,6 @@
         packets_lost(0),
         fraction_lost(0.0) {
   }
-<<<<<<< HEAD
-=======
   void add_ssrc(const SsrcReceiverInfo& stat) {
     local_stats.push_back(stat);
   }
@@ -754,7 +707,6 @@
     }
   }
 
->>>>>>> 8c15b39e
   int64 bytes_rcvd;
   int packets_rcvd;
   int packets_lost;
@@ -765,12 +717,7 @@
 
 struct VoiceSenderInfo : public MediaSenderInfo {
   VoiceSenderInfo()
-<<<<<<< HEAD
-      : ssrc(0),
-        ext_seqnum(0),
-=======
       : ext_seqnum(0),
->>>>>>> 8c15b39e
         jitter_ms(0),
         audio_level(0),
         aec_quality_min(0.0),
@@ -781,10 +728,6 @@
         typing_noise_detected(false) {
   }
 
-<<<<<<< HEAD
-  uint32 ssrc;
-=======
->>>>>>> 8c15b39e
   int ext_seqnum;
   int jitter_ms;
   int audio_level;
@@ -798,12 +741,7 @@
 
 struct VoiceReceiverInfo : public MediaReceiverInfo {
   VoiceReceiverInfo()
-<<<<<<< HEAD
-      : ssrc(0),
-        ext_seqnum(0),
-=======
       : ext_seqnum(0),
->>>>>>> 8c15b39e
         jitter_ms(0),
         jitter_buffer_ms(0),
         jitter_buffer_preferred_ms(0),
@@ -812,10 +750,6 @@
         expand_rate(0) {
   }
 
-<<<<<<< HEAD
-  uint32 ssrc;
-=======
->>>>>>> 8c15b39e
   int ext_seqnum;
   int jitter_ms;
   int jitter_buffer_ms;
