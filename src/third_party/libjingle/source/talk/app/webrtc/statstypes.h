/*
 * libjingle
 * Copyright 2012, Google Inc.
 *
 * Redistribution and use in source and binary forms, with or without
 * modification, are permitted provided that the following conditions are met:
 *
 *  1. Redistributions of source code must retain the above copyright notice,
 *     this list of conditions and the following disclaimer.
 *  2. Redistributions in binary form must reproduce the above copyright notice,
 *     this list of conditions and the following disclaimer in the documentation
 *     and/or other materials provided with the distribution.
 *  3. The name of the author may not be used to endorse or promote products
 *     derived from this software without specific prior written permission.
 *
 * THIS SOFTWARE IS PROVIDED BY THE AUTHOR ``AS IS'' AND ANY EXPRESS OR IMPLIED
 * WARRANTIES, INCLUDING, BUT NOT LIMITED TO, THE IMPLIED WARRANTIES OF
 * MERCHANTABILITY AND FITNESS FOR A PARTICULAR PURPOSE ARE DISCLAIMED. IN NO
 * EVENT SHALL THE AUTHOR BE LIABLE FOR ANY DIRECT, INDIRECT, INCIDENTAL,
 * SPECIAL, EXEMPLARY, OR CONSEQUENTIAL DAMAGES (INCLUDING, BUT NOT LIMITED TO,
 * PROCUREMENT OF SUBSTITUTE GOODS OR SERVICES; LOSS OF USE, DATA, OR PROFITS;
 * OR BUSINESS INTERRUPTION) HOWEVER CAUSED AND ON ANY THEORY OF LIABILITY,
 * WHETHER IN CONTRACT, STRICT LIABILITY, OR TORT (INCLUDING NEGLIGENCE OR
 * OTHERWISE) ARISING IN ANY WAY OUT OF THE USE OF THIS SOFTWARE, EVEN IF
 * ADVISED OF THE POSSIBILITY OF SUCH DAMAGE.
 */

// This file contains structures used for retrieving statistics from an ongoing
// libjingle session.

#ifndef TALK_APP_WEBRTC_STATSTYPES_H_
#define TALK_APP_WEBRTC_STATSTYPES_H_

#include <string>
#include <vector>

#include "talk/base/basictypes.h"
#include "talk/base/stringencode.h"

namespace webrtc {

class StatsReport {
 public:
  StatsReport() : timestamp(0) { }

  std::string id;  // See below for contents.
  std::string type;  // See below for contents.

  struct Value {
    std::string name;
    std::string value;
  };

  void AddValue(const std::string& name, const std::string& value);
  void AddValue(const std::string& name, int64 value);
  void AddBoolean(const std::string& name, bool value);

  double timestamp;  // Time since 1970-01-01T00:00:00Z in milliseconds.
  typedef std::vector<Value> Values;
  Values values;

  // StatsReport types.
  // A StatsReport of |type| = "googSession" contains overall information
  // about the thing libjingle calls a session (which may contain one
  // or more RTP sessions.
  static const char kStatsReportTypeSession[];

  // A StatsReport of |type| = "googTransport" contains information
  // about a libjingle "transport".
  static const char kStatsReportTypeTransport[];

  // A StatsReport of |type| = "googComponent" contains information
  // about a libjingle "channel" (typically, RTP or RTCP for a transport).
  // This is intended to be the same thing as an ICE "Component".
  static const char kStatsReportTypeComponent[];

  // A StatsReport of |type| = "googCandidatePair" contains information
  // about a libjingle "connection" - a single source/destination port pair.
  // This is intended to be the same thing as an ICE "candidate pair".
  static const char kStatsReportTypeCandidatePair[];

  // StatsReport of |type| = "VideoBWE" is statistics for video Bandwidth
  // Estimation, which is global per-session.  The |id| field is "bweforvideo"
  // (will probably change in the future).
  static const char kStatsReportTypeBwe[];

  // StatsReport of |type| = "ssrc" is statistics for a specific rtp stream.
  // The |id| field is the SSRC in decimal form of the rtp stream.
  static const char kStatsReportTypeSsrc[];

  // StatsReport of |type| = "remoteSsrc" is statistics for a specific
  // rtp stream, generated by the remote end of the connection.
  static const char kStatsReportTypeRemoteSsrc[];

  // StatsReport of |type| = "googTrack" is statistics for a specific media
  // track. The |id| field is the track id.
  static const char kStatsReportTypeTrack[];

  // StatsReport of |type| = "iceCandidate" is statistics on a specific
  // ICE Candidate. It links to its transport.
  static const char kStatsReportTypeIceCandidate[];

  // The id of StatsReport of type VideoBWE.
  static const char kStatsReportVideoBweId[];

  // A StatsReport of |type| = "googCertificate" contains an SSL certificate
  // transmitted by one of the endpoints of this connection.  The |id| is
  // controlled by the fingerprint, and is used to identify the certificate in
  // the Channel stats (as "googLocalCertificateId" or
  // "googRemoteCertificateId") and in any child certificates (as
  // "googIssuerId").
  static const char kStatsReportTypeCertificate[];

  // StatsValue names
  static const char kStatsValueNameAudioOutputLevel[];
  static const char kStatsValueNameAudioInputLevel[];
  static const char kStatsValueNameBytesSent[];
  static const char kStatsValueNamePacketsSent[];
  static const char kStatsValueNameBytesReceived[];
  static const char kStatsValueNamePacketsReceived[];
  static const char kStatsValueNamePacketsLost[];
  static const char kStatsValueNameTransportId[];
  static const char kStatsValueNameLocalAddress[];
  static const char kStatsValueNameRemoteAddress[];
  static const char kStatsValueNameWritable[];
  static const char kStatsValueNameReadable[];
  static const char kStatsValueNameActiveConnection[];


  // Internal StatsValue names
  static const char kStatsValueNameAvgEncodeMs[];
  static const char kStatsValueNameEncodeUsagePercent[];
  static const char kStatsValueNameCaptureJitterMs[];
  static const char kStatsValueNameCaptureQueueDelayMsPerS[];
  static const char kStatsValueNameCodecName[];
  static const char kStatsValueNameBandwidthLimitedResolution[];
  static const char kStatsValueNameCpuLimitedResolution[];
  static const char kStatsValueNameViewLimitedResolution[];
  static const char kStatsValueNameEchoCancellationQualityMin[];
  static const char kStatsValueNameEchoDelayMedian[];
  static const char kStatsValueNameEchoDelayStdDev[];
  static const char kStatsValueNameEchoReturnLoss[];
  static const char kStatsValueNameEchoReturnLossEnhancement[];
  static const char kStatsValueNameFirsReceived[];
  static const char kStatsValueNameFirsSent[];
  static const char kStatsValueNameFrameHeightReceived[];
  static const char kStatsValueNameFrameHeightSent[];
  static const char kStatsValueNameFrameRateReceived[];
  static const char kStatsValueNameFrameRateDecoded[];
  static const char kStatsValueNameFrameRateOutput[];
  static const char kStatsValueNameDecodeMs[];
  static const char kStatsValueNameMaxDecodeMs[];
  static const char kStatsValueNameCurrentDelayMs[];
  static const char kStatsValueNameTargetDelayMs[];
  static const char kStatsValueNameJitterBufferMs[];
  static const char kStatsValueNameMinPlayoutDelayMs[];
  static const char kStatsValueNameRenderDelayMs[];
  static const char kStatsValueNameFrameRateInput[];
  static const char kStatsValueNameFrameRateSent[];
  static const char kStatsValueNameFrameWidthReceived[];
  static const char kStatsValueNameFrameWidthSent[];
  static const char kStatsValueNameJitterReceived[];
  static const char kStatsValueNameNacksReceived[];
  static const char kStatsValueNameNacksSent[];
  static const char kStatsValueNameRtt[];
  static const char kStatsValueNameAvailableSendBandwidth[];
  static const char kStatsValueNameAvailableReceiveBandwidth[];
  static const char kStatsValueNameTargetEncBitrate[];
  static const char kStatsValueNameActualEncBitrate[];
  static const char kStatsValueNameRetransmitBitrate[];
  static const char kStatsValueNameTransmitBitrate[];
  static const char kStatsValueNameBucketDelay[];
  static const char kStatsValueNameInitiator[];
  static const char kStatsValueNameTransportType[];
  static const char kStatsValueNameContentName[];
  static const char kStatsValueNameComponent[];
  static const char kStatsValueNameChannelId[];
  static const char kStatsValueNameTrackId[];
  static const char kStatsValueNameSsrc[];
  static const char kStatsValueNameTypingNoiseState[];
  static const char kStatsValueNameDer[];
  static const char kStatsValueNameFingerprint[];
  static const char kStatsValueNameFingerprintAlgorithm[];
  static const char kStatsValueNameIssuerId[];
  static const char kStatsValueNameLocalCertificateId[];
  static const char kStatsValueNameRemoteCertificateId[];
<<<<<<< HEAD
=======
  static const char kStatsValueNameLocalCandidateType[];
  static const char kStatsValueNameRemoteCandidateType[];
>>>>>>> 8c15b39e
};

typedef std::vector<StatsReport> StatsReports;

}  // namespace webrtc

#endif  // TALK_APP_WEBRTC_STATSTYPES_H_<|MERGE_RESOLUTION|>--- conflicted
+++ resolved
@@ -184,11 +184,8 @@
   static const char kStatsValueNameIssuerId[];
   static const char kStatsValueNameLocalCertificateId[];
   static const char kStatsValueNameRemoteCertificateId[];
-<<<<<<< HEAD
-=======
   static const char kStatsValueNameLocalCandidateType[];
   static const char kStatsValueNameRemoteCandidateType[];
->>>>>>> 8c15b39e
 };
 
 typedef std::vector<StatsReport> StatsReports;
