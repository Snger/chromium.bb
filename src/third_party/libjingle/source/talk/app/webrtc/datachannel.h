--- conflicted
+++ resolved
@@ -53,17 +53,8 @@
   virtual bool ConnectDataChannel(DataChannel* data_channel) = 0;
   // Disconnects from the transport signals.
   virtual void DisconnectDataChannel(DataChannel* data_channel) = 0;
-<<<<<<< HEAD
-  // Adds the send and receive stream ssrc to the transport for RTP.
-  virtual void AddRtpDataStream(uint32 send_ssrc, uint32 recv_ssrc) = 0;
   // Adds the data channel SID to the transport for SCTP.
   virtual void AddSctpDataStream(uint32 sid) = 0;
-  // Removes the data channel ssrcs from the transport for RTP.
-  virtual void RemoveRtpDataStream(uint32 send_ssrc, uint32 recv_ssrc) = 0;
-=======
-  // Adds the data channel SID to the transport for SCTP.
-  virtual void AddSctpDataStream(uint32 sid) = 0;
->>>>>>> 8c15b39e
   // Removes the data channel SID from the transport for SCTP.
   virtual void RemoveSctpDataStream(uint32 sid) = 0;
   // Returns true if the transport channel is ready to send data.
@@ -154,13 +145,10 @@
   // underlying data engine.
   void SetReceiveSsrc(uint32 receive_ssrc);
 
-<<<<<<< HEAD
-=======
   cricket::DataChannelType data_channel_type() const {
     return data_channel_type_;
   }
 
->>>>>>> 8c15b39e
  protected:
   DataChannel(DataChannelProviderInterface* client,
               cricket::DataChannelType dct,
