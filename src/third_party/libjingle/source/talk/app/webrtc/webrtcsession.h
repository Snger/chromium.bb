/*
 * libjingle
 * Copyright 2012, Google Inc.
 *
 * Redistribution and use in source and binary forms, with or without
 * modification, are permitted provided that the following conditions are met:
 *
 *  1. Redistributions of source code must retain the above copyright notice,
 *     this list of conditions and the following disclaimer.
 *  2. Redistributions in binary form must reproduce the above copyright notice,
 *     this list of conditions and the following disclaimer in the documentation
 *     and/or other materials provided with the distribution.
 *  3. The name of the author may not be used to endorse or promote products
 *     derived from this software without specific prior written permission.
 *
 * THIS SOFTWARE IS PROVIDED BY THE AUTHOR ``AS IS'' AND ANY EXPRESS OR IMPLIED
 * WARRANTIES, INCLUDING, BUT NOT LIMITED TO, THE IMPLIED WARRANTIES OF
 * MERCHANTABILITY AND FITNESS FOR A PARTICULAR PURPOSE ARE DISCLAIMED. IN NO
 * EVENT SHALL THE AUTHOR BE LIABLE FOR ANY DIRECT, INDIRECT, INCIDENTAL,
 * SPECIAL, EXEMPLARY, OR CONSEQUENTIAL DAMAGES (INCLUDING, BUT NOT LIMITED TO,
 * PROCUREMENT OF SUBSTITUTE GOODS OR SERVICES; LOSS OF USE, DATA, OR PROFITS;
 * OR BUSINESS INTERRUPTION) HOWEVER CAUSED AND ON ANY THEORY OF LIABILITY,
 * WHETHER IN CONTRACT, STRICT LIABILITY, OR TORT (INCLUDING NEGLIGENCE OR
 * OTHERWISE) ARISING IN ANY WAY OUT OF THE USE OF THIS SOFTWARE, EVEN IF
 * ADVISED OF THE POSSIBILITY OF SUCH DAMAGE.
 */

#ifndef TALK_APP_WEBRTC_WEBRTCSESSION_H_
#define TALK_APP_WEBRTC_WEBRTCSESSION_H_

#include <string>

#include "talk/app/webrtc/peerconnectioninterface.h"
#include "talk/app/webrtc/dtmfsender.h"
#include "talk/app/webrtc/mediastreamprovider.h"
#include "talk/app/webrtc/datachannel.h"
#include "talk/app/webrtc/statstypes.h"
#include "talk/base/sigslot.h"
#include "talk/base/thread.h"
#include "talk/media/base/mediachannel.h"
#include "talk/p2p/base/session.h"
#include "talk/session/media/mediasession.h"

namespace cricket {
class BaseChannel;
class ChannelManager;
class DataChannel;
class StatsReport;
class Transport;
class VideoCapturer;
class VideoChannel;
class VoiceChannel;
}  // namespace cricket

namespace webrtc {
class IceRestartAnswerLatch;
class MediaStreamSignaling;
class WebRtcSessionDescriptionFactory;

extern const char kSetLocalSdpFailed[];
extern const char kSetRemoteSdpFailed[];
extern const char kCreateChannelFailed[];
extern const char kBundleWithoutRtcpMux[];
extern const char kInvalidCandidates[];
extern const char kInvalidSdp[];
extern const char kMlineMismatch[];
extern const char kSdpWithoutCrypto[];
extern const char kSdpWithoutSdesAndDtlsDisabled[];
extern const char kSdpWithoutIceUfragPwd[];
extern const char kSessionError[];
extern const char kUpdateStateFailed[];
extern const char kPushDownOfferTDFailed[];
extern const char kPushDownPranswerTDFailed[];
extern const char kPushDownAnswerTDFailed[];

// ICE state callback interface.
class IceObserver {
 public:
  IceObserver() {}
  // Called any time the IceConnectionState changes
  virtual void OnIceConnectionChange(
      PeerConnectionInterface::IceConnectionState new_state) {}
  // Called any time the IceGatheringState changes
  virtual void OnIceGatheringChange(
      PeerConnectionInterface::IceGatheringState new_state) {}
  // New Ice candidate have been found.
  virtual void OnIceCandidate(const IceCandidateInterface* candidate) = 0;
  // All Ice candidates have been found.
  // TODO(bemasc): Remove this once callers transition to OnIceGatheringChange.
  // (via PeerConnectionObserver)
  virtual void OnIceComplete() {}

 protected:
  ~IceObserver() {}

 private:
  DISALLOW_COPY_AND_ASSIGN(IceObserver);
};

class WebRtcSession : public cricket::BaseSession,
                      public AudioProviderInterface,
                      public DataChannelFactory,
                      public VideoProviderInterface,
                      public DtmfProviderInterface,
                      public DataChannelProviderInterface {
 public:
  WebRtcSession(cricket::ChannelManager* channel_manager,
                talk_base::Thread* signaling_thread,
                talk_base::Thread* worker_thread,
                cricket::PortAllocator* port_allocator,
                MediaStreamSignaling* mediastream_signaling);
  virtual ~WebRtcSession();

  bool Initialize(const PeerConnectionFactoryInterface::Options& options,
                  const MediaConstraintsInterface* constraints,
                  DTLSIdentityServiceInterface* dtls_identity_service);
  // Deletes the voice, video and data channel and changes the session state
  // to STATE_RECEIVEDTERMINATE.
  void Terminate();

  void RegisterIceObserver(IceObserver* observer) {
    ice_observer_ = observer;
  }

  virtual cricket::VoiceChannel* voice_channel() {
    return voice_channel_.get();
  }
  virtual cricket::VideoChannel* video_channel() {
    return video_channel_.get();
  }
  virtual cricket::DataChannel* data_channel() {
    return data_channel_.get();
  }

  void SetSecurePolicy(cricket::SecureMediaPolicy secure_policy);
  cricket::SecureMediaPolicy SecurePolicy() const;

  // Get current ssl role from transport.
  bool GetSslRole(talk_base::SSLRole* role);

  // Generic error message callback from WebRtcSession.
  // TODO - It may be necessary to supply error code as well.
  sigslot::signal0<> SignalError;

  void CreateOffer(CreateSessionDescriptionObserver* observer,
                   const MediaConstraintsInterface* constraints);
  void CreateAnswer(CreateSessionDescriptionObserver* observer,
                    const MediaConstraintsInterface* constraints);
  // The ownership of |desc| will be transferred after this call.
  bool SetLocalDescription(SessionDescriptionInterface* desc,
                           std::string* err_desc);
  // The ownership of |desc| will be transferred after this call.
  bool SetRemoteDescription(SessionDescriptionInterface* desc,
                            std::string* err_desc);
  bool ProcessIceMessage(const IceCandidateInterface* ice_candidate);
  const SessionDescriptionInterface* local_description() const {
    return local_desc_.get();
  }
  const SessionDescriptionInterface* remote_description() const {
    return remote_desc_.get();
  }

  // Get the id used as a media stream track's "id" field from ssrc.
  virtual bool GetTrackIdBySsrc(uint32 ssrc, std::string* id);

  // AudioMediaProviderInterface implementation.
  virtual void SetAudioPlayout(uint32 ssrc, bool enable,
                               cricket::AudioRenderer* renderer) OVERRIDE;
  virtual void SetAudioSend(uint32 ssrc, bool enable,
                            const cricket::AudioOptions& options,
                            cricket::AudioRenderer* renderer) OVERRIDE;

  // Implements VideoMediaProviderInterface.
  virtual bool SetCaptureDevice(uint32 ssrc,
                                cricket::VideoCapturer* camera) OVERRIDE;
  virtual void SetVideoPlayout(uint32 ssrc,
                               bool enable,
                               cricket::VideoRenderer* renderer) OVERRIDE;
  virtual void SetVideoSend(uint32 ssrc, bool enable,
                            const cricket::VideoOptions* options) OVERRIDE;

  // Implements DtmfProviderInterface.
  virtual bool CanInsertDtmf(const std::string& track_id);
  virtual bool InsertDtmf(const std::string& track_id,
                          int code, int duration);
  virtual sigslot::signal0<>* GetOnDestroyedSignal();

  // Implements DataChannelProviderInterface.
  virtual bool SendData(const cricket::SendDataParams& params,
                        const talk_base::Buffer& payload,
                        cricket::SendDataResult* result) OVERRIDE;
  virtual bool ConnectDataChannel(DataChannel* webrtc_data_channel) OVERRIDE;
  virtual void DisconnectDataChannel(DataChannel* webrtc_data_channel) OVERRIDE;
<<<<<<< HEAD
  virtual void AddRtpDataStream(uint32 send_ssrc, uint32 recv_ssrc) OVERRIDE;
  virtual void AddSctpDataStream(uint32 sid) OVERRIDE;
  virtual void RemoveRtpDataStream(uint32 send_ssrc, uint32 recv_ssrc) OVERRIDE;
=======
  virtual void AddSctpDataStream(uint32 sid) OVERRIDE;
>>>>>>> 8c15b39e
  virtual void RemoveSctpDataStream(uint32 sid) OVERRIDE;
  virtual bool ReadyToSendData() const OVERRIDE;

  talk_base::scoped_refptr<DataChannel> CreateDataChannel(
      const std::string& label,
      const DataChannelInit* config);

  cricket::DataChannelType data_channel_type() const;

  bool IceRestartPending() const;

  void ResetIceRestartLatch();

  // Called when an SSLIdentity is generated or retrieved by
  // WebRTCSessionDescriptionFactory. Should happen before setLocalDescription.
  void OnIdentityReady(talk_base::SSLIdentity* identity);

  // For unit test.
  bool waiting_for_identity() const;

 private:
  // Indicates the type of SessionDescription in a call to SetLocalDescription
  // and SetRemoteDescription.
  enum Action {
    kOffer,
    kPrAnswer,
    kAnswer,
  };

  // Invokes ConnectChannels() on transport proxies, which initiates ice
  // candidates allocation.
  bool StartCandidatesAllocation();
  bool UpdateSessionState(Action action, cricket::ContentSource source,
                          const cricket::SessionDescription* desc,
                          std::string* err_desc);
  static Action GetAction(const std::string& type);

  // Transport related callbacks, override from cricket::BaseSession.
  virtual void OnTransportRequestSignaling(cricket::Transport* transport);
  virtual void OnTransportConnecting(cricket::Transport* transport);
  virtual void OnTransportWritable(cricket::Transport* transport);
  virtual void OnTransportProxyCandidatesReady(
      cricket::TransportProxy* proxy,
      const cricket::Candidates& candidates);
  virtual void OnCandidatesAllocationDone();

  // Creates local session description with audio and video contents.
  bool CreateDefaultLocalDescription();
  // Enables media channels to allow sending of media.
  void EnableChannels();
  // Creates a JsepIceCandidate and adds it to the local session description
  // and notify observers. Called when a new local candidate have been found.
  void ProcessNewLocalCandidate(const std::string& content_name,
                                const cricket::Candidates& candidates);
  // Returns the media index for a local ice candidate given the content name.
  // Returns false if the local session description does not have a media
  // content called  |content_name|.
  bool GetLocalCandidateMediaIndex(const std::string& content_name,
                                   int* sdp_mline_index);
  // Uses all remote candidates in |remote_desc| in this session.
  bool UseCandidatesInSessionDescription(
      const SessionDescriptionInterface* remote_desc);
  // Uses |candidate| in this session.
  bool UseCandidate(const IceCandidateInterface* candidate);
  // Deletes the corresponding channel of contents that don't exist in |desc|.
  // |desc| can be null. This means that all channels are deleted.
  void RemoveUnusedChannelsAndTransports(
      const cricket::SessionDescription* desc);

  // Allocates media channels based on the |desc|. If |desc| doesn't have
  // the BUNDLE option, this method will disable BUNDLE in PortAllocator.
  // This method will also delete any existing media channels before creating.
  bool CreateChannels(const cricket::SessionDescription* desc);

  // Helper methods to create media channels.
  bool CreateVoiceChannel(const cricket::ContentInfo* content);
  bool CreateVideoChannel(const cricket::ContentInfo* content);
  bool CreateDataChannel(const cricket::ContentInfo* content);

  // Copy the candidates from |saved_candidates_| to |dest_desc|.
  // The |saved_candidates_| will be cleared after this function call.
  void CopySavedCandidates(SessionDescriptionInterface* dest_desc);

  void OnNewDataChannelReceived(const std::string& label,
                                const DataChannelInit& init);

  bool GetLocalTrackId(uint32 ssrc, std::string* track_id);
  bool GetRemoteTrackId(uint32 ssrc, std::string* track_id);

  std::string BadStateErrMsg(const std::string& type, State state);
  void SetIceConnectionState(PeerConnectionInterface::IceConnectionState state);

  bool ValidateBundleSettings(const cricket::SessionDescription* desc);
  bool HasRtcpMuxEnabled(const cricket::ContentInfo* content);
  // Below methods are helper methods which verifies SDP.
  bool ValidateSessionDescription(const SessionDescriptionInterface* sdesc,
                                  cricket::ContentSource source,
                                  std::string* error_desc);

  // Check if a call to SetLocalDescription is acceptable with |action|.
  bool ExpectSetLocalDescription(Action action);
  // Check if a call to SetRemoteDescription is acceptable with |action|.
  bool ExpectSetRemoteDescription(Action action);
  // Verifies a=setup attribute as per RFC 5763.
  bool ValidateDtlsSetupAttribute(const cricket::SessionDescription* desc,
                                  Action action);

  talk_base::scoped_ptr<cricket::VoiceChannel> voice_channel_;
  talk_base::scoped_ptr<cricket::VideoChannel> video_channel_;
  talk_base::scoped_ptr<cricket::DataChannel> data_channel_;
  cricket::ChannelManager* channel_manager_;
  MediaStreamSignaling* mediastream_signaling_;
  IceObserver* ice_observer_;
  PeerConnectionInterface::IceConnectionState ice_connection_state_;
  talk_base::scoped_ptr<SessionDescriptionInterface> local_desc_;
  talk_base::scoped_ptr<SessionDescriptionInterface> remote_desc_;
  // Candidates that arrived before the remote description was set.
  std::vector<IceCandidateInterface*> saved_candidates_;
  // If the remote peer is using a older version of implementation.
  bool older_version_remote_peer_;
  bool dtls_enabled_;
  // Flag will be set based on the constraint value.
  bool dscp_enabled_;
  // Specifies which kind of data channel is allowed. This is controlled
  // by the chrome command-line flag and constraints:
  // 1. If chrome command-line switch 'enable-sctp-data-channels' is enabled,
  // constraint kEnableDtlsSrtp is true, and constaint kEnableRtpDataChannels is
  // not set or false, SCTP is allowed (DCT_SCTP);
  // 2. If constraint kEnableRtpDataChannels is true, RTP is allowed (DCT_RTP);
  // 3. If both 1&2 are false, data channel is not allowed (DCT_NONE).
  cricket::DataChannelType data_channel_type_;
  talk_base::scoped_ptr<IceRestartAnswerLatch> ice_restart_latch_;

  talk_base::scoped_ptr<WebRtcSessionDescriptionFactory>
      webrtc_session_desc_factory_;

  sigslot::signal0<> SignalVoiceChannelDestroyed;
  sigslot::signal0<> SignalVideoChannelDestroyed;
  sigslot::signal0<> SignalDataChannelDestroyed;

  DISALLOW_COPY_AND_ASSIGN(WebRtcSession);
};
}  // namespace webrtc

#endif  // TALK_APP_WEBRTC_WEBRTCSESSION_H_<|MERGE_RESOLUTION|>--- conflicted
+++ resolved
@@ -191,13 +191,7 @@
                         cricket::SendDataResult* result) OVERRIDE;
   virtual bool ConnectDataChannel(DataChannel* webrtc_data_channel) OVERRIDE;
   virtual void DisconnectDataChannel(DataChannel* webrtc_data_channel) OVERRIDE;
-<<<<<<< HEAD
-  virtual void AddRtpDataStream(uint32 send_ssrc, uint32 recv_ssrc) OVERRIDE;
   virtual void AddSctpDataStream(uint32 sid) OVERRIDE;
-  virtual void RemoveRtpDataStream(uint32 send_ssrc, uint32 recv_ssrc) OVERRIDE;
-=======
-  virtual void AddSctpDataStream(uint32 sid) OVERRIDE;
->>>>>>> 8c15b39e
   virtual void RemoveSctpDataStream(uint32 sid) OVERRIDE;
   virtual bool ReadyToSendData() const OVERRIDE;
 
