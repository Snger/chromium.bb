/*
 * libjingle
 * Copyright 2012, Google Inc.
 *
 * Redistribution and use in source and binary forms, with or without
 * modification, are permitted provided that the following conditions are met:
 *
 *  1. Redistributions of source code must retain the above copyright notice,
 *     this list of conditions and the following disclaimer.
 *  2. Redistributions in binary form must reproduce the above copyright notice,
 *     this list of conditions and the following disclaimer in the documentation
 *     and/or other materials provided with the distribution.
 *  3. The name of the author may not be used to endorse or promote products
 *     derived from this software without specific prior written permission.
 *
 * THIS SOFTWARE IS PROVIDED BY THE AUTHOR ``AS IS'' AND ANY EXPRESS OR IMPLIED
 * WARRANTIES, INCLUDING, BUT NOT LIMITED TO, THE IMPLIED WARRANTIES OF
 * MERCHANTABILITY AND FITNESS FOR A PARTICULAR PURPOSE ARE DISCLAIMED. IN NO
 * EVENT SHALL THE AUTHOR BE LIABLE FOR ANY DIRECT, INDIRECT, INCIDENTAL,
 * SPECIAL, EXEMPLARY, OR CONSEQUENTIAL DAMAGES (INCLUDING, BUT NOT LIMITED TO,
 * PROCUREMENT OF SUBSTITUTE GOODS OR SERVICES; LOSS OF USE, DATA, OR PROFITS;
 * OR BUSINESS INTERRUPTION) HOWEVER CAUSED AND ON ANY THEORY OF LIABILITY,
 * WHETHER IN CONTRACT, STRICT LIABILITY, OR TORT (INCLUDING NEGLIGENCE OR
 * OTHERWISE) ARISING IN ANY WAY OUT OF THE USE OF THIS SOFTWARE, EVEN IF
 * ADVISED OF THE POSSIBILITY OF SUCH DAMAGE.
 */

#include "talk/app/webrtc/webrtcsession.h"

#include <algorithm>
#include <climits>
#include <vector>

#include "talk/app/webrtc/jsepicecandidate.h"
#include "talk/app/webrtc/jsepsessiondescription.h"
#include "talk/app/webrtc/mediaconstraintsinterface.h"
#include "talk/app/webrtc/mediastreamsignaling.h"
#include "talk/app/webrtc/peerconnectioninterface.h"
#include "talk/app/webrtc/webrtcsessiondescriptionfactory.h"
#include "talk/base/helpers.h"
#include "talk/base/logging.h"
#include "talk/base/stringencode.h"
#include "talk/media/base/constants.h"
#include "talk/media/base/videocapturer.h"
#include "talk/session/media/channel.h"
#include "talk/session/media/channelmanager.h"
#include "talk/session/media/mediasession.h"

using cricket::ContentInfo;
using cricket::ContentInfos;
using cricket::MediaContentDescription;
using cricket::SessionDescription;
using cricket::TransportInfo;

namespace webrtc {

const char MediaConstraintsInterface::kInternalConstraintPrefix[] = "internal";

// Supported MediaConstraints.
// DSCP constraints.
const char MediaConstraintsInterface::kEnableDscp[] = "googDscp";
// DTLS-SRTP pseudo-constraints.
const char MediaConstraintsInterface::kEnableDtlsSrtp[] =
    "DtlsSrtpKeyAgreement";
// DataChannel pseudo constraints.
const char MediaConstraintsInterface::kEnableRtpDataChannels[] =
    "RtpDataChannels";
// This constraint is for internal use only, representing the Chrome command
// line flag. So it is prefixed with kInternalConstraintPrefix so JS values
// will be removed.
const char MediaConstraintsInterface::kEnableSctpDataChannels[] =
    "deprecatedSctpDataChannels";

// Error messages
const char kSetLocalSdpFailed[] = "SetLocalDescription failed: ";
const char kSetRemoteSdpFailed[] = "SetRemoteDescription failed: ";
const char kCreateChannelFailed[] = "Failed to create channels.";
const char kBundleWithoutRtcpMux[] = "RTCP-MUX must be enabled when BUNDLE "
                                     "is enabled.";
const char kInvalidCandidates[] = "Description contains invalid candidates.";
const char kInvalidSdp[] = "Invalid session description.";
const char kMlineMismatch[] =
    "Offer and answer descriptions m-lines are not matching. "
    "Rejecting answer.";
const char kSdpWithoutCrypto[] = "Called with a SDP without crypto enabled.";
const char kSdpWithoutSdesAndDtlsDisabled[] =
    "Called with an SDP without SDES crypto and DTLS disabled locally.";
const char kSdpWithoutIceUfragPwd[] =
    "Called with an SDP without ice-ufrag and ice-pwd.";
const char kSessionError[] = "Session error code: ";
const char kUpdateStateFailed[] = "Failed to update session state: ";
const char kPushDownOfferTDFailed[] =
    "Failed to push down offer transport description.";
const char kPushDownPranswerTDFailed[] =
    "Failed to push down pranswer transport description.";
const char kPushDownAnswerTDFailed[] =
    "Failed to push down answer transport description.";

// Compares |answer| against |offer|. Comparision is done
// for number of m-lines in answer against offer. If matches true will be
// returned otherwise false.
static bool VerifyMediaDescriptions(
    const SessionDescription* answer, const SessionDescription* offer) {
  if (offer->contents().size() != answer->contents().size())
    return false;

  for (size_t i = 0; i < offer->contents().size(); ++i) {
    if ((offer->contents()[i].name) != answer->contents()[i].name) {
      return false;
    }
  }
  return true;
}

// Checks that each non-rejected content has SDES crypto keys or a DTLS
// fingerprint. Mismatches, such as replying with a DTLS fingerprint to SDES
// keys, will be caught in Transport negotiation, and backstopped by Channel's
// |secure_required| check.
static bool VerifyCrypto(const SessionDescription* desc,
                         bool dtls_enabled,
                         std::string* error) {
  const ContentInfos& contents = desc->contents();
  for (size_t index = 0; index < contents.size(); ++index) {
    const ContentInfo* cinfo = &contents[index];
    if (cinfo->rejected) {
      continue;
    }

    // If the content isn't rejected, crypto must be present.
    const MediaContentDescription* media =
        static_cast<const MediaContentDescription*>(cinfo->description);
    const TransportInfo* tinfo = desc->GetTransportInfoByName(cinfo->name);
    if (!media || !tinfo) {
      // Something is not right.
      LOG(LS_ERROR) << kInvalidSdp;
      *error = kInvalidSdp;
      return false;
    }
    if (media->cryptos().empty()) {
      if (!tinfo->description.identity_fingerprint) {
        // Crypto must be supplied.
        LOG(LS_WARNING) << "Session description must have SDES or DTLS-SRTP.";
        *error = kSdpWithoutCrypto;
        return false;
      }
      if (!dtls_enabled) {
        LOG(LS_WARNING) <<
            "Session description must have SDES when DTLS disabled.";
        *error = kSdpWithoutSdesAndDtlsDisabled;
        return false;
      }
    }
  }

  return true;
}

// Checks that each non-rejected content has ice-ufrag and ice-pwd set.
static bool VerifyIceUfragPwdPresent(const SessionDescription* desc) {
  const ContentInfos& contents = desc->contents();
  for (size_t index = 0; index < contents.size(); ++index) {
    const ContentInfo* cinfo = &contents[index];
    if (cinfo->rejected) {
      continue;
    }

    // If the content isn't rejected, ice-ufrag and ice-pwd must be present.
    const TransportInfo* tinfo = desc->GetTransportInfoByName(cinfo->name);
    if (!tinfo) {
      // Something is not right.
      LOG(LS_ERROR) << kInvalidSdp;
      return false;
    }
    if (tinfo->description.ice_ufrag.empty() ||
        tinfo->description.ice_pwd.empty()) {
      LOG(LS_ERROR) << "Session description must have ice ufrag and pwd.";
      return false;
    }
  }
  return true;
}

// Forces |sdesc->crypto_required| to the appropriate state based on the
// current security policy, to ensure a failure occurs if there is an error
// in crypto negotiation.
// Called when processing the local session description.
static void UpdateSessionDescriptionSecurePolicy(
    cricket::SecureMediaPolicy secure_policy,
    SessionDescription* sdesc) {
  if (!sdesc) {
    return;
  }

  // Updating the |crypto_required_| in MediaContentDescription to the
  // appropriate state based on the current security policy.
  for (cricket::ContentInfos::iterator iter = sdesc->contents().begin();
       iter != sdesc->contents().end(); ++iter) {
    if (cricket::IsMediaContent(&*iter)) {
      MediaContentDescription* mdesc =
          static_cast<MediaContentDescription*> (iter->description);
      if (mdesc) {
        mdesc->set_crypto_required(secure_policy == cricket::SEC_REQUIRED);
      }
    }
  }
}

static bool GetAudioSsrcByTrackId(
    const SessionDescription* session_description,
    const std::string& track_id, uint32 *ssrc) {
  const cricket::ContentInfo* audio_info =
      cricket::GetFirstAudioContent(session_description);
  if (!audio_info) {
    LOG(LS_ERROR) << "Audio not used in this call";
    return false;
  }

  const cricket::MediaContentDescription* audio_content =
      static_cast<const cricket::MediaContentDescription*>(
          audio_info->description);
  cricket::StreamParams stream;
  if (!cricket::GetStreamByIds(audio_content->streams(), "", track_id,
                               &stream)) {
    return false;
  }
  *ssrc = stream.first_ssrc();
  return true;
}

static bool GetTrackIdBySsrc(const SessionDescription* session_description,
                             uint32 ssrc, std::string* track_id) {
  ASSERT(track_id != NULL);

  cricket::StreamParams stream_out;
  const cricket::ContentInfo* audio_info =
      cricket::GetFirstAudioContent(session_description);
  if (!audio_info) {
    return false;
  }
  const cricket::MediaContentDescription* audio_content =
      static_cast<const cricket::MediaContentDescription*>(
          audio_info->description);

  if (cricket::GetStreamBySsrc(audio_content->streams(), ssrc, &stream_out)) {
    *track_id = stream_out.id;
    return true;
  }

  const cricket::ContentInfo* video_info =
      cricket::GetFirstVideoContent(session_description);
  if (!video_info) {
    return false;
  }
  const cricket::MediaContentDescription* video_content =
      static_cast<const cricket::MediaContentDescription*>(
          video_info->description);

  if (cricket::GetStreamBySsrc(video_content->streams(), ssrc, &stream_out)) {
    *track_id = stream_out.id;
    return true;
  }
  return false;
}

static bool BadSdp(const std::string& desc, std::string* err_desc) {
  if (err_desc) {
    *err_desc = desc;
  }
  LOG(LS_ERROR) << desc;
  return false;
}

static bool BadLocalSdp(const std::string& desc, std::string* err_desc) {
  std::string set_local_sdp_failed = kSetLocalSdpFailed;
  set_local_sdp_failed.append(desc);
  return BadSdp(set_local_sdp_failed, err_desc);
}

static bool BadRemoteSdp(const std::string& desc, std::string* err_desc) {
  std::string set_remote_sdp_failed = kSetRemoteSdpFailed;
  set_remote_sdp_failed.append(desc);
  return BadSdp(set_remote_sdp_failed, err_desc);
}

static bool BadSdp(cricket::ContentSource source,
                   const std::string& desc, std::string* err_desc) {
  if (source == cricket::CS_LOCAL) {
    return BadLocalSdp(desc, err_desc);
  } else {
    return BadRemoteSdp(desc, err_desc);
  }
}

static std::string SessionErrorMsg(cricket::BaseSession::Error error) {
  std::ostringstream desc;
  desc << kSessionError << error;
  return desc.str();
}

#define GET_STRING_OF_STATE(state)  \
  case cricket::BaseSession::state:  \
    result = #state;  \
    break;

static std::string GetStateString(cricket::BaseSession::State state) {
  std::string result;
  switch (state) {
    GET_STRING_OF_STATE(STATE_INIT)
    GET_STRING_OF_STATE(STATE_SENTINITIATE)
    GET_STRING_OF_STATE(STATE_RECEIVEDINITIATE)
    GET_STRING_OF_STATE(STATE_SENTPRACCEPT)
    GET_STRING_OF_STATE(STATE_SENTACCEPT)
    GET_STRING_OF_STATE(STATE_RECEIVEDPRACCEPT)
    GET_STRING_OF_STATE(STATE_RECEIVEDACCEPT)
    GET_STRING_OF_STATE(STATE_SENTMODIFY)
    GET_STRING_OF_STATE(STATE_RECEIVEDMODIFY)
    GET_STRING_OF_STATE(STATE_SENTREJECT)
    GET_STRING_OF_STATE(STATE_RECEIVEDREJECT)
    GET_STRING_OF_STATE(STATE_SENTREDIRECT)
    GET_STRING_OF_STATE(STATE_SENTTERMINATE)
    GET_STRING_OF_STATE(STATE_RECEIVEDTERMINATE)
    GET_STRING_OF_STATE(STATE_INPROGRESS)
    GET_STRING_OF_STATE(STATE_DEINIT)
    default:
      ASSERT(false);
      break;
  }
  return result;
}

#define GET_STRING_OF_ERROR(err)  \
  case cricket::BaseSession::err:  \
    result = #err;  \
    break;

static std::string GetErrorString(cricket::BaseSession::Error err) {
  std::string result;
  switch (err) {
    GET_STRING_OF_ERROR(ERROR_NONE)
    GET_STRING_OF_ERROR(ERROR_TIME)
    GET_STRING_OF_ERROR(ERROR_RESPONSE)
    GET_STRING_OF_ERROR(ERROR_NETWORK)
    GET_STRING_OF_ERROR(ERROR_CONTENT)
    GET_STRING_OF_ERROR(ERROR_TRANSPORT)
    default:
      ASSERT(false);
      break;
  }
  return result;
}

static bool SetSessionStateFailed(cricket::ContentSource source,
                                  cricket::BaseSession::Error err,
                                  std::string* err_desc) {
  std::string set_state_err = kUpdateStateFailed;
  set_state_err.append(GetErrorString(err));
  return BadSdp(source, set_state_err, err_desc);
}

// Help class used to remember if a a remote peer has requested ice restart by
// by sending a description with new ice ufrag and password.
class IceRestartAnswerLatch {
 public:
  IceRestartAnswerLatch() : ice_restart_(false) { }

  // Returns true if CheckForRemoteIceRestart has been called with a new session
  // description where ice password and ufrag has changed since last time
  // Reset() was called.
  bool Get() const {
    return ice_restart_;
  }

  void Reset() {
    if (ice_restart_) {
      ice_restart_ = false;
    }
  }

  void CheckForRemoteIceRestart(
      const SessionDescriptionInterface* old_desc,
      const SessionDescriptionInterface* new_desc) {
    if (!old_desc || new_desc->type() != SessionDescriptionInterface::kOffer) {
      return;
    }
    const SessionDescription* new_sd = new_desc->description();
    const SessionDescription* old_sd = old_desc->description();
    const ContentInfos& contents = new_sd->contents();
    for (size_t index = 0; index < contents.size(); ++index) {
      const ContentInfo* cinfo = &contents[index];
      if (cinfo->rejected) {
        continue;
      }
      // If the content isn't rejected, check if ufrag and password has
      // changed.
      const cricket::TransportDescription* new_transport_desc =
          new_sd->GetTransportDescriptionByName(cinfo->name);
      const cricket::TransportDescription* old_transport_desc =
          old_sd->GetTransportDescriptionByName(cinfo->name);
      if (!new_transport_desc || !old_transport_desc) {
        // No transport description exist. This is not an ice restart.
        continue;
      }
      if (new_transport_desc->ice_pwd != old_transport_desc->ice_pwd &&
          new_transport_desc->ice_ufrag != old_transport_desc->ice_ufrag) {
        LOG(LS_INFO) << "Remote peer request ice restart.";
        ice_restart_ = true;
        break;
      }
    }
  }

 private:
  bool ice_restart_;
};

WebRtcSession::WebRtcSession(
    cricket::ChannelManager* channel_manager,
    talk_base::Thread* signaling_thread,
    talk_base::Thread* worker_thread,
    cricket::PortAllocator* port_allocator,
    MediaStreamSignaling* mediastream_signaling)
    : cricket::BaseSession(signaling_thread, worker_thread, port_allocator,
                           talk_base::ToString(talk_base::CreateRandomId64() &
                                               LLONG_MAX),
                           cricket::NS_JINGLE_RTP, false),
      // RFC 3264: The numeric value of the session id and version in the
      // o line MUST be representable with a "64 bit signed integer".
      // Due to this constraint session id |sid_| is max limited to LLONG_MAX.
      channel_manager_(channel_manager),
      mediastream_signaling_(mediastream_signaling),
      ice_observer_(NULL),
      ice_connection_state_(PeerConnectionInterface::kIceConnectionNew),
      older_version_remote_peer_(false),
      dtls_enabled_(false),
      dscp_enabled_(false),
      data_channel_type_(cricket::DCT_NONE),
      ice_restart_latch_(new IceRestartAnswerLatch) {
}

WebRtcSession::~WebRtcSession() {
  if (voice_channel_.get()) {
    SignalVoiceChannelDestroyed();
    channel_manager_->DestroyVoiceChannel(voice_channel_.release());
  }
  if (video_channel_.get()) {
    SignalVideoChannelDestroyed();
    channel_manager_->DestroyVideoChannel(video_channel_.release());
  }
  if (data_channel_.get()) {
    SignalDataChannelDestroyed();
    channel_manager_->DestroyDataChannel(data_channel_.release());
  }
  for (size_t i = 0; i < saved_candidates_.size(); ++i) {
    delete saved_candidates_[i];
  }
  delete identity();
}

bool WebRtcSession::Initialize(
    const PeerConnectionFactoryInterface::Options& options,
    const MediaConstraintsInterface* constraints,
    DTLSIdentityServiceInterface* dtls_identity_service) {
  // TODO(perkj): Take |constraints| into consideration. Return false if not all
  // mandatory constraints can be fulfilled. Note that |constraints|
  // can be null.
  bool value;

  // Enable DTLS by default if |dtls_identity_service| is valid.
  dtls_enabled_ = (dtls_identity_service != NULL);
  // |constraints| can override the default |dtls_enabled_| value.
  if (FindConstraint(
        constraints,
        MediaConstraintsInterface::kEnableDtlsSrtp,
        &value, NULL)) {
    dtls_enabled_ = value;
  }

  // Enable creation of RTP data channels if the kEnableRtpDataChannels is set.
  // It takes precendence over the disable_sctp_data_channels
  // PeerConnectionFactoryInterface::Options.
  if (FindConstraint(
      constraints, MediaConstraintsInterface::kEnableRtpDataChannels,
      &value, NULL) && value) {
    LOG(LS_INFO) << "Allowing RTP data engine.";
    data_channel_type_ = cricket::DCT_RTP;
  } else {
    // DTLS has to be enabled to use SCTP.
    if (!options.disable_sctp_data_channels && dtls_enabled_) {
      LOG(LS_INFO) << "Allowing SCTP data engine.";
      data_channel_type_ = cricket::DCT_SCTP;
    }
  }
  if (data_channel_type_ != cricket::DCT_NONE) {
    mediastream_signaling_->SetDataChannelFactory(this);
  }

  // Find DSCP constraint.
  if (FindConstraint(
        constraints,
        MediaConstraintsInterface::kEnableDscp,
        &value, NULL)) {
    dscp_enabled_ = value;
  }

  const cricket::VideoCodec default_codec(
      JsepSessionDescription::kDefaultVideoCodecId,
      JsepSessionDescription::kDefaultVideoCodecName,
      JsepSessionDescription::kMaxVideoCodecWidth,
      JsepSessionDescription::kMaxVideoCodecHeight,
      JsepSessionDescription::kDefaultVideoCodecFramerate,
      JsepSessionDescription::kDefaultVideoCodecPreference);
  channel_manager_->SetDefaultVideoEncoderConfig(
      cricket::VideoEncoderConfig(default_codec));

  webrtc_session_desc_factory_.reset(new WebRtcSessionDescriptionFactory(
      signaling_thread(),
      channel_manager_,
      mediastream_signaling_,
      dtls_identity_service,
      this,
      id(),
      data_channel_type_,
      dtls_enabled_));

  webrtc_session_desc_factory_->SignalIdentityReady.connect(
      this, &WebRtcSession::OnIdentityReady);

  if (options.disable_encryption) {
<<<<<<< HEAD
    webrtc_session_desc_factory_->set_secure(cricket::SEC_DISABLED);
=======
    webrtc_session_desc_factory_->SetSecure(cricket::SEC_DISABLED);
>>>>>>> 8c15b39e
  }

  return true;
}

void WebRtcSession::Terminate() {
  SetState(STATE_RECEIVEDTERMINATE);
  RemoveUnusedChannelsAndTransports(NULL);
  ASSERT(voice_channel_.get() == NULL);
  ASSERT(video_channel_.get() == NULL);
  ASSERT(data_channel_.get() == NULL);
}

bool WebRtcSession::StartCandidatesAllocation() {
  // SpeculativelyConnectTransportChannels, will call ConnectChannels method
  // from TransportProxy to start gathering ice candidates.
  SpeculativelyConnectAllTransportChannels();
  if (!saved_candidates_.empty()) {
    // If there are saved candidates which arrived before local description is
    // set, copy those to remote description.
    CopySavedCandidates(remote_desc_.get());
  }
  // Push remote candidates present in remote description to transport channels.
  UseCandidatesInSessionDescription(remote_desc_.get());
  return true;
}

void WebRtcSession::SetSecurePolicy(
    cricket::SecureMediaPolicy secure_policy) {
  webrtc_session_desc_factory_->SetSecure(secure_policy);
}

cricket::SecureMediaPolicy WebRtcSession::SecurePolicy() const {
  return webrtc_session_desc_factory_->Secure();
}

bool WebRtcSession::GetSslRole(talk_base::SSLRole* role) {
  if (local_description() == NULL || remote_description() == NULL) {
    LOG(LS_INFO) << "Local and Remote descriptions must be applied to get "
                 << "SSL Role of the session.";
    return false;
  }

  // TODO(mallinath) - Return role of each transport, as role may differ from
  // one another.
  // In current implementaion we just return the role of first transport in the
  // transport map.
  for (cricket::TransportMap::const_iterator iter = transport_proxies().begin();
       iter != transport_proxies().end(); ++iter) {
    if (iter->second->impl()) {
      return iter->second->impl()->GetSslRole(role);
    }
  }
  return false;
}

void WebRtcSession::CreateOffer(CreateSessionDescriptionObserver* observer,
                                const MediaConstraintsInterface* constraints) {
  webrtc_session_desc_factory_->CreateOffer(observer, constraints);
}

void WebRtcSession::CreateAnswer(CreateSessionDescriptionObserver* observer,
                                 const MediaConstraintsInterface* constraints) {
  webrtc_session_desc_factory_->CreateAnswer(observer, constraints);
}

bool WebRtcSession::SetLocalDescription(SessionDescriptionInterface* desc,
                                        std::string* err_desc) {
  // Takes the ownership of |desc| regardless of the result.
  talk_base::scoped_ptr<SessionDescriptionInterface> desc_temp(desc);

  // Validate SDP.
  if (!ValidateSessionDescription(desc, cricket::CS_LOCAL, err_desc)) {
    return false;
  }

  // Update the initiator flag if this session is the initiator.
  Action action = GetAction(desc->type());
  if (state() == STATE_INIT && action == kOffer) {
    set_initiator(true);
  }

  cricket::SecureMediaPolicy secure_policy =
      webrtc_session_desc_factory_->Secure();
  // Update the MediaContentDescription crypto settings as per the policy set.
  UpdateSessionDescriptionSecurePolicy(secure_policy, desc->description());

  set_local_description(desc->description()->Copy());
  local_desc_.reset(desc_temp.release());

  // Transport and Media channels will be created only when offer is set.
  if (action == kOffer && !CreateChannels(local_desc_->description())) {
    // TODO(mallinath) - Handle CreateChannel failure, as new local description
    // is applied. Restore back to old description.
    return BadLocalSdp(kCreateChannelFailed, err_desc);
  }

  // Remove channel and transport proxies, if MediaContentDescription is
  // rejected.
  RemoveUnusedChannelsAndTransports(local_desc_->description());

  if (!UpdateSessionState(action, cricket::CS_LOCAL,
                          local_desc_->description(), err_desc)) {
    return false;
  }
  // Kick starting the ice candidates allocation.
  StartCandidatesAllocation();

  // Update state and SSRC of local MediaStreams and DataChannels based on the
  // local session description.
  mediastream_signaling_->OnLocalDescriptionChanged(local_desc_.get());

  talk_base::SSLRole role;
  if (data_channel_type_ == cricket::DCT_SCTP && GetSslRole(&role)) {
    mediastream_signaling_->OnDtlsRoleReadyForSctp(role);
  }
  if (error() != cricket::BaseSession::ERROR_NONE) {
    return BadLocalSdp(SessionErrorMsg(error()), err_desc);
  }
  return true;
}

bool WebRtcSession::SetRemoteDescription(SessionDescriptionInterface* desc,
                                         std::string* err_desc) {
  // Takes the ownership of |desc| regardless of the result.
  talk_base::scoped_ptr<SessionDescriptionInterface> desc_temp(desc);

  // Validate SDP.
  if (!ValidateSessionDescription(desc, cricket::CS_REMOTE, err_desc)) {
    return false;
  }

  // Transport and Media channels will be created only when offer is set.
  Action action = GetAction(desc->type());
  if (action == kOffer && !CreateChannels(desc->description())) {
    // TODO(mallinath) - Handle CreateChannel failure, as new local description
    // is applied. Restore back to old description.
    return BadRemoteSdp(kCreateChannelFailed, err_desc);
  }

  // Remove channel and transport proxies, if MediaContentDescription is
  // rejected.
  RemoveUnusedChannelsAndTransports(desc->description());

  // NOTE: Candidates allocation will be initiated only when SetLocalDescription
  // is called.
  set_remote_description(desc->description()->Copy());
  if (!UpdateSessionState(action, cricket::CS_REMOTE,
                          desc->description(), err_desc)) {
    return false;
  }

  // Update remote MediaStreams.
  mediastream_signaling_->OnRemoteDescriptionChanged(desc);
  if (local_description() && !UseCandidatesInSessionDescription(desc)) {
    return BadRemoteSdp(kInvalidCandidates, err_desc);
  }

  // Copy all saved candidates.
  CopySavedCandidates(desc);
  // We retain all received candidates.
  WebRtcSessionDescriptionFactory::CopyCandidatesFromSessionDescription(
      remote_desc_.get(), desc);
  // Check if this new SessionDescription contains new ice ufrag and password
  // that indicates the remote peer requests ice restart.
  ice_restart_latch_->CheckForRemoteIceRestart(remote_desc_.get(),
                                               desc);
  remote_desc_.reset(desc_temp.release());

  talk_base::SSLRole role;
  if (data_channel_type_ == cricket::DCT_SCTP && GetSslRole(&role)) {
    mediastream_signaling_->OnDtlsRoleReadyForSctp(role);
  }

  if (error() != cricket::BaseSession::ERROR_NONE) {
    return BadRemoteSdp(SessionErrorMsg(error()), err_desc);
  }
  return true;
}

bool WebRtcSession::UpdateSessionState(
    Action action, cricket::ContentSource source,
    const cricket::SessionDescription* desc,
    std::string* err_desc) {
  // If there's already a pending error then no state transition should happen.
  // But all call-sites should be verifying this before calling us!
  ASSERT(error() == cricket::BaseSession::ERROR_NONE);
  if (action == kOffer) {
    if (!PushdownTransportDescription(source, cricket::CA_OFFER)) {
      return BadSdp(source, kPushDownOfferTDFailed, err_desc);
    }
    SetState(source == cricket::CS_LOCAL ?
        STATE_SENTINITIATE : STATE_RECEIVEDINITIATE);
    if (error() != cricket::BaseSession::ERROR_NONE) {
      return SetSessionStateFailed(source, error(), err_desc);
    }
  } else if (action == kPrAnswer) {
    if (!PushdownTransportDescription(source, cricket::CA_PRANSWER)) {
      return BadSdp(source, kPushDownPranswerTDFailed, err_desc);
    }
    EnableChannels();
    SetState(source == cricket::CS_LOCAL ?
        STATE_SENTPRACCEPT : STATE_RECEIVEDPRACCEPT);
    if (error() != cricket::BaseSession::ERROR_NONE) {
      return SetSessionStateFailed(source, error(), err_desc);
    }
  } else if (action == kAnswer) {
    if (!PushdownTransportDescription(source, cricket::CA_ANSWER)) {
      return BadSdp(source, kPushDownAnswerTDFailed, err_desc);
    }
    MaybeEnableMuxingSupport();
    EnableChannels();
    SetState(source == cricket::CS_LOCAL ?
        STATE_SENTACCEPT : STATE_RECEIVEDACCEPT);
    if (error() != cricket::BaseSession::ERROR_NONE) {
      return SetSessionStateFailed(source, error(), err_desc);
    }
  }
  return true;
}

WebRtcSession::Action WebRtcSession::GetAction(const std::string& type) {
  if (type == SessionDescriptionInterface::kOffer) {
    return WebRtcSession::kOffer;
  } else if (type == SessionDescriptionInterface::kPrAnswer) {
    return WebRtcSession::kPrAnswer;
  } else if (type == SessionDescriptionInterface::kAnswer) {
    return WebRtcSession::kAnswer;
  }
  ASSERT(false && "unknown action type");
  return WebRtcSession::kOffer;
}

bool WebRtcSession::ProcessIceMessage(const IceCandidateInterface* candidate) {
  if (state() == STATE_INIT) {
     LOG(LS_ERROR) << "ProcessIceMessage: ICE candidates can't be added "
                   << "without any offer (local or remote) "
                   << "session description.";
     return false;
  }

  if (!candidate) {
    LOG(LS_ERROR) << "ProcessIceMessage: Candidate is NULL";
    return false;
  }

  if (!local_description() || !remote_description()) {
    LOG(LS_INFO) << "ProcessIceMessage: Remote description not set, "
                 << "save the candidate for later use.";
    saved_candidates_.push_back(
        new JsepIceCandidate(candidate->sdp_mid(), candidate->sdp_mline_index(),
                             candidate->candidate()));
    return true;
  }

  // Add this candidate to the remote session description.
  if (!remote_desc_->AddCandidate(candidate)) {
    LOG(LS_ERROR) << "ProcessIceMessage: Candidate cannot be used";
    return false;
  }

  return UseCandidatesInSessionDescription(remote_desc_.get());
}

bool WebRtcSession::GetTrackIdBySsrc(uint32 ssrc, std::string* id) {
  if (GetLocalTrackId(ssrc, id)) {
    if (GetRemoteTrackId(ssrc, id)) {
      LOG(LS_WARNING) << "SSRC " << ssrc
                      << " exists in both local and remote descriptions";
      return true;  // We return the remote track id.
    }
    return true;
  } else {
    return GetRemoteTrackId(ssrc, id);
  }
}

bool WebRtcSession::GetLocalTrackId(uint32 ssrc, std::string* track_id) {
  if (!BaseSession::local_description())
    return false;
  return webrtc::GetTrackIdBySsrc(
    BaseSession::local_description(), ssrc, track_id);
}

bool WebRtcSession::GetRemoteTrackId(uint32 ssrc, std::string* track_id) {
  if (!BaseSession::remote_description())
      return false;
  return webrtc::GetTrackIdBySsrc(
    BaseSession::remote_description(), ssrc, track_id);
}

std::string WebRtcSession::BadStateErrMsg(
    const std::string& type, State state) {
  std::ostringstream desc;
  desc << "Called with type in wrong state, "
       << "type: " << type << " state: " << GetStateString(state);
  return desc.str();
}

void WebRtcSession::SetAudioPlayout(uint32 ssrc, bool enable,
                                    cricket::AudioRenderer* renderer) {
  ASSERT(signaling_thread()->IsCurrent());
  if (!voice_channel_) {
    LOG(LS_ERROR) << "SetAudioPlayout: No audio channel exists.";
    return;
  }
  if (!voice_channel_->SetRemoteRenderer(ssrc, renderer)) {
    // SetRenderer() can fail if the ssrc does not match any playout channel.
    LOG(LS_ERROR) << "SetAudioPlayout: ssrc is incorrect: " << ssrc;
    return;
  }
  if (!voice_channel_->SetOutputScaling(ssrc, enable ? 1 : 0, enable ? 1 : 0)) {
    // Allow that SetOutputScaling fail if |enable| is false but assert
    // otherwise. This in the normal case when the underlying media channel has
    // already been deleted.
    ASSERT(enable == false);
  }
}

void WebRtcSession::SetAudioSend(uint32 ssrc, bool enable,
                                 const cricket::AudioOptions& options,
                                 cricket::AudioRenderer* renderer) {
  ASSERT(signaling_thread()->IsCurrent());
  if (!voice_channel_) {
    LOG(LS_ERROR) << "SetAudioSend: No audio channel exists.";
    return;
  }
  if (!voice_channel_->SetLocalRenderer(ssrc, renderer)) {
    // SetRenderer() can fail if the ssrc does not match any send channel.
    LOG(LS_ERROR) << "SetAudioSend: ssrc is incorrect: " << ssrc;
    return;
  }
  if (!voice_channel_->MuteStream(ssrc, !enable)) {
    // Allow that MuteStream fail if |enable| is false but assert otherwise.
    // This in the normal case when the underlying media channel has already
    // been deleted.
    ASSERT(enable == false);
    return;
  }
  if (enable)
    voice_channel_->SetChannelOptions(options);
}

bool WebRtcSession::SetCaptureDevice(uint32 ssrc,
                                     cricket::VideoCapturer* camera) {
  ASSERT(signaling_thread()->IsCurrent());

  if (!video_channel_.get()) {
    // |video_channel_| doesnt't exist. Probably because the remote end doesnt't
    // support video.
    LOG(LS_WARNING) << "Video not used in this call.";
    return false;
  }
  if (!video_channel_->SetCapturer(ssrc, camera)) {
    // Allow that SetCapturer fail if |camera| is NULL but assert otherwise.
    // This in the normal case when the underlying media channel has already
    // been deleted.
    ASSERT(camera == NULL);
    return false;
  }
  return true;
}

void WebRtcSession::SetVideoPlayout(uint32 ssrc,
                                    bool enable,
                                    cricket::VideoRenderer* renderer) {
  ASSERT(signaling_thread()->IsCurrent());
  if (!video_channel_) {
    LOG(LS_WARNING) << "SetVideoPlayout: No video channel exists.";
    return;
  }
  if (!video_channel_->SetRenderer(ssrc, enable ? renderer : NULL)) {
    // Allow that SetRenderer fail if |renderer| is NULL but assert otherwise.
    // This in the normal case when the underlying media channel has already
    // been deleted.
    ASSERT(renderer == NULL);
  }
}

void WebRtcSession::SetVideoSend(uint32 ssrc, bool enable,
                                 const cricket::VideoOptions* options) {
  ASSERT(signaling_thread()->IsCurrent());
  if (!video_channel_) {
    LOG(LS_WARNING) << "SetVideoSend: No video channel exists.";
    return;
  }
  if (!video_channel_->MuteStream(ssrc, !enable)) {
    // Allow that MuteStream fail if |enable| is false but assert otherwise.
    // This in the normal case when the underlying media channel has already
    // been deleted.
    ASSERT(enable == false);
    return;
  }
  if (enable && options)
    video_channel_->SetChannelOptions(*options);
}

bool WebRtcSession::CanInsertDtmf(const std::string& track_id) {
  ASSERT(signaling_thread()->IsCurrent());
  if (!voice_channel_) {
    LOG(LS_ERROR) << "CanInsertDtmf: No audio channel exists.";
    return false;
  }
  uint32 send_ssrc = 0;
  // The Dtmf is negotiated per channel not ssrc, so we only check if the ssrc
  // exists.
  if (!GetAudioSsrcByTrackId(BaseSession::local_description(), track_id,
                             &send_ssrc)) {
    LOG(LS_ERROR) << "CanInsertDtmf: Track does not exist: " << track_id;
    return false;
  }
  return voice_channel_->CanInsertDtmf();
}

bool WebRtcSession::InsertDtmf(const std::string& track_id,
                               int code, int duration) {
  ASSERT(signaling_thread()->IsCurrent());
  if (!voice_channel_) {
    LOG(LS_ERROR) << "InsertDtmf: No audio channel exists.";
    return false;
  }
  uint32 send_ssrc = 0;
  if (!VERIFY(GetAudioSsrcByTrackId(BaseSession::local_description(),
                                    track_id, &send_ssrc))) {
    LOG(LS_ERROR) << "InsertDtmf: Track does not exist: " << track_id;
    return false;
  }
  if (!voice_channel_->InsertDtmf(send_ssrc, code, duration,
                                  cricket::DF_SEND)) {
    LOG(LS_ERROR) << "Failed to insert DTMF to channel.";
    return false;
  }
  return true;
}

sigslot::signal0<>* WebRtcSession::GetOnDestroyedSignal() {
  return &SignalVoiceChannelDestroyed;
}

bool WebRtcSession::SendData(const cricket::SendDataParams& params,
                             const talk_base::Buffer& payload,
                             cricket::SendDataResult* result) {
  if (!data_channel_.get()) {
    LOG(LS_ERROR) << "SendData called when data_channel_ is NULL.";
    return false;
  }
  return data_channel_->SendData(params, payload, result);
}

bool WebRtcSession::ConnectDataChannel(DataChannel* webrtc_data_channel) {
  if (!data_channel_.get()) {
    LOG(LS_ERROR) << "ConnectDataChannel called when data_channel_ is NULL.";
    return false;
  }
  data_channel_->SignalReadyToSendData.connect(webrtc_data_channel,
                                               &DataChannel::OnChannelReady);
  data_channel_->SignalDataReceived.connect(webrtc_data_channel,
                                            &DataChannel::OnDataReceived);
  return true;
}

void WebRtcSession::DisconnectDataChannel(DataChannel* webrtc_data_channel) {
  if (!data_channel_.get()) {
    LOG(LS_ERROR) << "DisconnectDataChannel called when data_channel_ is NULL.";
    return;
  }
  data_channel_->SignalReadyToSendData.disconnect(webrtc_data_channel);
  data_channel_->SignalDataReceived.disconnect(webrtc_data_channel);
}

<<<<<<< HEAD
void WebRtcSession::AddRtpDataStream(uint32 send_ssrc, uint32 recv_ssrc) {
=======
void WebRtcSession::AddSctpDataStream(uint32 sid) {
>>>>>>> 8c15b39e
  if (!data_channel_.get()) {
    LOG(LS_ERROR) << "AddDataChannelStreams called when data_channel_ is NULL.";
    return;
  }
<<<<<<< HEAD
  data_channel_->AddRecvStream(cricket::StreamParams::CreateLegacy(recv_ssrc));
  data_channel_->AddSendStream(cricket::StreamParams::CreateLegacy(send_ssrc));
}

void WebRtcSession::AddSctpDataStream(uint32 sid) {
  AddRtpDataStream(sid, sid);
}

void WebRtcSession::RemoveRtpDataStream(uint32 send_ssrc, uint32 recv_ssrc) {
=======
  data_channel_->AddRecvStream(cricket::StreamParams::CreateLegacy(sid));
  data_channel_->AddSendStream(cricket::StreamParams::CreateLegacy(sid));
}

void WebRtcSession::RemoveSctpDataStream(uint32 sid) {
>>>>>>> 8c15b39e
  if (!data_channel_.get()) {
    LOG(LS_ERROR) << "RemoveDataChannelStreams called when data_channel_ is "
                  << "NULL.";
    return;
  }
<<<<<<< HEAD
  data_channel_->RemoveRecvStream(recv_ssrc);
  data_channel_->RemoveSendStream(send_ssrc);
}

void WebRtcSession::RemoveSctpDataStream(uint32 sid) {
  RemoveRtpDataStream(sid, sid);
=======
  data_channel_->RemoveRecvStream(sid);
  data_channel_->RemoveSendStream(sid);
>>>>>>> 8c15b39e
}

bool WebRtcSession::ReadyToSendData() const {
  return data_channel_.get() && data_channel_->ready_to_send_data();
}

talk_base::scoped_refptr<DataChannel> WebRtcSession::CreateDataChannel(
    const std::string& label,
    const DataChannelInit* config) {
  if (state() == STATE_RECEIVEDTERMINATE) {
    return NULL;
  }
  if (data_channel_type_ == cricket::DCT_NONE) {
    LOG(LS_ERROR) << "CreateDataChannel: Data is not supported in this call.";
    return NULL;
  }
  DataChannelInit new_config = config ? (*config) : DataChannelInit();

  if (data_channel_type_ == cricket::DCT_SCTP) {
    if (new_config.id < 0) {
      talk_base::SSLRole role;
      if (GetSslRole(&role) &&
          !mediastream_signaling_->AllocateSctpSid(role, &new_config.id)) {
        LOG(LS_ERROR) << "No id can be allocated for the SCTP data channel.";
        return NULL;
      }
    } else if (!mediastream_signaling_->IsSctpSidAvailable(new_config.id)) {
      LOG(LS_ERROR) << "Failed to create a SCTP data channel "
                    << "because the id is already in use or out of range.";
      return NULL;
    }
  }

  talk_base::scoped_refptr<DataChannel> channel(
      DataChannel::Create(this, data_channel_type_, label, &new_config));
  if (channel && !mediastream_signaling_->AddDataChannel(channel))
    return NULL;

  return channel;
}

cricket::DataChannelType WebRtcSession::data_channel_type() const {
  return data_channel_type_;
}

bool WebRtcSession::IceRestartPending() const {
  return ice_restart_latch_->Get();
}

void WebRtcSession::ResetIceRestartLatch() {
  ice_restart_latch_->Reset();
}

void WebRtcSession::OnIdentityReady(talk_base::SSLIdentity* identity) {
  SetIdentity(identity);
}

bool WebRtcSession::waiting_for_identity() const {
  return webrtc_session_desc_factory_->waiting_for_identity();
}

void WebRtcSession::SetIceConnectionState(
      PeerConnectionInterface::IceConnectionState state) {
  if (ice_connection_state_ == state) {
    return;
  }

  // ASSERT that the requested transition is allowed.  Note that
  // WebRtcSession does not implement "kIceConnectionClosed" (that is handled
  // within PeerConnection).  This switch statement should compile away when
  // ASSERTs are disabled.
  switch (ice_connection_state_) {
    case PeerConnectionInterface::kIceConnectionNew:
      ASSERT(state == PeerConnectionInterface::kIceConnectionChecking);
      break;
    case PeerConnectionInterface::kIceConnectionChecking:
      ASSERT(state == PeerConnectionInterface::kIceConnectionFailed ||
             state == PeerConnectionInterface::kIceConnectionConnected);
      break;
    case PeerConnectionInterface::kIceConnectionConnected:
      ASSERT(state == PeerConnectionInterface::kIceConnectionDisconnected ||
             state == PeerConnectionInterface::kIceConnectionChecking ||
             state == PeerConnectionInterface::kIceConnectionCompleted);
      break;
    case PeerConnectionInterface::kIceConnectionCompleted:
      ASSERT(state == PeerConnectionInterface::kIceConnectionConnected ||
             state == PeerConnectionInterface::kIceConnectionDisconnected);
      break;
    case PeerConnectionInterface::kIceConnectionFailed:
      ASSERT(state == PeerConnectionInterface::kIceConnectionNew);
      break;
    case PeerConnectionInterface::kIceConnectionDisconnected:
      ASSERT(state == PeerConnectionInterface::kIceConnectionChecking ||
             state == PeerConnectionInterface::kIceConnectionConnected ||
             state == PeerConnectionInterface::kIceConnectionCompleted ||
             state == PeerConnectionInterface::kIceConnectionFailed);
      break;
    case PeerConnectionInterface::kIceConnectionClosed:
      ASSERT(false);
      break;
    default:
      ASSERT(false);
      break;
  }

  ice_connection_state_ = state;
  if (ice_observer_) {
    ice_observer_->OnIceConnectionChange(ice_connection_state_);
  }
}

void WebRtcSession::OnTransportRequestSignaling(
    cricket::Transport* transport) {
  ASSERT(signaling_thread()->IsCurrent());
  transport->OnSignalingReady();
  if (ice_observer_) {
    ice_observer_->OnIceGatheringChange(
      PeerConnectionInterface::kIceGatheringGathering);
  }
}

void WebRtcSession::OnTransportConnecting(cricket::Transport* transport) {
  ASSERT(signaling_thread()->IsCurrent());
  // start monitoring for the write state of the transport.
  OnTransportWritable(transport);
}

void WebRtcSession::OnTransportWritable(cricket::Transport* transport) {
  ASSERT(signaling_thread()->IsCurrent());
  // TODO(bemasc): Expose more API from Transport to detect when
  // candidate selection starts or stops, due to success or failure.
  if (transport->all_channels_writable()) {
    if (ice_connection_state_ ==
            PeerConnectionInterface::kIceConnectionChecking ||
        ice_connection_state_ ==
            PeerConnectionInterface::kIceConnectionDisconnected) {
      SetIceConnectionState(PeerConnectionInterface::kIceConnectionConnected);
    }
  } else if (transport->HasChannels()) {
    // If the current state is Connected or Completed, then there were writable
    // channels but now there are not, so the next state must be Disconnected.
    if (ice_connection_state_ ==
            PeerConnectionInterface::kIceConnectionConnected ||
        ice_connection_state_ ==
            PeerConnectionInterface::kIceConnectionCompleted) {
      SetIceConnectionState(
          PeerConnectionInterface::kIceConnectionDisconnected);
    }
  }
}

void WebRtcSession::OnTransportProxyCandidatesReady(
    cricket::TransportProxy* proxy, const cricket::Candidates& candidates) {
  ASSERT(signaling_thread()->IsCurrent());
  ProcessNewLocalCandidate(proxy->content_name(), candidates);
}

void WebRtcSession::OnCandidatesAllocationDone() {
  ASSERT(signaling_thread()->IsCurrent());
  if (ice_observer_) {
    ice_observer_->OnIceGatheringChange(
      PeerConnectionInterface::kIceGatheringComplete);
    ice_observer_->OnIceComplete();
  }
}

// Enabling voice and video channel.
void WebRtcSession::EnableChannels() {
  if (voice_channel_ && !voice_channel_->enabled())
    voice_channel_->Enable(true);

  if (video_channel_ && !video_channel_->enabled())
    video_channel_->Enable(true);

  if (data_channel_.get() && !data_channel_->enabled())
    data_channel_->Enable(true);
}

void WebRtcSession::ProcessNewLocalCandidate(
    const std::string& content_name,
    const cricket::Candidates& candidates) {
  int sdp_mline_index;
  if (!GetLocalCandidateMediaIndex(content_name, &sdp_mline_index)) {
    LOG(LS_ERROR) << "ProcessNewLocalCandidate: content name "
                  << content_name << " not found";
    return;
  }

  for (cricket::Candidates::const_iterator citer = candidates.begin();
      citer != candidates.end(); ++citer) {
    // Use content_name as the candidate media id.
    JsepIceCandidate candidate(content_name, sdp_mline_index, *citer);
    if (ice_observer_) {
      ice_observer_->OnIceCandidate(&candidate);
    }
    if (local_desc_) {
      local_desc_->AddCandidate(&candidate);
    }
  }
}

// Returns the media index for a local ice candidate given the content name.
bool WebRtcSession::GetLocalCandidateMediaIndex(const std::string& content_name,
                                                int* sdp_mline_index) {
  if (!BaseSession::local_description() || !sdp_mline_index)
    return false;

  bool content_found = false;
  const ContentInfos& contents = BaseSession::local_description()->contents();
  for (size_t index = 0; index < contents.size(); ++index) {
    if (contents[index].name == content_name) {
      *sdp_mline_index = static_cast<int>(index);
      content_found = true;
      break;
    }
  }
  return content_found;
}

bool WebRtcSession::UseCandidatesInSessionDescription(
    const SessionDescriptionInterface* remote_desc) {
  if (!remote_desc)
    return true;
  bool ret = true;
  for (size_t m = 0; m < remote_desc->number_of_mediasections(); ++m) {
    const IceCandidateCollection* candidates = remote_desc->candidates(m);
    for  (size_t n = 0; n < candidates->count(); ++n) {
      ret = UseCandidate(candidates->at(n));
      if (!ret)
        break;
    }
  }
  return ret;
}

bool WebRtcSession::UseCandidate(
    const IceCandidateInterface* candidate) {

  size_t mediacontent_index = static_cast<size_t>(candidate->sdp_mline_index());
  size_t remote_content_size =
      BaseSession::remote_description()->contents().size();
  if (mediacontent_index >= remote_content_size) {
    LOG(LS_ERROR)
        << "UseRemoteCandidateInSession: Invalid candidate media index.";
    return false;
  }

  cricket::ContentInfo content =
      BaseSession::remote_description()->contents()[mediacontent_index];
  std::vector<cricket::Candidate> candidates;
  candidates.push_back(candidate->candidate());
  // Invoking BaseSession method to handle remote candidates.
  std::string error;
  if (OnRemoteCandidates(content.name, candidates, &error)) {
    // Candidates successfully submitted for checking.
    if (ice_connection_state_ == PeerConnectionInterface::kIceConnectionNew ||
        ice_connection_state_ ==
            PeerConnectionInterface::kIceConnectionDisconnected) {
      // If state is New, then the session has just gotten its first remote ICE
      // candidates, so go to Checking.
      // If state is Disconnected, the session is re-using old candidates or
      // receiving additional ones, so go to Checking.
      // If state is Connected, stay Connected.
      // TODO(bemasc): If state is Connected, and the new candidates are for a
      // newly added transport, then the state actually _should_ move to
      // checking.  Add a way to distinguish that case.
      SetIceConnectionState(PeerConnectionInterface::kIceConnectionChecking);
    }
    // TODO(bemasc): If state is Completed, go back to Connected.
  } else {
    LOG(LS_WARNING) << error;
  }
  return true;
}

void WebRtcSession::RemoveUnusedChannelsAndTransports(
    const SessionDescription* desc) {
  const cricket::ContentInfo* voice_info =
      cricket::GetFirstAudioContent(desc);
  if ((!voice_info || voice_info->rejected) && voice_channel_) {
    mediastream_signaling_->OnAudioChannelClose();
    SignalVoiceChannelDestroyed();
    const std::string content_name = voice_channel_->content_name();
    channel_manager_->DestroyVoiceChannel(voice_channel_.release());
    DestroyTransportProxy(content_name);
  }

  const cricket::ContentInfo* video_info =
      cricket::GetFirstVideoContent(desc);
  if ((!video_info || video_info->rejected) && video_channel_) {
    mediastream_signaling_->OnVideoChannelClose();
    SignalVideoChannelDestroyed();
    const std::string content_name = video_channel_->content_name();
    channel_manager_->DestroyVideoChannel(video_channel_.release());
    DestroyTransportProxy(content_name);
  }

  const cricket::ContentInfo* data_info =
      cricket::GetFirstDataContent(desc);
  if ((!data_info || data_info->rejected) && data_channel_) {
    mediastream_signaling_->OnDataChannelClose();
    SignalDataChannelDestroyed();
    const std::string content_name = data_channel_->content_name();
    channel_manager_->DestroyDataChannel(data_channel_.release());
    DestroyTransportProxy(content_name);
  }
}

// TODO(mallinath) - Add a correct error code if the channels are not creatued
// due to BUNDLE is enabled but rtcp-mux is disabled.
bool WebRtcSession::CreateChannels(const SessionDescription* desc) {
  // Disabling the BUNDLE flag in PortAllocator if offer disabled it.
  bool bundle_enabled = desc->HasGroup(cricket::GROUP_TYPE_BUNDLE);
  if (state() == STATE_INIT && !bundle_enabled) {
    port_allocator()->set_flags(port_allocator()->flags() &
                                ~cricket::PORTALLOCATOR_ENABLE_BUNDLE);
  }

  // Creating the media channels and transport proxies.
  const cricket::ContentInfo* voice = cricket::GetFirstAudioContent(desc);
  if (voice && !voice->rejected && !voice_channel_) {
    if (!CreateVoiceChannel(voice)) {
      LOG(LS_ERROR) << "Failed to create voice channel.";
      return false;
    }
  }

  const cricket::ContentInfo* video = cricket::GetFirstVideoContent(desc);
  if (video && !video->rejected && !video_channel_) {
    if (!CreateVideoChannel(video)) {
      LOG(LS_ERROR) << "Failed to create video channel.";
      return false;
    }
  }

  const cricket::ContentInfo* data = cricket::GetFirstDataContent(desc);
  if (data_channel_type_ != cricket::DCT_NONE &&
      data && !data->rejected && !data_channel_.get()) {
    if (!CreateDataChannel(data)) {
      LOG(LS_ERROR) << "Failed to create data channel.";
      return false;
    }
  }

  return true;
}

bool WebRtcSession::CreateVoiceChannel(const cricket::ContentInfo* content) {
  voice_channel_.reset(channel_manager_->CreateVoiceChannel(
      this, content->name, true));
  if (!voice_channel_.get())
    return false;

  if (dscp_enabled_) {
    cricket::AudioOptions options;
    options.dscp.Set(true);
    voice_channel_->SetChannelOptions(options);
  }
  return true;
}

bool WebRtcSession::CreateVideoChannel(const cricket::ContentInfo* content) {
  video_channel_.reset(channel_manager_->CreateVideoChannel(
      this, content->name, true, voice_channel_.get()));
  if (!video_channel_.get())
    return false;

  if (dscp_enabled_) {
    cricket::VideoOptions options;
    options.dscp.Set(true);
    video_channel_->SetChannelOptions(options);
  }
  return true;
}

bool WebRtcSession::CreateDataChannel(const cricket::ContentInfo* content) {
  bool sctp = (data_channel_type_ == cricket::DCT_SCTP);
  data_channel_.reset(channel_manager_->CreateDataChannel(
      this, content->name, !sctp, data_channel_type_));
  if (!data_channel_.get()) {
    return false;
  }
  if (sctp) {
    mediastream_signaling_->OnDataTransportCreatedForSctp();
    data_channel_->SignalNewStreamReceived.connect(
        this, &WebRtcSession::OnNewDataChannelReceived);
  }
  return true;
}

void WebRtcSession::CopySavedCandidates(
    SessionDescriptionInterface* dest_desc) {
  if (!dest_desc) {
    ASSERT(false);
    return;
  }
  for (size_t i = 0; i < saved_candidates_.size(); ++i) {
    dest_desc->AddCandidate(saved_candidates_[i]);
    delete saved_candidates_[i];
  }
  saved_candidates_.clear();
}

void WebRtcSession::OnNewDataChannelReceived(
    const std::string& label, const DataChannelInit& init) {
  ASSERT(data_channel_type_ == cricket::DCT_SCTP);
  if (!mediastream_signaling_->AddDataChannelFromOpenMessage(
          label, init)) {
    LOG(LS_WARNING) << "Failed to create data channel from OPEN message.";
    return;
  }
}

// Returns false if bundle is enabled and rtcp_mux is disabled.
bool WebRtcSession::ValidateBundleSettings(const SessionDescription* desc) {
  bool bundle_enabled = desc->HasGroup(cricket::GROUP_TYPE_BUNDLE);
  if (!bundle_enabled)
    return true;

  const cricket::ContentGroup* bundle_group =
      desc->GetGroupByName(cricket::GROUP_TYPE_BUNDLE);
  ASSERT(bundle_group != NULL);

  const cricket::ContentInfos& contents = desc->contents();
  for (cricket::ContentInfos::const_iterator citer = contents.begin();
       citer != contents.end(); ++citer) {
    const cricket::ContentInfo* content = (&*citer);
    ASSERT(content != NULL);
    if (bundle_group->HasContentName(content->name) &&
        !content->rejected && content->type == cricket::NS_JINGLE_RTP) {
      if (!HasRtcpMuxEnabled(content))
        return false;
    }
  }
  // RTCP-MUX is enabled in all the contents.
  return true;
}

bool WebRtcSession::HasRtcpMuxEnabled(
    const cricket::ContentInfo* content) {
  const cricket::MediaContentDescription* description =
      static_cast<cricket::MediaContentDescription*>(content->description);
  return description->rtcp_mux();
}

bool WebRtcSession::ValidateSessionDescription(
    const SessionDescriptionInterface* sdesc,
    cricket::ContentSource source, std::string* error_desc) {

  if (error() != cricket::BaseSession::ERROR_NONE) {
    return BadSdp(source, SessionErrorMsg(error()), error_desc);
  }

  if (!sdesc || !sdesc->description()) {
    return BadSdp(source, kInvalidSdp, error_desc);
  }

  std::string type = sdesc->type();
  Action action = GetAction(sdesc->type());
  if (source == cricket::CS_LOCAL) {
    if (!ExpectSetLocalDescription(action))
      return BadSdp(source, BadStateErrMsg(type, state()), error_desc);
  } else {
    if (!ExpectSetRemoteDescription(action))
      return BadSdp(source, BadStateErrMsg(type, state()), error_desc);
  }

  // Verify crypto settings.
  std::string crypto_error;
<<<<<<< HEAD
  if (webrtc_session_desc_factory_->secure() == cricket::SEC_REQUIRED &&
=======
  if (webrtc_session_desc_factory_->Secure() == cricket::SEC_REQUIRED &&
>>>>>>> 8c15b39e
      !VerifyCrypto(sdesc->description(), dtls_enabled_, &crypto_error)) {
    return BadSdp(source, crypto_error, error_desc);
  }

  // Verify ice-ufrag and ice-pwd.
  if (!VerifyIceUfragPwdPresent(sdesc->description())) {
    return BadSdp(source, kSdpWithoutIceUfragPwd, error_desc);
  }

  if (!ValidateBundleSettings(sdesc->description())) {
    return BadSdp(source, kBundleWithoutRtcpMux, error_desc);
  }

  // Verify m-lines in Answer when compared against Offer.
  if (action == kAnswer) {
    const cricket::SessionDescription* offer_desc =
        (source == cricket::CS_LOCAL) ? remote_description()->description() :
            local_description()->description();
    if (!VerifyMediaDescriptions(sdesc->description(), offer_desc)) {
      return BadSdp(source, kMlineMismatch, error_desc);
    }
  }

  return true;
}

bool WebRtcSession::ExpectSetLocalDescription(Action action) {
  return ((action == kOffer && state() == STATE_INIT) ||
          // update local offer
          (action == kOffer && state() == STATE_SENTINITIATE) ||
          // update the current ongoing session.
          (action == kOffer && state() == STATE_RECEIVEDACCEPT) ||
          (action == kOffer && state() == STATE_SENTACCEPT) ||
          (action == kOffer && state() == STATE_INPROGRESS) ||
          // accept remote offer
          (action == kAnswer && state() == STATE_RECEIVEDINITIATE) ||
          (action == kAnswer && state() == STATE_SENTPRACCEPT) ||
          (action == kPrAnswer && state() == STATE_RECEIVEDINITIATE) ||
          (action == kPrAnswer && state() == STATE_SENTPRACCEPT));
}

bool WebRtcSession::ExpectSetRemoteDescription(Action action) {
  return ((action == kOffer && state() == STATE_INIT) ||
          // update remote offer
          (action == kOffer && state() == STATE_RECEIVEDINITIATE) ||
          // update the current ongoing session
          (action == kOffer && state() == STATE_RECEIVEDACCEPT) ||
          (action == kOffer && state() == STATE_SENTACCEPT) ||
          (action == kOffer && state() == STATE_INPROGRESS) ||
          // accept local offer
          (action == kAnswer && state() == STATE_SENTINITIATE) ||
          (action == kAnswer && state() == STATE_RECEIVEDPRACCEPT) ||
          (action == kPrAnswer && state() == STATE_SENTINITIATE) ||
          (action == kPrAnswer && state() == STATE_RECEIVEDPRACCEPT));
}

}  // namespace webrtc<|MERGE_RESOLUTION|>--- conflicted
+++ resolved
@@ -526,11 +526,7 @@
       this, &WebRtcSession::OnIdentityReady);
 
   if (options.disable_encryption) {
-<<<<<<< HEAD
-    webrtc_session_desc_factory_->set_secure(cricket::SEC_DISABLED);
-=======
     webrtc_session_desc_factory_->SetSecure(cricket::SEC_DISABLED);
->>>>>>> 8c15b39e
   }
 
   return true;
@@ -1001,48 +997,23 @@
   data_channel_->SignalDataReceived.disconnect(webrtc_data_channel);
 }
 
-<<<<<<< HEAD
-void WebRtcSession::AddRtpDataStream(uint32 send_ssrc, uint32 recv_ssrc) {
-=======
 void WebRtcSession::AddSctpDataStream(uint32 sid) {
->>>>>>> 8c15b39e
   if (!data_channel_.get()) {
     LOG(LS_ERROR) << "AddDataChannelStreams called when data_channel_ is NULL.";
     return;
   }
-<<<<<<< HEAD
-  data_channel_->AddRecvStream(cricket::StreamParams::CreateLegacy(recv_ssrc));
-  data_channel_->AddSendStream(cricket::StreamParams::CreateLegacy(send_ssrc));
-}
-
-void WebRtcSession::AddSctpDataStream(uint32 sid) {
-  AddRtpDataStream(sid, sid);
-}
-
-void WebRtcSession::RemoveRtpDataStream(uint32 send_ssrc, uint32 recv_ssrc) {
-=======
   data_channel_->AddRecvStream(cricket::StreamParams::CreateLegacy(sid));
   data_channel_->AddSendStream(cricket::StreamParams::CreateLegacy(sid));
 }
 
 void WebRtcSession::RemoveSctpDataStream(uint32 sid) {
->>>>>>> 8c15b39e
   if (!data_channel_.get()) {
     LOG(LS_ERROR) << "RemoveDataChannelStreams called when data_channel_ is "
                   << "NULL.";
     return;
   }
-<<<<<<< HEAD
-  data_channel_->RemoveRecvStream(recv_ssrc);
-  data_channel_->RemoveSendStream(send_ssrc);
-}
-
-void WebRtcSession::RemoveSctpDataStream(uint32 sid) {
-  RemoveRtpDataStream(sid, sid);
-=======
   data_channel_->RemoveRecvStream(sid);
   data_channel_->RemoveSendStream(sid);
->>>>>>> 8c15b39e
 }
 
 bool WebRtcSession::ReadyToSendData() const {
@@ -1512,11 +1483,7 @@
 
   // Verify crypto settings.
   std::string crypto_error;
-<<<<<<< HEAD
-  if (webrtc_session_desc_factory_->secure() == cricket::SEC_REQUIRED &&
-=======
   if (webrtc_session_desc_factory_->Secure() == cricket::SEC_REQUIRED &&
->>>>>>> 8c15b39e
       !VerifyCrypto(sdesc->description(), dtls_enabled_, &crypto_error)) {
     return BadSdp(source, crypto_error, error_desc);
   }
