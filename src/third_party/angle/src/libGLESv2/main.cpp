#include "precompiled.h"
//
// Copyright (c) 2002-2012 The ANGLE Project Authors. All rights reserved.
// Use of this source code is governed by a BSD-style license that can be
// found in the LICENSE file.
//

// main.cpp: Management of thread-local data.

#include "libGLESv2/main.h"

#include "libGLESv2/Context.h"

static DWORD currentTLS = TLS_OUT_OF_INDEXES;

<<<<<<< HEAD
namespace gl
{

Current *AllocateCurrent()
{
    Current *current = (Current*)LocalAlloc(LPTR, sizeof(Current));

    if (!current)
    {
        ERR("Could not allocate thread local storage.");
        return NULL;
    }

    ASSERT(currentTLS != TLS_OUT_OF_INDEXES);
    TlsSetValue(currentTLS, current);

    current->context = NULL;
    current->display = NULL;

    return current;
}

void DeallocateCurrent()
{
    void *current = TlsGetValue(currentTLS);

    if (current)
    {
        LocalFree((HLOCAL)current);
    }
}

}

extern "C" BOOL WINAPI DllMain(HINSTANCE instance, DWORD reason, LPVOID reserved)
=======
extern "C" BOOL libGLESv2Main(DWORD reason)
>>>>>>> 0adf6396
{
    switch (reason)
    {
      case DLL_PROCESS_ATTACH:
        {
            currentTLS = TlsAlloc();

            if (currentTLS == TLS_OUT_OF_INDEXES)
            {
                return FALSE;
            }
        }
        // Fall throught to initialize index
      case DLL_THREAD_ATTACH:
        {
            gl::AllocateCurrent();
        }
        break;
      case DLL_THREAD_DETACH:
        {
            gl::DeallocateCurrent();
        }
        break;
      case DLL_PROCESS_DETACH:
        {
            gl::DeallocateCurrent();
            TlsFree(currentTLS);
        }
        break;
      default:
        break;
    }

    return TRUE;
}

namespace gl
{

Current *GetCurrentData()
{
    Current *current = (Current*)TlsGetValue(currentTLS);

    // ANGLE issue 488: when the dll is loaded after thread initialization,
    // thread local storage (current) might not exist yet.
    return (current ? current : AllocateCurrent());
}

void makeCurrent(Context *context, egl::Display *display, egl::Surface *surface)
{
    Current *current = GetCurrentData();

    current->context = context;
    current->display = display;

    if (context && display && surface)
    {
        context->makeCurrent(surface);
    }
}

Context *getContext()
{
    Current *current = GetCurrentData();

    return current->context;
}

Context *getNonLostContext()
{
    Context *context = getContext();
    
    if (context)
    {
        if (context->isContextLost())
        {
            gl::error(GL_OUT_OF_MEMORY);
            return NULL;
        }
        else
        {
            return context;
        }
    }
    return NULL;
}

egl::Display *getDisplay()
{
    Current *current = GetCurrentData();

    return current->display;
}

// Records an error code
void error(GLenum errorCode)
{
    gl::Context *context = glGetCurrentContext();

    if (context)
    {
        switch (errorCode)
        {
          case GL_INVALID_ENUM:
            context->recordInvalidEnum();
            TRACE("\t! Error generated: invalid enum\n");
            break;
          case GL_INVALID_VALUE:
            context->recordInvalidValue();
            TRACE("\t! Error generated: invalid value\n");
            break;
          case GL_INVALID_OPERATION:
            context->recordInvalidOperation();
            TRACE("\t! Error generated: invalid operation\n");
            break;
          case GL_OUT_OF_MEMORY:
            context->recordOutOfMemory();
            TRACE("\t! Error generated: out of memory\n");
            break;
          case GL_INVALID_FRAMEBUFFER_OPERATION:
            context->recordInvalidFramebufferOperation();
            TRACE("\t! Error generated: invalid framebuffer operation\n");
            break;
          default: UNREACHABLE();
        }
    }
}

}
<|MERGE_RESOLUTION|>--- conflicted
+++ resolved
@@ -13,7 +13,6 @@
 
 static DWORD currentTLS = TLS_OUT_OF_INDEXES;
 
-<<<<<<< HEAD
 namespace gl
 {
 
@@ -48,10 +47,7 @@
 
 }
 
-extern "C" BOOL WINAPI DllMain(HINSTANCE instance, DWORD reason, LPVOID reserved)
-=======
 extern "C" BOOL libGLESv2Main(DWORD reason)
->>>>>>> 0adf6396
 {
     switch (reason)
     {
