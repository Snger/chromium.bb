//
// Copyright (c) 2002-2014 The ANGLE Project Authors. All rights reserved.
// Use of this source code is governed by a BSD-style license that can be
// found in the LICENSE file.
//

// Surface.cpp: Implements the egl::Surface class, representing a drawing surface
// such as the client area of a window, including any back buffers.
// Implements EGLSurface and related functionality. [EGL 1.4] section 2.2 page 3.

#include "libANGLE/Surface.h"

#include "libANGLE/Config.h"
#include "libANGLE/Texture.h"

#include <EGL/eglext.h>

namespace egl
{

Surface::Surface(rx::SurfaceImpl *impl, EGLint surfaceType, const egl::Config *config, const AttributeMap &attributes)
    : FramebufferAttachmentObject(0), // id unused
      mImplementation(impl),
      mType(surfaceType),
      mConfig(config),
      mPostSubBufferRequested(false),
      mFixedSize(false),
      mFixedWidth(0),
      mFixedHeight(0),
      mTextureFormat(EGL_NO_TEXTURE),
      mTextureTarget(EGL_NO_TEXTURE),
      // FIXME: Determine actual pixel aspect ratio
      mPixelAspectRatio(static_cast<EGLint>(1.0 * EGL_DISPLAY_SCALING)),
      mRenderBuffer(EGL_BACK_BUFFER),
      mSwapBehavior(EGL_BUFFER_PRESERVED)
{
    addRef();

    mPostSubBufferRequested = (attributes.get(EGL_POST_SUB_BUFFER_SUPPORTED_NV, EGL_FALSE) == EGL_TRUE);

    mFixedSize = (attributes.get(EGL_FIXED_SIZE_ANGLE, EGL_FALSE) == EGL_TRUE);
    if (mFixedSize)
    {
        mFixedWidth = attributes.get(EGL_WIDTH, 0);
        mFixedHeight = attributes.get(EGL_HEIGHT, 0);
    }

    if (mType != EGL_WINDOW_BIT)
    {
        mTextureFormat = attributes.get(EGL_TEXTURE_FORMAT, EGL_NO_TEXTURE);
        mTextureTarget = attributes.get(EGL_TEXTURE_TARGET, EGL_NO_TEXTURE);
    }
}

Surface::~Surface()
{
    if (mTexture.get())
    {
        if (mImplementation)
        {
            mImplementation->releaseTexImage(EGL_BACK_BUFFER);
        }
        mTexture->releaseTexImageFromSurface();
        mTexture.set(nullptr);
    }

    SafeDelete(mImplementation);
}

EGLint Surface::getType() const
{
    return mType;
}

Error Surface::swap()
{
    return mImplementation->swap();
}

Error Surface::postSubBuffer(EGLint x, EGLint y, EGLint width, EGLint height)
{
    return mImplementation->postSubBuffer(x, y, width, height);
}

Error Surface::querySurfacePointerANGLE(EGLint attribute, void **value)
{
    return mImplementation->querySurfacePointerANGLE(attribute, value);
}

EGLint Surface::isPostSubBufferSupported() const
{
    return mPostSubBufferRequested && mImplementation->isPostSubBufferSupported();
}

void Surface::setSwapInterval(EGLint interval)
{
    mImplementation->setSwapInterval(interval);
}

const Config *Surface::getConfig() const
{
    return mConfig;
}

EGLint Surface::getPixelAspectRatio() const
{
    return mPixelAspectRatio;
}

EGLenum Surface::getRenderBuffer() const
{
    return mRenderBuffer;
}

EGLenum Surface::getSwapBehavior() const
{
    return mSwapBehavior;
}

EGLenum Surface::getTextureFormat() const
{
    return mTextureFormat;
}

EGLenum Surface::getTextureTarget() const
{
    return mTextureTarget;
}

EGLint Surface::isFixedSize() const
{
    return mFixedSize;
}

EGLint Surface::getWidth() const
{
    return mFixedSize ? mFixedWidth : mImplementation->getWidth();
}

EGLint Surface::getHeight() const
{
    return mFixedSize ? mFixedHeight : mImplementation->getHeight();
}

Error Surface::bindTexImage(gl::Texture *texture, EGLint buffer)
{
    ASSERT(!mTexture.get());

    texture->bindTexImageFromSurface(this);
    mTexture.set(texture);
    return mImplementation->bindTexImage(buffer);
}

Error Surface::releaseTexImage(EGLint buffer)
{
    ASSERT(mTexture.get());
    mTexture->releaseTexImageFromSurface();
    mTexture.set(nullptr);

    return mImplementation->releaseTexImage(buffer);
}

void Surface::releaseTexImageFromTexture()
{
    ASSERT(mTexture.get());
    mTexture.set(nullptr);
}

<<<<<<< HEAD
=======
GLenum Surface::getAttachmentInternalFormat(const gl::FramebufferAttachment::Target &target) const
{
    const egl::Config *config = getConfig();
    return (target.binding() == GL_BACK ? config->renderTargetFormat : config->depthStencilFormat);
}

GLsizei Surface::getAttachmentSamples(const gl::FramebufferAttachment::Target &target) const
{
    return getConfig()->samples;
}

>>>>>>> de2fe6b6
}<|MERGE_RESOLUTION|>--- conflicted
+++ resolved
@@ -166,8 +166,6 @@
     mTexture.set(nullptr);
 }
 
-<<<<<<< HEAD
-=======
 GLenum Surface::getAttachmentInternalFormat(const gl::FramebufferAttachment::Target &target) const
 {
     const egl::Config *config = getConfig();
@@ -179,5 +177,4 @@
     return getConfig()->samples;
 }
 
->>>>>>> de2fe6b6
 }