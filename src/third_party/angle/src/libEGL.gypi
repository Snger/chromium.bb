--- conflicted
+++ resolved
@@ -23,10 +23,9 @@
                     [
                         '<!@(python <(angle_path)/enumerate_files.py \
                              -dirs common libEGL ../include \
-                             -exclude common/version.h libEGL/dllmain.cpp \
+                             -excludes common/version.h libEGL/dllmain.cpp \
                              -types *.cpp *.h)',
                     ],
-<<<<<<< HEAD
                     'defines':
                     [
                         'GL_APICALL=',
@@ -34,11 +33,7 @@
                         'EGLAPI=',
                     ],
                     'includes': [ '../build/common_defines.gypi', ],
-                    'msvs_settings':
-=======
-                    'msvs_disabled_warnings': [ 4267 ],
                     'link_settings':
->>>>>>> b0c61495
                     {
                         'libraries':
                         [
