--- conflicted
+++ resolved
@@ -69,14 +69,7 @@
                     ],
                     'sources':
                     [
-<<<<<<< HEAD
-                        '<!@(python <(angle_path)/enumerate_files.py \
-                             -dirs common libEGL ../include \
-                             -excludes common/version.h libEGL/dllmain.cpp \
-                             -types *.cpp *.h)',
-=======
                         '<@(angle_libegl_sources)',
->>>>>>> e6de044b
                     ],
                     'defines':
                     [
@@ -84,8 +77,6 @@
                         'GL_GLEXT_PROTOTYPES=',
                         'EGLAPI=',
                     ],
-<<<<<<< HEAD
-=======
                     'conditions':
                     [
                         ['angle_enable_d3d9==1',
@@ -103,7 +94,6 @@
                             ],
                         }],
                     ],
->>>>>>> e6de044b
                     'includes': [ '../build/common_defines.gypi', ],
                     'link_settings':
                     {
