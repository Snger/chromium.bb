--- conflicted
+++ resolved
@@ -20,9 +20,6 @@
                         'libGLESv2',
                         '<(SHARED_INTERMEDIATE_DIR)',
                     ],
-<<<<<<< HEAD
-                    'sources': [ '<!@(python enumerate_files.py common libEGL -exclude common/version.h libEGL/dllmain.cpp -types *.cpp *.h)' ],
-=======
                     'sources':
                     [
                         '<!@(python <(angle_build_scripts_path)/enumerate_files.py \
@@ -30,7 +27,6 @@
                              -exclude common/version.h libEGL/dllmain.cpp \
                              -types *.cpp *.h)',
                     ],
->>>>>>> 7c415e25
                     'msvs_disabled_warnings': [ 4267 ],
                     'link_settings':
                     {
