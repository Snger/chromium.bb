--- conflicted
+++ resolved
@@ -35,11 +35,10 @@
                     ],
                     'sources':
                     [
-<<<<<<< HEAD
                         '<!@(python <(angle_path)/enumerate_files.py \
                              -dirs common libGLESv2 third_party/murmurhash ../include third_party/systeminfo \
-                             -types *.cpp *.h *.hlsl *.vs *.ps *.bat *.def *.rc \
-                             -excludes */d3d/* */d3d9/* */d3d11/*)',
+                             -types *.cpp *.h *.hlsl *.vs *.ps *.bat \
+                             -excludes */d3d/* */d3d9/* */d3d11/* common/version.h libGLESv2/dllmain.cpp)',
                     ],
                     'defines':
                     [
@@ -61,15 +60,12 @@
                             [
                                 'ANGLE_ENABLE_D3D9',
                             ],
-                            'msvs_settings':
+                            'link_settings':
                             {
-                                'VCLinkerTool':
-                                {
-                                    'AdditionalDependencies':
-                                    [
-                                        'd3d9.lib',
-                                    ]
-                                }
+                                'libraries':
+                                [
+                                    '-ld3d9.lib',
+                                ]
                             },
                         }],
                         ['angle_enable_d3d11==1',
@@ -84,35 +80,16 @@
                             [
                                 'ANGLE_ENABLE_D3D11',
                             ],
-                            'msvs_settings':
+                            'link_settings':
                             {
-                                'VCLinkerTool':
-                                {
-                                    'AdditionalDependencies':
-                                    [
-                                        'dxguid.lib',
-                                    ],
-                                },
+                                'libraries':
+                                [
+                                    '-ldxguid.lib',
+                                ],
                             },
                         }],
                     ],
 
-=======
-                        '<!@(python <(angle_build_scripts_path)/enumerate_files.py \
-                             -dirs common libGLESv2 third_party/murmurhash ../include \
-                             -exclude common/version.h libGLESv2/dllmain.cpp \
-                             -types *.cpp *.h *.hlsl *.vs *.ps *.bat)',
-                    ],
-                    'msvs_disabled_warnings': [ 4267 ],
-                    'link_settings':
-                    {
-                        'libraries':
-                        [
-                            '-ld3d9.lib',
-                            '-ldxguid.lib',
-                        ],
-                    },
->>>>>>> b0c61495
                     'configurations':
                     {
                         'Debug':
@@ -121,15 +98,12 @@
                             [
                                 'ANGLE_ENABLE_PERF',
                             ],
-                            'msvs_settings':
+                            'link_settings':
                             {
-                                'VCLinkerTool':
-                                {
-                                    'AdditionalDependencies':
-                                    [
-                                        'd3d9.lib',
-                                    ]
-                                }
+                                'libraries':
+                                [
+                                    '-ld3d9.lib',
+                                ]
                             },
                         },
                     },
