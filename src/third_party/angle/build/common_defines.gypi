--- conflicted
+++ resolved
@@ -5,12 +5,7 @@
 {
     'variables':
     {
-<<<<<<< HEAD
         'component%': 'shared_library',
-        'angle_path%': '..',
-=======
-        'component%': 'static_library',
->>>>>>> e28e808c
         'windows_sdk_path%': 'C:/Program Files (x86)/Windows Kits/8.1',
         'angle_build_winrt%': '0',
         'angle_build_winphone%': '0',
