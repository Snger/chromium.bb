# Copyright (c) 2013 The WebRTC project authors. All Rights Reserved.
#
# Use of this source code is governed by a BSD-style license
# that can be found in the LICENSE file in the root of the source
# tree. An additional intellectual property rights grant can be found
# in the file PATENTS.  All contributing project authors may
# be found in the AUTHORS file in the root of the source tree.
{
  'conditions': [
    ['OS=="android"', {
      # When doing Android builds, the WebRTC code is put in third_party/webrtc
      # of a Chromium checkout, this is one level above the standalone build.
      'variables': {
        'isolate_dependency_untracked': [
          '../../../data/',
          '../../../resources/',
        ],
      },
    }],
    ['OS=="linux" or OS=="mac" or OS=="win"', {
      'variables': {
        'command': [
          '../../testing/test_env.py',
          '<(PRODUCT_DIR)/common_audio_unittests<(EXECUTABLE_SUFFIX)',
        ],
        'isolate_dependency_tracked': [
          '../../testing/test_env.py',
          '<(PRODUCT_DIR)/common_audio_unittests<(EXECUTABLE_SUFFIX)',
        ],
        'isolate_dependency_untracked': [
<<<<<<< HEAD
          '../../tools/swarm_client/',
=======
          '../../tools/swarming_client/',
>>>>>>> 8c15b39e
        ],
      },
    }],
  ],
}<|MERGE_RESOLUTION|>--- conflicted
+++ resolved
@@ -28,11 +28,7 @@
           '<(PRODUCT_DIR)/common_audio_unittests<(EXECUTABLE_SUFFIX)',
         ],
         'isolate_dependency_untracked': [
-<<<<<<< HEAD
-          '../../tools/swarm_client/',
-=======
           '../../tools/swarming_client/',
->>>>>>> 8c15b39e
         ],
       },
     }],
