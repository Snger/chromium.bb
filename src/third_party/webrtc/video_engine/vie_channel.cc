--- conflicted
+++ resolved
@@ -103,12 +103,8 @@
       sender_(sender),
       nack_history_size_sender_(kSendSidePacketHistorySize),
       max_nack_reordering_threshold_(kMaxPacketAgeToNack),
-<<<<<<< HEAD
-      pre_render_callback_(NULL) {
-=======
       pre_render_callback_(NULL),
       config_(config) {
->>>>>>> 8c15b39e
   WEBRTC_TRACE(kTraceMemory, kTraceVideo, ViEId(engine_id, channel_id),
                "ViEChannel::ViEChannel(channel_id: %d, engine_id: %d)",
                channel_id, engine_id);
@@ -1963,15 +1959,12 @@
   pre_render_callback_ = pre_render_callback;
 }
 
-<<<<<<< HEAD
-=======
 void ViEChannel::RegisterPreDecodeImageCallback(
     EncodedImageCallback* pre_decode_callback) {
   CriticalSectionScoped cs(callback_cs_.get());
   vcm_.RegisterPreDecodeImageCallback(pre_decode_callback);
 }
 
->>>>>>> 8c15b39e
 void ViEChannel::OnApplicationDataReceived(const int32_t id,
                                            const uint8_t sub_type,
                                            const uint32_t name,
