/*
 *  Copyright (c) 2012 The WebRTC project authors. All Rights Reserved.
 *
 *  Use of this source code is governed by a BSD-style license
 *  that can be found in the LICENSE file in the root of the source
 *  tree. An additional intellectual property rights grant can be found
 *  in the file PATENTS.  All contributing project authors may
 *  be found in the AUTHORS file in the root of the source tree.
 */

#include "webrtc/video_engine/vie_encoder.h"

#include <assert.h>

#include <algorithm>

#include "webrtc/common_video/interface/video_image.h"
#include "webrtc/common_video/libyuv/include/webrtc_libyuv.h"
#include "webrtc/modules/pacing/include/paced_sender.h"
#include "webrtc/modules/rtp_rtcp/interface/rtp_rtcp.h"
#include "webrtc/modules/utility/interface/process_thread.h"
#include "webrtc/modules/video_coding/codecs/interface/video_codec_interface.h"
#include "webrtc/modules/video_coding/main/interface/video_coding.h"
#include "webrtc/modules/video_coding/main/interface/video_coding_defines.h"
#include "webrtc/modules/video_coding/main/source/encoded_frame.h"
#include "webrtc/system_wrappers/interface/critical_section_wrapper.h"
#include "webrtc/system_wrappers/interface/logging.h"
#include "webrtc/system_wrappers/interface/tick_util.h"
#include "webrtc/system_wrappers/interface/trace.h"
#include "webrtc/system_wrappers/interface/trace_event.h"
#include "webrtc/video_engine/include/vie_codec.h"
#include "webrtc/video_engine/include/vie_image_process.h"
#include "webrtc/frame_callback.h"
#include "webrtc/video_engine/vie_defines.h"

namespace webrtc {

// Pace in kbits/s until we receive first estimate.
static const int kInitialPace = 2000;

// Pacing-rate relative to our target send rate.
// Multiplicative factor that is applied to the target bitrate to calculate the
// number of bytes that can be transmitted per interval.
// Increasing this factor will result in lower delays in cases of bitrate
// overshoots from the encoder.
static const float kPaceMultiplier = 2.5f;

// Margin on when we pause the encoder when the pacing buffer overflows relative
// to the configured buffer delay.
static const float kEncoderPausePacerMargin = 2.0f;

// Don't stop the encoder unless the delay is above this configured value.
static const int kMinPacingDelayMs = 200;

// Allow packets to be transmitted in up to 2 times max video bitrate if the
// bandwidth estimate allows it.
// TODO(holmer): Expose transmission start, min and max bitrates in the
// VideoEngine API and remove the kTransmissionMaxBitrateMultiplier.
static const int kTransmissionMaxBitrateMultiplier = 2;

static const float kStopPaddingThresholdMs = 2000;

std::vector<uint32_t> AllocateStreamBitrates(
    uint32_t total_bitrate,
    const SimulcastStream* stream_configs,
    size_t number_of_streams) {
  if (number_of_streams == 0) {
    std::vector<uint32_t> stream_bitrates(1, 0);
    stream_bitrates[0] = total_bitrate;
    return stream_bitrates;
  }
  std::vector<uint32_t> stream_bitrates(number_of_streams, 0);
  uint32_t bitrate_remainder = total_bitrate;
  for (size_t i = 0; i < stream_bitrates.size() && bitrate_remainder > 0; ++i) {
    if (stream_configs[i].maxBitrate * 1000 > bitrate_remainder) {
      stream_bitrates[i] = bitrate_remainder;
    } else {
      stream_bitrates[i] = stream_configs[i].maxBitrate * 1000;
    }
    bitrate_remainder -= stream_bitrates[i];
  }
  return stream_bitrates;
}

class QMVideoSettingsCallback : public VCMQMSettingsCallback {
 public:
  explicit QMVideoSettingsCallback(VideoProcessingModule* vpm);

  ~QMVideoSettingsCallback();

  // Update VPM with QM (quality modes: frame size & frame rate) settings.
  int32_t SetVideoQMSettings(const uint32_t frame_rate,
                             const uint32_t width,
                             const uint32_t height);

 private:
  VideoProcessingModule* vpm_;
};

class ViEBitrateObserver : public BitrateObserver {
 public:
  explicit ViEBitrateObserver(ViEEncoder* owner)
      : owner_(owner) {
  }
  virtual ~ViEBitrateObserver() {}
  // Implements BitrateObserver.
  virtual void OnNetworkChanged(const uint32_t bitrate_bps,
                                const uint8_t fraction_lost,
                                const uint32_t rtt) {
    owner_->OnNetworkChanged(bitrate_bps, fraction_lost, rtt);
  }
 private:
  ViEEncoder* owner_;
};

class ViEPacedSenderCallback : public PacedSender::Callback {
 public:
  explicit ViEPacedSenderCallback(ViEEncoder* owner)
      : owner_(owner) {
  }
  virtual ~ViEPacedSenderCallback() {}
  virtual bool TimeToSendPacket(uint32_t ssrc, uint16_t sequence_number,
                                int64_t capture_time_ms, bool retransmission) {
    return owner_->TimeToSendPacket(ssrc, sequence_number, capture_time_ms,
                                    retransmission);
  }
  virtual int TimeToSendPadding(int bytes) {
    return owner_->TimeToSendPadding(bytes);
  }
 private:
  ViEEncoder* owner_;
};

ViEEncoder::ViEEncoder(int32_t engine_id,
                       int32_t channel_id,
                       uint32_t number_of_cores,
                       const Config& config,
                       ProcessThread& module_process_thread,
                       BitrateController* bitrate_controller)
  : engine_id_(engine_id),
    channel_id_(channel_id),
    number_of_cores_(number_of_cores),
    vcm_(*webrtc::VideoCodingModule::Create(ViEModuleId(engine_id,
                                                        channel_id))),
    vpm_(*webrtc::VideoProcessingModule::Create(ViEModuleId(engine_id,
                                                            channel_id))),
    callback_cs_(CriticalSectionWrapper::CreateCriticalSection()),
    data_cs_(CriticalSectionWrapper::CreateCriticalSection()),
    bitrate_controller_(bitrate_controller),
    time_of_last_incoming_frame_ms_(0),
    send_padding_(false),
    target_delay_ms_(0),
    network_is_transmitting_(true),
    encoder_paused_(false),
    encoder_paused_and_dropped_frame_(false),
    fec_enabled_(false),
    nack_enabled_(false),
    codec_observer_(NULL),
    effect_filter_(NULL),
    module_process_thread_(module_process_thread),
    has_received_sli_(false),
    picture_id_sli_(0),
    has_received_rpsi_(false),
    picture_id_rpsi_(0),
    qm_callback_(NULL),
<<<<<<< HEAD
    video_auto_muted_(false),
=======
    video_suspended_(false),
>>>>>>> 8c15b39e
    pre_encode_callback_(NULL) {
  WEBRTC_TRACE(webrtc::kTraceMemory, webrtc::kTraceVideo,
               ViEId(engine_id, channel_id),
               "%s(engine_id: %d) 0x%p - Constructor", __FUNCTION__, engine_id,
               this);

  RtpRtcp::Configuration configuration;
  configuration.id = ViEModuleId(engine_id_, channel_id_);
  configuration.audio = false;  // Video.

  default_rtp_rtcp_.reset(RtpRtcp::CreateRtpRtcp(configuration));
  bitrate_observer_.reset(new ViEBitrateObserver(this));
  pacing_callback_.reset(new ViEPacedSenderCallback(this));
  paced_sender_.reset(
      new PacedSender(pacing_callback_.get(), kInitialPace, kPaceMultiplier));
}

bool ViEEncoder::Init() {
  if (vcm_.InitializeSender() != 0) {
    WEBRTC_TRACE(webrtc::kTraceError, webrtc::kTraceVideo,
                 ViEId(engine_id_, channel_id_),
                 "%s InitializeSender failure", __FUNCTION__);
    return false;
  }
  vpm_.EnableTemporalDecimation(true);

  // Enable/disable content analysis: off by default for now.
  vpm_.EnableContentAnalysis(false);

  if (module_process_thread_.RegisterModule(&vcm_) != 0 ||
      module_process_thread_.RegisterModule(default_rtp_rtcp_.get()) != 0 ||
      module_process_thread_.RegisterModule(paced_sender_.get()) != 0) {
    WEBRTC_TRACE(webrtc::kTraceError, webrtc::kTraceVideo,
                 ViEId(engine_id_, channel_id_),
                 "%s RegisterModule failure", __FUNCTION__);
    return false;
  }
  if (qm_callback_) {
    delete qm_callback_;
  }
  qm_callback_ = new QMVideoSettingsCallback(&vpm_);

#ifdef VIDEOCODEC_VP8
  VideoCodec video_codec;
  if (vcm_.Codec(webrtc::kVideoCodecVP8, &video_codec) != VCM_OK) {
    WEBRTC_TRACE(webrtc::kTraceError, webrtc::kTraceVideo,
                 ViEId(engine_id_, channel_id_),
                 "%s Codec failure", __FUNCTION__);
    return false;
  }
  send_padding_ = video_codec.numberOfSimulcastStreams > 1;
  if (vcm_.RegisterSendCodec(&video_codec, number_of_cores_,
                             default_rtp_rtcp_->MaxDataPayloadLength()) != 0) {
    WEBRTC_TRACE(webrtc::kTraceError, webrtc::kTraceVideo,
                 ViEId(engine_id_, channel_id_),
                 "%s RegisterSendCodec failure", __FUNCTION__);
    return false;
  }
  if (default_rtp_rtcp_->RegisterSendPayload(video_codec) != 0) {
    WEBRTC_TRACE(webrtc::kTraceError, webrtc::kTraceVideo,
                 ViEId(engine_id_, channel_id_),
                 "%s RegisterSendPayload failure", __FUNCTION__);
    return false;
  }
#else
  VideoCodec video_codec;
  if (vcm_.Codec(webrtc::kVideoCodecI420, &video_codec) == VCM_OK) {
    send_padding_ = video_codec.numberOfSimulcastStreams > 1;
    vcm_.RegisterSendCodec(&video_codec, number_of_cores_,
                           default_rtp_rtcp_->MaxDataPayloadLength());
    default_rtp_rtcp_->RegisterSendPayload(video_codec);
  } else {
    return false;
  }
#endif

  if (vcm_.RegisterTransportCallback(this) != 0) {
    WEBRTC_TRACE(webrtc::kTraceError, webrtc::kTraceVideo,
                 ViEId(engine_id_, channel_id_),
                 "ViEEncoder: VCM::RegisterTransportCallback failure");
    return false;
  }
  if (vcm_.RegisterSendStatisticsCallback(this) != 0) {
    WEBRTC_TRACE(webrtc::kTraceError, webrtc::kTraceVideo,
                 ViEId(engine_id_, channel_id_),
                 "ViEEncoder: VCM::RegisterSendStatisticsCallback failure");
    return false;
  }
  if (vcm_.RegisterVideoQMCallback(qm_callback_) != 0) {
    WEBRTC_TRACE(webrtc::kTraceError, webrtc::kTraceVideo,
                 ViEId(engine_id_, channel_id_),
                 "VCM::RegisterQMCallback failure");
    return false;
  }
  return true;
}

ViEEncoder::~ViEEncoder() {
  WEBRTC_TRACE(webrtc::kTraceMemory, webrtc::kTraceVideo,
               ViEId(engine_id_, channel_id_),
               "ViEEncoder Destructor 0x%p, engine_id: %d", this, engine_id_);
  if (bitrate_controller_) {
    bitrate_controller_->RemoveBitrateObserver(bitrate_observer_.get());
  }
  module_process_thread_.DeRegisterModule(&vcm_);
  module_process_thread_.DeRegisterModule(&vpm_);
  module_process_thread_.DeRegisterModule(default_rtp_rtcp_.get());
  module_process_thread_.DeRegisterModule(paced_sender_.get());
  VideoCodingModule::Destroy(&vcm_);
  VideoProcessingModule::Destroy(&vpm_);
  delete qm_callback_;
}

int ViEEncoder::Owner() const {
  return channel_id_;
}

void ViEEncoder::SetNetworkTransmissionState(bool is_transmitting) {
  WEBRTC_TRACE(webrtc::kTraceInfo, webrtc::kTraceVideo,
               ViEId(engine_id_, channel_id_),
               "%s(%s)", __FUNCTION__,
               is_transmitting ? "transmitting" : "not transmitting");
  {
    CriticalSectionScoped cs(data_cs_.get());
    network_is_transmitting_ = is_transmitting;
  }
  if (is_transmitting) {
    paced_sender_->Resume();
  } else {
    paced_sender_->Pause();
  }
}

void ViEEncoder::Pause() {
  WEBRTC_TRACE(webrtc::kTraceInfo, webrtc::kTraceVideo,
               ViEId(engine_id_, channel_id_),
               "%s", __FUNCTION__);
  CriticalSectionScoped cs(data_cs_.get());
  encoder_paused_ = true;
}

void ViEEncoder::Restart() {
  WEBRTC_TRACE(webrtc::kTraceInfo, webrtc::kTraceVideo,
               ViEId(engine_id_, channel_id_),
               "%s", __FUNCTION__);
  CriticalSectionScoped cs(data_cs_.get());
  encoder_paused_ = false;
}

uint8_t ViEEncoder::NumberOfCodecs() {
  return vcm_.NumberOfCodecs();
}

int32_t ViEEncoder::GetCodec(uint8_t list_index, VideoCodec* video_codec) {
  if (vcm_.Codec(list_index, video_codec) != 0) {
    WEBRTC_TRACE(webrtc::kTraceError, webrtc::kTraceVideo,
                 ViEId(engine_id_, channel_id_), "%s: Could not get codec",
                 __FUNCTION__);
    return -1;
  }
  return 0;
}

int32_t ViEEncoder::RegisterExternalEncoder(webrtc::VideoEncoder* encoder,
                                            uint8_t pl_type,
                                            bool internal_source) {
  WEBRTC_TRACE(webrtc::kTraceInfo, webrtc::kTraceVideo,
               ViEId(engine_id_, channel_id_), "%s: pltype %u", __FUNCTION__,
               pl_type);

  if (encoder == NULL)
    return -1;

  if (vcm_.RegisterExternalEncoder(encoder, pl_type, internal_source) !=
          VCM_OK) {
    WEBRTC_TRACE(webrtc::kTraceError, webrtc::kTraceVideo,
                 ViEId(engine_id_, channel_id_),
                 "Could not register external encoder");
    return -1;
  }
  return 0;
}

int32_t ViEEncoder::DeRegisterExternalEncoder(uint8_t pl_type) {
  WEBRTC_TRACE(webrtc::kTraceInfo, webrtc::kTraceVideo,
               ViEId(engine_id_, channel_id_),
               "%s: pltype %u", __FUNCTION__, pl_type);

  webrtc::VideoCodec current_send_codec;
  if (vcm_.SendCodec(&current_send_codec) == VCM_OK) {
    uint32_t current_bitrate_bps = 0;
    if (vcm_.Bitrate(&current_bitrate_bps) != 0) {
      WEBRTC_TRACE(webrtc::kTraceWarning, webrtc::kTraceVideo,
                   ViEId(engine_id_, channel_id_),
                   "Failed to get the current encoder target bitrate.");
    }
    current_send_codec.startBitrate = (current_bitrate_bps + 500) / 1000;
  }

  if (vcm_.RegisterExternalEncoder(NULL, pl_type) != VCM_OK) {
    WEBRTC_TRACE(webrtc::kTraceError, webrtc::kTraceVideo,
                 ViEId(engine_id_, channel_id_),
                 "Could not deregister external encoder");
    return -1;
  }

  // If the external encoder is the current send codec, use vcm internal
  // encoder.
  if (current_send_codec.plType == pl_type) {
    uint16_t max_data_payload_length =
        default_rtp_rtcp_->MaxDataPayloadLength();
    send_padding_ = current_send_codec.numberOfSimulcastStreams > 1;
    if (vcm_.RegisterSendCodec(&current_send_codec, number_of_cores_,
                               max_data_payload_length) != VCM_OK) {
      WEBRTC_TRACE(webrtc::kTraceError, webrtc::kTraceVideo,
                   ViEId(engine_id_, channel_id_),
                   "Could not use internal encoder");
      return -1;
    }
  }
  return 0;
}

int32_t ViEEncoder::SetEncoder(const webrtc::VideoCodec& video_codec) {
  WEBRTC_TRACE(webrtc::kTraceInfo, webrtc::kTraceVideo,
               ViEId(engine_id_, channel_id_),
               "%s: CodecType: %d, width: %u, height: %u", __FUNCTION__,
               video_codec.codecType, video_codec.width, video_codec.height);
  // Setting target width and height for VPM.
  if (vpm_.SetTargetResolution(video_codec.width, video_codec.height,
                               video_codec.maxFramerate) != VPM_OK) {
    WEBRTC_TRACE(webrtc::kTraceError, webrtc::kTraceVideo,
                 ViEId(engine_id_, channel_id_),
                 "Could not set VPM target dimensions");
    return -1;
  }

  if (default_rtp_rtcp_->RegisterSendPayload(video_codec) != 0) {
    WEBRTC_TRACE(webrtc::kTraceError, webrtc::kTraceVideo,
                 ViEId(engine_id_, channel_id_),
                 "Could register RTP module video payload");
    return -1;
  }
  // Convert from kbps to bps.
  std::vector<uint32_t> stream_bitrates = AllocateStreamBitrates(
      video_codec.startBitrate * 1000,
      video_codec.simulcastStream,
      video_codec.numberOfSimulcastStreams);
  default_rtp_rtcp_->SetTargetSendBitrate(stream_bitrates);

  uint16_t max_data_payload_length =
      default_rtp_rtcp_->MaxDataPayloadLength();

  send_padding_ = video_codec.numberOfSimulcastStreams > 1;
  if (vcm_.RegisterSendCodec(&video_codec, number_of_cores_,
                             max_data_payload_length) != VCM_OK) {
    WEBRTC_TRACE(webrtc::kTraceError, webrtc::kTraceVideo,
                 ViEId(engine_id_, channel_id_),
                 "Could not register send codec");
    return -1;
  }

  // Set this module as sending right away, let the slave module in the channel
  // start and stop sending.
  if (default_rtp_rtcp_->Sending() == false) {
    if (default_rtp_rtcp_->SetSendingStatus(true) != 0) {
      WEBRTC_TRACE(webrtc::kTraceError, webrtc::kTraceVideo,
                   ViEId(engine_id_, channel_id_),
                   "Could start RTP module sending");
      return -1;
    }
  }
  bitrate_controller_->SetBitrateObserver(bitrate_observer_.get(),
                                          video_codec.startBitrate * 1000,
                                          video_codec.minBitrate * 1000,
                                          kTransmissionMaxBitrateMultiplier *
                                          video_codec.maxBitrate * 1000);

  return 0;
}

int32_t ViEEncoder::GetEncoder(VideoCodec* video_codec) {
  WEBRTC_TRACE(webrtc::kTraceInfo, webrtc::kTraceVideo,
               ViEId(engine_id_, channel_id_), "%s", __FUNCTION__);

  if (vcm_.SendCodec(video_codec) != 0) {
    WEBRTC_TRACE(webrtc::kTraceError, webrtc::kTraceVideo,
                 ViEId(engine_id_, channel_id_),
                 "Could not get VCM send codec");
    return -1;
  }
  return 0;
}

int32_t ViEEncoder::GetCodecConfigParameters(
    unsigned char config_parameters[kConfigParameterSize],
    unsigned char& config_parameters_size) {
  WEBRTC_TRACE(webrtc::kTraceInfo, webrtc::kTraceVideo,
               ViEId(engine_id_, channel_id_), "%s", __FUNCTION__);

  int32_t num_parameters =
      vcm_.CodecConfigParameters(config_parameters, kConfigParameterSize);
  if (num_parameters <= 0) {
    config_parameters_size = 0;
    WEBRTC_TRACE(webrtc::kTraceError, webrtc::kTraceVideo,
                 ViEId(engine_id_, channel_id_),
                 "Could not get config parameters");
    return -1;
  }
  config_parameters_size = static_cast<unsigned char>(num_parameters);
  return 0;
}

int32_t ViEEncoder::ScaleInputImage(bool enable) {
  WEBRTC_TRACE(webrtc::kTraceInfo, webrtc::kTraceVideo,
               ViEId(engine_id_, channel_id_), "%s(enable %d)", __FUNCTION__,
               enable);

  VideoFrameResampling resampling_mode = kFastRescaling;
  if (enable == true) {
    // kInterpolation is currently not supported.
    WEBRTC_TRACE(webrtc::kTraceError, webrtc::kTraceVideo,
                 ViEId(engine_id_, channel_id_), "%s not supported",
                 __FUNCTION__, enable);
    return -1;
  }
  vpm_.SetInputFrameResampleMode(resampling_mode);

  return 0;
}

bool ViEEncoder::TimeToSendPacket(uint32_t ssrc,
                                  uint16_t sequence_number,
                                  int64_t capture_time_ms,
                                  bool retransmission) {
  return default_rtp_rtcp_->TimeToSendPacket(ssrc, sequence_number,
                                             capture_time_ms, retransmission);
}

int ViEEncoder::TimeToSendPadding(int bytes) {
  bool send_padding;
  {
    CriticalSectionScoped cs(data_cs_.get());
    send_padding = send_padding_ || video_suspended_;
  }
  if (send_padding) {
    return default_rtp_rtcp_->TimeToSendPadding(bytes);
  }
  return 0;
}

bool ViEEncoder::EncoderPaused() const {
  // Pause video if paused by caller or as long as the network is down or the
  // pacer queue has grown too large in buffered mode.
  if (encoder_paused_) {
    return true;
  }
  if (target_delay_ms_ > 0) {
    // Buffered mode.
    // TODO(pwestin): Workaround until nack is configured as a time and not
    // number of packets.
    return paced_sender_->QueueInMs() >=
        std::max(static_cast<int>(target_delay_ms_ * kEncoderPausePacerMargin),
                 kMinPacingDelayMs);
  }
  return !network_is_transmitting_;
}

RtpRtcp* ViEEncoder::SendRtpRtcpModule() {
  WEBRTC_TRACE(webrtc::kTraceInfo, webrtc::kTraceVideo,
               ViEId(engine_id_, channel_id_), "%s", __FUNCTION__);

  return default_rtp_rtcp_.get();
}

void ViEEncoder::DeliverFrame(int id,
                              I420VideoFrame* video_frame,
                              int num_csrcs,
                              const uint32_t CSRC[kRtpCsrcSize]) {
  WEBRTC_TRACE(webrtc::kTraceStream,
               webrtc::kTraceVideo,
               ViEId(engine_id_, channel_id_),
               "%s: %llu", __FUNCTION__,
               video_frame->timestamp());
  {
    CriticalSectionScoped cs(data_cs_.get());
    time_of_last_incoming_frame_ms_ = TickTime::MillisecondTimestamp();
    if (default_rtp_rtcp_->SendingMedia() == false) {
      // We've paused or we have no channels attached, don't encode.
      return;
    }
    if (EncoderPaused()) {
      if (!encoder_paused_and_dropped_frame_) {
        TRACE_EVENT_ASYNC_BEGIN0("webrtc", "EncoderPaused", this);
      }
      encoder_paused_and_dropped_frame_ = true;
      return;
    }
    if (encoder_paused_and_dropped_frame_) {
      TRACE_EVENT_ASYNC_END0("webrtc", "EncoderPaused", this);
    }
    encoder_paused_and_dropped_frame_ = false;
  }

  // Convert render time, in ms, to RTP timestamp.
  const int kMsToRtpTimestamp = 90;
  const uint32_t time_stamp =
      kMsToRtpTimestamp *
      static_cast<uint32_t>(video_frame->render_time_ms());

  TRACE_EVENT_ASYNC_STEP0("webrtc", "Video", video_frame->render_time_ms(),
                          "Encode");
  video_frame->set_timestamp(time_stamp);
  {
    CriticalSectionScoped cs(callback_cs_.get());
    if (effect_filter_) {
      unsigned int length = CalcBufferSize(kI420,
                                           video_frame->width(),
                                           video_frame->height());
      scoped_array<uint8_t> video_buffer(new uint8_t[length]);
      ExtractBuffer(*video_frame, length, video_buffer.get());
      effect_filter_->Transform(length,
                                video_buffer.get(),
                                video_frame->timestamp(),
                                video_frame->width(),
                                video_frame->height());
    }
  }

  // Make sure the CSRC list is correct.
  if (num_csrcs > 0) {
    uint32_t tempCSRC[kRtpCsrcSize];
    for (int i = 0; i < num_csrcs; i++) {
      if (CSRC[i] == 1) {
        tempCSRC[i] = default_rtp_rtcp_->SSRC();
      } else {
        tempCSRC[i] = CSRC[i];
      }
    }
    default_rtp_rtcp_->SetCSRCs(tempCSRC, (uint8_t) num_csrcs);
  }
  // Pass frame via preprocessor.
  I420VideoFrame* decimated_frame = NULL;
  const int ret = vpm_.PreprocessFrame(*video_frame, &decimated_frame);
  if (ret == 1) {
    // Drop this frame.
    return;
  }
  if (ret != VPM_OK) {
    WEBRTC_TRACE(webrtc::kTraceError,
                 webrtc::kTraceVideo,
                 ViEId(engine_id_, channel_id_),
                 "%s: Error preprocessing frame %u", __FUNCTION__,
                 video_frame->timestamp());
    return;
  }
  // Frame was not sampled => use original.
  if (decimated_frame == NULL)  {
    decimated_frame = video_frame;
  }

  {
    CriticalSectionScoped cs(callback_cs_.get());
    if (pre_encode_callback_)
      pre_encode_callback_->FrameCallback(decimated_frame);
  }

#ifdef VIDEOCODEC_VP8
  if (vcm_.SendCodec() == webrtc::kVideoCodecVP8) {
    webrtc::CodecSpecificInfo codec_specific_info;
    codec_specific_info.codecType = webrtc::kVideoCodecVP8;
    codec_specific_info.codecSpecific.VP8.hasReceivedRPSI =
        has_received_rpsi_;
    codec_specific_info.codecSpecific.VP8.hasReceivedSLI =
        has_received_sli_;
    codec_specific_info.codecSpecific.VP8.pictureIdRPSI =
        picture_id_rpsi_;
    codec_specific_info.codecSpecific.VP8.pictureIdSLI  =
        picture_id_sli_;
    has_received_sli_ = false;
    has_received_rpsi_ = false;

    if (vcm_.AddVideoFrame(*decimated_frame,
                           vpm_.ContentMetrics(),
                           &codec_specific_info) != VCM_OK) {
      WEBRTC_TRACE(webrtc::kTraceError,
                   webrtc::kTraceVideo,
                   ViEId(engine_id_, channel_id_),
                   "%s: Error encoding frame %u", __FUNCTION__,
                   video_frame->timestamp());
    }
    return;
  }
#endif
  if (vcm_.AddVideoFrame(*decimated_frame) != VCM_OK) {
    WEBRTC_TRACE(webrtc::kTraceError,
                 webrtc::kTraceVideo,
                 ViEId(engine_id_, channel_id_),
                 "%s: Error encoding frame %u", __FUNCTION__,
                 video_frame->timestamp());
  }
}

void ViEEncoder::DelayChanged(int id, int frame_delay) {
  WEBRTC_TRACE(webrtc::kTraceStream, webrtc::kTraceVideo,
               ViEId(engine_id_, channel_id_), "%s: %u", __FUNCTION__,
               frame_delay);

  default_rtp_rtcp_->SetCameraDelay(frame_delay);
}

int ViEEncoder::GetPreferedFrameSettings(int* width,
                                         int* height,
                                         int* frame_rate) {
  WEBRTC_TRACE(webrtc::kTraceInfo, webrtc::kTraceVideo,
               ViEId(engine_id_, channel_id_), "%s", __FUNCTION__);

  webrtc::VideoCodec video_codec;
  memset(&video_codec, 0, sizeof(video_codec));
  if (vcm_.SendCodec(&video_codec) != VCM_OK) {
    WEBRTC_TRACE(webrtc::kTraceError, webrtc::kTraceVideo,
                 ViEId(engine_id_, channel_id_),
                 "Could not get VCM send codec");
    return -1;
  }

  *width = video_codec.width;
  *height = video_codec.height;
  *frame_rate = video_codec.maxFramerate;
  return 0;
}

int ViEEncoder::SendKeyFrame() {
  WEBRTC_TRACE(webrtc::kTraceInfo, webrtc::kTraceVideo,
               ViEId(engine_id_, channel_id_), "%s", __FUNCTION__);
  return vcm_.IntraFrameRequest(0);
}

int32_t ViEEncoder::SendCodecStatistics(
    uint32_t* num_key_frames, uint32_t* num_delta_frames) {
  WEBRTC_TRACE(webrtc::kTraceInfo, webrtc::kTraceVideo,
               ViEId(engine_id_, channel_id_), "%s", __FUNCTION__);

  webrtc::VCMFrameCount sent_frames;
  if (vcm_.SentFrameCount(sent_frames) != VCM_OK) {
    WEBRTC_TRACE(webrtc::kTraceError, webrtc::kTraceVideo,
                 ViEId(engine_id_, channel_id_),
                 "%s: Could not get sent frame information", __FUNCTION__);
    return -1;
  }
  *num_key_frames = sent_frames.numKeyFrames;
  *num_delta_frames = sent_frames.numDeltaFrames;
  return 0;
}

int32_t ViEEncoder::EstimatedSendBandwidth(
    uint32_t* available_bandwidth) const {
  WEBRTC_TRACE(kTraceInfo, kTraceVideo, ViEId(engine_id_, channel_id_), "%s",
               __FUNCTION__);

  if (!bitrate_controller_->AvailableBandwidth(available_bandwidth)) {
    return -1;
  }
  return 0;
}

int ViEEncoder::CodecTargetBitrate(uint32_t* bitrate) const {
  WEBRTC_TRACE(kTraceInfo, kTraceVideo, ViEId(engine_id_, channel_id_), "%s",
               __FUNCTION__);
  if (vcm_.Bitrate(bitrate) != 0)
    return -1;
  return 0;
}

int32_t ViEEncoder::UpdateProtectionMethod(bool enable_nack) {
  bool fec_enabled = false;
  uint8_t dummy_ptype_red = 0;
  uint8_t dummy_ptypeFEC = 0;

  // Updated protection method to VCM to get correct packetization sizes.
  // FEC has larger overhead than NACK -> set FEC if used.
  int32_t error = default_rtp_rtcp_->GenericFECStatus(fec_enabled,
                                                      dummy_ptype_red,
                                                      dummy_ptypeFEC);
  if (error) {
    return -1;
  }
  if (fec_enabled_ == fec_enabled && nack_enabled_ == enable_nack) {
    // No change needed, we're already in correct state.
    return 0;
  }
  fec_enabled_ = fec_enabled;
  nack_enabled_ = enable_nack;

  // Set Video Protection for VCM.
  if (fec_enabled && nack_enabled_) {
    vcm_.SetVideoProtection(webrtc::kProtectionNackFEC, true);
  } else {
    vcm_.SetVideoProtection(webrtc::kProtectionFEC, fec_enabled_);
    vcm_.SetVideoProtection(webrtc::kProtectionNackSender, nack_enabled_);
    vcm_.SetVideoProtection(webrtc::kProtectionNackFEC, false);
  }

  if (fec_enabled_ || nack_enabled_) {
    WEBRTC_TRACE(webrtc::kTraceInfo, webrtc::kTraceVideo,
                 ViEId(engine_id_, channel_id_), "%s: FEC status ",
                 __FUNCTION__, fec_enabled);
    vcm_.RegisterProtectionCallback(this);
    // The send codec must be registered to set correct MTU.
    webrtc::VideoCodec codec;
    if (vcm_.SendCodec(&codec) == 0) {
      uint16_t max_pay_load = default_rtp_rtcp_->MaxDataPayloadLength();
      uint32_t current_bitrate_bps = 0;
      if (vcm_.Bitrate(&current_bitrate_bps) != 0) {
        WEBRTC_TRACE(webrtc::kTraceWarning, webrtc::kTraceVideo,
                     ViEId(engine_id_, channel_id_),
                     "Failed to get the current encoder target bitrate.");
      }
      // Convert to start bitrate in kbps.
      codec.startBitrate = (current_bitrate_bps + 500) / 1000;
      if (vcm_.RegisterSendCodec(&codec, number_of_cores_, max_pay_load) != 0) {
        WEBRTC_TRACE(webrtc::kTraceError, webrtc::kTraceVideo,
                     ViEId(engine_id_, channel_id_),
                     "%s: Failed to update Sendcodec when enabling FEC",
                     __FUNCTION__, fec_enabled);
        return -1;
      }
    }
    return 0;
  } else {
    // FEC and NACK are disabled.
    vcm_.RegisterProtectionCallback(NULL);
  }
  return 0;
}

void ViEEncoder::SetSenderBufferingMode(int target_delay_ms) {
  {
    CriticalSectionScoped cs(data_cs_.get());
    target_delay_ms_ = target_delay_ms;
  }
  if (target_delay_ms > 0) {
    // Disable external frame-droppers.
    vcm_.EnableFrameDropper(false);
    vpm_.EnableTemporalDecimation(false);
    // We don't put any limits on the pacer queue when running in buffered mode
    // since the encoder will be paused if the queue grow too large.
    paced_sender_->set_max_queue_length_ms(-1);
  } else {
    // Real-time mode - enable frame droppers.
    vpm_.EnableTemporalDecimation(true);
    vcm_.EnableFrameDropper(true);
    paced_sender_->set_max_queue_length_ms(
        PacedSender::kDefaultMaxQueueLengthMs);
  }
}

int32_t ViEEncoder::SendData(
    const FrameType frame_type,
    const uint8_t payload_type,
    const uint32_t time_stamp,
    int64_t capture_time_ms,
    const uint8_t* payload_data,
    const uint32_t payload_size,
    const webrtc::RTPFragmentationHeader& fragmentation_header,
    const RTPVideoHeader* rtp_video_hdr) {
  // New encoded data, hand over to the rtp module.
  return default_rtp_rtcp_->SendOutgoingData(frame_type,
                                             payload_type,
                                             time_stamp,
                                             capture_time_ms,
                                             payload_data,
                                             payload_size,
                                             &fragmentation_header,
                                             rtp_video_hdr);
}

int32_t ViEEncoder::ProtectionRequest(
    const FecProtectionParams* delta_fec_params,
    const FecProtectionParams* key_fec_params,
    uint32_t* sent_video_rate_bps,
    uint32_t* sent_nack_rate_bps,
    uint32_t* sent_fec_rate_bps) {
  WEBRTC_TRACE(webrtc::kTraceStream, webrtc::kTraceVideo,
               ViEId(engine_id_, channel_id_),
               "%s, deltaFECRate: %u, key_fecrate: %u, "
               "delta_use_uep_protection: %d, key_use_uep_protection: %d, "
               "delta_max_fec_frames: %d, key_max_fec_frames: %d, "
               "delta_mask_type: %d, key_mask_type: %d, ",
               __FUNCTION__,
               delta_fec_params->fec_rate,
               key_fec_params->fec_rate,
               delta_fec_params->use_uep_protection,
               key_fec_params->use_uep_protection,
               delta_fec_params->max_fec_frames,
               key_fec_params->max_fec_frames,
               delta_fec_params->fec_mask_type,
               key_fec_params->fec_mask_type);
  if (default_rtp_rtcp_->SetFecParameters(delta_fec_params,
                                         key_fec_params) != 0) {
    WEBRTC_TRACE(webrtc::kTraceError, webrtc::kTraceVideo,
                 ViEId(engine_id_, channel_id_),
                 "%s: Could not update FEC parameters", __FUNCTION__);
  }
  default_rtp_rtcp_->BitrateSent(NULL,
                                sent_video_rate_bps,
                                sent_fec_rate_bps,
                                sent_nack_rate_bps);
  return 0;
}

int32_t ViEEncoder::SendStatistics(const uint32_t bit_rate,
                                   const uint32_t frame_rate) {
  CriticalSectionScoped cs(callback_cs_.get());
  if (codec_observer_) {
    WEBRTC_TRACE(webrtc::kTraceInfo, webrtc::kTraceVideo,
                 ViEId(engine_id_, channel_id_), "%s: bitrate %u, framerate %u",
                 __FUNCTION__, bit_rate, frame_rate);
    codec_observer_->OutgoingRate(channel_id_, frame_rate, bit_rate);
  }
  return 0;
}

int32_t ViEEncoder::RegisterCodecObserver(ViEEncoderObserver* observer) {
  CriticalSectionScoped cs(callback_cs_.get());
  if (observer) {
    WEBRTC_TRACE(webrtc::kTraceInfo, webrtc::kTraceVideo,
                 ViEId(engine_id_, channel_id_), "%s: observer added",
                 __FUNCTION__);
    if (codec_observer_) {
      WEBRTC_TRACE(webrtc::kTraceError, webrtc::kTraceVideo,
                   ViEId(engine_id_, channel_id_), "%s: observer already set.",
                   __FUNCTION__);
      return -1;
    }
    codec_observer_ = observer;
  } else {
    if (codec_observer_ == NULL) {
      WEBRTC_TRACE(webrtc::kTraceInfo, webrtc::kTraceVideo,
                   ViEId(engine_id_, channel_id_),
                   "%s: observer does not exist.", __FUNCTION__);
      return -1;
    }
    WEBRTC_TRACE(webrtc::kTraceInfo, webrtc::kTraceVideo,
                 ViEId(engine_id_, channel_id_), "%s: observer removed",
                 __FUNCTION__);
    codec_observer_ = NULL;
  }
  return 0;
}

void ViEEncoder::OnReceivedSLI(uint32_t /*ssrc*/,
                               uint8_t picture_id) {
  picture_id_sli_ = picture_id;
  has_received_sli_ = true;
}

void ViEEncoder::OnReceivedRPSI(uint32_t /*ssrc*/,
                                uint64_t picture_id) {
  picture_id_rpsi_ = picture_id;
  has_received_rpsi_ = true;
}

void ViEEncoder::OnReceivedIntraFrameRequest(uint32_t ssrc) {
  // Key frame request from remote side, signal to VCM.
  WEBRTC_TRACE(webrtc::kTraceStateInfo, webrtc::kTraceVideo,
               ViEId(engine_id_, channel_id_), "%s", __FUNCTION__);
  TRACE_EVENT0("webrtc", "OnKeyFrameRequest");

  int idx = 0;
  {
    CriticalSectionScoped cs(data_cs_.get());
    std::map<unsigned int, int>::iterator stream_it = ssrc_streams_.find(ssrc);
    if (stream_it == ssrc_streams_.end()) {
      LOG_F(LS_WARNING) << "ssrc not found: " << ssrc << ", map size "
                        << ssrc_streams_.size();
      return;
    }
    std::map<unsigned int, int64_t>::iterator time_it =
        time_last_intra_request_ms_.find(ssrc);
    if (time_it == time_last_intra_request_ms_.end()) {
      time_last_intra_request_ms_[ssrc] = 0;
    }

    int64_t now = TickTime::MillisecondTimestamp();
    if (time_last_intra_request_ms_[ssrc] + kViEMinKeyRequestIntervalMs > now) {
      WEBRTC_TRACE(webrtc::kTraceStream, webrtc::kTraceVideo,
                   ViEId(engine_id_, channel_id_),
                   "%s: Not encoding new intra due to timing", __FUNCTION__);
      return;
    }
    time_last_intra_request_ms_[ssrc] = now;
    idx = stream_it->second;
  }
  // Release the critsect before triggering key frame.
  vcm_.IntraFrameRequest(idx);
}

void ViEEncoder::OnLocalSsrcChanged(uint32_t old_ssrc, uint32_t new_ssrc) {
  CriticalSectionScoped cs(data_cs_.get());
  std::map<unsigned int, int>::iterator it = ssrc_streams_.find(old_ssrc);
  if (it == ssrc_streams_.end()) {
    return;
  }

  ssrc_streams_[new_ssrc] = it->second;
  ssrc_streams_.erase(it);

  std::map<unsigned int, int64_t>::iterator time_it =
      time_last_intra_request_ms_.find(old_ssrc);
  int64_t last_intra_request_ms = 0;
  if (time_it != time_last_intra_request_ms_.end()) {
    last_intra_request_ms = time_it->second;
    time_last_intra_request_ms_.erase(time_it);
  }
  time_last_intra_request_ms_[new_ssrc] = last_intra_request_ms;
}

bool ViEEncoder::SetSsrcs(const std::list<unsigned int>& ssrcs) {
  VideoCodec codec;
  if (vcm_.SendCodec(&codec) != 0)
    return false;

  if (codec.numberOfSimulcastStreams > 0 &&
      ssrcs.size() != codec.numberOfSimulcastStreams) {
    return false;
  }

  CriticalSectionScoped cs(data_cs_.get());
  ssrc_streams_.clear();
  time_last_intra_request_ms_.clear();
  int idx = 0;
  for (std::list<unsigned int>::const_iterator it = ssrcs.begin();
       it != ssrcs.end(); ++it, ++idx) {
    unsigned int ssrc = *it;
    ssrc_streams_[ssrc] = idx;
  }
  return true;
}

// Called from ViEBitrateObserver.
void ViEEncoder::OnNetworkChanged(const uint32_t bitrate_bps,
                                  const uint8_t fraction_lost,
                                  const uint32_t round_trip_time_ms) {
  WEBRTC_TRACE(webrtc::kTraceInfo, webrtc::kTraceVideo,
               ViEId(engine_id_, channel_id_),
               "%s(bitrate_bps: %u, fraction_lost: %u, rtt_ms: %u",
               __FUNCTION__, bitrate_bps, fraction_lost, round_trip_time_ms);

  vcm_.SetChannelParameters(bitrate_bps, fraction_lost, round_trip_time_ms);
<<<<<<< HEAD
  bool video_is_muted = vcm_.VideoMuted();
=======
  bool video_is_suspended = vcm_.VideoSuspended();
>>>>>>> 8c15b39e
  int bitrate_kbps = bitrate_bps / 1000;
  VideoCodec send_codec;
  if (vcm_.SendCodec(&send_codec) != 0) {
    return;
  }
  SimulcastStream* stream_configs = send_codec.simulcastStream;
  // Allocate the bandwidth between the streams.
  std::vector<uint32_t> stream_bitrates = AllocateStreamBitrates(
      bitrate_bps,
      stream_configs,
      send_codec.numberOfSimulcastStreams);
  // Find the max amount of padding we can allow ourselves to send at this
  // point, based on which streams are currently active and what our current
  // available bandwidth is.
  int max_padding_bitrate_kbps = 0;
  int pad_up_to_bitrate_kbps = 0;
  if (send_codec.numberOfSimulcastStreams == 0) {
    max_padding_bitrate_kbps = send_codec.minBitrate;
    pad_up_to_bitrate_kbps = send_codec.minBitrate;
  } else {
    int i = send_codec.numberOfSimulcastStreams - 1;
    for (std::vector<uint32_t>::reverse_iterator it = stream_bitrates.rbegin();
        it != stream_bitrates.rend(); ++it) {
      if (*it > 0) {
        max_padding_bitrate_kbps = std::min((*it + 500) / 1000,
                                            stream_configs[i].minBitrate);
        break;
      }
      --i;
    }
    pad_up_to_bitrate_kbps =
        stream_configs[send_codec.numberOfSimulcastStreams - 1].minBitrate;
    for (int i = 0; i < send_codec.numberOfSimulcastStreams - 1; ++i) {
      pad_up_to_bitrate_kbps += stream_configs[i].targetBitrate;
    }
  }
<<<<<<< HEAD
  if (video_is_muted || send_codec.numberOfSimulcastStreams > 1) {
    pad_up_to_bitrate_kbps = std::min(bitrate_kbps, pad_up_to_bitrate_kbps);
  } else {
    // Disable padding if only sending one stream and video isn't muted.
=======
  if (video_is_suspended || send_codec.numberOfSimulcastStreams > 1) {
    pad_up_to_bitrate_kbps = std::min(bitrate_kbps, pad_up_to_bitrate_kbps);
  } else {
    // Disable padding if only sending one stream and video isn't suspended.
>>>>>>> 8c15b39e
    pad_up_to_bitrate_kbps = 0;
  }

  {
    // The amount of padding should decay to zero if no frames are being
    // captured.
    CriticalSectionScoped cs(data_cs_.get());
    int64_t now_ms = TickTime::MillisecondTimestamp();
    if (now_ms - time_of_last_incoming_frame_ms_ > kStopPaddingThresholdMs)
      max_padding_bitrate_kbps = 0;
  }

  paced_sender_->UpdateBitrate(bitrate_kbps,
                               max_padding_bitrate_kbps,
                               pad_up_to_bitrate_kbps);
  default_rtp_rtcp_->SetTargetSendBitrate(stream_bitrates);
<<<<<<< HEAD
  if (video_is_muted != video_auto_muted_) {
    // State changed now. Send callback to inform about that.
    video_auto_muted_ = video_is_muted;
    if (codec_observer_) {
      WEBRTC_TRACE(webrtc::kTraceInfo, webrtc::kTraceVideo,
                   ViEId(engine_id_, channel_id_),
                   "%s: video_auto_muted_ changed to %i",
                   __FUNCTION__, video_auto_muted_);
      codec_observer_->VideoAutoMuted(channel_id_, video_auto_muted_);
    }
=======
  {
    CriticalSectionScoped cs(data_cs_.get());
    if (video_suspended_ == video_is_suspended)
      return;
    video_suspended_ = video_is_suspended;
  }
  // State changed, inform codec observer.
  if (codec_observer_) {
    WEBRTC_TRACE(webrtc::kTraceInfo, webrtc::kTraceVideo,
                 ViEId(engine_id_, channel_id_),
                 "%s: video_suspended_ changed to %i",
                 __FUNCTION__, video_is_suspended);
    codec_observer_->SuspendChange(channel_id_, video_is_suspended);
>>>>>>> 8c15b39e
  }
}

PacedSender* ViEEncoder::GetPacedSender() {
  return paced_sender_.get();
}

int32_t ViEEncoder::RegisterEffectFilter(ViEEffectFilter* effect_filter) {
  CriticalSectionScoped cs(callback_cs_.get());
  if (effect_filter == NULL) {
    if (effect_filter_ == NULL) {
      WEBRTC_TRACE(webrtc::kTraceError, webrtc::kTraceVideo,
                   ViEId(engine_id_, channel_id_), "%s: no effect filter added",
                   __FUNCTION__);
      return -1;
    }
    WEBRTC_TRACE(webrtc::kTraceInfo, webrtc::kTraceVideo,
                 ViEId(engine_id_, channel_id_), "%s: deregister effect filter",
                 __FUNCTION__);
  } else {
    WEBRTC_TRACE(webrtc::kTraceInfo, webrtc::kTraceVideo,
                 ViEId(engine_id_, channel_id_), "%s: register effect",
                 __FUNCTION__);
    if (effect_filter_) {
      WEBRTC_TRACE(webrtc::kTraceError, webrtc::kTraceVideo,
                   ViEId(engine_id_, channel_id_),
                   "%s: effect filter already added ", __FUNCTION__);
      return -1;
    }
  }
  effect_filter_ = effect_filter;
  return 0;
}

int ViEEncoder::StartDebugRecording(const char* fileNameUTF8) {
  return vcm_.StartDebugRecording(fileNameUTF8);
}

int ViEEncoder::StopDebugRecording() {
  return vcm_.StopDebugRecording();
}

<<<<<<< HEAD
void ViEEncoder::EnableAutoMuting() {
  vcm_.EnableAutoMuting();
=======
void ViEEncoder::SuspendBelowMinBitrate() {
  vcm_.SuspendBelowMinBitrate();
>>>>>>> 8c15b39e
  bitrate_controller_->EnforceMinBitrate(false);
}

void ViEEncoder::RegisterPreEncodeCallback(
    I420FrameCallback* pre_encode_callback) {
  CriticalSectionScoped cs(callback_cs_.get());
  pre_encode_callback_ = pre_encode_callback;
}

void ViEEncoder::DeRegisterPreEncodeCallback() {
  CriticalSectionScoped cs(callback_cs_.get());
  pre_encode_callback_ = NULL;
}

<<<<<<< HEAD
=======
void ViEEncoder::RegisterPostEncodeImageCallback(
      EncodedImageCallback* post_encode_callback) {
  vcm_.RegisterPostEncodeImageCallback(post_encode_callback);
}

void ViEEncoder::DeRegisterPostEncodeImageCallback() {
  vcm_.RegisterPostEncodeImageCallback(NULL);
}

>>>>>>> 8c15b39e
QMVideoSettingsCallback::QMVideoSettingsCallback(VideoProcessingModule* vpm)
    : vpm_(vpm) {
}

QMVideoSettingsCallback::~QMVideoSettingsCallback() {
}

int32_t QMVideoSettingsCallback::SetVideoQMSettings(
    const uint32_t frame_rate,
    const uint32_t width,
    const uint32_t height) {
  return vpm_->SetTargetResolution(width, height, frame_rate);
}

}  // namespace webrtc<|MERGE_RESOLUTION|>--- conflicted
+++ resolved
@@ -163,11 +163,7 @@
     has_received_rpsi_(false),
     picture_id_rpsi_(0),
     qm_callback_(NULL),
-<<<<<<< HEAD
-    video_auto_muted_(false),
-=======
     video_suspended_(false),
->>>>>>> 8c15b39e
     pre_encode_callback_(NULL) {
   WEBRTC_TRACE(webrtc::kTraceMemory, webrtc::kTraceVideo,
                ViEId(engine_id, channel_id),
@@ -1018,11 +1014,7 @@
                __FUNCTION__, bitrate_bps, fraction_lost, round_trip_time_ms);
 
   vcm_.SetChannelParameters(bitrate_bps, fraction_lost, round_trip_time_ms);
-<<<<<<< HEAD
-  bool video_is_muted = vcm_.VideoMuted();
-=======
   bool video_is_suspended = vcm_.VideoSuspended();
->>>>>>> 8c15b39e
   int bitrate_kbps = bitrate_bps / 1000;
   VideoCodec send_codec;
   if (vcm_.SendCodec(&send_codec) != 0) {
@@ -1059,17 +1051,10 @@
       pad_up_to_bitrate_kbps += stream_configs[i].targetBitrate;
     }
   }
-<<<<<<< HEAD
-  if (video_is_muted || send_codec.numberOfSimulcastStreams > 1) {
-    pad_up_to_bitrate_kbps = std::min(bitrate_kbps, pad_up_to_bitrate_kbps);
-  } else {
-    // Disable padding if only sending one stream and video isn't muted.
-=======
   if (video_is_suspended || send_codec.numberOfSimulcastStreams > 1) {
     pad_up_to_bitrate_kbps = std::min(bitrate_kbps, pad_up_to_bitrate_kbps);
   } else {
     // Disable padding if only sending one stream and video isn't suspended.
->>>>>>> 8c15b39e
     pad_up_to_bitrate_kbps = 0;
   }
 
@@ -1086,18 +1071,6 @@
                                max_padding_bitrate_kbps,
                                pad_up_to_bitrate_kbps);
   default_rtp_rtcp_->SetTargetSendBitrate(stream_bitrates);
-<<<<<<< HEAD
-  if (video_is_muted != video_auto_muted_) {
-    // State changed now. Send callback to inform about that.
-    video_auto_muted_ = video_is_muted;
-    if (codec_observer_) {
-      WEBRTC_TRACE(webrtc::kTraceInfo, webrtc::kTraceVideo,
-                   ViEId(engine_id_, channel_id_),
-                   "%s: video_auto_muted_ changed to %i",
-                   __FUNCTION__, video_auto_muted_);
-      codec_observer_->VideoAutoMuted(channel_id_, video_auto_muted_);
-    }
-=======
   {
     CriticalSectionScoped cs(data_cs_.get());
     if (video_suspended_ == video_is_suspended)
@@ -1111,7 +1084,6 @@
                  "%s: video_suspended_ changed to %i",
                  __FUNCTION__, video_is_suspended);
     codec_observer_->SuspendChange(channel_id_, video_is_suspended);
->>>>>>> 8c15b39e
   }
 }
 
@@ -1154,13 +1126,8 @@
   return vcm_.StopDebugRecording();
 }
 
-<<<<<<< HEAD
-void ViEEncoder::EnableAutoMuting() {
-  vcm_.EnableAutoMuting();
-=======
 void ViEEncoder::SuspendBelowMinBitrate() {
   vcm_.SuspendBelowMinBitrate();
->>>>>>> 8c15b39e
   bitrate_controller_->EnforceMinBitrate(false);
 }
 
@@ -1175,8 +1142,6 @@
   pre_encode_callback_ = NULL;
 }
 
-<<<<<<< HEAD
-=======
 void ViEEncoder::RegisterPostEncodeImageCallback(
       EncodedImageCallback* post_encode_callback) {
   vcm_.RegisterPostEncodeImageCallback(post_encode_callback);
@@ -1186,7 +1151,6 @@
   vcm_.RegisterPostEncodeImageCallback(NULL);
 }
 
->>>>>>> 8c15b39e
 QMVideoSettingsCallback::QMVideoSettingsCallback(VideoProcessingModule* vpm)
     : vpm_(vpm) {
 }
