--- conflicted
+++ resolved
@@ -36,16 +36,9 @@
                             const unsigned int framerate,
                             const unsigned int bitrate) = 0;
 
-<<<<<<< HEAD
-  // This method is called whenever the state of the AutoMuter changes, i.e.,
-  // when |is_muted| toggles.
-  // TODO(hlundin): Remove the default implementation when possible.
-  virtual void VideoAutoMuted(int video_channel, bool is_muted) {}
-=======
   // This method is called whenever the state of the SuspendBelowMinBitrate
   // changes, i.e., when |is_suspended| toggles.
   virtual void SuspendChange(int video_channel, bool is_suspended) = 0;
->>>>>>> 8c15b39e
 
  protected:
   virtual ~ViEEncoderObserver() {}
@@ -199,14 +192,6 @@
   // Disables recording of debugging information.
   virtual int StopDebugRecording(int video_channel) = 0;
 
-<<<<<<< HEAD
-  // Enables AutoMuter to turn off video when the rate drops below
-  // |threshold_bps|, and turns back on when the rate goes back up above
-  // |threshold_bps| + |window_bps|.
-  // This is under development; not tested.
-  // TODO(hlundin): Remove the default implementation when possible.
-  virtual void EnableAutoMuting(int video_channel) {}
-=======
   // Lets the sender suspend video when the rate drops below
   // |threshold_bps|, and turns back on when the rate goes back up above
   // |threshold_bps| + |window_bps|.
@@ -216,7 +201,6 @@
   // TODO(holmer): Remove this default implementation when possible.
   virtual bool GetSendSideDelay(int video_channel, int* avg_delay_ms,
                                 int* max_delay_ms) const { return false; }
->>>>>>> 8c15b39e
 
  protected:
   ViECodec() {}
