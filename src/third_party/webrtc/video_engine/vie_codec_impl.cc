/*
 *  Copyright (c) 2012 The WebRTC project authors. All Rights Reserved.
 *
 *  Use of this source code is governed by a BSD-style license
 *  that can be found in the LICENSE file in the root of the source
 *  tree. An additional intellectual property rights grant can be found
 *  in the file PATENTS.  All contributing project authors may
 *  be found in the AUTHORS file in the root of the source tree.
 */

#include "webrtc/video_engine/vie_codec_impl.h"

#include <list>

#include "webrtc/engine_configurations.h"
#include "webrtc/modules/video_coding/main/interface/video_coding.h"
#include "webrtc/system_wrappers/interface/logging.h"
#include "webrtc/system_wrappers/interface/trace.h"
#include "webrtc/video_engine/include/vie_errors.h"
#include "webrtc/video_engine/vie_capturer.h"
#include "webrtc/video_engine/vie_channel.h"
#include "webrtc/video_engine/vie_channel_manager.h"
#include "webrtc/video_engine/vie_defines.h"
#include "webrtc/video_engine/vie_encoder.h"
#include "webrtc/video_engine/vie_impl.h"
#include "webrtc/video_engine/vie_input_manager.h"
#include "webrtc/video_engine/vie_shared_data.h"

namespace webrtc {

ViECodec* ViECodec::GetInterface(VideoEngine* video_engine) {
#ifdef WEBRTC_VIDEO_ENGINE_CODEC_API
  if (!video_engine) {
    return NULL;
  }
  VideoEngineImpl* vie_impl = static_cast<VideoEngineImpl*>(video_engine);
  ViECodecImpl* vie_codec_impl = vie_impl;
  // Increase ref count.
  (*vie_codec_impl)++;
  return vie_codec_impl;
#else
  return NULL;
#endif
}

int ViECodecImpl::Release() {
  WEBRTC_TRACE(kTraceApiCall, kTraceVideo, shared_data_->instance_id(),
               "ViECodecImpl::Release()");
  // Decrease ref count.
  (*this)--;

  int32_t ref_count = GetCount();
  if (ref_count < 0) {
    WEBRTC_TRACE(kTraceWarning, kTraceVideo, shared_data_->instance_id(),
                 "ViECodec released too many times");
    shared_data_->SetLastError(kViEAPIDoesNotExist);
    return -1;
  }
  WEBRTC_TRACE(kTraceInfo, kTraceVideo, shared_data_->instance_id(),
               "ViECodec reference count: %d", ref_count);
  return ref_count;
}

ViECodecImpl::ViECodecImpl(ViESharedData* shared_data)
    : shared_data_(shared_data) {
  WEBRTC_TRACE(kTraceMemory, kTraceVideo, shared_data_->instance_id(),
               "ViECodecImpl::ViECodecImpl() Ctor");
}

ViECodecImpl::~ViECodecImpl() {
  WEBRTC_TRACE(kTraceMemory, kTraceVideo, shared_data_->instance_id(),
               "ViECodecImpl::~ViECodecImpl() Dtor");
}

int ViECodecImpl::NumberOfCodecs() const {
  WEBRTC_TRACE(kTraceApiCall, kTraceVideo, ViEId(shared_data_->instance_id()),
               "%s", __FUNCTION__);
  // +2 because of FEC(RED and ULPFEC)
  return static_cast<int>((VideoCodingModule::NumberOfCodecs() + 2));
}

int ViECodecImpl::GetCodec(const unsigned char list_number,
                           VideoCodec& video_codec) const {
  WEBRTC_TRACE(kTraceApiCall, kTraceVideo, ViEId(shared_data_->instance_id()),
               "%s(list_number: %d)", __FUNCTION__, list_number);
  if (list_number == VideoCodingModule::NumberOfCodecs()) {
    memset(&video_codec, 0, sizeof(VideoCodec));
    strcpy(video_codec.plName, "red");
    video_codec.codecType = kVideoCodecRED;
    video_codec.plType = VCM_RED_PAYLOAD_TYPE;
  } else if (list_number == VideoCodingModule::NumberOfCodecs() + 1) {
    memset(&video_codec, 0, sizeof(VideoCodec));
    strcpy(video_codec.plName, "ulpfec");
    video_codec.codecType = kVideoCodecULPFEC;
    video_codec.plType = VCM_ULPFEC_PAYLOAD_TYPE;
  } else if (VideoCodingModule::Codec(list_number, &video_codec) != VCM_OK) {
    WEBRTC_TRACE(kTraceApiCall, kTraceVideo, ViEId(shared_data_->instance_id()),
                 "%s: Could not get codec for list_number: %u", __FUNCTION__,
                 list_number);
    shared_data_->SetLastError(kViECodecInvalidArgument);
    return -1;
  }
  return 0;
}

int ViECodecImpl::SetSendCodec(const int video_channel,
                               const VideoCodec& video_codec) {
  WEBRTC_TRACE(kTraceApiCall, kTraceVideo,
               ViEId(shared_data_->instance_id(), video_channel),
               "%s(video_channel: %d, codec_type: %d)", __FUNCTION__,
               video_channel, video_codec.codecType);
  WEBRTC_TRACE(kTraceInfo, kTraceVideo,
               ViEId(shared_data_->instance_id(), video_channel),
               "%s: codec: %d, pl_type: %d, width: %d, height: %d, bitrate: %d"
               "maxBr: %d, min_br: %d, frame_rate: %d, qpMax: %u,"
               "numberOfSimulcastStreams: %u )", __FUNCTION__,
               video_codec.codecType, video_codec.plType, video_codec.width,
               video_codec.height, video_codec.startBitrate,
               video_codec.maxBitrate, video_codec.minBitrate,
               video_codec.maxFramerate, video_codec.qpMax,
               video_codec.numberOfSimulcastStreams);
  if (video_codec.codecType == kVideoCodecVP8) {
    WEBRTC_TRACE(kTraceInfo, kTraceVideo,
                 ViEId(shared_data_->instance_id(), video_channel),
                 "pictureLossIndicationOn: %d, feedbackModeOn: %d, "
                 "complexity: %d, resilience: %d, numberOfTemporalLayers: %u"
                 "keyFrameInterval %d",
                 video_codec.codecSpecific.VP8.pictureLossIndicationOn,
                 video_codec.codecSpecific.VP8.feedbackModeOn,
                 video_codec.codecSpecific.VP8.complexity,
                 video_codec.codecSpecific.VP8.resilience,
                 video_codec.codecSpecific.VP8.numberOfTemporalLayers,
                 video_codec.codecSpecific.VP8.keyFrameInterval);
  }
  if (!CodecValid(video_codec)) {
    // Error logged.
    shared_data_->SetLastError(kViECodecInvalidCodec);
    return -1;
  }

  ViEChannelManagerScoped cs(*(shared_data_->channel_manager()));
  ViEChannel* vie_channel = cs.Channel(video_channel);
  if (!vie_channel) {
    WEBRTC_TRACE(kTraceError, kTraceVideo,
                 ViEId(shared_data_->instance_id(), video_channel),
                 "%s: No channel %d", __FUNCTION__, video_channel);
    shared_data_->SetLastError(kViECodecInvalidChannelId);
    return -1;
  }

  ViEEncoder* vie_encoder = cs.Encoder(video_channel);
  assert(vie_encoder);
  if (vie_encoder->Owner() != video_channel) {
    WEBRTC_TRACE(kTraceError, kTraceVideo,
                 ViEId(shared_data_->instance_id(), video_channel),
                 "%s: Receive only channel %d", __FUNCTION__, video_channel);
    shared_data_->SetLastError(kViECodecReceiveOnlyChannel);
    return -1;
  }
  // Set a max_bitrate if the user hasn't set one.
  VideoCodec video_codec_internal;
  memcpy(&video_codec_internal, &video_codec, sizeof(VideoCodec));
  if (video_codec_internal.maxBitrate == 0) {
    // Max is one bit per pixel.
    video_codec_internal.maxBitrate = (video_codec_internal.width *
                                       video_codec_internal.height *
                                       video_codec_internal.maxFramerate)
                                       / 1000;
    if (video_codec_internal.startBitrate > video_codec_internal.maxBitrate) {
      // Don't limit the set start bitrate.
      video_codec_internal.maxBitrate = video_codec_internal.startBitrate;
    }
    WEBRTC_TRACE(kTraceInfo, kTraceVideo,
                 ViEId(shared_data_->instance_id(), video_channel),
                 "%s: New max bitrate set to %d kbps", __FUNCTION__,
                 video_codec_internal.maxBitrate);
  }

  VideoCodec encoder;
  vie_encoder->GetEncoder(&encoder);

  // Make sure to generate a new SSRC if the codec type and/or resolution has
  // changed. This won't have any effect if the user has set an SSRC.
  bool new_rtp_stream = false;
  if (encoder.codecType != video_codec_internal.codecType) {
    new_rtp_stream = true;
  }

  ViEInputManagerScoped is(*(shared_data_->input_manager()));

  // Stop the media flow while reconfiguring.
  vie_encoder->Pause();

  if (vie_encoder->SetEncoder(video_codec_internal) != 0) {
    WEBRTC_TRACE(kTraceError, kTraceVideo,
                 ViEId(shared_data_->instance_id(), video_channel),
                 "%s: Could not change encoder for channel %d", __FUNCTION__,
                 video_channel);
    shared_data_->SetLastError(kViECodecUnknownError);
    return -1;
  }

  // Give the channel(s) the new information.
  ChannelList channels;
  cs.ChannelsUsingViEEncoder(video_channel, &channels);
  for (ChannelList::iterator it = channels.begin(); it != channels.end();
       ++it) {
    bool ret = true;
    if ((*it)->SetSendCodec(video_codec_internal, new_rtp_stream) != 0) {
      WEBRTC_TRACE(kTraceError, kTraceVideo,
                   ViEId(shared_data_->instance_id(), video_channel),
                   "%s: Could not set send codec for channel %d", __FUNCTION__,
                   video_channel);
      ret = false;
    }
    if (!ret) {
      shared_data_->SetLastError(kViECodecUnknownError);
      return -1;
    }
  }

  // TODO(mflodman) Break out this part in GetLocalSsrcList().
  // Update all SSRCs to ViEEncoder.
  std::list<unsigned int> ssrcs;
  if (video_codec_internal.numberOfSimulcastStreams == 0) {
    unsigned int ssrc = 0;
    if (vie_channel->GetLocalSSRC(0, &ssrc) != 0) {
      WEBRTC_TRACE(kTraceError, kTraceVideo,
                   ViEId(shared_data_->instance_id(), video_channel),
                   "%s: Could not get ssrc", __FUNCTION__);
    }
    ssrcs.push_back(ssrc);
  } else {
    for (int idx = 0; idx < video_codec_internal.numberOfSimulcastStreams;
         ++idx) {
      unsigned int ssrc = 0;
      if (vie_channel->GetLocalSSRC(idx, &ssrc) != 0) {
        WEBRTC_TRACE(kTraceError, kTraceVideo,
                     ViEId(shared_data_->instance_id(), video_channel),
                     "%s: Could not get ssrc for idx %d", __FUNCTION__, idx);
      }
      ssrcs.push_back(ssrc);
    }
  }
  vie_encoder->SetSsrcs(ssrcs);
  shared_data_->channel_manager()->UpdateSsrcs(video_channel, ssrcs);

  // Update the protection mode, we might be switching NACK/FEC.
  vie_encoder->UpdateProtectionMethod(vie_encoder->nack_enabled());

  // Get new best format for frame provider.
  ViEFrameProviderBase* frame_provider = is.FrameProvider(vie_encoder);
  if (frame_provider) {
    frame_provider->FrameCallbackChanged();
  }
  // Restart the media flow
  if (new_rtp_stream) {
    // Stream settings changed, make sure we get a key frame.
    vie_encoder->SendKeyFrame();
  }
  vie_encoder->Restart();
  return 0;
}

int ViECodecImpl::GetSendCodec(const int video_channel,
                               VideoCodec& video_codec) const {
  WEBRTC_TRACE(kTraceApiCall, kTraceVideo,
               ViEId(shared_data_->instance_id(), video_channel),
               "%s(video_channel: %d)", __FUNCTION__, video_channel);

  ViEChannelManagerScoped cs(*(shared_data_->channel_manager()));
  ViEEncoder* vie_encoder = cs.Encoder(video_channel);
  if (!vie_encoder) {
    WEBRTC_TRACE(kTraceError, kTraceVideo,
                 ViEId(shared_data_->instance_id(), video_channel),
                 "%s: No encoder for channel %d", __FUNCTION__, video_channel);
    shared_data_->SetLastError(kViECodecInvalidChannelId);
    return -1;
  }
  return vie_encoder->GetEncoder(&video_codec);
}

int ViECodecImpl::SetReceiveCodec(const int video_channel,
                                  const VideoCodec& video_codec) {
  WEBRTC_TRACE(kTraceApiCall, kTraceVideo,
               ViEId(shared_data_->instance_id(), video_channel),
               "%s(video_channel: %d, codec_type: %d)", __FUNCTION__,
               video_channel, video_codec.codecType);
  WEBRTC_TRACE(kTraceInfo, kTraceVideo,
               ViEId(shared_data_->instance_id(), video_channel),
               "%s: codec: %d, pl_type: %d, width: %d, height: %d, bitrate: %d,"
               "maxBr: %d, min_br: %d, frame_rate: %d", __FUNCTION__,
               video_codec.codecType, video_codec.plType, video_codec.width,
               video_codec.height, video_codec.startBitrate,
               video_codec.maxBitrate, video_codec.minBitrate,
               video_codec.maxFramerate);

  if (CodecValid(video_codec) == false) {
    // Error logged.
    shared_data_->SetLastError(kViECodecInvalidCodec);
    return -1;
  }

  ViEChannelManagerScoped cs(*(shared_data_->channel_manager()));
  ViEChannel* vie_channel = cs.Channel(video_channel);
  if (!vie_channel) {
    WEBRTC_TRACE(kTraceError, kTraceVideo,
                 ViEId(shared_data_->instance_id(), video_channel),
                 "%s: No channel %d", __FUNCTION__, video_channel);
    shared_data_->SetLastError(kViECodecInvalidChannelId);
    return -1;
  }

  if (vie_channel->SetReceiveCodec(video_codec) != 0) {
    WEBRTC_TRACE(kTraceError, kTraceVideo,
                 ViEId(shared_data_->instance_id(), video_channel),
                 "%s: Could not set receive codec for channel %d",
                 __FUNCTION__, video_channel);
    shared_data_->SetLastError(kViECodecUnknownError);
    return -1;
  }
  return 0;
}

int ViECodecImpl::GetReceiveCodec(const int video_channel,
                                  VideoCodec& video_codec) const {
  WEBRTC_TRACE(kTraceApiCall, kTraceVideo,
               ViEId(shared_data_->instance_id(), video_channel),
               "%s(video_channel: %d, codec_type: %d)", __FUNCTION__,
               video_channel, video_codec.codecType);

  ViEChannelManagerScoped cs(*(shared_data_->channel_manager()));
  ViEChannel* vie_channel = cs.Channel(video_channel);
  if (!vie_channel) {
    WEBRTC_TRACE(kTraceError, kTraceVideo,
                 ViEId(shared_data_->instance_id(), video_channel),
                 "%s: No channel %d", __FUNCTION__, video_channel);
    shared_data_->SetLastError(kViECodecInvalidChannelId);
    return -1;
  }

  if (vie_channel->GetReceiveCodec(&video_codec) != 0) {
    shared_data_->SetLastError(kViECodecUnknownError);
    return -1;
  }
  return 0;
}

int ViECodecImpl::GetCodecConfigParameters(
  const int video_channel,
  unsigned char config_parameters[kConfigParameterSize],
  unsigned char& config_parameters_size) const {
  WEBRTC_TRACE(kTraceApiCall, kTraceVideo,
               ViEId(shared_data_->instance_id(), video_channel),
               "%s(video_channel: %d)", __FUNCTION__, video_channel);

  ViEChannelManagerScoped cs(*(shared_data_->channel_manager()));
  ViEEncoder* vie_encoder = cs.Encoder(video_channel);
  if (!vie_encoder) {
    WEBRTC_TRACE(kTraceError, kTraceVideo,
                 ViEId(shared_data_->instance_id(), video_channel),
                 "%s: No encoder for channel %d", __FUNCTION__, video_channel);
    shared_data_->SetLastError(kViECodecInvalidChannelId);
    return -1;
  }

  if (vie_encoder->GetCodecConfigParameters(config_parameters,
                                            config_parameters_size) != 0) {
    shared_data_->SetLastError(kViECodecUnknownError);
    return -1;
  }
  return 0;
}

int ViECodecImpl::SetImageScaleStatus(const int video_channel,
                                      const bool enable) {
  WEBRTC_TRACE(kTraceApiCall, kTraceVideo,
               ViEId(shared_data_->instance_id(), video_channel),
               "%s(video_channel: %d, enable: %d)", __FUNCTION__, video_channel,
               enable);

  ViEChannelManagerScoped cs(*(shared_data_->channel_manager()));
  ViEEncoder* vie_encoder = cs.Encoder(video_channel);
  if (!vie_encoder) {
    WEBRTC_TRACE(kTraceError, kTraceVideo,
                 ViEId(shared_data_->instance_id(), video_channel),
                 "%s: No channel %d", __FUNCTION__, video_channel);
    shared_data_->SetLastError(kViECodecInvalidChannelId);
    return -1;
  }

  if (vie_encoder->ScaleInputImage(enable) != 0) {
    shared_data_->SetLastError(kViECodecUnknownError);
    return -1;
  }
  return 0;
}

int ViECodecImpl::GetSendCodecStastistics(const int video_channel,
                                          unsigned int& key_frames,
                                          unsigned int& delta_frames) const {
  WEBRTC_TRACE(kTraceApiCall, kTraceVideo,
               ViEId(shared_data_->instance_id(), video_channel),
               "%s(video_channel %d)", __FUNCTION__, video_channel);

  ViEChannelManagerScoped cs(*(shared_data_->channel_manager()));
  ViEEncoder* vie_encoder = cs.Encoder(video_channel);
  if (!vie_encoder) {
    WEBRTC_TRACE(kTraceError, kTraceVideo,
                 ViEId(shared_data_->instance_id(), video_channel),
                 "%s: No send codec for channel %d", __FUNCTION__,
                 video_channel);
    shared_data_->SetLastError(kViECodecInvalidChannelId);
    return -1;
  }

  if (vie_encoder->SendCodecStatistics(&key_frames, &delta_frames) != 0) {
    shared_data_->SetLastError(kViECodecUnknownError);
    return -1;
  }
  return 0;
}

int ViECodecImpl::GetReceiveCodecStastistics(const int video_channel,
                                             unsigned int& key_frames,
                                             unsigned int& delta_frames) const {
  WEBRTC_TRACE(kTraceApiCall, kTraceVideo,
               ViEId(shared_data_->instance_id(), video_channel),
               "%s(video_channel: %d)", __FUNCTION__,
               video_channel);

  ViEChannelManagerScoped cs(*(shared_data_->channel_manager()));
  ViEChannel* vie_channel = cs.Channel(video_channel);
  if (!vie_channel) {
    WEBRTC_TRACE(kTraceError, kTraceVideo,
                 ViEId(shared_data_->instance_id(), video_channel),
                 "%s: No channel %d", __FUNCTION__, video_channel);
    shared_data_->SetLastError(kViECodecInvalidChannelId);
    return -1;
  }
  if (vie_channel->ReceiveCodecStatistics(&key_frames, &delta_frames) != 0) {
    shared_data_->SetLastError(kViECodecUnknownError);
    return -1;
  }
  return 0;
}

int ViECodecImpl::GetReceiveSideDelay(const int video_channel,
                                      int* delay_ms) const {
  WEBRTC_TRACE(kTraceApiCall, kTraceVideo,
               ViEId(shared_data_->instance_id(), video_channel),
               "%s(video_channel: %d)", __FUNCTION__, video_channel);
  if (delay_ms == NULL) {
    LOG_F(LS_ERROR) << "NULL pointer argument.";
    return -1;
  }

  ViEChannelManagerScoped cs(*(shared_data_->channel_manager()));
  ViEChannel* vie_channel = cs.Channel(video_channel);
  if (!vie_channel) {
    WEBRTC_TRACE(kTraceError, kTraceVideo,
                 ViEId(shared_data_->instance_id(), video_channel),
                 "%s: No channel %d", __FUNCTION__, video_channel);
    shared_data_->SetLastError(kViECodecInvalidChannelId);
    return -1;
  }
  *delay_ms = vie_channel->ReceiveDelay();
  if (*delay_ms < 0) {
    return -1;
  }
  return 0;
}


int ViECodecImpl::GetCodecTargetBitrate(const int video_channel,
                                        unsigned int* bitrate) const {
  WEBRTC_TRACE(kTraceApiCall, kTraceVideo,
               ViEId(shared_data_->instance_id(), video_channel),
               "%s(video_channel: %d, codec_type: %d)", __FUNCTION__,
               video_channel);

  ViEChannelManagerScoped cs(*(shared_data_->channel_manager()));
  ViEEncoder* vie_encoder = cs.Encoder(video_channel);
  if (!vie_encoder) {
    WEBRTC_TRACE(kTraceError, kTraceVideo,
                 ViEId(shared_data_->instance_id(), video_channel),
                 "%s: No send codec for channel %d", __FUNCTION__,
                 video_channel);
    shared_data_->SetLastError(kViECodecInvalidChannelId);
    return -1;
  }
  return vie_encoder->CodecTargetBitrate(static_cast<uint32_t*>(bitrate));
}

unsigned int ViECodecImpl::GetDiscardedPackets(const int video_channel) const {
  WEBRTC_TRACE(kTraceApiCall, kTraceVideo,
               ViEId(shared_data_->instance_id(), video_channel),
               "%s(video_channel: %d, codec_type: %d)", __FUNCTION__,
               video_channel);

  ViEChannelManagerScoped cs(*(shared_data_->channel_manager()));
  ViEChannel* vie_channel = cs.Channel(video_channel);
  if (!vie_channel) {
    WEBRTC_TRACE(kTraceError, kTraceVideo,
                 ViEId(shared_data_->instance_id(), video_channel),
                 "%s: No channel %d", __FUNCTION__, video_channel);
    shared_data_->SetLastError(kViECodecInvalidChannelId);
    return -1;
  }
  return vie_channel->DiscardedPackets();
}

int ViECodecImpl::SetKeyFrameRequestCallbackStatus(const int video_channel,
                                                   const bool enable) {
  WEBRTC_TRACE(kTraceApiCall, kTraceVideo,
               ViEId(shared_data_->instance_id(), video_channel),
               "%s(video_channel: %d)", __FUNCTION__, video_channel);

  ViEChannelManagerScoped cs(*(shared_data_->channel_manager()));
  ViEChannel* vie_channel = cs.Channel(video_channel);
  if (!vie_channel) {
    WEBRTC_TRACE(kTraceError, kTraceVideo,
                 ViEId(shared_data_->instance_id(), video_channel),
                 "%s: No channel %d", __FUNCTION__, video_channel);
    shared_data_->SetLastError(kViECodecInvalidChannelId);
    return -1;
  }
  if (vie_channel->EnableKeyFrameRequestCallback(enable) != 0) {
    shared_data_->SetLastError(kViECodecUnknownError);
    return -1;
  }
  return 0;
}

int ViECodecImpl::SetSignalKeyPacketLossStatus(const int video_channel,
                                               const bool enable,
                                               const bool only_key_frames) {
  WEBRTC_TRACE(kTraceApiCall, kTraceVideo,
               ViEId(shared_data_->instance_id(), video_channel),
               "%s(video_channel: %d, enable: %d, only_key_frames: %d)",
               __FUNCTION__, video_channel, enable);

  ViEChannelManagerScoped cs(*(shared_data_->channel_manager()));
  ViEChannel* vie_channel = cs.Channel(video_channel);
  if (!vie_channel) {
    WEBRTC_TRACE(kTraceError, kTraceVideo,
                 ViEId(shared_data_->instance_id(), video_channel),
                 "%s: No channel %d", __FUNCTION__, video_channel);
    shared_data_->SetLastError(kViECodecInvalidChannelId);
    return -1;
  }
  if (vie_channel->SetSignalPacketLossStatus(enable, only_key_frames) != 0) {
    shared_data_->SetLastError(kViECodecUnknownError);
    return -1;
  }
  return 0;
}

int ViECodecImpl::RegisterEncoderObserver(const int video_channel,
                                          ViEEncoderObserver& observer) {
  WEBRTC_TRACE(kTraceApiCall, kTraceVideo, ViEId(shared_data_->instance_id()),
               "%s", __FUNCTION__);

  ViEChannelManagerScoped cs(*(shared_data_->channel_manager()));
  ViEEncoder* vie_encoder = cs.Encoder(video_channel);
  if (!vie_encoder) {
    WEBRTC_TRACE(kTraceError, kTraceVideo,
                 ViEId(shared_data_->instance_id(), video_channel),
                 "%s: No encoder for channel %d", __FUNCTION__, video_channel);
    shared_data_->SetLastError(kViECodecInvalidChannelId);
    return -1;
  }
  if (vie_encoder->RegisterCodecObserver(&observer) != 0) {
    WEBRTC_TRACE(kTraceError, kTraceVideo,
                 ViEId(shared_data_->instance_id(), video_channel),
                 "%s: Could not register codec observer at channel",
                 __FUNCTION__);
    shared_data_->SetLastError(kViECodecObserverAlreadyRegistered);
    return -1;
  }
  return 0;
}

int ViECodecImpl::DeregisterEncoderObserver(const int video_channel) {
  WEBRTC_TRACE(kTraceApiCall, kTraceVideo, ViEId(shared_data_->instance_id()),
               "%s", __FUNCTION__);

  ViEChannelManagerScoped cs(*(shared_data_->channel_manager()));
  ViEEncoder* vie_encoder = cs.Encoder(video_channel);
  if (!vie_encoder) {
    WEBRTC_TRACE(kTraceError, kTraceVideo,
                 ViEId(shared_data_->instance_id(), video_channel),
                 "%s: No encoder for channel %d", __FUNCTION__, video_channel);
    shared_data_->SetLastError(kViECodecInvalidChannelId);
    return -1;
  }
  if (vie_encoder->RegisterCodecObserver(NULL) != 0) {
    shared_data_->SetLastError(kViECodecObserverNotRegistered);
    return -1;
  }
  return 0;
}

int ViECodecImpl::RegisterDecoderObserver(const int video_channel,
                                          ViEDecoderObserver& observer) {
  WEBRTC_TRACE(kTraceApiCall, kTraceVideo, ViEId(shared_data_->instance_id()),
               "%s", __FUNCTION__);

  ViEChannelManagerScoped cs(*(shared_data_->channel_manager()));
  ViEChannel* vie_channel = cs.Channel(video_channel);
  if (!vie_channel) {
    WEBRTC_TRACE(kTraceError, kTraceVideo,
                 ViEId(shared_data_->instance_id(), video_channel),
                 "%s: No channel %d", __FUNCTION__, video_channel);
    shared_data_->SetLastError(kViECodecInvalidChannelId);
    return -1;
  }
  if (vie_channel->RegisterCodecObserver(&observer) != 0) {
    WEBRTC_TRACE(kTraceError, kTraceVideo,
                 ViEId(shared_data_->instance_id(), video_channel),
                 "%s: Could not register codec observer at channel",
                 __FUNCTION__);
    shared_data_->SetLastError(kViECodecObserverAlreadyRegistered);
    return -1;
  }
  return 0;
}

int ViECodecImpl::DeregisterDecoderObserver(const int video_channel) {
  WEBRTC_TRACE(kTraceApiCall, kTraceVideo,
               ViEId(shared_data_->instance_id()), "%s",
               __FUNCTION__);

  ViEChannelManagerScoped cs(*(shared_data_->channel_manager()));
  ViEChannel* vie_channel = cs.Channel(video_channel);
  if (!vie_channel) {
    WEBRTC_TRACE(kTraceError, kTraceVideo,
                 ViEId(shared_data_->instance_id(), video_channel),
                 "%s: No channel %d", __FUNCTION__, video_channel);
    shared_data_->SetLastError(kViECodecInvalidChannelId);
    return -1;
  }
  if (vie_channel->RegisterCodecObserver(NULL) != 0) {
    shared_data_->SetLastError(kViECodecObserverNotRegistered);
    return -1;
  }
  return 0;
}

int ViECodecImpl::SendKeyFrame(const int video_channel) {
  WEBRTC_TRACE(kTraceApiCall, kTraceVideo, ViEId(shared_data_->instance_id()),
               "%s(video_channel: %d)", __FUNCTION__, video_channel);

  ViEChannelManagerScoped cs(*(shared_data_->channel_manager()));
  ViEEncoder* vie_encoder = cs.Encoder(video_channel);
  if (!vie_encoder) {
    WEBRTC_TRACE(kTraceError, kTraceVideo,
                 ViEId(shared_data_->instance_id(), video_channel),
                 "%s: No channel %d", __FUNCTION__, video_channel);
    shared_data_->SetLastError(kViECodecInvalidChannelId);
    return -1;
  }
  if (vie_encoder->SendKeyFrame() != 0) {
    shared_data_->SetLastError(kViECodecUnknownError);
    return -1;
  }
  return 0;
}

int ViECodecImpl::WaitForFirstKeyFrame(const int video_channel,
                                       const bool wait) {
  WEBRTC_TRACE(kTraceApiCall, kTraceVideo,
               ViEId(shared_data_->instance_id()),
               "%s(video_channel: %d, wait: %d)", __FUNCTION__, video_channel,
               wait);

  ViEChannelManagerScoped cs(*(shared_data_->channel_manager()));
  ViEChannel* vie_channel = cs.Channel(video_channel);
  if (!vie_channel) {
    WEBRTC_TRACE(kTraceError, kTraceVideo,
                 ViEId(shared_data_->instance_id(), video_channel),
                 "%s: No channel %d", __FUNCTION__, video_channel);
    shared_data_->SetLastError(kViECodecInvalidChannelId);
    return -1;
  }
  if (vie_channel->WaitForKeyFrame(wait) != 0) {
    shared_data_->SetLastError(kViECodecUnknownError);
    return -1;
  }
  return 0;
}

int ViECodecImpl::StartDebugRecording(int video_channel,
                                      const char* file_name_utf8) {
  ViEChannelManagerScoped cs(*(shared_data_->channel_manager()));
  ViEEncoder* vie_encoder = cs.Encoder(video_channel);
  if (!vie_encoder) {
    WEBRTC_TRACE(kTraceError, kTraceVideo,
                 ViEId(shared_data_->instance_id(), video_channel),
                 "%s: No encoder %d", __FUNCTION__, video_channel);
    return -1;
  }
  return vie_encoder->StartDebugRecording(file_name_utf8);
}

int ViECodecImpl::StopDebugRecording(int video_channel) {
  ViEChannelManagerScoped cs(*(shared_data_->channel_manager()));
  ViEEncoder* vie_encoder = cs.Encoder(video_channel);
  if (!vie_encoder) {
    WEBRTC_TRACE(kTraceError, kTraceVideo,
                 ViEId(shared_data_->instance_id(), video_channel),
                 "%s: No encoder %d", __FUNCTION__, video_channel);
    return -1;
  }
  return vie_encoder->StopDebugRecording();
}

<<<<<<< HEAD
void ViECodecImpl::EnableAutoMuting(int video_channel) {
=======
void ViECodecImpl::SuspendBelowMinBitrate(int video_channel) {
>>>>>>> 8c15b39e
  ViEChannelManagerScoped cs(*(shared_data_->channel_manager()));
  ViEEncoder* vie_encoder = cs.Encoder(video_channel);
  if (!vie_encoder) {
    WEBRTC_TRACE(kTraceError, kTraceVideo,
                 ViEId(shared_data_->instance_id(), video_channel),
                 "%s: No encoder %d", __FUNCTION__, video_channel);
    return;
  }
<<<<<<< HEAD
  return vie_encoder->EnableAutoMuting();
=======
  vie_encoder->SuspendBelowMinBitrate();
  ViEChannel* vie_channel = cs.Channel(video_channel);
  if (!vie_channel) {
    WEBRTC_TRACE(kTraceError, kTraceVideo,
                 ViEId(shared_data_->instance_id(), video_channel),
                 "%s: No channel %d", __FUNCTION__, video_channel);
    return;
  }
  // Must enable pacing when enabling SuspendBelowMinBitrate. Otherwise, no
  // padding will be sent when the video is suspended so the video will be
  // unable to recover.
  vie_channel->SetTransmissionSmoothingStatus(true);
}

bool ViECodecImpl::GetSendSideDelay(int video_channel, int* avg_delay_ms,
                                   int* max_delay_ms) const {
  ViEChannelManagerScoped cs(*(shared_data_->channel_manager()));
  ViEChannel* vie_channel = cs.Channel(video_channel);
  if (!vie_channel) {
    WEBRTC_TRACE(kTraceError, kTraceVideo,
                 ViEId(shared_data_->instance_id(), video_channel),
                 "%s: No channel %d", __FUNCTION__, video_channel);
    shared_data_->SetLastError(kViECodecInvalidChannelId);
    return false;
  }
  return vie_channel->GetSendSideDelay(avg_delay_ms, max_delay_ms);
>>>>>>> 8c15b39e
}

bool ViECodecImpl::CodecValid(const VideoCodec& video_codec) {
  // Check pl_name matches codec_type.
  if (video_codec.codecType == kVideoCodecRED) {
#if defined(WIN32)
    if (_strnicmp(video_codec.plName, "red", 3) == 0) {
#else
    if (strncasecmp(video_codec.plName, "red", 3) == 0) {
#endif
      // We only care about the type and name for red.
      return true;
    }
    WEBRTC_TRACE(kTraceError, kTraceVideo, -1,
                 "Codec type doesn't match pl_name", video_codec.plType);
    return false;
  } else if (video_codec.codecType == kVideoCodecULPFEC) {
#if defined(WIN32)
    if (_strnicmp(video_codec.plName, "ULPFEC", 6) == 0) {
#else
    if (strncasecmp(video_codec.plName, "ULPFEC", 6) == 0) {
#endif
      // We only care about the type and name for ULPFEC.
      return true;
    }
    WEBRTC_TRACE(kTraceError, kTraceVideo, -1,
                 "Codec type doesn't match pl_name", video_codec.plType);
    return false;
  } else if ((video_codec.codecType == kVideoCodecVP8 &&
              strncmp(video_codec.plName, "VP8", 4) == 0) ||
             (video_codec.codecType == kVideoCodecI420 &&
              strncmp(video_codec.plName, "I420", 4) == 0)) {
    // OK.
  } else if (video_codec.codecType != kVideoCodecGeneric) {
    WEBRTC_TRACE(kTraceError, kTraceVideo, -1,
                 "Codec type doesn't match pl_name", video_codec.plType);
    return false;
  }

  if (video_codec.plType == 0 || video_codec.plType > 127) {
    WEBRTC_TRACE(kTraceError, kTraceVideo, -1,
                 "Invalid codec payload type: %d", video_codec.plType);
    return false;
  }

  if (video_codec.width > kViEMaxCodecWidth ||
      video_codec.height > kViEMaxCodecHeight) {
    WEBRTC_TRACE(kTraceError, kTraceVideo, -1, "Invalid codec size: %u x %u",
                 video_codec.width, video_codec.height);
    return false;
  }

  if (video_codec.startBitrate < kViEMinCodecBitrate) {
    WEBRTC_TRACE(kTraceError, kTraceVideo, -1, "Invalid start_bitrate: %u",
                 video_codec.startBitrate);
    return false;
  }
  if (video_codec.minBitrate < kViEMinCodecBitrate) {
    WEBRTC_TRACE(kTraceError, kTraceVideo, -1, "Invalid min_bitrate: %u",
                 video_codec.minBitrate);
    return false;
  }
  return true;
}

}  // namespace webrtc<|MERGE_RESOLUTION|>--- conflicted
+++ resolved
@@ -715,11 +715,7 @@
   return vie_encoder->StopDebugRecording();
 }
 
-<<<<<<< HEAD
-void ViECodecImpl::EnableAutoMuting(int video_channel) {
-=======
 void ViECodecImpl::SuspendBelowMinBitrate(int video_channel) {
->>>>>>> 8c15b39e
   ViEChannelManagerScoped cs(*(shared_data_->channel_manager()));
   ViEEncoder* vie_encoder = cs.Encoder(video_channel);
   if (!vie_encoder) {
@@ -728,9 +724,6 @@
                  "%s: No encoder %d", __FUNCTION__, video_channel);
     return;
   }
-<<<<<<< HEAD
-  return vie_encoder->EnableAutoMuting();
-=======
   vie_encoder->SuspendBelowMinBitrate();
   ViEChannel* vie_channel = cs.Channel(video_channel);
   if (!vie_channel) {
@@ -757,7 +750,6 @@
     return false;
   }
   return vie_channel->GetSendSideDelay(avg_delay_ms, max_delay_ms);
->>>>>>> 8c15b39e
 }
 
 bool ViECodecImpl::CodecValid(const VideoCodec& video_codec) {
