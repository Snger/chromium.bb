--- conflicted
+++ resolved
@@ -10,10 +10,7 @@
 
 #include "webrtc/modules/desktop_capture/desktop_frame.h"
 
-<<<<<<< HEAD
-=======
 #include <assert.h>
->>>>>>> 8c15b39e
 #include <string.h>
 
 namespace webrtc {
