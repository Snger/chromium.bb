--- conflicted
+++ resolved
@@ -19,14 +19,11 @@
          point.y() >= top() && point.y() < bottom();
 }
 
-<<<<<<< HEAD
-=======
 bool DesktopRect::ContainsRect(const DesktopRect& rect) const {
   return rect.left() >= left() && rect.right() <= right() &&
          rect.top() >= top() && rect.bottom() <= bottom();
 }
 
->>>>>>> 8c15b39e
 void DesktopRect::IntersectWith(const DesktopRect& rect) {
   left_ = std::max(left(), rect.left());
   top_ = std::max(top(), rect.top());
