--- conflicted
+++ resolved
@@ -118,12 +118,9 @@
   // Returns true if |point| lies within the rectangle boundaries.
   bool Contains(const DesktopVector& point) const;
 
-<<<<<<< HEAD
-=======
   // Returns true if |rect| lies within the boundaries of this rectangle.
   bool ContainsRect(const DesktopRect& rect) const;
 
->>>>>>> 8c15b39e
   // Finds intersection with |rect|.
   void IntersectWith(const DesktopRect& rect);
 
