/*
 *  Copyright (c) 2014 The WebRTC project authors. All Rights Reserved.
 *
 *  Use of this source code is governed by a BSD-style license
 *  that can be found in the LICENSE file in the root of the source
 *  tree. An additional intellectual property rights grant can be found
 *  in the file PATENTS.  All contributing project authors may
 *  be found in the AUTHORS file in the root of the source tree.
 */

#include "webrtc/modules/remote_bitrate_estimator/aimd_rate_control.h"

#include <algorithm>
#include <cassert>
#include <cmath>

// SHEZ: Remove test-only code
// #include "webrtc/modules/remote_bitrate_estimator/test/bwe_test_logging.h"

namespace webrtc {

static const int64_t kDefaultRttMs = 200;
static const int64_t kLogIntervalMs = 1000;
static const double kWithinIncomingBitrateHysteresis = 1.05;

AimdRateControl::AimdRateControl(uint32_t min_bitrate_bps)
    : min_configured_bitrate_bps_(min_bitrate_bps),
      max_configured_bitrate_bps_(30000000),
      current_bitrate_bps_(max_configured_bitrate_bps_),
      max_hold_rate_bps_(0),
      avg_max_bitrate_kbps_(-1.0f),
      var_max_bitrate_kbps_(0.4f),
      rate_control_state_(kRcHold),
      came_from_state_(kRcDecrease),
      rate_control_region_(kRcMaxUnknown),
      time_last_bitrate_change_(-1),
      current_input_(kBwNormal, 0, 1.0),
      updated_(false),
      time_first_incoming_estimate_(-1),
      bitrate_is_initialized_(false),
      beta_(0.9f),
      rtt_(kDefaultRttMs),
      time_of_last_log_(-1) {}

RateControlType AimdRateControl::GetControlType() const {
  return kAimdControl;
}

uint32_t AimdRateControl::GetMinBitrate() const {
  return min_configured_bitrate_bps_;
}

bool AimdRateControl::ValidEstimate() const {
  return bitrate_is_initialized_;
}

int64_t AimdRateControl::GetFeedbackInterval() const {
  // Estimate how often we can send RTCP if we allocate up to 5% of bandwidth
  // to feedback.
  static const int kRtcpSize = 80;
  int64_t interval = static_cast<int64_t>(
      kRtcpSize * 8.0 * 1000.0 / (0.05 * current_bitrate_bps_) + 0.5);
  const int64_t kMinFeedbackIntervalMs = 200;
  return std::min(std::max(interval, kMinFeedbackIntervalMs),
                  kMaxFeedbackIntervalMs);
}

bool AimdRateControl::TimeToReduceFurther(int64_t time_now,
                                          uint32_t incoming_bitrate_bps) const {
  const int64_t bitrate_reduction_interval =
      std::max<int64_t>(std::min<int64_t>(rtt_, 200), 10);
  if (time_now - time_last_bitrate_change_ >= bitrate_reduction_interval) {
    return true;
  }
  if (ValidEstimate()) {
    const int threshold = static_cast<int>(kWithinIncomingBitrateHysteresis *
                                           incoming_bitrate_bps);
    const int bitrate_difference = LatestEstimate() - incoming_bitrate_bps;
    return bitrate_difference > threshold;
  }
  return false;
}

uint32_t AimdRateControl::LatestEstimate() const {
  return current_bitrate_bps_;
}

uint32_t AimdRateControl::UpdateBandwidthEstimate(int64_t now_ms) {
  current_bitrate_bps_ = ChangeBitrate(current_bitrate_bps_,
                                       current_input_._incomingBitRate,
                                       now_ms);
  if (now_ms - time_of_last_log_ > kLogIntervalMs) {
    time_of_last_log_ = now_ms;
  }
  return current_bitrate_bps_;
}

void AimdRateControl::SetRtt(int64_t rtt) {
  rtt_ = rtt;
}

RateControlRegion AimdRateControl::Update(const RateControlInput* input,
                                          int64_t now_ms) {
  assert(input);

  // Set the initial bit rate value to what we're receiving the first half
  // second.
  if (!bitrate_is_initialized_) {
    if (time_first_incoming_estimate_ < 0) {
      if (input->_incomingBitRate > 0) {
        time_first_incoming_estimate_ = now_ms;
      }
    } else if (now_ms - time_first_incoming_estimate_ > 500 &&
               input->_incomingBitRate > 0) {
      current_bitrate_bps_ = input->_incomingBitRate;
      bitrate_is_initialized_ = true;
    }
  }

  if (updated_ && current_input_._bwState == kBwOverusing) {
    // Only update delay factor and incoming bit rate. We always want to react
    // on an over-use.
    current_input_._noiseVar = input->_noiseVar;
    current_input_._incomingBitRate = input->_incomingBitRate;
  } else {
    updated_ = true;
    current_input_ = *input;
  }
  return rate_control_region_;
}

void AimdRateControl::SetEstimate(int bitrate_bps, int64_t now_ms) {
  updated_ = true;
  bitrate_is_initialized_ = true;
  current_bitrate_bps_ = ChangeBitrate(bitrate_bps, bitrate_bps, now_ms);
}

uint32_t AimdRateControl::ChangeBitrate(uint32_t current_bitrate_bps,
                                        uint32_t incoming_bitrate_bps,
                                        int64_t now_ms) {
<<<<<<< HEAD
  // SHEZ: Remove test-only code
  // BWE_TEST_LOGGING_PLOT("estimated_incoming#1", -1,
  //                       incoming_bitrate_bps / 1000);

=======
>>>>>>> 85c1c8d2
  if (!updated_) {
    return current_bitrate_bps_;
  }
  updated_ = false;
  ChangeState(current_input_, now_ms);
  // Calculated here because it's used in multiple places.
  const float incoming_bitrate_kbps = incoming_bitrate_bps / 1000.0f;
  // Calculate the max bit rate std dev given the normalized
  // variance and the current incoming bit rate.
  const float std_max_bit_rate = sqrt(var_max_bitrate_kbps_ *
                                      avg_max_bitrate_kbps_);
  bool fast_recovery_after_hold = false;
  switch (rate_control_state_) {
    case kRcHold: {
      max_hold_rate_bps_ = std::max(max_hold_rate_bps_, incoming_bitrate_bps);
      break;
    }
    case kRcIncrease: {
      if (avg_max_bitrate_kbps_ >= 0) {
        if (incoming_bitrate_kbps > avg_max_bitrate_kbps_ +
            3 * std_max_bit_rate) {
          ChangeRegion(kRcMaxUnknown);
          avg_max_bitrate_kbps_ = -1.0;
        } else if (incoming_bitrate_kbps > avg_max_bitrate_kbps_ +
            2.5 * std_max_bit_rate) {
          ChangeRegion(kRcAboveMax);
        }
      }
      if (rate_control_region_ == kRcNearMax) {
        // Approximate the over-use estimator delay to 100 ms.
        const int64_t response_time = rtt_ + 100;
        uint32_t additive_increase_bps = AdditiveRateIncrease(
            now_ms, time_last_bitrate_change_, response_time);
<<<<<<< HEAD

        // SHEZ: Remove test-only code
        // BWE_TEST_LOGGING_PLOT("add_increase#1", -1,
        //                       additive_increase_bps / 1000);

=======
>>>>>>> 85c1c8d2
        current_bitrate_bps += additive_increase_bps;

      } else {
        uint32_t multiplicative_increase_bps = MultiplicativeRateIncrease(
            now_ms, time_last_bitrate_change_, current_bitrate_bps);
<<<<<<< HEAD

        // SHEZ: Remove test-only code
        // BWE_TEST_LOGGING_PLOT("mult_increase#1", -1,
        //                       multiplicative_increase_bps / 1000);

=======
>>>>>>> 85c1c8d2
        current_bitrate_bps += multiplicative_increase_bps;
      }

      if (max_hold_rate_bps_ > 0 &&
          beta_ * max_hold_rate_bps_ > current_bitrate_bps) {
        current_bitrate_bps = static_cast<uint32_t>(beta_ * max_hold_rate_bps_);
        avg_max_bitrate_kbps_ = beta_ * max_hold_rate_bps_ / 1000.0f;
        ChangeRegion(kRcNearMax);
        fast_recovery_after_hold = true;
      }
      max_hold_rate_bps_ = 0;
      time_last_bitrate_change_ = now_ms;
      break;
    }
    case kRcDecrease: {
      if (incoming_bitrate_bps < min_configured_bitrate_bps_) {
        current_bitrate_bps = min_configured_bitrate_bps_;
      } else {
        // Set bit rate to something slightly lower than max
        // to get rid of any self-induced delay.
        current_bitrate_bps = static_cast<uint32_t>(beta_ *
                                                    incoming_bitrate_bps + 0.5);
        if (current_bitrate_bps > current_bitrate_bps_) {
          // Avoid increasing the rate when over-using.
          if (rate_control_region_ != kRcMaxUnknown) {
            current_bitrate_bps = static_cast<uint32_t>(
                beta_ * avg_max_bitrate_kbps_ * 1000 + 0.5f);
          }
          current_bitrate_bps = std::min(current_bitrate_bps,
                                         current_bitrate_bps_);
        }
        ChangeRegion(kRcNearMax);

        if (incoming_bitrate_kbps < avg_max_bitrate_kbps_ -
            3 * std_max_bit_rate) {
          avg_max_bitrate_kbps_ = -1.0f;
        }

        UpdateMaxBitRateEstimate(incoming_bitrate_kbps);
      }
      // Stay on hold until the pipes are cleared.
      ChangeState(kRcHold);
      time_last_bitrate_change_ = now_ms;
      break;
    }
    default:
      assert(false);
  }
  if (!fast_recovery_after_hold && (incoming_bitrate_bps > 100000 ||
      current_bitrate_bps > 150000) &&
      current_bitrate_bps > 1.5 * incoming_bitrate_bps) {
    // Allow changing the bit rate if we are operating at very low rates
    // Don't change the bit rate if the send side is too far off
    current_bitrate_bps = current_bitrate_bps_;
    time_last_bitrate_change_ = now_ms;
  }
  return current_bitrate_bps;
}

uint32_t AimdRateControl::MultiplicativeRateIncrease(
    int64_t now_ms, int64_t last_ms, uint32_t current_bitrate_bps) const {
  double alpha = 1.08;
  if (last_ms > -1) {
    int time_since_last_update_ms = std::min(static_cast<int>(now_ms - last_ms),
                                             1000);
    alpha = pow(alpha,  time_since_last_update_ms / 1000.0);
  }
  uint32_t multiplicative_increase_bps = std::max(
      current_bitrate_bps * (alpha - 1.0), 1000.0);
  return multiplicative_increase_bps;
}

uint32_t AimdRateControl::AdditiveRateIncrease(
    int64_t now_ms, int64_t last_ms, int64_t response_time_ms) const {
  assert(response_time_ms > 0);
  double beta = 0.0;
  if (last_ms > 0) {
    beta = std::min((now_ms - last_ms) /
                    static_cast<double>(response_time_ms), 1.0);
  }
  double bits_per_frame = static_cast<double>(current_bitrate_bps_) / 30.0;
  double packets_per_frame = std::ceil(bits_per_frame / (8.0 * 1200.0));
  double avg_packet_size_bits = bits_per_frame / packets_per_frame;
  uint32_t additive_increase_bps = std::max(
      1000.0, beta * avg_packet_size_bits);
  return additive_increase_bps;
}

void AimdRateControl::UpdateMaxBitRateEstimate(float incoming_bitrate_kbps) {
  const float alpha = 0.05f;
  if (avg_max_bitrate_kbps_ == -1.0f) {
    avg_max_bitrate_kbps_ = incoming_bitrate_kbps;
  } else {
    avg_max_bitrate_kbps_ = (1 - alpha) * avg_max_bitrate_kbps_ +
        alpha * incoming_bitrate_kbps;
  }
  // Estimate the max bit rate variance and normalize the variance
  // with the average max bit rate.
  const float norm = std::max(avg_max_bitrate_kbps_, 1.0f);
  var_max_bitrate_kbps_ = (1 - alpha) * var_max_bitrate_kbps_ +
      alpha * (avg_max_bitrate_kbps_ - incoming_bitrate_kbps) *
          (avg_max_bitrate_kbps_ - incoming_bitrate_kbps) / norm;
  // 0.4 ~= 14 kbit/s at 500 kbit/s
  if (var_max_bitrate_kbps_ < 0.4f) {
    var_max_bitrate_kbps_ = 0.4f;
  }
  // 2.5f ~= 35 kbit/s at 500 kbit/s
  if (var_max_bitrate_kbps_ > 2.5f) {
    var_max_bitrate_kbps_ = 2.5f;
  }
}

void AimdRateControl::ChangeState(const RateControlInput& input,
                                  int64_t now_ms) {
  switch (current_input_._bwState) {
    case kBwNormal:
      if (rate_control_state_ == kRcHold) {
        time_last_bitrate_change_ = now_ms;
        ChangeState(kRcIncrease);
      }
      break;
    case kBwOverusing:
      if (rate_control_state_ != kRcDecrease) {
        ChangeState(kRcDecrease);
      }
      break;
    case kBwUnderusing:
      ChangeState(kRcHold);
      break;
    default:
      assert(false);
  }
}

void AimdRateControl::ChangeRegion(RateControlRegion region) {
  rate_control_region_ = region;
  switch (rate_control_region_) {
    case kRcAboveMax:
    case kRcMaxUnknown:
      beta_ = 0.9f;
      break;
    case kRcNearMax:
      beta_ = 0.95f;
      break;
    default:
      assert(false);
  }
}

void AimdRateControl::ChangeState(RateControlState new_state) {
  came_from_state_ = rate_control_state_;
  rate_control_state_ = new_state;
}
}  // namespace webrtc<|MERGE_RESOLUTION|>--- conflicted
+++ resolved
@@ -138,13 +138,6 @@
 uint32_t AimdRateControl::ChangeBitrate(uint32_t current_bitrate_bps,
                                         uint32_t incoming_bitrate_bps,
                                         int64_t now_ms) {
-<<<<<<< HEAD
-  // SHEZ: Remove test-only code
-  // BWE_TEST_LOGGING_PLOT("estimated_incoming#1", -1,
-  //                       incoming_bitrate_bps / 1000);
-
-=======
->>>>>>> 85c1c8d2
   if (!updated_) {
     return current_bitrate_bps_;
   }
@@ -178,27 +171,11 @@
         const int64_t response_time = rtt_ + 100;
         uint32_t additive_increase_bps = AdditiveRateIncrease(
             now_ms, time_last_bitrate_change_, response_time);
-<<<<<<< HEAD
-
-        // SHEZ: Remove test-only code
-        // BWE_TEST_LOGGING_PLOT("add_increase#1", -1,
-        //                       additive_increase_bps / 1000);
-
-=======
->>>>>>> 85c1c8d2
         current_bitrate_bps += additive_increase_bps;
 
       } else {
         uint32_t multiplicative_increase_bps = MultiplicativeRateIncrease(
             now_ms, time_last_bitrate_change_, current_bitrate_bps);
-<<<<<<< HEAD
-
-        // SHEZ: Remove test-only code
-        // BWE_TEST_LOGGING_PLOT("mult_increase#1", -1,
-        //                       multiplicative_increase_bps / 1000);
-
-=======
->>>>>>> 85c1c8d2
         current_bitrate_bps += multiplicative_increase_bps;
       }
 
