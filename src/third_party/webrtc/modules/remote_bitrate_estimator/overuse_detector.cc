--- conflicted
+++ resolved
@@ -85,16 +85,11 @@
   const double prev_offset = prev_offset_;
   prev_offset_ = offset;
   const double T = std::min(num_of_deltas, 60) * offset;
-<<<<<<< HEAD
 
   // SHEZ: Remove test-only code.
   // BWE_TEST_LOGGING_PLOT(1, "offset", now_ms, T);
   // BWE_TEST_LOGGING_PLOT(1, "threshold", now_ms, threshold_);
 
-=======
-  BWE_TEST_LOGGING_PLOT(1, "offset", now_ms, T);
-  BWE_TEST_LOGGING_PLOT(1, "threshold", now_ms, threshold_);
->>>>>>> 564a35f2
   if (T > threshold_) {
     if (time_over_using_ == -1) {
       // Initialize the timer. Assume that we've been
