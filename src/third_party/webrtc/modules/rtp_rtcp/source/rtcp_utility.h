/*
 *  Copyright (c) 2012 The WebRTC project authors. All Rights Reserved.
 *
 *  Use of this source code is governed by a BSD-style license
 *  that can be found in the LICENSE file in the root of the source
 *  tree. An additional intellectual property rights grant can be found
 *  in the file PATENTS.  All contributing project authors may
 *  be found in the AUTHORS file in the root of the source tree.
 */

#ifndef WEBRTC_MODULES_RTP_RTCP_SOURCE_RTCP_UTILITY_H_
#define WEBRTC_MODULES_RTP_RTCP_SOURCE_RTCP_UTILITY_H_

#include <stddef.h> // size_t, ptrdiff_t

#include "webrtc/modules/rtp_rtcp/interface/rtp_rtcp_defines.h"
#include "webrtc/modules/rtp_rtcp/source/rtp_rtcp_config.h"
#include "webrtc/typedefs.h"

namespace webrtc {
namespace RTCPUtility {
    uint32_t MidNtp(uint32_t ntp_sec, uint32_t ntp_frac);

    // CNAME
    struct RTCPCnameInformation
    {
        char name[RTCP_CNAME_SIZE];
    };
    struct RTCPPacketRR
    {
        uint32_t SenderSSRC;
        uint8_t  NumberOfReportBlocks;
    };
    struct RTCPPacketSR
    {
        uint32_t SenderSSRC;
        uint8_t  NumberOfReportBlocks;

        // sender info
        uint32_t NTPMostSignificant;
        uint32_t NTPLeastSignificant;
        uint32_t RTPTimestamp;
        uint32_t SenderPacketCount;
        uint32_t SenderOctetCount;
    };
    struct RTCPPacketReportBlockItem
    {
        // report block
        uint32_t SSRC;
        uint8_t  FractionLost;
        uint32_t CumulativeNumOfPacketsLost;
        uint32_t ExtendedHighestSequenceNumber;
        uint32_t Jitter;
        uint32_t LastSR;
        uint32_t DelayLastSR;
    };
    struct RTCPPacketSDESCName
    {
        // RFC3550
        uint32_t SenderSSRC;
        char CName[RTCP_CNAME_SIZE];
    };

    struct RTCPPacketExtendedJitterReportItem
    {
        // RFC 5450
        uint32_t Jitter;
    };

    struct RTCPPacketBYE
    {
        uint32_t SenderSSRC;
    };
    struct RTCPPacketXR
    {
        // RFC 3611
        uint32_t OriginatorSSRC;
    };
    struct RTCPPacketXRReceiverReferenceTimeItem
    {
        // RFC 3611 4.4
        uint32_t NTPMostSignificant;
        uint32_t NTPLeastSignificant;
    };
    struct RTCPPacketXRDLRRReportBlockItem
    {
        // RFC 3611 4.5
        uint32_t SSRC;
        uint32_t LastRR;
        uint32_t DelayLastRR;
    };
    struct RTCPPacketXRVOIPMetricItem
    {
        // RFC 3611 4.7
        uint32_t    SSRC;
        uint8_t     lossRate;
        uint8_t     discardRate;
        uint8_t     burstDensity;
        uint8_t     gapDensity;
        uint16_t    burstDuration;
        uint16_t    gapDuration;
        uint16_t    roundTripDelay;
        uint16_t    endSystemDelay;
        uint8_t     signalLevel;
        uint8_t     noiseLevel;
        uint8_t     RERL;
        uint8_t     Gmin;
        uint8_t     Rfactor;
        uint8_t     extRfactor;
        uint8_t     MOSLQ;
        uint8_t     MOSCQ;
        uint8_t     RXconfig;
        uint16_t    JBnominal;
        uint16_t    JBmax;
        uint16_t    JBabsMax;
    };

    struct RTCPPacketRTPFBNACK
    {
        uint32_t SenderSSRC;
        uint32_t MediaSSRC;
    };
    struct RTCPPacketRTPFBNACKItem
    {
        // RFC4585
        uint16_t PacketID;
        uint16_t BitMask;
    };

    struct RTCPPacketRTPFBTMMBR
    {
        uint32_t SenderSSRC;
        uint32_t MediaSSRC; // zero!
    };
    struct RTCPPacketRTPFBTMMBRItem
    {
        // RFC5104
        uint32_t SSRC;
        uint32_t MaxTotalMediaBitRate; // In Kbit/s
        uint32_t MeasuredOverhead;
    };

    struct RTCPPacketRTPFBTMMBN
    {
        uint32_t SenderSSRC;
        uint32_t MediaSSRC; // zero!
    };
    struct RTCPPacketRTPFBTMMBNItem
    {
        // RFC5104
        uint32_t SSRC; // "Owner"
        uint32_t MaxTotalMediaBitRate;
        uint32_t MeasuredOverhead;
    };

    struct RTCPPacketPSFBFIR
    {
        uint32_t SenderSSRC;
        uint32_t MediaSSRC; // zero!
    };
    struct RTCPPacketPSFBFIRItem
    {
        // RFC5104
        uint32_t SSRC;
        uint8_t  CommandSequenceNumber;
    };

    struct RTCPPacketPSFBPLI
    {
        // RFC4585
        uint32_t SenderSSRC;
        uint32_t MediaSSRC;
    };

    struct RTCPPacketPSFBSLI
    {
        // RFC4585
        uint32_t SenderSSRC;
        uint32_t MediaSSRC;
    };
    struct RTCPPacketPSFBSLIItem
    {
        // RFC4585
        uint16_t FirstMB;
        uint16_t NumberOfMB;
        uint8_t PictureId;
    };
    struct RTCPPacketPSFBRPSI
    {
        // RFC4585
        uint32_t SenderSSRC;
        uint32_t MediaSSRC;
        uint8_t  PayloadType;
        uint16_t NumberOfValidBits;
        uint8_t  NativeBitString[RTCP_RPSI_DATA_SIZE];
    };
    struct RTCPPacketPSFBAPP
    {
        uint32_t SenderSSRC;
        uint32_t MediaSSRC;
    };
    struct RTCPPacketPSFBREMBItem
    {
        uint32_t BitRate;
        uint8_t NumberOfSSRCs;
        uint32_t SSRCs[MAX_NUMBER_OF_REMB_FEEDBACK_SSRCS];
    };
    // generic name APP
    struct RTCPPacketAPP
    {
        uint8_t     SubType;
        uint32_t    Name;
        uint8_t     Data[kRtcpAppCode_DATA_SIZE];
        uint16_t    Size;
    };

    union RTCPPacket
    {
        RTCPPacketRR              RR;
        RTCPPacketSR              SR;
        RTCPPacketReportBlockItem ReportBlockItem;

        RTCPPacketSDESCName       CName;
        RTCPPacketBYE             BYE;

        RTCPPacketExtendedJitterReportItem ExtendedJitterReportItem;

        RTCPPacketRTPFBNACK       NACK;
        RTCPPacketRTPFBNACKItem   NACKItem;

        RTCPPacketPSFBPLI         PLI;
        RTCPPacketPSFBSLI         SLI;
        RTCPPacketPSFBSLIItem     SLIItem;
        RTCPPacketPSFBRPSI        RPSI;
        RTCPPacketPSFBAPP         PSFBAPP;
        RTCPPacketPSFBREMBItem    REMBItem;

        RTCPPacketRTPFBTMMBR      TMMBR;
        RTCPPacketRTPFBTMMBRItem  TMMBRItem;
        RTCPPacketRTPFBTMMBN      TMMBN;
        RTCPPacketRTPFBTMMBNItem  TMMBNItem;
        RTCPPacketPSFBFIR         FIR;
        RTCPPacketPSFBFIRItem     FIRItem;

        RTCPPacketXR               XR;
        RTCPPacketXRReceiverReferenceTimeItem XRReceiverReferenceTimeItem;
        RTCPPacketXRDLRRReportBlockItem XRDLRRReportBlockItem;
        RTCPPacketXRVOIPMetricItem XRVOIPMetricItem;

        RTCPPacketAPP             APP;
    };

    enum RTCPPacketTypes
    {
        kRtcpNotValidCode,

        // RFC3550
        kRtcpRrCode,
        kRtcpSrCode,
        kRtcpReportBlockItemCode,

        kRtcpSdesCode,
        kRtcpSdesChunkCode,
        kRtcpByeCode,

        // RFC5450
        kRtcpExtendedIjCode,
        kRtcpExtendedIjItemCode,

        // RFC4585
        kRtcpRtpfbNackCode,
        kRtcpRtpfbNackItemCode,

        kRtcpPsfbPliCode,
        kRtcpPsfbRpsiCode,
        kRtcpPsfbSliCode,
        kRtcpPsfbSliItemCode,
        kRtcpPsfbAppCode,
        kRtcpPsfbRembCode,
        kRtcpPsfbRembItemCode,

        // RFC5104
        kRtcpRtpfbTmmbrCode,
        kRtcpRtpfbTmmbrItemCode,
        kRtcpRtpfbTmmbnCode,
        kRtcpRtpfbTmmbnItemCode,
        kRtcpPsfbFirCode,
        kRtcpPsfbFirItemCode,

        // draft-perkins-avt-rapid-rtp-sync
        kRtcpRtpfbSrReqCode,

        // RFC 3611
        kRtcpXrHeaderCode,
        kRtcpXrReceiverReferenceTimeCode,
        kRtcpXrDlrrReportBlockCode,
        kRtcpXrDlrrReportBlockItemCode,
        kRtcpXrVoipMetricCode,

        kRtcpAppCode,
        kRtcpAppItemCode,
    };

    struct RTCPRawPacket
    {
        const uint8_t* _ptrPacketBegin;
        const uint8_t* _ptrPacketEnd;
    };

    struct RTCPModRawPacket
    {
        uint8_t* _ptrPacketBegin;
        uint8_t* _ptrPacketEnd;
    };

    struct RTCPCommonHeader
    {
        uint8_t  V;  // Version
        bool           P;  // Padding
        uint8_t  IC; // Item count/subtype
        uint8_t  PT; // Packet Type
        uint16_t LengthInOctets;
    };

    enum RTCPPT
    {
        PT_IJ    = 195,
        PT_SR    = 200,
        PT_RR    = 201,
        PT_SDES  = 202,
        PT_BYE   = 203,
        PT_APP   = 204,
        PT_RTPFB = 205,
        PT_PSFB  = 206,
        PT_XR    = 207
    };

    // Extended report blocks, RFC 3611.
    enum RtcpXrBlockType {
      kBtReceiverReferenceTime = 4,
      kBtDlrr = 5,
      kBtVoipMetric = 7
    };

    bool RTCPParseCommonHeader( const uint8_t* ptrDataBegin,
                                const uint8_t* ptrDataEnd,
                                RTCPCommonHeader& parsedHeader);

    class RTCPParserV2
    {
    public:
        RTCPParserV2(const uint8_t* rtcpData,
                     size_t rtcpDataLength,
                     bool rtcpReducedSizeEnable); // Set to true, to allow non-compound RTCP!
        ~RTCPParserV2();

        RTCPPacketTypes PacketType() const;
        const RTCPPacket& Packet() const;
        const RTCPRawPacket& RawPacket() const;
        ptrdiff_t LengthLeft() const;

        bool IsValid() const;

        RTCPPacketTypes Begin();
        RTCPPacketTypes Iterate();

    private:
        enum ParseState
        {
            State_TopLevel,        // Top level packet
            State_ReportBlockItem, // SR/RR report block
            State_SDESChunk,       // SDES chunk
            State_BYEItem,         // BYE item
            State_ExtendedJitterItem, // Extended jitter report item
            State_RTPFB_NACKItem,  // NACK FCI item
            State_RTPFB_TMMBRItem, // TMMBR FCI item
            State_RTPFB_TMMBNItem, // TMMBN FCI item
            State_PSFB_SLIItem,    // SLI FCI item
            State_PSFB_RPSIItem,   // RPSI FCI item
            State_PSFB_FIRItem,    // FIR FCI item
            State_PSFB_AppItem,    // Application specific FCI item
            State_PSFB_REMBItem,   // Application specific REMB item
            State_XRItem,
            State_XR_DLLRItem,
            State_AppItem
        };

    private:
        void IterateTopLevel();
        void IterateReportBlockItem();
        void IterateSDESChunk();
        void IterateBYEItem();
        void IterateExtendedJitterItem();
        void IterateNACKItem();
        void IterateTMMBRItem();
        void IterateTMMBNItem();
        void IterateSLIItem();
        void IterateRPSIItem();
        void IterateFIRItem();
        void IteratePsfbAppItem();
        void IteratePsfbREMBItem();
        void IterateAppItem();
        void IterateXrItem();
        void IterateXrDlrrItem();

        void Validate();
        void EndCurrentBlock();

        bool ParseRR();
        bool ParseSR();
        bool ParseReportBlockItem();

        bool ParseSDES();
        bool ParseSDESChunk();
        bool ParseSDESItem();

        bool ParseBYE();
        bool ParseBYEItem();

        bool ParseIJ();
        bool ParseIJItem();

<<<<<<< HEAD
        bool ParseXR();
        bool ParseXRItem();
        bool ParseXRReceiverReferenceTimeItem();
        bool ParseXRDLRRReportBlockItem();
        bool ParseXRVOIPMetricItem();
=======
        bool ParseXr();
        bool ParseXrItem();
        bool ParseXrReceiverReferenceTimeItem(int block_length_4bytes);
        bool ParseXrDlrr(int block_length_4bytes);
        bool ParseXrDlrrItem();
        bool ParseXrVoipMetricItem(int block_length_4bytes);
        bool ParseXrUnsupportedBlockType(int block_length_4bytes);
>>>>>>> 8c15b39e

        bool ParseFBCommon(const RTCPCommonHeader& header);
        bool ParseNACKItem();
        bool ParseTMMBRItem();
        bool ParseTMMBNItem();
        bool ParseSLIItem();
        bool ParseRPSIItem();
        bool ParseFIRItem();
        bool ParsePsfbAppItem();
        bool ParsePsfbREMBItem();

        bool ParseAPP(const RTCPCommonHeader& header);
        bool ParseAPPItem();

    private:
        const uint8_t* const _ptrRTCPDataBegin;
        const bool                 _RTCPReducedSizeEnable;
        const uint8_t* const _ptrRTCPDataEnd;

        bool                     _validPacket;
        const uint8_t*     _ptrRTCPData;
        const uint8_t*     _ptrRTCPBlockEnd;

        ParseState               _state;
        uint8_t            _numberOfBlocks;

        RTCPPacketTypes          _packetType;
        RTCPPacket               _packet;
    };

    class RTCPPacketIterator
    {
    public:
        RTCPPacketIterator(uint8_t* rtcpData,
                            size_t rtcpDataLength);
        ~RTCPPacketIterator();

        const RTCPCommonHeader* Begin();
        const RTCPCommonHeader* Iterate();
        const RTCPCommonHeader* Current();

    private:
        uint8_t* const     _ptrBegin;
        uint8_t* const     _ptrEnd;

        uint8_t*           _ptrBlock;

        RTCPCommonHeader         _header;
    };
}  // RTCPUtility
}  // namespace webrtc
#endif // WEBRTC_MODULES_RTP_RTCP_SOURCE_RTCP_UTILITY_H_<|MERGE_RESOLUTION|>--- conflicted
+++ resolved
@@ -420,13 +420,6 @@
         bool ParseIJ();
         bool ParseIJItem();
 
-<<<<<<< HEAD
-        bool ParseXR();
-        bool ParseXRItem();
-        bool ParseXRReceiverReferenceTimeItem();
-        bool ParseXRDLRRReportBlockItem();
-        bool ParseXRVOIPMetricItem();
-=======
         bool ParseXr();
         bool ParseXrItem();
         bool ParseXrReceiverReferenceTimeItem(int block_length_4bytes);
@@ -434,7 +427,6 @@
         bool ParseXrDlrrItem();
         bool ParseXrVoipMetricItem(int block_length_4bytes);
         bool ParseXrUnsupportedBlockType(int block_length_4bytes);
->>>>>>> 8c15b39e
 
         bool ParseFBCommon(const RTCPCommonHeader& header);
         bool ParseNACKItem();
