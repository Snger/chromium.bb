/*
 *  Copyright (c) 2012 The WebRTC project authors. All Rights Reserved.
 *
 *  Use of this source code is governed by a BSD-style license
 *  that can be found in the LICENSE file in the root of the source
 *  tree. An additional intellectual property rights grant can be found
 *  in the file PATENTS.  All contributing project authors may
 *  be found in the AUTHORS file in the root of the source tree.
 */

#ifndef WEBRTC_MODULES_RTP_RTCP_SOURCE_RTCP_RECEIVER_H_
#define WEBRTC_MODULES_RTP_RTCP_SOURCE_RTCP_RECEIVER_H_

#include <map>
#include <vector>
#include <set>

#include "webrtc/modules/rtp_rtcp/interface/rtp_rtcp_defines.h"
#include "webrtc/modules/rtp_rtcp/source/rtcp_receiver_help.h"
#include "webrtc/modules/rtp_rtcp/source/rtcp_utility.h"
#include "webrtc/modules/rtp_rtcp/source/rtp_utility.h"
#include "webrtc/modules/rtp_rtcp/source/tmmbr_help.h"
#include "webrtc/typedefs.h"

namespace webrtc {
class ModuleRtpRtcpImpl;

class RTCPReceiver : public TMMBRHelp
{
public:
    RTCPReceiver(const int32_t id, Clock* clock,
                 ModuleRtpRtcpImpl* owner);
    virtual ~RTCPReceiver();

    void ChangeUniqueId(const int32_t id);

    RTCPMethod Status() const;
    int32_t SetRTCPStatus(const RTCPMethod method);

    int64_t LastReceived();
    int64_t LastReceivedReceiverReport() const;

    void SetSsrcs(uint32_t main_ssrc,
                  const std::set<uint32_t>& registered_ssrcs);
    void SetRelaySSRC( const uint32_t ssrc);
    int32_t SetRemoteSSRC( const uint32_t ssrc);
    uint32_t RemoteSSRC() const;

    uint32_t RelaySSRC() const;

    void RegisterRtcpObservers(RtcpIntraFrameObserver* intra_frame_callback,
                               RtcpBandwidthObserver* bandwidth_callback,
                               RtcpFeedback* feedback_callback);

    int32_t IncomingRTCPPacket(
        RTCPHelp::RTCPPacketInformation& rtcpPacketInformation,
        RTCPUtility::RTCPParserV2 *rtcpParser);

    void TriggerCallbacksFromRTCPPacket(RTCPHelp::RTCPPacketInformation& rtcpPacketInformation);

    // get received cname
    int32_t CNAME(const uint32_t remoteSSRC,
                  char cName[RTCP_CNAME_SIZE]) const;

    // get received NTP
    int32_t NTP(uint32_t *ReceivedNTPsecs,
                uint32_t *ReceivedNTPfrac,
                uint32_t *RTCPArrivalTimeSecs,
                uint32_t *RTCPArrivalTimeFrac,
                uint32_t *rtcp_timestamp) const;

   bool LastReceivedXrReferenceTimeInfo(RtcpReceiveTimeInfo* info) const;

    // get rtt
    int32_t RTT(uint32_t remoteSSRC,
                uint16_t* RTT,
                uint16_t* avgRTT,
                uint16_t* minRTT,
                uint16_t* maxRTT) const;

    int32_t ResetRTT(const uint32_t remoteSSRC);

    int32_t SenderInfoReceived(RTCPSenderInfo* senderInfo) const;

    bool GetAndResetXrRrRtt(uint16_t* rtt_ms);

    // get statistics
    int32_t StatisticsReceived(
        std::vector<RTCPReportBlock>* receiveBlocks) const;

    // Returns true if we haven't received an RTCP RR for several RTCP
    // intervals, but only triggers true once.
    bool RtcpRrTimeout(int64_t rtcp_interval_ms);

    // Returns true if we haven't received an RTCP RR telling the receive side
    // has not received RTP packets for too long, i.e. extended highest sequence
    // number hasn't increased for several RTCP intervals. The function only
    // returns true once until a new RR is received.
    bool RtcpRrSequenceNumberTimeout(int64_t rtcp_interval_ms);

    // Get TMMBR
    int32_t TMMBRReceived(const uint32_t size,
                          const uint32_t accNumCandidates,
                          TMMBRSet* candidateSet) const;

    bool UpdateRTCPReceiveInformationTimers();

    int32_t BoundingSet(bool &tmmbrOwner, TMMBRSet* boundingSetRec);

    int32_t UpdateTMMBR();

    void RegisterRtcpStatisticsCallback(RtcpStatisticsCallback* callback);
    RtcpStatisticsCallback* GetRtcpStatisticsCallback();

protected:
    RTCPHelp::RTCPReportBlockInformation* CreateReportBlockInformation(const uint32_t remoteSSRC);
    RTCPHelp::RTCPReportBlockInformation* GetReportBlockInformation(const uint32_t remoteSSRC) const;

    RTCPUtility::RTCPCnameInformation* CreateCnameInformation(const uint32_t remoteSSRC);
    RTCPUtility::RTCPCnameInformation* GetCnameInformation(const uint32_t remoteSSRC) const;

    RTCPHelp::RTCPReceiveInformation* CreateReceiveInformation(const uint32_t remoteSSRC);
    RTCPHelp::RTCPReceiveInformation* GetReceiveInformation(const uint32_t remoteSSRC);

    void UpdateReceiveInformation( RTCPHelp::RTCPReceiveInformation& receiveInformation);

    void HandleSenderReceiverReport(RTCPUtility::RTCPParserV2& rtcpParser,
                                    RTCPHelp::RTCPPacketInformation& rtcpPacketInformation);

    void HandleReportBlock(const RTCPUtility::RTCPPacket& rtcpPacket,
                           RTCPHelp::RTCPPacketInformation& rtcpPacketInformation,
                           const uint32_t remoteSSRC,
                           const uint8_t numberOfReportBlocks);

    void HandleSDES(RTCPUtility::RTCPParserV2& rtcpParser);

    void HandleSDESChunk(RTCPUtility::RTCPParserV2& rtcpParser);

    void HandleXrHeader(RTCPUtility::RTCPParserV2& parser,
                        RTCPHelp::RTCPPacketInformation& rtcpPacketInformation);

    void HandleXrReceiveReferenceTime(
        RTCPUtility::RTCPParserV2& parser,
        RTCPHelp::RTCPPacketInformation& rtcpPacketInformation);

    void HandleXrDlrrReportBlock(
        RTCPUtility::RTCPParserV2& parser,
        RTCPHelp::RTCPPacketInformation& rtcpPacketInformation);

    void HandleXrDlrrReportBlockItem(
        const RTCPUtility::RTCPPacket& packet,
        RTCPHelp::RTCPPacketInformation& rtcpPacketInformation);

    void HandleXRVOIPMetric(RTCPUtility::RTCPParserV2& rtcpParser,
                            RTCPHelp::RTCPPacketInformation& rtcpPacketInformation);

    void HandleNACK(RTCPUtility::RTCPParserV2& rtcpParser,
                    RTCPHelp::RTCPPacketInformation& rtcpPacketInformation);

    void HandleNACKItem(const RTCPUtility::RTCPPacket& rtcpPacket,
                        RTCPHelp::RTCPPacketInformation& rtcpPacketInformation);

    void HandleBYE(RTCPUtility::RTCPParserV2& rtcpParser);

    void HandlePLI(RTCPUtility::RTCPParserV2& rtcpParser,
                   RTCPHelp::RTCPPacketInformation& rtcpPacketInformation);

    void HandleSLI(RTCPUtility::RTCPParserV2& rtcpParser,
                   RTCPHelp::RTCPPacketInformation& rtcpPacketInformation);

    void HandleSLIItem(const RTCPUtility::RTCPPacket& rtcpPacket,
                       RTCPHelp::RTCPPacketInformation& rtcpPacketInformation);

    void HandleRPSI(RTCPUtility::RTCPParserV2& rtcpParser,
                    RTCPHelp::RTCPPacketInformation& rtcpPacketInformation);

    void HandlePsfbApp(RTCPUtility::RTCPParserV2& rtcpParser,
                       RTCPHelp::RTCPPacketInformation& rtcpPacketInformation);

    void HandleREMBItem(RTCPUtility::RTCPParserV2& rtcpParser,
                        RTCPHelp::RTCPPacketInformation& rtcpPacketInformation);

    void HandleIJ(RTCPUtility::RTCPParserV2& rtcpParser,
                  RTCPHelp::RTCPPacketInformation& rtcpPacketInformation);

    void HandleIJItem(const RTCPUtility::RTCPPacket& rtcpPacket,
                      RTCPHelp::RTCPPacketInformation& rtcpPacketInformation);

    void HandleTMMBR(RTCPUtility::RTCPParserV2& rtcpParser,
                     RTCPHelp::RTCPPacketInformation& rtcpPacketInformation);

    void HandleTMMBRItem(RTCPHelp::RTCPReceiveInformation& receiveInfo,
                         const RTCPUtility::RTCPPacket& rtcpPacket,
                         RTCPHelp::RTCPPacketInformation& rtcpPacketInformation,
                         const uint32_t senderSSRC);

    void HandleTMMBN(RTCPUtility::RTCPParserV2& rtcpParser,
                     RTCPHelp::RTCPPacketInformation& rtcpPacketInformation);

    void HandleSR_REQ(RTCPUtility::RTCPParserV2& rtcpParser,
                      RTCPHelp::RTCPPacketInformation& rtcpPacketInformation);

    void HandleTMMBNItem(RTCPHelp::RTCPReceiveInformation& receiveInfo,
                         const RTCPUtility::RTCPPacket& rtcpPacket);

    void HandleFIR(RTCPUtility::RTCPParserV2& rtcpParser,
                   RTCPHelp::RTCPPacketInformation& rtcpPacketInformation);

    void HandleFIRItem(RTCPHelp::RTCPReceiveInformation* receiveInfo,
                       const RTCPUtility::RTCPPacket& rtcpPacket,
                       RTCPHelp::RTCPPacketInformation& rtcpPacketInformation);

    void HandleAPP(RTCPUtility::RTCPParserV2& rtcpParser,
                   RTCPHelp::RTCPPacketInformation& rtcpPacketInformation);

    void HandleAPPItem(RTCPUtility::RTCPParserV2& rtcpParser,
                       RTCPHelp::RTCPPacketInformation& rtcpPacketInformation);

 private:
  typedef std::map<uint32_t, RTCPHelp::RTCPReceiveInformation*>
      ReceivedInfoMap;
  int32_t           _id;
  Clock*                  _clock;
  RTCPMethod              _method;
  int64_t           _lastReceived;
  ModuleRtpRtcpImpl&      _rtpRtcp;

  CriticalSectionWrapper* _criticalSectionFeedbacks;
  RtcpFeedback*           _cbRtcpFeedback;
  RtcpBandwidthObserver*  _cbRtcpBandwidthObserver;
  RtcpIntraFrameObserver* _cbRtcpIntraFrameObserver;

  CriticalSectionWrapper* _criticalSectionRTCPReceiver;
  uint32_t          main_ssrc_;
  uint32_t          _remoteSSRC;
  std::set<uint32_t> registered_ssrcs_;

  // Received send report
  RTCPSenderInfo _remoteSenderInfo;
  // when did we receive the last send report
  uint32_t _lastReceivedSRNTPsecs;
  uint32_t _lastReceivedSRNTPfrac;

  // Received XR receive time report.
  RtcpReceiveTimeInfo _remoteXRReceiveTimeInfo;
  // Time when the report was received.
  uint32_t _lastReceivedXRNTPsecs;
  uint32_t _lastReceivedXRNTPfrac;
  // Estimated rtt, zero when there is no valid estimate.
  uint16_t xr_rr_rtt_ms_;

  // Received report blocks.
  std::map<uint32_t, RTCPHelp::RTCPReportBlockInformation*>
      _receivedReportBlockMap;
  ReceivedInfoMap _receivedInfoMap;
  std::map<uint32_t, RTCPUtility::RTCPCnameInformation*>
      _receivedCnameMap;

  uint32_t            _packetTimeOutMS;

  // The last time we received an RTCP RR.
  int64_t _lastReceivedRrMs;

  // The time we last received an RTCP RR telling we have ssuccessfully
  // delivered RTP packet to the remote side.
  int64_t _lastIncreasedSequenceNumberMs;

<<<<<<< HEAD
=======
  RtcpStatisticsCallback* stats_callback_;
>>>>>>> 8c15b39e
};
}  // namespace webrtc
#endif // WEBRTC_MODULES_RTP_RTCP_SOURCE_RTCP_RECEIVER_H_<|MERGE_RESOLUTION|>--- conflicted
+++ resolved
@@ -265,10 +265,7 @@
   // delivered RTP packet to the remote side.
   int64_t _lastIncreasedSequenceNumberMs;
 
-<<<<<<< HEAD
-=======
   RtcpStatisticsCallback* stats_callback_;
->>>>>>> 8c15b39e
 };
 }  // namespace webrtc
 #endif // WEBRTC_MODULES_RTP_RTCP_SOURCE_RTCP_RECEIVER_H_