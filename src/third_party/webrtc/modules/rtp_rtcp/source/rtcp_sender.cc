--- conflicted
+++ resolved
@@ -2182,14 +2182,11 @@
   xrSendReceiverReferenceTimeEnabled_ = enable;
 }
 
-<<<<<<< HEAD
-=======
 bool RTCPSender::RtcpXrReceiverReferenceTime() const {
   CriticalSectionScoped lock(_criticalSectionRTCPSender);
   return xrSendReceiverReferenceTimeEnabled_;
 }
 
->>>>>>> 8c15b39e
 // called under critsect _criticalSectionRTCPSender
 int32_t RTCPSender::WriteAllReportBlocksToBuffer(
     uint8_t* rtcpbuffer,
