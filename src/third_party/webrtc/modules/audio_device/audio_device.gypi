--- conflicted
+++ resolved
@@ -224,12 +224,7 @@
             'audio_device',
             'webrtc_utility',
             '<(webrtc_root)/test/test.gyp:test_support_main',
-<<<<<<< HEAD
-            '<(webrtc_root)/system_wrappers/source/system_wrappers.gyp:system_wrappers',
-=======
-            '<(DEPTH)/testing/gtest.gyp:gtest',
             '<(webrtc_root)/system_wrappers/system_wrappers.gyp:system_wrappers',
->>>>>>> 7a7efc61
           ],
           'sources': [
             'test/audio_device_test_api.cc',
@@ -280,13 +275,7 @@
               'dependencies': [
                 'audio_device',
                 'webrtc_utility',
-<<<<<<< HEAD
-                '<(webrtc_root)/system_wrappers/source/system_wrappers.gyp:system_wrappers',
-=======
-                '<(DEPTH)/testing/gmock.gyp:gmock',
-                '<(DEPTH)/testing/gtest.gyp:gtest',
                 '<(webrtc_root)/system_wrappers/system_wrappers.gyp:system_wrappers',
->>>>>>> 7a7efc61
                 '<(webrtc_root)/test/test.gyp:test_support_main',
               ],
               'sources': [
