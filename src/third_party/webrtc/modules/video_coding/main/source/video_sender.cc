/*
 *  Copyright (c) 2013 The WebRTC project authors. All Rights Reserved.
 *
 *  Use of this source code is governed by a BSD-style license
 *  that can be found in the LICENSE file in the root of the source
 *  tree. An additional intellectual property rights grant can be found
 *  in the file PATENTS.  All contributing project authors may
 *  be found in the AUTHORS file in the root of the source tree.
 */

#include "webrtc/common_types.h"

#include <algorithm>  // std::max

#include "webrtc/common_video/libyuv/include/webrtc_libyuv.h"
#include "webrtc/modules/video_coding/codecs/interface/video_codec_interface.h"
#include "webrtc/modules/video_coding/main/source/encoded_frame.h"
#include "webrtc/modules/video_coding/main/source/video_coding_impl.h"
#include "webrtc/system_wrappers/interface/clock.h"

namespace webrtc {
namespace vcm {

VideoSender::VideoSender(const int32_t id, Clock* clock)
    : _id(id),
      clock_(clock),
      process_crit_sect_(CriticalSectionWrapper::CreateCriticalSection()),
      _sendCritSect(CriticalSectionWrapper::CreateCriticalSection()),
      _encoder(),
      _encodedFrameCallback(),
      _nextFrameTypes(1, kVideoFrameDelta),
      _mediaOpt(id, clock_),
      _sendStatsCallback(NULL),
      _encoderInputFile(NULL),
      _codecDataBase(id),
      frame_dropper_enabled_(true),
      _sendStatsTimer(1000, clock_) {}

VideoSender::~VideoSender() {
  delete _sendCritSect;
  if (_encoderInputFile != NULL) {
    fclose(_encoderInputFile);
  }
}

int32_t VideoSender::Process() {
  int32_t returnValue = VCM_OK;

  if (_sendStatsTimer.TimeUntilProcess() == 0) {
    _sendStatsTimer.Processed();
    CriticalSectionScoped cs(process_crit_sect_.get());
    if (_sendStatsCallback != NULL) {
      uint32_t bitRate;
      uint32_t frameRate;
      {
        CriticalSectionScoped cs(_sendCritSect);
        bitRate = _mediaOpt.SentBitRate();
        frameRate = _mediaOpt.SentFrameRate();
      }
      _sendStatsCallback->SendStatistics(bitRate, frameRate);
    }
  }

  return returnValue;
}

// Reset send side to initial state - all components
int32_t VideoSender::InitializeSender() {
  CriticalSectionScoped cs(_sendCritSect);
  _codecDataBase.ResetSender();
  _encoder = NULL;
  _encodedFrameCallback.SetTransportCallback(NULL);
  // setting default bitRate and frameRate to 0
  _mediaOpt.SetEncodingData(kVideoCodecUnknown, 0, 0, 0, 0, 0, 0);
  _mediaOpt.Reset();  // Resetting frame dropper
  return VCM_OK;
}

int32_t VideoSender::TimeUntilNextProcess() {
  return _sendStatsTimer.TimeUntilProcess();
}

// Register the send codec to be used.
int32_t VideoSender::RegisterSendCodec(const VideoCodec* sendCodec,
                                       uint32_t numberOfCores,
                                       uint32_t maxPayloadSize) {
  CriticalSectionScoped cs(_sendCritSect);
  if (sendCodec == NULL) {
    return VCM_PARAMETER_ERROR;
  }

  bool ret = _codecDataBase.SetSendCodec(
      sendCodec, numberOfCores, maxPayloadSize, &_encodedFrameCallback);

  // Update encoder regardless of result to make sure that we're not holding on
  // to a deleted instance.
  _encoder = _codecDataBase.GetEncoder();

  if (!ret) {
    WEBRTC_TRACE(webrtc::kTraceError,
                 webrtc::kTraceVideoCoding,
                 VCMId(_id),
                 "Failed to initialize encoder");
    return VCM_CODEC_ERROR;
  }

  int numLayers = (sendCodec->codecType != kVideoCodecVP8)
                      ? 1
                      : sendCodec->codecSpecific.VP8.numberOfTemporalLayers;
  // If we have screensharing and we have layers, we disable frame dropper.
  bool disable_frame_dropper =
      numLayers > 1 && sendCodec->mode == kScreensharing;
  if (disable_frame_dropper) {
    _mediaOpt.EnableFrameDropper(false);
  } else if (frame_dropper_enabled_) {
    _mediaOpt.EnableFrameDropper(true);
  }
  _nextFrameTypes.clear();
  _nextFrameTypes.resize(VCM_MAX(sendCodec->numberOfSimulcastStreams, 1),
                         kVideoFrameDelta);

  _mediaOpt.SetEncodingData(sendCodec->codecType,
                            sendCodec->maxBitrate * 1000,
                            sendCodec->maxFramerate * 1000,
                            sendCodec->startBitrate * 1000,
                            sendCodec->width,
                            sendCodec->height,
                            numLayers);
  _mediaOpt.set_max_payload_size(maxPayloadSize);

  return VCM_OK;
}

// Get current send codec
int32_t VideoSender::SendCodec(VideoCodec* currentSendCodec) const {
  CriticalSectionScoped cs(_sendCritSect);

  if (currentSendCodec == NULL) {
    return VCM_PARAMETER_ERROR;
  }
  return _codecDataBase.SendCodec(currentSendCodec) ? 0 : -1;
}

// Get the current send codec type
VideoCodecType VideoSender::SendCodec() const {
  CriticalSectionScoped cs(_sendCritSect);

  return _codecDataBase.SendCodec();
}

// Register an external decoder object.
// This can not be used together with external decoder callbacks.
int32_t VideoSender::RegisterExternalEncoder(VideoEncoder* externalEncoder,
                                             uint8_t payloadType,
                                             bool internalSource /*= false*/) {
  CriticalSectionScoped cs(_sendCritSect);

  if (externalEncoder == NULL) {
    bool wasSendCodec = false;
    const bool ret =
        _codecDataBase.DeregisterExternalEncoder(payloadType, &wasSendCodec);
    if (wasSendCodec) {
      // Make sure the VCM doesn't use the de-registered codec
      _encoder = NULL;
    }
    return ret ? 0 : -1;
  }
  _codecDataBase.RegisterExternalEncoder(
      externalEncoder, payloadType, internalSource);
  return 0;
}

// Get codec config parameters
int32_t VideoSender::CodecConfigParameters(uint8_t* buffer, int32_t size) {
  CriticalSectionScoped cs(_sendCritSect);
  if (_encoder != NULL) {
    return _encoder->CodecConfigParameters(buffer, size);
  }
  return VCM_UNINITIALIZED;
}

// Get encode bitrate
int VideoSender::Bitrate(unsigned int* bitrate) const {
  CriticalSectionScoped cs(_sendCritSect);
  // return the bit rate which the encoder is set to
  if (!_encoder) {
    return VCM_UNINITIALIZED;
  }
  *bitrate = _encoder->BitRate();
  return 0;
}

// Get encode frame rate
int VideoSender::FrameRate(unsigned int* framerate) const {
  CriticalSectionScoped cs(_sendCritSect);
  // input frame rate, not compensated
  if (!_encoder) {
    return VCM_UNINITIALIZED;
  }
  *framerate = _encoder->FrameRate();
  return 0;
}

// Set channel parameters
int32_t VideoSender::SetChannelParameters(uint32_t target_bitrate,
                                          uint8_t lossRate,
                                          uint32_t rtt) {
  int32_t ret = 0;
  {
    CriticalSectionScoped sendCs(_sendCritSect);
    uint32_t targetRate =
        _mediaOpt.SetTargetRates(target_bitrate, lossRate, rtt);
    if (_encoder != NULL) {
      ret = _encoder->SetChannelParameters(lossRate, rtt);
      if (ret < 0) {
        return ret;
      }
      ret = (int32_t)_encoder->SetRates(targetRate, _mediaOpt.InputFrameRate());
      if (ret < 0) {
        return ret;
      }
    } else {
      return VCM_UNINITIALIZED;
    }  // encoder
  }    // send side
  return VCM_OK;
}

int32_t VideoSender::RegisterTransportCallback(
    VCMPacketizationCallback* transport) {
  CriticalSectionScoped cs(_sendCritSect);
  _encodedFrameCallback.SetMediaOpt(&_mediaOpt);
  _encodedFrameCallback.SetTransportCallback(transport);
  return VCM_OK;
}

// Register video output information callback which will be called to deliver
// information about the video stream produced by the encoder, for instance the
// average frame rate and bit rate.
int32_t VideoSender::RegisterSendStatisticsCallback(
    VCMSendStatisticsCallback* sendStats) {
  CriticalSectionScoped cs(process_crit_sect_.get());
  _sendStatsCallback = sendStats;
  return VCM_OK;
}

// Register a video quality settings callback which will be called when frame
// rate/dimensions need to be updated for video quality optimization
int32_t VideoSender::RegisterVideoQMCallback(
    VCMQMSettingsCallback* videoQMSettings) {
  CriticalSectionScoped cs(_sendCritSect);
  return _mediaOpt.RegisterVideoQMCallback(videoQMSettings);
}

// Register a video protection callback which will be called to deliver the
// requested FEC rate and NACK status (on/off).
int32_t VideoSender::RegisterProtectionCallback(
    VCMProtectionCallback* protection) {
  CriticalSectionScoped cs(_sendCritSect);
  _mediaOpt.RegisterProtectionCallback(protection);
  return VCM_OK;
}

// Enable or disable a video protection method.
// Note: This API should be deprecated, as it does not offer a distinction
// between the protection method and decoding with or without errors. If such a
// behavior is desired, use the following API: SetReceiverRobustnessMode.
int32_t VideoSender::SetVideoProtection(VCMVideoProtection videoProtection,
                                        bool enable) {
  switch (videoProtection) {
    case kProtectionNack:
    case kProtectionNackSender: {
      CriticalSectionScoped cs(_sendCritSect);
      _mediaOpt.EnableProtectionMethod(enable, media_optimization::kNack);
      break;
    }

    case kProtectionNackFEC: {
      CriticalSectionScoped cs(_sendCritSect);
      _mediaOpt.EnableProtectionMethod(enable, media_optimization::kNackFec);
      break;
    }

    case kProtectionFEC: {
      CriticalSectionScoped cs(_sendCritSect);
      _mediaOpt.EnableProtectionMethod(enable, media_optimization::kFec);
      break;
    }

    case kProtectionPeriodicKeyFrames: {
      CriticalSectionScoped cs(_sendCritSect);
      return _codecDataBase.SetPeriodicKeyFrames(enable) ? 0 : -1;
      break;
    }
    case kProtectionNackReceiver:
    case kProtectionDualDecoder:
    case kProtectionKeyOnLoss:
    case kProtectionKeyOnKeyLoss:
      // Ignore decoder modes.
      return VCM_OK;
  }
  return VCM_OK;
}
// Add one raw video frame to the encoder, blocking.
int32_t VideoSender::AddVideoFrame(const I420VideoFrame& videoFrame,
                                   const VideoContentMetrics* contentMetrics,
                                   const CodecSpecificInfo* codecSpecificInfo) {
  CriticalSectionScoped cs(_sendCritSect);
  if (_encoder == NULL) {
    return VCM_UNINITIALIZED;
  }
  // TODO(holmer): Add support for dropping frames per stream. Currently we
  // only have one frame dropper for all streams.
  if (_nextFrameTypes[0] == kFrameEmpty) {
    return VCM_OK;
  }
  _mediaOpt.UpdateIncomingFrameRate();

  if (_mediaOpt.DropFrame()) {
    WEBRTC_TRACE(webrtc::kTraceStream,
                 webrtc::kTraceVideoCoding,
                 VCMId(_id),
                 "Drop frame due to bitrate");
  } else {
    _mediaOpt.UpdateContentData(contentMetrics);
    int32_t ret =
        _encoder->Encode(videoFrame, codecSpecificInfo, _nextFrameTypes);
    if (_encoderInputFile != NULL) {
      if (PrintI420VideoFrame(videoFrame, _encoderInputFile) < 0) {
        return -1;
      }
    }
    if (ret < 0) {
      WEBRTC_TRACE(webrtc::kTraceError,
                   webrtc::kTraceVideoCoding,
                   VCMId(_id),
                   "Encode error: %d",
                   ret);
      return ret;
    }
    for (size_t i = 0; i < _nextFrameTypes.size(); ++i) {
      _nextFrameTypes[i] = kVideoFrameDelta;  // Default frame type.
    }
  }
  return VCM_OK;
}

int32_t VideoSender::IntraFrameRequest(int stream_index) {
  CriticalSectionScoped cs(_sendCritSect);
  if (stream_index < 0 ||
      static_cast<unsigned int>(stream_index) >= _nextFrameTypes.size()) {
    return -1;
  }
  _nextFrameTypes[stream_index] = kVideoFrameKey;
  if (_encoder != NULL && _encoder->InternalSource()) {
    // Try to request the frame if we have an external encoder with
    // internal source since AddVideoFrame never will be called.
    if (_encoder->RequestFrame(_nextFrameTypes) == WEBRTC_VIDEO_CODEC_OK) {
      _nextFrameTypes[stream_index] = kVideoFrameDelta;
    }
  }
  return VCM_OK;
}

int32_t VideoSender::EnableFrameDropper(bool enable) {
  CriticalSectionScoped cs(_sendCritSect);
  frame_dropper_enabled_ = enable;
  _mediaOpt.EnableFrameDropper(enable);
  return VCM_OK;
}

int32_t VideoSender::SentFrameCount(VCMFrameCount* frameCount) const {
  CriticalSectionScoped cs(_sendCritSect);
  return _mediaOpt.SentFrameCount(frameCount);
}

int VideoSender::SetSenderNackMode(SenderNackMode mode) {
  CriticalSectionScoped cs(_sendCritSect);

  switch (mode) {
    case VideoCodingModule::kNackNone:
      _mediaOpt.EnableProtectionMethod(false, media_optimization::kNack);
      break;
    case VideoCodingModule::kNackAll:
      _mediaOpt.EnableProtectionMethod(true, media_optimization::kNack);
      break;
    case VideoCodingModule::kNackSelective:
      return VCM_NOT_IMPLEMENTED;
      break;
  }
  return VCM_OK;
}

int VideoSender::SetSenderReferenceSelection(bool enable) {
  return VCM_NOT_IMPLEMENTED;
}

int VideoSender::SetSenderFEC(bool enable) {
  CriticalSectionScoped cs(_sendCritSect);
  _mediaOpt.EnableProtectionMethod(enable, media_optimization::kFec);
  return VCM_OK;
}

int VideoSender::SetSenderKeyFramePeriod(int periodMs) {
  return VCM_NOT_IMPLEMENTED;
}

int VideoSender::StartDebugRecording(const char* file_name_utf8) {
  CriticalSectionScoped cs(_sendCritSect);
  _encoderInputFile = fopen(file_name_utf8, "wb");
  if (_encoderInputFile == NULL)
    return VCM_GENERAL_ERROR;
  return VCM_OK;
}

int VideoSender::StopDebugRecording() {
  CriticalSectionScoped cs(_sendCritSect);
  if (_encoderInputFile != NULL) {
    fclose(_encoderInputFile);
    _encoderInputFile = NULL;
  }
  return VCM_OK;
}

<<<<<<< HEAD
void VideoSender::EnableAutoMuting() {
  CriticalSectionScoped cs(_sendCritSect);
  VideoCodec current_send_codec;
  if (SendCodec(&current_send_codec) != 0) {
    assert(false);  // Must set a send codec before enabling auto-mute.
=======
void VideoSender::SuspendBelowMinBitrate() {
  CriticalSectionScoped cs(_sendCritSect);
  VideoCodec current_send_codec;
  if (SendCodec(&current_send_codec) != 0) {
    assert(false);  // Must set a send codec before SuspendBelowMinBitrate.
>>>>>>> 8c15b39e
    return;
  }
  int threshold_bps;
  if (current_send_codec.numberOfSimulcastStreams == 0) {
    threshold_bps = current_send_codec.minBitrate * 1000;
  } else {
    threshold_bps = current_send_codec.simulcastStream[0].minBitrate * 1000;
  }
  // Set the hysteresis window to be at 10% of the threshold, but at least
  // 10 kbps.
  int window_bps = std::max(threshold_bps / 10, 10000);
<<<<<<< HEAD
  _mediaOpt.EnableAutoMuting(threshold_bps, window_bps);
}

void VideoSender::DisableAutoMuting() {
  CriticalSectionScoped cs(_sendCritSect);
  _mediaOpt.DisableAutoMuting();
}

bool VideoSender::VideoMuted() const {
  CriticalSectionScoped cs(_sendCritSect);
  return _mediaOpt.video_muted();
=======
  _mediaOpt.SuspendBelowMinBitrate(threshold_bps, window_bps);
}

bool VideoSender::VideoSuspended() const {
  CriticalSectionScoped cs(_sendCritSect);
  return _mediaOpt.video_suspended();
}

void VideoSender::RegisterPostEncodeImageCallback(
    EncodedImageCallback* observer) {
  CriticalSectionScoped cs(_sendCritSect);
  _encodedFrameCallback.RegisterPostEncodeImageCallback(observer);
>>>>>>> 8c15b39e
}

}  // namespace vcm
}  // namespace webrtc<|MERGE_RESOLUTION|>--- conflicted
+++ resolved
@@ -422,19 +422,11 @@
   return VCM_OK;
 }
 
-<<<<<<< HEAD
-void VideoSender::EnableAutoMuting() {
-  CriticalSectionScoped cs(_sendCritSect);
-  VideoCodec current_send_codec;
-  if (SendCodec(&current_send_codec) != 0) {
-    assert(false);  // Must set a send codec before enabling auto-mute.
-=======
 void VideoSender::SuspendBelowMinBitrate() {
   CriticalSectionScoped cs(_sendCritSect);
   VideoCodec current_send_codec;
   if (SendCodec(&current_send_codec) != 0) {
     assert(false);  // Must set a send codec before SuspendBelowMinBitrate.
->>>>>>> 8c15b39e
     return;
   }
   int threshold_bps;
@@ -446,19 +438,6 @@
   // Set the hysteresis window to be at 10% of the threshold, but at least
   // 10 kbps.
   int window_bps = std::max(threshold_bps / 10, 10000);
-<<<<<<< HEAD
-  _mediaOpt.EnableAutoMuting(threshold_bps, window_bps);
-}
-
-void VideoSender::DisableAutoMuting() {
-  CriticalSectionScoped cs(_sendCritSect);
-  _mediaOpt.DisableAutoMuting();
-}
-
-bool VideoSender::VideoMuted() const {
-  CriticalSectionScoped cs(_sendCritSect);
-  return _mediaOpt.video_muted();
-=======
   _mediaOpt.SuspendBelowMinBitrate(threshold_bps, window_bps);
 }
 
@@ -471,7 +450,6 @@
     EncodedImageCallback* observer) {
   CriticalSectionScoped cs(_sendCritSect);
   _encodedFrameCallback.RegisterPostEncodeImageCallback(observer);
->>>>>>> 8c15b39e
 }
 
 }  // namespace vcm
