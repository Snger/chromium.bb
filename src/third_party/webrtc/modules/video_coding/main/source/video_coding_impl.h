/*
 *  Copyright (c) 2012 The WebRTC project authors. All Rights Reserved.
 *
 *  Use of this source code is governed by a BSD-style license
 *  that can be found in the LICENSE file in the root of the source
 *  tree. An additional intellectual property rights grant can be found
 *  in the file PATENTS.  All contributing project authors may
 *  be found in the AUTHORS file in the root of the source tree.
 */

#ifndef WEBRTC_MODULES_VIDEO_CODING_VIDEO_CODING_IMPL_H_
#define WEBRTC_MODULES_VIDEO_CODING_VIDEO_CODING_IMPL_H_

#include "webrtc/modules/video_coding/main/interface/video_coding.h"

#include <vector>

#include "webrtc/modules/video_coding/main/source/codec_database.h"
#include "webrtc/modules/video_coding/main/source/frame_buffer.h"
#include "webrtc/modules/video_coding/main/source/generic_decoder.h"
#include "webrtc/modules/video_coding/main/source/generic_encoder.h"
#include "webrtc/modules/video_coding/main/source/jitter_buffer.h"
#include "webrtc/modules/video_coding/main/source/media_optimization.h"
#include "webrtc/modules/video_coding/main/source/receiver.h"
#include "webrtc/modules/video_coding/main/source/timing.h"
#include "webrtc/system_wrappers/interface/clock.h"
#include "webrtc/system_wrappers/interface/critical_section_wrapper.h"

namespace webrtc {

class EncodedFrameObserver;

namespace vcm {

class VCMProcessTimer {
 public:
  VCMProcessTimer(uint32_t periodMs, Clock* clock)
      : _clock(clock),
        _periodMs(periodMs),
        _latestMs(_clock->TimeInMilliseconds()) {}
  uint32_t Period() const;
  uint32_t TimeUntilProcess() const;
  void Processed();

 private:
  Clock* _clock;
  uint32_t _periodMs;
  int64_t _latestMs;
};

class VideoSender {
 public:
  typedef VideoCodingModule::SenderNackMode SenderNackMode;

  VideoSender(const int32_t id, Clock* clock);
  ~VideoSender();

  int32_t InitializeSender();

  // Register the send codec to be used.
  int32_t RegisterSendCodec(const VideoCodec* sendCodec,
                            uint32_t numberOfCores,
                            uint32_t maxPayloadSize);

  int32_t SendCodec(VideoCodec* currentSendCodec) const;
  VideoCodecType SendCodec() const;
  int32_t RegisterExternalEncoder(VideoEncoder* externalEncoder,
                                  uint8_t payloadType,
                                  bool internalSource);

  int32_t CodecConfigParameters(uint8_t* buffer, int32_t size);
  int Bitrate(unsigned int* bitrate) const;
  int FrameRate(unsigned int* framerate) const;

  int32_t SetChannelParameters(uint32_t target_bitrate,  // bits/s.
                               uint8_t lossRate,
                               uint32_t rtt);

  int32_t RegisterTransportCallback(VCMPacketizationCallback* transport);
  int32_t RegisterSendStatisticsCallback(VCMSendStatisticsCallback* sendStats);
  int32_t RegisterVideoQMCallback(VCMQMSettingsCallback* videoQMSettings);
  int32_t RegisterProtectionCallback(VCMProtectionCallback* protection);
  int32_t SetVideoProtection(VCMVideoProtection videoProtection, bool enable);

  int32_t AddVideoFrame(const I420VideoFrame& videoFrame,
                        const VideoContentMetrics* _contentMetrics,
                        const CodecSpecificInfo* codecSpecificInfo);

  int32_t IntraFrameRequest(int stream_index);
  int32_t EnableFrameDropper(bool enable);
  int32_t SentFrameCount(VCMFrameCount* frameCount) const;

  int SetSenderNackMode(SenderNackMode mode);
  int SetSenderReferenceSelection(bool enable);
  int SetSenderFEC(bool enable);
  int SetSenderKeyFramePeriod(int periodMs);

  int StartDebugRecording(const char* file_name_utf8);
  int StopDebugRecording();

<<<<<<< HEAD
  void EnableAutoMuting();
  void DisableAutoMuting();
  bool VideoMuted() const;
=======
  void SuspendBelowMinBitrate();
  bool VideoSuspended() const;

  void RegisterPostEncodeImageCallback(
      EncodedImageCallback* post_encode_callback);
>>>>>>> 8c15b39e

  int32_t TimeUntilNextProcess();
  int32_t Process();

 private:
  int32_t _id;
  Clock* clock_;

  scoped_ptr<CriticalSectionWrapper> process_crit_sect_;
  CriticalSectionWrapper* _sendCritSect;
  VCMGenericEncoder* _encoder;
  VCMEncodedFrameCallback _encodedFrameCallback;
  std::vector<FrameType> _nextFrameTypes;
  media_optimization::MediaOptimization _mediaOpt;
  VCMSendStatisticsCallback* _sendStatsCallback;
  FILE* _encoderInputFile;
  VCMCodecDataBase _codecDataBase;
  bool frame_dropper_enabled_;
  VCMProcessTimer _sendStatsTimer;
};

class VideoReceiver {
 public:
  typedef VideoCodingModule::ReceiverRobustness ReceiverRobustness;

  VideoReceiver(const int32_t id, Clock* clock, EventFactory* event_factory);
  ~VideoReceiver();

  int32_t InitializeReceiver();
  int32_t RegisterReceiveCodec(const VideoCodec* receiveCodec,
                               int32_t numberOfCores,
                               bool requireKeyFrame);

  int32_t RegisterExternalDecoder(VideoDecoder* externalDecoder,
                                  uint8_t payloadType,
                                  bool internalRenderTiming);
  int32_t RegisterReceiveCallback(VCMReceiveCallback* receiveCallback);
  int32_t RegisterReceiveStatisticsCallback(
      VCMReceiveStatisticsCallback* receiveStats);
  int32_t RegisterDecoderTimingCallback(
      VCMDecoderTimingCallback* decoderTiming);
  int32_t RegisterFrameTypeCallback(VCMFrameTypeCallback* frameTypeCallback);
  int32_t RegisterPacketRequestCallback(VCMPacketRequestCallback* callback);
  int RegisterRenderBufferSizeCallback(VCMRenderBufferSizeCallback* callback);

  int32_t Decode(uint16_t maxWaitTimeMs);
  int32_t DecodeDualFrame(uint16_t maxWaitTimeMs);
  int32_t ResetDecoder();

  int32_t ReceiveCodec(VideoCodec* currentReceiveCodec) const;
  VideoCodecType ReceiveCodec() const;

  int32_t IncomingPacket(const uint8_t* incomingPayload,
                         uint32_t payloadLength,
                         const WebRtcRTPHeader& rtpInfo);
  int32_t SetMinimumPlayoutDelay(uint32_t minPlayoutDelayMs);
  int32_t SetRenderDelay(uint32_t timeMS);
  int32_t Delay() const;
  int32_t ReceivedFrameCount(VCMFrameCount* frameCount) const;
  uint32_t DiscardedPackets() const;

  int SetReceiverRobustnessMode(ReceiverRobustness robustnessMode,
                                VCMDecodeErrorMode errorMode);
  void SetNackSettings(size_t max_nack_list_size,
                       int max_packet_age_to_nack,
                       int max_incomplete_time_ms);

  void SetDecodeErrorMode(VCMDecodeErrorMode decode_error_mode);
  int SetMinReceiverDelay(int desired_delay_ms);

  int32_t SetReceiveChannelParameters(uint32_t rtt);
  int32_t SetVideoProtection(VCMVideoProtection videoProtection, bool enable);

  int32_t TimeUntilNextProcess();
  int32_t Process();

  void RegisterPreDecodeImageCallback(EncodedImageCallback* observer);

 protected:
  int32_t Decode(const webrtc::VCMEncodedFrame& frame);
  int32_t RequestKeyFrame();
  int32_t RequestSliceLossIndication(const uint64_t pictureID) const;
  int32_t NackList(uint16_t* nackList, uint16_t* size);

 private:
  enum VCMKeyRequestMode {
    kKeyOnError,    // Normal mode, request key frames on decoder error
    kKeyOnKeyLoss,  // Request key frames on decoder error and on packet loss
                    // in key frames.
    kKeyOnLoss,     // Request key frames on decoder error and on packet loss
                    // in any frame
  };

  int32_t _id;
  Clock* clock_;
  scoped_ptr<CriticalSectionWrapper> process_crit_sect_;
  CriticalSectionWrapper* _receiveCritSect;
  bool _receiverInited;
  VCMTiming _timing;
  VCMTiming _dualTiming;
  VCMReceiver _receiver;
  VCMReceiver _dualReceiver;
  VCMDecodedFrameCallback _decodedFrameCallback;
  VCMDecodedFrameCallback _dualDecodedFrameCallback;
  VCMFrameTypeCallback* _frameTypeCallback;
  VCMReceiveStatisticsCallback* _receiveStatsCallback;
  VCMDecoderTimingCallback* _decoderTimingCallback;
  VCMPacketRequestCallback* _packetRequestCallback;
  VCMRenderBufferSizeCallback* render_buffer_callback_;
  VCMGenericDecoder* _decoder;
  VCMGenericDecoder* _dualDecoder;
#ifdef DEBUG_DECODER_BIT_STREAM
  FILE* _bitStreamBeforeDecoder;
#endif
  VCMFrameBuffer _frameFromFile;
  VCMKeyRequestMode _keyRequestMode;
  bool _scheduleKeyRequest;
  size_t max_nack_list_size_;
  EncodedImageCallback* pre_decode_image_callback_;

  VCMCodecDataBase _codecDataBase;
  VCMProcessTimer _receiveStatsTimer;
  VCMProcessTimer _retransmissionTimer;
  VCMProcessTimer _keyRequestTimer;
};

}  // namespace vcm
}  // namespace webrtc
#endif  // WEBRTC_MODULES_VIDEO_CODING_VIDEO_CODING_IMPL_H_<|MERGE_RESOLUTION|>--- conflicted
+++ resolved
@@ -98,17 +98,11 @@
   int StartDebugRecording(const char* file_name_utf8);
   int StopDebugRecording();
 
-<<<<<<< HEAD
-  void EnableAutoMuting();
-  void DisableAutoMuting();
-  bool VideoMuted() const;
-=======
   void SuspendBelowMinBitrate();
   bool VideoSuspended() const;
 
   void RegisterPostEncodeImageCallback(
       EncodedImageCallback* post_encode_callback);
->>>>>>> 8c15b39e
 
   int32_t TimeUntilNextProcess();
   int32_t Process();
