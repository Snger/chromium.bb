/*
 *  Copyright (c) 2012 The WebRTC project authors. All Rights Reserved.
 *
 *  Use of this source code is governed by a BSD-style license
 *  that can be found in the LICENSE file in the root of the source
 *  tree. An additional intellectual property rights grant can be found
 *  in the file PATENTS.  All contributing project authors may
 *  be found in the AUTHORS file in the root of the source tree.
 */

#include "webrtc/modules/audio_coding/main/acm2/audio_coding_module_impl.h"

#include <assert.h>
#include <stdlib.h>
#include <vector>

#include "webrtc/engine_configurations.h"
#include "webrtc/modules/audio_coding/main/interface/audio_coding_module_typedefs.h"
#include "webrtc/modules/audio_coding/main/acm2/acm_codec_database.h"
#include "webrtc/modules/audio_coding/main/acm2/acm_common_defs.h"
#include "webrtc/modules/audio_coding/main/acm2/acm_generic_codec.h"
#include "webrtc/modules/audio_coding/main/acm2/acm_resampler.h"
#include "webrtc/modules/audio_coding/main/acm2/call_statistics.h"
#include "webrtc/system_wrappers/interface/critical_section_wrapper.h"
#include "webrtc/system_wrappers/interface/rw_lock_wrapper.h"
#include "webrtc/system_wrappers/interface/trace.h"
#include "webrtc/typedefs.h"

namespace webrtc {

namespace acm2 {

enum {
  kACMToneEnd = 999
};

// Maximum number of bytes in one packet (PCM16B, 20 ms packets, stereo).
enum {
  kMaxPacketSize = 2560
};

// Maximum number of payloads that can be packed in one RED payload. For
// regular FEC, we only pack two payloads. In case of dual-streaming, in worst
// case we might pack 3 payloads in one RED payload.
enum {
  kNumFecFragmentationVectors = 2,
  kMaxNumFragmentationVectors = 3
};

// If packet N is arrived all packets prior to N - |kNackThresholdPackets| which
// are not received are considered as lost, and appear in NACK list.
enum {
  kNackThresholdPackets = 2
};

namespace {

// TODO(turajs): the same functionality is used in NetEq. If both classes
// need them, make it a static function in ACMCodecDB.
bool IsCodecRED(const CodecInst* codec) {
  return (STR_CASE_CMP(codec->plname, "RED") == 0);
}

bool IsCodecRED(int index) {
  return (IsCodecRED(&ACMCodecDB::database_[index]));
}

bool IsCodecCN(const CodecInst* codec) {
  return (STR_CASE_CMP(codec->plname, "CN") == 0);
}

bool IsCodecCN(int index) {
  return (IsCodecCN(&ACMCodecDB::database_[index]));
}

// Stereo-to-mono can be used as in-place.
int DownMix(const AudioFrame& frame, int length_out_buff, int16_t* out_buff) {
  if (length_out_buff < frame.samples_per_channel_) {
    return -1;
  }
  for (int n = 0; n < frame.samples_per_channel_; ++n)
    out_buff[n] = (frame.data_[2 * n] + frame.data_[2 * n + 1]) >> 1;
  return 0;
}

// Mono-to-stereo can be used as in-place.
int UpMix(const AudioFrame& frame, int length_out_buff, int16_t* out_buff) {
  if (length_out_buff < frame.samples_per_channel_) {
    return -1;
  }
  for (int n = frame.samples_per_channel_ - 1; n >= 0; --n) {
    out_buff[2 * n + 1] = frame.data_[n];
    out_buff[2 * n] = frame.data_[n];
  }
  return 0;
}

// Return 1 if timestamp t1 is less than timestamp t2, while compensating for
// wrap-around.
static int TimestampLessThan(uint32_t t1, uint32_t t2) {
  uint32_t kHalfFullRange = static_cast<uint32_t>(0xFFFFFFFF) / 2;
  if (t1 == t2) {
    return 0;
  } else if (t1 < t2) {
    if (t2 - t1 < kHalfFullRange)
      return 1;
    return 0;
  } else {
    if (t1 - t2 < kHalfFullRange)
      return 0;
    return 1;
  }
}

}  // namespace

AudioCodingModuleImpl::AudioCodingModuleImpl(int id)
    : packetization_callback_(NULL),
      id_(id),
      expected_codec_ts_(0xD87F3F9F),
      expected_in_ts_(0xD87F3F9F),
      send_codec_inst_(),
      cng_nb_pltype_(255),
      cng_wb_pltype_(255),
      cng_swb_pltype_(255),
      cng_fb_pltype_(255),
      red_pltype_(255),
      vad_enabled_(false),
      dtx_enabled_(false),
      vad_mode_(VADNormal),
      stereo_send_(false),
      current_send_codec_idx_(-1),
      send_codec_registered_(false),
      acm_crit_sect_(CriticalSectionWrapper::CreateCriticalSection()),
      vad_callback_(NULL),
      is_first_red_(true),
      fec_enabled_(false),
      last_fec_timestamp_(0),
      previous_pltype_(255),
      aux_rtp_header_(NULL),
      receiver_initialized_(false),
      callback_crit_sect_(CriticalSectionWrapper::CreateCriticalSection()),
      secondary_send_codec_inst_(),
      codec_timestamp_(expected_codec_ts_),
      first_10ms_data_(false) {

  // Nullify send codec memory, set payload type and set codec name to
  // invalid values.
  const char no_name[] = "noCodecRegistered";
  strncpy(send_codec_inst_.plname, no_name, RTP_PAYLOAD_NAME_SIZE - 1);
  send_codec_inst_.pltype = -1;

  strncpy(secondary_send_codec_inst_.plname, no_name,
          RTP_PAYLOAD_NAME_SIZE - 1);
  secondary_send_codec_inst_.pltype = -1;

  for (int i = 0; i < ACMCodecDB::kMaxNumCodecs; i++) {
    codecs_[i] = NULL;
    mirror_codec_idx_[i] = -1;
  }

  receiver_.set_id(id_);

  // Allocate memory for RED.
  red_buffer_ = new uint8_t[MAX_PAYLOAD_SIZE_BYTE];

  // TODO(turajs): This might not be exactly how this class is supposed to work.
  // The external usage might be that |fragmentationVectorSize| has to match
  // the allocated space for the member-arrays, while here, we allocate
  // according to the maximum number of fragmentations and change
  // |fragmentationVectorSize| on-the-fly based on actual number of
  // fragmentations. However, due to copying to local variable before calling
  // SendData, the RTP module receives a "valid" fragmentation, where allocated
  // space matches |fragmentationVectorSize|, therefore, this should not cause
  // any problem. A better approach is not using RTPFragmentationHeader as
  // member variable, instead, use an ACM-specific structure to hold RED-related
  // data. See module_common_type.h for the definition of
  // RTPFragmentationHeader.
  fragmentation_.VerifyAndAllocateFragmentationHeader(
      kMaxNumFragmentationVectors);

  // Register the default payload type for RED and for CNG at sampling rates of
  // 8, 16, 32 and 48 kHz.
  for (int i = (ACMCodecDB::kNumCodecs - 1); i >= 0; i--) {
    if (IsCodecRED(i)) {
      red_pltype_ = static_cast<uint8_t>(ACMCodecDB::database_[i].pltype);
    } else if (IsCodecCN(i)) {
      if (ACMCodecDB::database_[i].plfreq == 8000) {
        cng_nb_pltype_ = static_cast<uint8_t>(ACMCodecDB::database_[i].pltype);
      } else if (ACMCodecDB::database_[i].plfreq == 16000) {
        cng_wb_pltype_ = static_cast<uint8_t>(ACMCodecDB::database_[i].pltype);
      } else if (ACMCodecDB::database_[i].plfreq == 32000) {
        cng_swb_pltype_ = static_cast<uint8_t>(ACMCodecDB::database_[i].pltype);
      } else if (ACMCodecDB::database_[i].plfreq == 48000) {
        cng_fb_pltype_ = static_cast<uint8_t>(ACMCodecDB::database_[i].pltype);
      }
    }
  }

  if (InitializeReceiverSafe() < 0) {
    WEBRTC_TRACE(webrtc::kTraceError, webrtc::kTraceAudioCoding, id_,
                 "Cannot initialize receiver");
  }
  WEBRTC_TRACE(webrtc::kTraceMemory, webrtc::kTraceAudioCoding, id, "Created");
}

AudioCodingModuleImpl::~AudioCodingModuleImpl() {
  {
    CriticalSectionScoped lock(acm_crit_sect_);
    current_send_codec_idx_ = -1;

    for (int i = 0; i < ACMCodecDB::kMaxNumCodecs; i++) {
      if (codecs_[i] != NULL) {
        // Mirror index holds the address of the codec memory.
        assert(mirror_codec_idx_[i] > -1);
        if (codecs_[mirror_codec_idx_[i]] != NULL) {
          delete codecs_[mirror_codec_idx_[i]];
          codecs_[mirror_codec_idx_[i]] = NULL;
        }

        codecs_[i] = NULL;
      }
    }

    if (red_buffer_ != NULL) {
      delete[] red_buffer_;
      red_buffer_ = NULL;
    }
  }

  if (aux_rtp_header_ != NULL) {
    delete aux_rtp_header_;
    aux_rtp_header_ = NULL;
  }

  delete callback_crit_sect_;
  callback_crit_sect_ = NULL;

  delete acm_crit_sect_;
  acm_crit_sect_ = NULL;
  WEBRTC_TRACE(webrtc::kTraceMemory, webrtc::kTraceAudioCoding, id_,
               "Destroyed");
}

int32_t AudioCodingModuleImpl::ChangeUniqueId(const int32_t id) {
  {
    CriticalSectionScoped lock(acm_crit_sect_);
    id_ = id;

    for (int i = 0; i < ACMCodecDB::kMaxNumCodecs; i++) {
      if (codecs_[i] != NULL) {
        codecs_[i]->SetUniqueID(id);
      }
    }
  }

  receiver_.set_id(id_);
  return 0;
}

// Returns the number of milliseconds until the module want a
// worker thread to call Process.
int32_t AudioCodingModuleImpl::TimeUntilNextProcess() {
  CriticalSectionScoped lock(acm_crit_sect_);

  if (!HaveValidEncoder("TimeUntilNextProcess")) {
    return -1;
  }
  return codecs_[current_send_codec_idx_]->SamplesLeftToEncode() /
      (send_codec_inst_.plfreq / 1000);
}

int32_t AudioCodingModuleImpl::Process() {
  bool dual_stream;
  {
    CriticalSectionScoped lock(acm_crit_sect_);
    dual_stream = (secondary_encoder_.get() != NULL);
  }
  if (dual_stream) {
    return ProcessDualStream();
  }
  return ProcessSingleStream();
}

int AudioCodingModuleImpl::EncodeFragmentation(int fragmentation_index,
                                               int payload_type,
                                               uint32_t current_timestamp,
                                               ACMGenericCodec* encoder,
                                               uint8_t* stream) {
  int16_t len_bytes = MAX_PAYLOAD_SIZE_BYTE;
  uint32_t rtp_timestamp;
  WebRtcACMEncodingType encoding_type;
  if (encoder->Encode(stream, &len_bytes, &rtp_timestamp, &encoding_type) < 0) {
    return -1;
  }
  assert(encoding_type == kActiveNormalEncoded);
  assert(len_bytes > 0);

  fragmentation_.fragmentationLength[fragmentation_index] = len_bytes;
  fragmentation_.fragmentationPlType[fragmentation_index] = payload_type;
  fragmentation_.fragmentationTimeDiff[fragmentation_index] =
      static_cast<uint16_t>(current_timestamp - rtp_timestamp);
  fragmentation_.fragmentationVectorSize++;
  return len_bytes;
}

// Primary payloads are sent immediately, whereas a single secondary payload is
// buffered to be combined with "the next payload."
// Normally "the next payload" would be a primary payload. In case two
// consecutive secondary payloads are generated with no primary payload in
// between, then two secondary payloads are packed in one RED.
int AudioCodingModuleImpl::ProcessDualStream() {
  uint8_t stream[kMaxNumFragmentationVectors * MAX_PAYLOAD_SIZE_BYTE];
  uint32_t current_timestamp;
  int16_t length_bytes = 0;
  RTPFragmentationHeader my_fragmentation;

  uint8_t my_red_payload_type;

  {
    CriticalSectionScoped lock(acm_crit_sect_);
    // Check if there is an encoder before.
    if (!HaveValidEncoder("ProcessDualStream") ||
        secondary_encoder_.get() == NULL) {
      return -1;
    }
    ACMGenericCodec* primary_encoder = codecs_[current_send_codec_idx_];
    // If primary encoder has a full frame of audio to generate payload.
    bool primary_ready_to_encode = primary_encoder->HasFrameToEncode();
    // If the secondary encoder has a frame of audio to generate a payload.
    bool secondary_ready_to_encode = secondary_encoder_->HasFrameToEncode();

    if (!primary_ready_to_encode && !secondary_ready_to_encode) {
      // Nothing to send.
      return 0;
    }
    int len_bytes_previous_secondary = static_cast<int>(
        fragmentation_.fragmentationLength[2]);
    assert(len_bytes_previous_secondary <= MAX_PAYLOAD_SIZE_BYTE);
    bool has_previous_payload = len_bytes_previous_secondary > 0;

    uint32_t primary_timestamp = primary_encoder->EarliestTimestamp();
    uint32_t secondary_timestamp = secondary_encoder_->EarliestTimestamp();

    if (!has_previous_payload && !primary_ready_to_encode &&
        secondary_ready_to_encode) {
      // Secondary payload will be the ONLY bit-stream. Encode by secondary
      // encoder, store the payload, and return. No packet is sent.
      int16_t len_bytes = MAX_PAYLOAD_SIZE_BYTE;
      WebRtcACMEncodingType encoding_type;
      if (secondary_encoder_->Encode(red_buffer_, &len_bytes,
                                     &last_fec_timestamp_,
                                     &encoding_type) < 0) {
        WEBRTC_TRACE(webrtc::kTraceError, webrtc::kTraceAudioCoding, id_,
                     "ProcessDual(): Encoding of secondary encoder Failed");
        return -1;
      }
      assert(len_bytes > 0);
      assert(encoding_type == kActiveNormalEncoded);
      assert(len_bytes <= MAX_PAYLOAD_SIZE_BYTE);
      fragmentation_.fragmentationLength[2] = len_bytes;
      return 0;
    }

    // Initialize with invalid but different values, so later can have sanity
    // check if they are different.
    int index_primary = -1;
    int index_secondary = -2;
    int index_previous_secondary = -3;

    if (primary_ready_to_encode) {
      index_primary = secondary_ready_to_encode ?
          TimestampLessThan(primary_timestamp, secondary_timestamp) : 0;
      index_primary += has_previous_payload ?
          TimestampLessThan(primary_timestamp, last_fec_timestamp_) : 0;
    }

    if (secondary_ready_to_encode) {
      // Timestamp of secondary payload can only be less than primary payload,
      // but is always larger than the timestamp of previous secondary payload.
      index_secondary = primary_ready_to_encode ?
          (1 - TimestampLessThan(primary_timestamp, secondary_timestamp)) : 0;
    }

    if (has_previous_payload) {
      index_previous_secondary = primary_ready_to_encode ?
          (1 - TimestampLessThan(primary_timestamp, last_fec_timestamp_)) : 0;
      // If secondary is ready it always have a timestamp larger than previous
      // secondary. So the index is either 0 or 1.
      index_previous_secondary += secondary_ready_to_encode ? 1 : 0;
    }

    // Indices must not be equal.
    assert(index_primary != index_secondary);
    assert(index_primary != index_previous_secondary);
    assert(index_secondary != index_previous_secondary);

    // One of the payloads has to be at position zero.
    assert(index_primary == 0 || index_secondary == 0 ||
           index_previous_secondary == 0);

    // Timestamp of the RED payload.
    if (index_primary == 0) {
      current_timestamp = primary_timestamp;
    } else if (index_secondary == 0) {
      current_timestamp = secondary_timestamp;
    } else {
      current_timestamp = last_fec_timestamp_;
    }

    fragmentation_.fragmentationVectorSize = 0;
    if (has_previous_payload) {
      assert(index_previous_secondary >= 0 &&
             index_previous_secondary < kMaxNumFragmentationVectors);
      assert(len_bytes_previous_secondary <= MAX_PAYLOAD_SIZE_BYTE);
      memcpy(&stream[index_previous_secondary * MAX_PAYLOAD_SIZE_BYTE],
             red_buffer_, sizeof(stream[0]) * len_bytes_previous_secondary);
      fragmentation_.fragmentationLength[index_previous_secondary] =
          len_bytes_previous_secondary;
      fragmentation_.fragmentationPlType[index_previous_secondary] =
          secondary_send_codec_inst_.pltype;
      fragmentation_.fragmentationTimeDiff[index_previous_secondary] =
          static_cast<uint16_t>(current_timestamp - last_fec_timestamp_);
      fragmentation_.fragmentationVectorSize++;
    }

    if (primary_ready_to_encode) {
      assert(index_primary >= 0 && index_primary < kMaxNumFragmentationVectors);
      int i = index_primary * MAX_PAYLOAD_SIZE_BYTE;
      if (EncodeFragmentation(index_primary, send_codec_inst_.pltype,
                              current_timestamp, primary_encoder,
                              &stream[i]) < 0) {
        WEBRTC_TRACE(webrtc::kTraceError, webrtc::kTraceAudioCoding, id_,
                     "ProcessDualStream(): Encoding of primary encoder Failed");
        return -1;
      }
    }

    if (secondary_ready_to_encode) {
      assert(index_secondary >= 0 &&
             index_secondary < kMaxNumFragmentationVectors - 1);
      int i = index_secondary * MAX_PAYLOAD_SIZE_BYTE;
      if (EncodeFragmentation(index_secondary,
                              secondary_send_codec_inst_.pltype,
                              current_timestamp, secondary_encoder_.get(),
                              &stream[i]) < 0) {
        WEBRTC_TRACE(webrtc::kTraceError, webrtc::kTraceAudioCoding, id_,
                     "ProcessDualStream(): Encoding of secondary encoder "
                     "Failed");
        return -1;
      }
    }
    // Copy to local variable, as it will be used outside the ACM lock.
    my_fragmentation.CopyFrom(fragmentation_);
    my_red_payload_type = red_pltype_;
    length_bytes = 0;
    for (int n = 0; n < fragmentation_.fragmentationVectorSize; n++) {
      length_bytes += fragmentation_.fragmentationLength[n];
    }
  }

  {
    CriticalSectionScoped lock(callback_crit_sect_);
    if (packetization_callback_ != NULL) {
      // Callback with payload data, including redundant data (FEC/RED).
      if (packetization_callback_->SendData(kAudioFrameSpeech,
                                            my_red_payload_type,
                                            current_timestamp, stream,
                                            length_bytes,
                                            &my_fragmentation) < 0) {
        return -1;
      }
    }
  }

  {
    CriticalSectionScoped lock(acm_crit_sect_);
    // Now that data is sent, clean up fragmentation.
    ResetFragmentation(0);
  }
  return 0;
}

// Process any pending tasks such as timeouts.
int AudioCodingModuleImpl::ProcessSingleStream() {
  // Make room for 1 RED payload.
  uint8_t stream[2 * MAX_PAYLOAD_SIZE_BYTE];
  // TODO(turajs): |length_bytes| & |red_length_bytes| can be of type int if
  // ACMGenericCodec::Encode() & ACMGenericCodec::GetRedPayload() allows.
  int16_t length_bytes = 2 * MAX_PAYLOAD_SIZE_BYTE;
  int16_t red_length_bytes = length_bytes;
  uint32_t rtp_timestamp;
  int status;
  WebRtcACMEncodingType encoding_type;
  FrameType frame_type = kAudioFrameSpeech;
  uint8_t current_payload_type = 0;
  bool has_data_to_send = false;
  bool fec_active = false;
  RTPFragmentationHeader my_fragmentation;

  // Keep the scope of the ACM critical section limited.
  {
    CriticalSectionScoped lock(acm_crit_sect_);
    // Check if there is an encoder before.
    if (!HaveValidEncoder("ProcessSingleStream")) {
      return -1;
    }
    status = codecs_[current_send_codec_idx_]->Encode(stream, &length_bytes,
                                                      &rtp_timestamp,
                                                      &encoding_type);
    if (status < 0) {
      // Encode failed.
      WEBRTC_TRACE(webrtc::kTraceError, webrtc::kTraceAudioCoding, id_,
                   "ProcessSingleStream(): Encoding Failed");
      length_bytes = 0;
      return -1;
    } else if (status == 0) {
      // Not enough data.
      return 0;
    } else {
      switch (encoding_type) {
        case kNoEncoding: {
          current_payload_type = previous_pltype_;
          frame_type = kFrameEmpty;
          length_bytes = 0;
          break;
        }
        case kActiveNormalEncoded:
        case kPassiveNormalEncoded: {
          current_payload_type = static_cast<uint8_t>(send_codec_inst_.pltype);
          frame_type = kAudioFrameSpeech;
          break;
        }
        case kPassiveDTXNB: {
          current_payload_type = cng_nb_pltype_;
          frame_type = kAudioFrameCN;
          is_first_red_ = true;
          break;
        }
        case kPassiveDTXWB: {
          current_payload_type = cng_wb_pltype_;
          frame_type = kAudioFrameCN;
          is_first_red_ = true;
          break;
        }
        case kPassiveDTXSWB: {
          current_payload_type = cng_swb_pltype_;
          frame_type = kAudioFrameCN;
          is_first_red_ = true;
          break;
        }
        case kPassiveDTXFB: {
          current_payload_type = cng_fb_pltype_;
          frame_type = kAudioFrameCN;
          is_first_red_ = true;
          break;
        }
      }
      has_data_to_send = true;
      previous_pltype_ = current_payload_type;

      // Redundancy encode is done here. The two bitstreams packetized into
      // one RTP packet and the fragmentation points are set.
      // Only apply RED on speech data.
      if ((fec_enabled_) &&
          ((encoding_type == kActiveNormalEncoded) ||
              (encoding_type == kPassiveNormalEncoded))) {
        // FEC is enabled within this scope.
        //
        // Note that, a special solution exists for iSAC since it is the only
        // codec for which GetRedPayload has a non-empty implementation.
        //
        // Summary of the FEC scheme below (use iSAC as example):
        //
        //  1st (is_first_red_ is true) encoded iSAC frame (primary #1) =>
        //      - call GetRedPayload() and store redundancy for packet #1 in
        //        second fragment of RED buffer (old data)
        //      - drop the primary iSAC frame
        //      - don't call SendData
        //  2nd (is_first_red_ is false) encoded iSAC frame (primary #2) =>
        //      - store primary #2 in 1st fragment of RED buffer and send the
        //        combined packet
        //      - the transmitted packet contains primary #2 (new) and
        //        reduncancy for packet #1 (old)
        //      - call GetRed_Payload() and store redundancy for packet #2 in
        //        second fragment of RED buffer
        //
        //  ...
        //
        //  Nth encoded iSAC frame (primary #N) =>
        //      - store primary #N in 1st fragment of RED buffer and send the
        //        combined packet
        //      - the transmitted packet contains primary #N (new) and
        //        reduncancy for packet #(N-1) (old)
        //      - call GetRedPayload() and store redundancy for packet #N in
        //        second fragment of RED buffer
        //
        //  For all other codecs, GetRedPayload does nothing and returns -1 =>
        //  redundant data is only a copy.
        //
        //  First combined packet contains : #2 (new) and #1 (old)
        //  Second combined packet contains: #3 (new) and #2 (old)
        //  Third combined packet contains : #4 (new) and #3 (old)
        //
        //  Hence, even if every second packet is dropped, perfect
        //  reconstruction is possible.
        fec_active = true;

        has_data_to_send = false;
        // Skip the following part for the first packet in a RED session.
        if (!is_first_red_) {
          // Rearrange stream such that FEC packets are included.
          // Replace stream now that we have stored current stream.
          memcpy(stream + fragmentation_.fragmentationOffset[1], red_buffer_,
                 fragmentation_.fragmentationLength[1]);
          // Update the fragmentation time difference vector, in number of
          // timestamps.
          uint16_t time_since_last = static_cast<uint16_t>(
              rtp_timestamp - last_fec_timestamp_);

          // Update fragmentation vectors.
          fragmentation_.fragmentationPlType[1] =
              fragmentation_.fragmentationPlType[0];
          fragmentation_.fragmentationTimeDiff[1] = time_since_last;
          has_data_to_send = true;
        }

        // Insert new packet length.
        fragmentation_.fragmentationLength[0] = length_bytes;

        // Insert new packet payload type.
        fragmentation_.fragmentationPlType[0] = current_payload_type;
        last_fec_timestamp_ = rtp_timestamp;

        // Can be modified by the GetRedPayload() call if iSAC is utilized.
        red_length_bytes = length_bytes;

        // A fragmentation header is provided => packetization according to
        // RFC 2198 (RTP Payload for Redundant Audio Data) will be used.
        // First fragment is the current data (new).
        // Second fragment is the previous data (old).
        length_bytes = static_cast<int16_t>(
            fragmentation_.fragmentationLength[0] +
            fragmentation_.fragmentationLength[1]);

        // Get, and store, redundant data from the encoder based on the recently
        // encoded frame.
        // NOTE - only iSAC contains an implementation; all other codecs does
        // nothing and returns -1.
        if (codecs_[current_send_codec_idx_]->GetRedPayload(
            red_buffer_, &red_length_bytes) == -1) {
          // The codec was not iSAC => use current encoder output as redundant
          // data instead (trivial FEC scheme).
          memcpy(red_buffer_, stream, red_length_bytes);
        }

        is_first_red_ = false;
        // Update payload type with RED payload type.
        current_payload_type = red_pltype_;
        // We have packed 2 payloads.
        fragmentation_.fragmentationVectorSize = kNumFecFragmentationVectors;

        // Copy to local variable, as it will be used outside ACM lock.
        my_fragmentation.CopyFrom(fragmentation_);
        // Store RED length.
        fragmentation_.fragmentationLength[1] = red_length_bytes;
      }
    }
  }

  if (has_data_to_send) {
    CriticalSectionScoped lock(callback_crit_sect_);

    if (packetization_callback_ != NULL) {
      if (fec_active) {
        // Callback with payload data, including redundant data (FEC/RED).
        packetization_callback_->SendData(frame_type, current_payload_type,
                                          rtp_timestamp, stream, length_bytes,
                                          &my_fragmentation);
      } else {
        // Callback with payload data.
        packetization_callback_->SendData(frame_type, current_payload_type,
                                          rtp_timestamp, stream, length_bytes,
                                          NULL);
      }
    }

    if (vad_callback_ != NULL) {
      // Callback with VAD decision.
      vad_callback_->InFrameType(static_cast<int16_t>(encoding_type));
    }
  }
  return length_bytes;
}

/////////////////////////////////////////
//   Sender
//

// Initialize send codec.
int AudioCodingModuleImpl::InitializeSender() {
  CriticalSectionScoped lock(acm_crit_sect_);

  // Start with invalid values.
  send_codec_registered_ = false;
  current_send_codec_idx_ = -1;
  send_codec_inst_.plname[0] = '\0';

  // Delete all encoders to start fresh.
  for (int id = 0; id < ACMCodecDB::kMaxNumCodecs; id++) {
    if (codecs_[id] != NULL) {
      codecs_[id]->DestructEncoder();
    }
  }

  // Initialize FEC/RED.
  is_first_red_ = true;
  if (fec_enabled_ || secondary_encoder_.get() != NULL) {
    if (red_buffer_ != NULL) {
      memset(red_buffer_, 0, MAX_PAYLOAD_SIZE_BYTE);
    }
    if (fec_enabled_) {
      ResetFragmentation(kNumFecFragmentationVectors);
    } else {
      ResetFragmentation(0);
    }
  }

  return 0;
}

int AudioCodingModuleImpl::ResetEncoder() {
  CriticalSectionScoped lock(acm_crit_sect_);
  if (!HaveValidEncoder("ResetEncoder")) {
    return -1;
  }
  return codecs_[current_send_codec_idx_]->ResetEncoder();
}

ACMGenericCodec* AudioCodingModuleImpl::CreateCodec(const CodecInst& codec) {
  ACMGenericCodec* my_codec = NULL;

  my_codec = ACMCodecDB::CreateCodecInstance(codec);
  if (my_codec == NULL) {
    // Error, could not create the codec.
    WEBRTC_TRACE(webrtc::kTraceError, webrtc::kTraceAudioCoding, id_,
                 "ACMCodecDB::CreateCodecInstance() failed in CreateCodec()");
    return my_codec;
  }
  my_codec->SetUniqueID(id_);
  my_codec->SetNetEqDecodeLock(receiver_.DecodeLock());

  return my_codec;
}

// Check if the given codec is a valid to be registered as send codec.
static int IsValidSendCodec(const CodecInst& send_codec,
                            bool is_primary_encoder,
                            int acm_id,
                            int* mirror_id) {
  if ((send_codec.channels != 1) && (send_codec.channels != 2)) {
    WEBRTC_TRACE(webrtc::kTraceError, webrtc::kTraceAudioCoding, acm_id,
                 "Wrong number of channels (%d, only mono and stereo are "
                 "supported) for %s encoder", send_codec.channels,
                 is_primary_encoder ? "primary" : "secondary");
    return -1;
  }

  int codec_id = ACMCodecDB::CodecNumber(send_codec, mirror_id);
  if (codec_id < 0) {
    WEBRTC_TRACE(webrtc::kTraceError, webrtc::kTraceAudioCoding, acm_id,
                 "Invalid codec setting for the send codec.");
    return -1;
  }

  // TODO(tlegrand): Remove this check. Already taken care of in
  // ACMCodecDB::CodecNumber().
  // Check if the payload-type is valid
  if (!ACMCodecDB::ValidPayloadType(send_codec.pltype)) {
    WEBRTC_TRACE(webrtc::kTraceError, webrtc::kTraceAudioCoding, acm_id,
                 "Invalid payload-type %d for %s.", send_codec.pltype,
                 send_codec.plname);
    return -1;
  }

  // Telephone-event cannot be a send codec.
  if (!STR_CASE_CMP(send_codec.plname, "telephone-event")) {
    WEBRTC_TRACE(webrtc::kTraceError, webrtc::kTraceAudioCoding, acm_id,
                 "telephone-event cannot be a send codec");
    *mirror_id = -1;
    return -1;
  }

  if (ACMCodecDB::codec_settings_[codec_id].channel_support
      < send_codec.channels) {
    WEBRTC_TRACE(webrtc::kTraceError, webrtc::kTraceAudioCoding, acm_id,
                 "%d number of channels not supportedn for %s.",
                 send_codec.channels, send_codec.plname);
    *mirror_id = -1;
    return -1;
  }

  if (!is_primary_encoder) {
    // If registering the secondary encoder, then RED and CN are not valid
    // choices as encoder.
    if (IsCodecRED(&send_codec)) {
      WEBRTC_TRACE(webrtc::kTraceError, webrtc::kTraceAudioCoding, acm_id,
                   "RED cannot be secondary codec");
      *mirror_id = -1;
      return -1;
    }

    if (IsCodecCN(&send_codec)) {
      WEBRTC_TRACE(webrtc::kTraceError, webrtc::kTraceAudioCoding, acm_id,
                   "DTX cannot be secondary codec");
      *mirror_id = -1;
      return -1;
    }
  }
  return codec_id;
}

int AudioCodingModuleImpl::RegisterSecondarySendCodec(
    const CodecInst& send_codec) {
  CriticalSectionScoped lock(acm_crit_sect_);
  if (!send_codec_registered_) {
    return -1;
  }
  // Primary and Secondary codecs should have the same sampling rates.
  if (send_codec.plfreq != send_codec_inst_.plfreq) {
    return -1;
  }
  int mirror_id;
  int codec_id = IsValidSendCodec(send_codec, false, id_, &mirror_id);
  if (codec_id < 0) {
    return -1;
  }
  ACMGenericCodec* encoder = CreateCodec(send_codec);
  WebRtcACMCodecParams codec_params;
  // Initialize the codec before registering. For secondary codec VAD & DTX are
  // disabled.
  memcpy(&(codec_params.codec_inst), &send_codec, sizeof(CodecInst));
  codec_params.enable_vad = false;
  codec_params.enable_dtx = false;
  codec_params.vad_mode = VADNormal;
  // Force initialization.
  if (encoder->InitEncoder(&codec_params, true) < 0) {
    // Could not initialize, therefore cannot be registered.
    delete encoder;
    return -1;
  }
  secondary_encoder_.reset(encoder);
  memcpy(&secondary_send_codec_inst_, &send_codec, sizeof(send_codec));

  // Disable VAD & DTX.
  SetVADSafe(false, false, VADNormal);

  // Cleaning.
  if (red_buffer_) {
    memset(red_buffer_, 0, MAX_PAYLOAD_SIZE_BYTE);
  }
  ResetFragmentation(0);
  return 0;
}

void AudioCodingModuleImpl::UnregisterSecondarySendCodec() {
  CriticalSectionScoped lock(acm_crit_sect_);
  if (secondary_encoder_.get() == NULL) {
    return;
  }
  secondary_encoder_.reset();
  ResetFragmentation(0);
}

int AudioCodingModuleImpl::SecondarySendCodec(
    CodecInst* secondary_codec) const {
  CriticalSectionScoped lock(acm_crit_sect_);
  if (secondary_encoder_.get() == NULL) {
    return -1;
  }
  memcpy(secondary_codec, &secondary_send_codec_inst_,
         sizeof(secondary_send_codec_inst_));
  return 0;
}

// Can be called multiple times for Codec, CNG, RED.
int AudioCodingModuleImpl::RegisterSendCodec(const CodecInst& send_codec) {
  int mirror_id;
  int codec_id = IsValidSendCodec(send_codec, true, id_, &mirror_id);

  CriticalSectionScoped lock(acm_crit_sect_);

  // Check for reported errors from function IsValidSendCodec().
  if (codec_id < 0) {
    if (!send_codec_registered_) {
      // This values has to be NULL if there is no codec registered.
      current_send_codec_idx_ = -1;
    }
    return -1;
  }

  // RED can be registered with other payload type. If not registered a default
  // payload type is used.
  if (IsCodecRED(&send_codec)) {
    // TODO(tlegrand): Remove this check. Already taken care of in
    // ACMCodecDB::CodecNumber().
    // Check if the payload-type is valid
    if (!ACMCodecDB::ValidPayloadType(send_codec.pltype)) {
      WEBRTC_TRACE(webrtc::kTraceError, webrtc::kTraceAudioCoding, id_,
                   "Invalid payload-type %d for %s.", send_codec.pltype,
                   send_codec.plname);
      return -1;
    }
    // Set RED payload type.
    red_pltype_ = static_cast<uint8_t>(send_codec.pltype);
    return 0;
  }

  // CNG can be registered with other payload type. If not registered the
  // default payload types from codec database will be used.
  if (IsCodecCN(&send_codec)) {
    // CNG is registered.
    switch (send_codec.plfreq) {
      case 8000: {
        cng_nb_pltype_ = static_cast<uint8_t>(send_codec.pltype);
        break;
      }
      case 16000: {
        cng_wb_pltype_ = static_cast<uint8_t>(send_codec.pltype);
        break;
      }
      case 32000: {
        cng_swb_pltype_ = static_cast<uint8_t>(send_codec.pltype);
        break;
      }
      case 48000: {
        cng_fb_pltype_ = static_cast<uint8_t>(send_codec.pltype);
        break;
      }
      default: {
        WEBRTC_TRACE(webrtc::kTraceError, webrtc::kTraceAudioCoding, id_,
                     "RegisterSendCodec() failed, invalid frequency for CNG "
                     "registration");
        return -1;
      }
    }
    return 0;
  }

  // Set Stereo, and make sure VAD and DTX is turned off.
  if (send_codec.channels == 2) {
    stereo_send_ = true;
    if (vad_enabled_ || dtx_enabled_) {
      WEBRTC_TRACE(webrtc::kTraceWarning, webrtc::kTraceAudioCoding, id_,
                   "VAD/DTX is turned off, not supported when sending stereo.");
    }
    vad_enabled_ = false;
    dtx_enabled_ = false;
  } else {
    stereo_send_ = false;
  }

  // Check if the codec is already registered as send codec.
  bool is_send_codec;
  if (send_codec_registered_) {
    int send_codec_mirror_id;
    int send_codec_id = ACMCodecDB::CodecNumber(send_codec_inst_,
                                                &send_codec_mirror_id);
    assert(send_codec_id >= 0);
    is_send_codec = (send_codec_id == codec_id) ||
        (mirror_id == send_codec_mirror_id);
  } else {
    is_send_codec = false;
  }

  // If there is secondary codec registered and the new send codec has a
  // sampling rate different than that of secondary codec, then unregister the
  // secondary codec.
  if (secondary_encoder_.get() != NULL &&
      secondary_send_codec_inst_.plfreq != send_codec.plfreq) {
    secondary_encoder_.reset();
    ResetFragmentation(0);
  }

  // If new codec, or new settings, register.
  if (!is_send_codec) {
    if (codecs_[mirror_id] == NULL) {
      codecs_[mirror_id] = CreateCodec(send_codec);
      if (codecs_[mirror_id] == NULL) {
        WEBRTC_TRACE(webrtc::kTraceError, webrtc::kTraceAudioCoding, id_,
                     "Cannot Create the codec");
        return -1;
      }
      mirror_codec_idx_[mirror_id] = mirror_id;
    }

    if (mirror_id != codec_id) {
      codecs_[codec_id] = codecs_[mirror_id];
      mirror_codec_idx_[codec_id] = mirror_id;
    }

    ACMGenericCodec* codec_ptr = codecs_[codec_id];
    WebRtcACMCodecParams codec_params;

    memcpy(&(codec_params.codec_inst), &send_codec, sizeof(CodecInst));
    codec_params.enable_vad = vad_enabled_;
    codec_params.enable_dtx = dtx_enabled_;
    codec_params.vad_mode = vad_mode_;
    // Force initialization.
    if (codec_ptr->InitEncoder(&codec_params, true) < 0) {
      // Could not initialize the encoder.

      // Check if already have a registered codec.
      // Depending on that different messages are logged.
      if (!send_codec_registered_) {
        current_send_codec_idx_ = -1;
        WEBRTC_TRACE(webrtc::kTraceError, webrtc::kTraceAudioCoding, id_,
                     "Cannot Initialize the encoder No Encoder is registered");
      } else {
        WEBRTC_TRACE(webrtc::kTraceError, webrtc::kTraceAudioCoding, id_,
                     "Cannot Initialize the encoder, continue encoding with "
                     "the previously registered codec");
      }
      return -1;
    }

    // Update states.
    dtx_enabled_ = codec_params.enable_dtx;
    vad_enabled_ = codec_params.enable_vad;
    vad_mode_ = codec_params.vad_mode;

    // Everything is fine so we can replace the previous codec with this one.
    if (send_codec_registered_) {
      // If we change codec we start fresh with FEC.
      // This is not strictly required by the standard.
      is_first_red_ = true;
      codec_ptr->SetVAD(&dtx_enabled_, &vad_enabled_, &vad_mode_);
    }

    current_send_codec_idx_ = codec_id;
    send_codec_registered_ = true;
    memcpy(&send_codec_inst_, &send_codec, sizeof(CodecInst));
    previous_pltype_ = send_codec_inst_.pltype;
    return 0;
  } else {
    // If codec is the same as already registered check if any parameters
    // has changed compared to the current values.
    // If any parameter is valid then apply it and record.
    bool force_init = false;

    if (mirror_id != codec_id) {
      codecs_[codec_id] = codecs_[mirror_id];
      mirror_codec_idx_[codec_id] = mirror_id;
    }

    // Check the payload type.
    if (send_codec.pltype != send_codec_inst_.pltype) {
      // At this point check if the given payload type is valid.
      // Record it later when the sampling frequency is changed
      // successfully.
      if (!ACMCodecDB::ValidPayloadType(send_codec.pltype)) {
        WEBRTC_TRACE(webrtc::kTraceError, webrtc::kTraceAudioCoding, id_,
                     "Out of range payload type");
        return -1;
      }
    }

    // If there is a codec that ONE instance of codec supports multiple
    // sampling frequencies, then we need to take care of it here.
    // one such a codec is iSAC. Both WB and SWB are encoded and decoded
    // with one iSAC instance. Therefore, we need to update the encoder
    // frequency if required.
    if (send_codec_inst_.plfreq != send_codec.plfreq) {
      force_init = true;

      // If sampling frequency is changed we have to start fresh with RED.
      is_first_red_ = true;
    }

    // If packet size or number of channels has changed, we need to
    // re-initialize the encoder.
    if (send_codec_inst_.pacsize != send_codec.pacsize) {
      force_init = true;
    }
    if (send_codec_inst_.channels != send_codec.channels) {
      force_init = true;
    }

    if (force_init) {
      WebRtcACMCodecParams codec_params;

      memcpy(&(codec_params.codec_inst), &send_codec, sizeof(CodecInst));
      codec_params.enable_vad = vad_enabled_;
      codec_params.enable_dtx = dtx_enabled_;
      codec_params.vad_mode = vad_mode_;

      // Force initialization.
      if (codecs_[current_send_codec_idx_]->InitEncoder(&codec_params,
                                                        true) < 0) {
        WEBRTC_TRACE(webrtc::kTraceError, webrtc::kTraceAudioCoding, id_,
                     "Could not change the codec packet-size.");
        return -1;
      }

      send_codec_inst_.plfreq = send_codec.plfreq;
      send_codec_inst_.pacsize = send_codec.pacsize;
      send_codec_inst_.channels = send_codec.channels;
    }

    // If the change of sampling frequency has been successful then
    // we store the payload-type.
    send_codec_inst_.pltype = send_codec.pltype;

    // Check if a change in Rate is required.
    if (send_codec.rate != send_codec_inst_.rate) {
      if (codecs_[codec_id]->SetBitRate(send_codec.rate) < 0) {
        WEBRTC_TRACE(webrtc::kTraceError, webrtc::kTraceAudioCoding, id_,
                     "Could not change the codec rate.");
        return -1;
      }
      send_codec_inst_.rate = send_codec.rate;
    }
    previous_pltype_ = send_codec_inst_.pltype;

    return 0;
  }
}

// Get current send codec.
int AudioCodingModuleImpl::SendCodec(
    CodecInst* current_codec) const {
  WEBRTC_TRACE(webrtc::kTraceStream, webrtc::kTraceAudioCoding, id_,
               "SendCodec()");
  CriticalSectionScoped lock(acm_crit_sect_);

  if (!send_codec_registered_) {
    WEBRTC_TRACE(webrtc::kTraceStream, webrtc::kTraceAudioCoding, id_,
                 "SendCodec Failed, no codec is registered");
    return -1;
  }
  WebRtcACMCodecParams encoder_param;
  codecs_[current_send_codec_idx_]->EncoderParams(&encoder_param);
  encoder_param.codec_inst.pltype = send_codec_inst_.pltype;
  memcpy(current_codec, &(encoder_param.codec_inst), sizeof(CodecInst));

  return 0;
}

// Get current send frequency.
int AudioCodingModuleImpl::SendFrequency() const {
  WEBRTC_TRACE(webrtc::kTraceStream, webrtc::kTraceAudioCoding, id_,
               "SendFrequency()");
  CriticalSectionScoped lock(acm_crit_sect_);

  if (!send_codec_registered_) {
    WEBRTC_TRACE(webrtc::kTraceStream, webrtc::kTraceAudioCoding, id_,
                 "SendFrequency Failed, no codec is registered");
    return -1;
  }

  return send_codec_inst_.plfreq;
}

// Get encode bitrate.
// Adaptive rate codecs return their current encode target rate, while other
// codecs return there longterm avarage or their fixed rate.
int AudioCodingModuleImpl::SendBitrate() const {
  CriticalSectionScoped lock(acm_crit_sect_);

  if (!send_codec_registered_) {
    WEBRTC_TRACE(webrtc::kTraceStream, webrtc::kTraceAudioCoding, id_,
                 "SendBitrate Failed, no codec is registered");
    return -1;
  }

  WebRtcACMCodecParams encoder_param;
  codecs_[current_send_codec_idx_]->EncoderParams(&encoder_param);

  return encoder_param.codec_inst.rate;
}

// Set available bandwidth, inform the encoder about the estimated bandwidth
// received from the remote party.
int AudioCodingModuleImpl::SetReceivedEstimatedBandwidth(int bw) {
  return codecs_[current_send_codec_idx_]->SetEstimatedBandwidth(bw);
}

// Register a transport callback which will be called to deliver
// the encoded buffers.
int AudioCodingModuleImpl::RegisterTransportCallback(
    AudioPacketizationCallback* transport) {
  CriticalSectionScoped lock(callback_crit_sect_);
  packetization_callback_ = transport;
  return 0;
}

// Add 10MS of raw (PCM) audio data to the encoder.
int AudioCodingModuleImpl::Add10MsData(
    const AudioFrame& audio_frame) {
  if (audio_frame.samples_per_channel_ <= 0) {
    assert(false);
    WEBRTC_TRACE(webrtc::kTraceError, webrtc::kTraceAudioCoding, id_,
                 "Cannot Add 10 ms audio, payload length is negative or "
                 "zero");
    return -1;
  }

  // Allow for 8, 16, 32 and 48kHz input audio.
  if ((audio_frame.sample_rate_hz_ != 8000)
      && (audio_frame.sample_rate_hz_ != 16000)
      && (audio_frame.sample_rate_hz_ != 32000)
      && (audio_frame.sample_rate_hz_ != 48000)) {
    assert(false);
    WEBRTC_TRACE(webrtc::kTraceError, webrtc::kTraceAudioCoding, id_,
                 "Cannot Add 10 ms audio, input frequency not valid");
    return -1;
  }

  // If the length and frequency matches. We currently just support raw PCM.
  if ((audio_frame.sample_rate_hz_ / 100)
      != audio_frame.samples_per_channel_) {
    WEBRTC_TRACE(webrtc::kTraceError, webrtc::kTraceAudioCoding, id_,
                 "Cannot Add 10 ms audio, input frequency and length doesn't"
                 " match");
    return -1;
  }

  if (audio_frame.num_channels_ != 1 && audio_frame.num_channels_ != 2) {
    WEBRTC_TRACE(webrtc::kTraceError, webrtc::kTraceAudioCoding, id_,
                 "Cannot Add 10 ms audio, invalid number of channels.");
    return -1;
  }

  CriticalSectionScoped lock(acm_crit_sect_);
  // Do we have a codec registered?
  if (!HaveValidEncoder("Add10MsData")) {
    return -1;
  }

  const AudioFrame* ptr_frame;
  // Perform a resampling, also down-mix if it is required and can be
  // performed before resampling (a down mix prior to resampling will take
  // place if both primary and secondary encoders are mono and input is in
  // stereo).
  if (PreprocessToAddData(audio_frame, &ptr_frame) < 0) {
    return -1;
  }

  // Check whether we need an up-mix or down-mix?
  bool remix = ptr_frame->num_channels_ != send_codec_inst_.channels;
  if (secondary_encoder_.get() != NULL) {
    remix = remix ||
        (ptr_frame->num_channels_ != secondary_send_codec_inst_.channels);
  }

  // If a re-mix is required (up or down), this buffer will store re-mixed
  // version of the input.
  int16_t buffer[WEBRTC_10MS_PCM_AUDIO];
  if (remix) {
    if (ptr_frame->num_channels_ == 1) {
      if (UpMix(*ptr_frame, WEBRTC_10MS_PCM_AUDIO, buffer) < 0)
        return -1;
    } else {
      if (DownMix(*ptr_frame, WEBRTC_10MS_PCM_AUDIO, buffer) < 0)
        return -1;
    }
  }

  // When adding data to encoders this pointer is pointing to an audio buffer
  // with correct number of channels.
  const int16_t* ptr_audio = ptr_frame->data_;

  // For pushing data to primary, point the |ptr_audio| to correct buffer.
  if (send_codec_inst_.channels != ptr_frame->num_channels_)
    ptr_audio = buffer;

  if (codecs_[current_send_codec_idx_]->Add10MsData(
      ptr_frame->timestamp_, ptr_audio, ptr_frame->samples_per_channel_,
      send_codec_inst_.channels) < 0)
    return -1;

  if (secondary_encoder_.get() != NULL) {
    // For pushing data to secondary, point the |ptr_audio| to correct buffer.
    ptr_audio = ptr_frame->data_;
    if (secondary_send_codec_inst_.channels != ptr_frame->num_channels_)
      ptr_audio = buffer;

    if (secondary_encoder_->Add10MsData(
        ptr_frame->timestamp_, ptr_audio, ptr_frame->samples_per_channel_,
        secondary_send_codec_inst_.channels) < 0)
      return -1;
  }

  return 0;
}

// Perform a resampling and down-mix if required. We down-mix only if
// encoder is mono and input is stereo. In case of dual-streaming, both
// encoders has to be mono for down-mix to take place.
// |*ptr_out| will point to the pre-processed audio-frame. If no pre-processing
// is required, |*ptr_out| points to |in_frame|.
int AudioCodingModuleImpl::PreprocessToAddData(const AudioFrame& in_frame,
                                               const AudioFrame** ptr_out) {
  // Primary and secondary (if exists) should have the same sampling rate.
  assert((secondary_encoder_.get() != NULL) ?
      secondary_send_codec_inst_.plfreq == send_codec_inst_.plfreq : true);

  bool resample = (in_frame.sample_rate_hz_ != send_codec_inst_.plfreq);

  // This variable is true if primary codec and secondary codec (if exists)
  // are both mono and input is stereo.
  bool down_mix;
  if (secondary_encoder_.get() != NULL) {
    down_mix = (in_frame.num_channels_ == 2) &&
        (send_codec_inst_.channels == 1) &&
        (secondary_send_codec_inst_.channels == 1);
  } else {
    down_mix = (in_frame.num_channels_ == 2) &&
        (send_codec_inst_.channels == 1);
  }

  if (!first_10ms_data_) {
    expected_in_ts_ = in_frame.timestamp_;
    expected_codec_ts_ = in_frame.timestamp_;
    first_10ms_data_ = true;
  } else if (in_frame.timestamp_ != expected_in_ts_) {
    // TODO(turajs): Do we need a warning here.
    expected_codec_ts_ += (in_frame.timestamp_ - expected_in_ts_) *
        static_cast<uint32_t>((static_cast<double>(send_codec_inst_.plfreq) /
                    static_cast<double>(in_frame.sample_rate_hz_)));
    expected_in_ts_ = in_frame.timestamp_;
  }


  if (!down_mix && !resample) {
    // No pre-processing is required.
    expected_in_ts_ += in_frame.samples_per_channel_;
    expected_codec_ts_ += in_frame.samples_per_channel_;
    *ptr_out = &in_frame;
    return 0;
  }

  *ptr_out = &preprocess_frame_;
  preprocess_frame_.num_channels_ = in_frame.num_channels_;
  int16_t audio[WEBRTC_10MS_PCM_AUDIO];
  const int16_t* src_ptr_audio = in_frame.data_;
  int16_t* dest_ptr_audio = preprocess_frame_.data_;
  if (down_mix) {
    // If a resampling is required the output of a down-mix is written into a
    // local buffer, otherwise, it will be written to the output frame.
    if (resample)
      dest_ptr_audio = audio;
    if (DownMix(in_frame, WEBRTC_10MS_PCM_AUDIO, dest_ptr_audio) < 0)
      return -1;
    preprocess_frame_.num_channels_ = 1;
    // Set the input of the resampler is the down-mixed signal.
    src_ptr_audio = audio;
  }

  preprocess_frame_.timestamp_ = expected_codec_ts_;
  preprocess_frame_.samples_per_channel_ = in_frame.samples_per_channel_;
  preprocess_frame_.sample_rate_hz_ = in_frame.sample_rate_hz_;
  // If it is required, we have to do a resampling.
  if (resample) {
    // The result of the resampler is written to output frame.
    dest_ptr_audio = preprocess_frame_.data_;

    preprocess_frame_.samples_per_channel_ = resampler_.Resample10Msec(
        src_ptr_audio, in_frame.sample_rate_hz_, send_codec_inst_.plfreq,
        preprocess_frame_.num_channels_, dest_ptr_audio);

    if (preprocess_frame_.samples_per_channel_ < 0) {
      WEBRTC_TRACE(webrtc::kTraceError, webrtc::kTraceAudioCoding, id_,
                   "Cannot add 10 ms audio, resmapling failed");
      return -1;
    }
    preprocess_frame_.sample_rate_hz_ = send_codec_inst_.plfreq;
  }

  expected_codec_ts_ += preprocess_frame_.samples_per_channel_;
  expected_in_ts_ += in_frame.samples_per_channel_;

  return 0;
}

/////////////////////////////////////////
//   (FEC) Forward Error Correction
//

bool AudioCodingModuleImpl::FECStatus() const {
  CriticalSectionScoped lock(acm_crit_sect_);
  return fec_enabled_;
}

// Configure FEC status i.e on/off.
int AudioCodingModuleImpl::SetFECStatus(
#ifdef WEBRTC_CODEC_RED
    bool enable_fec) {
  CriticalSectionScoped lock(acm_crit_sect_);

  if (fec_enabled_ != enable_fec) {
    // Reset the RED buffer.
    memset(red_buffer_, 0, MAX_PAYLOAD_SIZE_BYTE);

    // Reset fragmentation buffers.
    ResetFragmentation(kNumFecFragmentationVectors);
    // Set fec_enabled_.
    fec_enabled_ = enable_fec;
  }
  is_first_red_ = true;  // Make sure we restart FEC.
  return 0;
#else
    bool /* enable_fec */) {
  fec_enabled_ = false;
  WEBRTC_TRACE(webrtc::kTraceWarning, webrtc::kTraceAudioCoding, id_,
               "  WEBRTC_CODEC_RED is undefined => fec_enabled_ = %d",
               fec_enabled_);
  return -1;
#endif
}

/////////////////////////////////////////
//   (VAD) Voice Activity Detection
//
int AudioCodingModuleImpl::SetVAD(bool enable_dtx,
                                  bool enable_vad,
                                  ACMVADMode mode) {
  CriticalSectionScoped lock(acm_crit_sect_);
  return SetVADSafe(enable_dtx, enable_vad, mode);
}

int AudioCodingModuleImpl::SetVADSafe(bool enable_dtx,
                                      bool enable_vad,
                                      ACMVADMode mode) {
  // Sanity check of the mode.
  if ((mode != VADNormal) && (mode != VADLowBitrate)
      && (mode != VADAggr) && (mode != VADVeryAggr)) {
    WEBRTC_TRACE(webrtc::kTraceError, webrtc::kTraceAudioCoding, id_,
                 "Invalid VAD Mode %d, no change is made to VAD/DTX status",
                 mode);
    return -1;
  }

  // Check that the send codec is mono. We don't support VAD/DTX for stereo
  // sending.
  if ((enable_dtx || enable_vad) && stereo_send_) {
    WEBRTC_TRACE(webrtc::kTraceError, webrtc::kTraceAudioCoding, id_,
                 "VAD/DTX not supported for stereo sending");
    dtx_enabled_ = false;
    vad_enabled_ = false;
    vad_mode_ = mode;
    return -1;
  }

  // We don't support VAD/DTX when dual-streaming is enabled, i.e.
  // secondary-encoder is registered.
  if ((enable_dtx || enable_vad) && secondary_encoder_.get() != NULL) {
    WEBRTC_TRACE(webrtc::kTraceError, webrtc::kTraceAudioCoding, id_,
                 "VAD/DTX not supported when dual-streaming is enabled.");
    dtx_enabled_ = false;
    vad_enabled_ = false;
    vad_mode_ = mode;
    return -1;
  }

  // Store VAD/DTX settings. Values can be changed in the call to "SetVAD"
  // below.
  dtx_enabled_ = enable_dtx;
  vad_enabled_ = enable_vad;
  vad_mode_ = mode;

  // If a send codec is registered, set VAD/DTX for the codec.
  if (HaveValidEncoder("SetVAD") && codecs_[current_send_codec_idx_]->SetVAD(
      &dtx_enabled_, &vad_enabled_,  &vad_mode_) < 0) {
      // SetVAD failed.
      WEBRTC_TRACE(webrtc::kTraceError, webrtc::kTraceAudioCoding, id_,
                   "SetVAD failed");
      vad_enabled_ = false;
      dtx_enabled_ = false;
      return -1;
  }
  return 0;
}

// Get VAD/DTX settings.
int AudioCodingModuleImpl::VAD(bool* dtx_enabled, bool* vad_enabled,
                               ACMVADMode* mode) const {
  CriticalSectionScoped lock(acm_crit_sect_);

  *dtx_enabled = dtx_enabled_;
  *vad_enabled = vad_enabled_;
  *mode = vad_mode_;

  return 0;
}

/////////////////////////////////////////
//   Receiver
//

int AudioCodingModuleImpl::InitializeReceiver() {
  CriticalSectionScoped lock(acm_crit_sect_);
  return InitializeReceiverSafe();
}

// Initialize receiver, resets codec database etc.
int AudioCodingModuleImpl::InitializeReceiverSafe() {
  // If the receiver is already initialized then we want to destroy any
  // existing decoders. After a call to this function, we should have a clean
  // start-up.
  if (receiver_initialized_) {
    if (receiver_.RemoveAllCodecs() < 0)
      return -1;
  }
  receiver_.set_id(id_);
  receiver_.ResetInitialDelay();
  receiver_.SetMinimumDelay(0);
  receiver_.SetMaximumDelay(0);
  receiver_.FlushBuffers();

  // Register RED and CN.
  for (int i = 0; i < ACMCodecDB::kNumCodecs; i++) {
    if (IsCodecRED(i) || IsCodecCN(i)) {
      uint8_t pl_type = static_cast<uint8_t>(ACMCodecDB::database_[i].pltype);
      if (receiver_.AddCodec(i, pl_type, 1, NULL) < 0) {
        WEBRTC_TRACE(webrtc::kTraceError, webrtc::kTraceAudioCoding, id_,
                     "Cannot register master codec.");
        return -1;
      }
    }
  }
  receiver_initialized_ = true;
  return 0;
}

// TODO(turajs): If NetEq opens an API for reseting the state of decoders then
// implement this method. Otherwise it should be removed. I might be that by
// removing and registering a decoder we can achieve the effect of resetting.
// Reset the decoder state.
int AudioCodingModuleImpl::ResetDecoder() {
  return 0;
}

// Get current receive frequency.
int AudioCodingModuleImpl::ReceiveFrequency() const {
  WEBRTC_TRACE(webrtc::kTraceStream, webrtc::kTraceAudioCoding, id_,
               "ReceiveFrequency()");

  CriticalSectionScoped lock(acm_crit_sect_);

  int codec_id = receiver_.last_audio_codec_id();

  int sample_rate_hz;
  if (codec_id < 0)
    sample_rate_hz = receiver_.current_sample_rate_hz();
  else
    sample_rate_hz = ACMCodecDB::database_[codec_id].plfreq;

  // TODO(tlegrand): Remove this option when we have full 48 kHz support.
  return (sample_rate_hz > 32000) ? 32000 : sample_rate_hz;
}

// Get current playout frequency.
int AudioCodingModuleImpl::PlayoutFrequency() const {
  WEBRTC_TRACE(webrtc::kTraceStream, webrtc::kTraceAudioCoding, id_,
               "PlayoutFrequency()");

  CriticalSectionScoped lock(acm_crit_sect_);

  return receiver_.current_sample_rate_hz();
}

// Register possible receive codecs, can be called multiple times,
// for codecs, CNG (NB, WB and SWB), DTMF, RED.
int AudioCodingModuleImpl::RegisterReceiveCodec(const CodecInst& codec) {
  CriticalSectionScoped lock(acm_crit_sect_);

  if (codec.channels > 2 || codec.channels < 0) {
    WEBRTC_TRACE(webrtc::kTraceError, webrtc::kTraceAudioCoding, id_,
                 "Unsupported number of channels, %d.", codec.channels);
    return -1;
  }

  // TODO(turajs) do we need this for NetEq 4?
  if (!receiver_initialized_) {
    if (InitializeReceiverSafe() < 0) {
      WEBRTC_TRACE(webrtc::kTraceError, webrtc::kTraceAudioCoding, id_,
                   "Cannot initialize receiver, failed registering codec.");
      return -1;
    }
  }

  int mirror_id;
  int codec_id = ACMCodecDB::ReceiverCodecNumber(codec, &mirror_id);

  if (codec_id < 0 || codec_id >= ACMCodecDB::kNumCodecs) {
    WEBRTC_TRACE(webrtc::kTraceError, webrtc::kTraceAudioCoding, id_,
                 "Wrong codec params to be registered as receive codec");
    return -1;
  }

  // Check if the payload-type is valid.
  if (!ACMCodecDB::ValidPayloadType(codec.pltype)) {
    WEBRTC_TRACE(webrtc::kTraceError, webrtc::kTraceAudioCoding, id_,
                 "Invalid payload-type %d for %s.", codec.pltype,
                 codec.plname);
    return -1;
  }

  AudioDecoder* decoder = NULL;
  // Get |decoder| associated with |codec|. |decoder| can be NULL if |codec|
  // does not own its decoder.
  if (GetAudioDecoder(codec, codec_id, mirror_id, &decoder) < 0) {
    WEBRTC_TRACE(webrtc::kTraceError, webrtc::kTraceAudioCoding, id_,
                 "Wrong codec params to be registered as receive codec");
    return -1;
  }
  uint8_t payload_type = static_cast<uint8_t>(codec.pltype);
  return receiver_.AddCodec(codec_id, payload_type, codec.channels, decoder);
}

// Get current received codec.
int AudioCodingModuleImpl::ReceiveCodec(CodecInst* current_codec) const {
  return receiver_.LastAudioCodec(current_codec);
}

// Incoming packet from network parsed and ready for decode.
int AudioCodingModuleImpl::IncomingPacket(const uint8_t* incoming_payload,
                                          const int payload_length,
                                          const WebRtcRTPHeader& rtp_header) {
  if (payload_length < 0) {
    WEBRTC_TRACE(webrtc::kTraceError, webrtc::kTraceAudioCoding, id_,
                 "IncomingPacket() Error, payload-length cannot be negative");
    return -1;
  }
  int last_audio_pltype = receiver_.last_audio_payload_type();
  if (receiver_.InsertPacket(rtp_header, incoming_payload, payload_length) <
      0) {
    return -1;
  }
  if (receiver_.last_audio_payload_type() != last_audio_pltype) {
    int index = receiver_.last_audio_codec_id();
    assert(index >= 0);
    CriticalSectionScoped lock(acm_crit_sect_);

    // |codec_[index]| might not be even created, simply because it is not
    // yet registered as send codec. Even if it is registered, unless the
    // codec shares same instance for encoder and decoder, this call is
    // useless.
    if (codecs_[index] != NULL)
      codecs_[index]->UpdateDecoderSampFreq(index);
  }
  return 0;
}

// Minimum playout delay (Used for lip-sync).
int AudioCodingModuleImpl::SetMinimumPlayoutDelay(int time_ms) {
  if ((time_ms < 0) || (time_ms > 10000)) {
    WEBRTC_TRACE(webrtc::kTraceError, webrtc::kTraceAudioCoding, id_,
                 "Delay must be in the range of 0-1000 milliseconds.");
    return -1;
  }
  return receiver_.SetMinimumDelay(time_ms);
}

int AudioCodingModuleImpl::SetMaximumPlayoutDelay(int time_ms) {
  if ((time_ms < 0) || (time_ms > 10000)) {
    WEBRTC_TRACE(webrtc::kTraceError, webrtc::kTraceAudioCoding, id_,
                 "Delay must be in the range of 0-1000 milliseconds.");
    return -1;
  }
  return receiver_.SetMaximumDelay(time_ms);
}

// Estimate the Bandwidth based on the incoming stream, needed for one way
// audio where the RTCP send the BW estimate.
// This is also done in the RTP module.
int AudioCodingModuleImpl::DecoderEstimatedBandwidth() const {
  // We can estimate far-end to near-end bandwidth if the iSAC are sent. Check
  // if the last received packets were iSAC packet then retrieve the bandwidth.
  int last_audio_codec_id = receiver_.last_audio_codec_id();
  if (last_audio_codec_id >= 0 &&
      STR_CASE_CMP("ISAC", ACMCodecDB::database_[last_audio_codec_id].plname)) {
    CriticalSectionScoped lock(acm_crit_sect_);
    return codecs_[last_audio_codec_id]->GetEstimatedBandwidth();
  }
  return -1;
}

// Set playout mode for: voice, fax, streaming or off.
int AudioCodingModuleImpl::SetPlayoutMode(AudioPlayoutMode mode) {
  receiver_.SetPlayoutMode(mode);
  return 0;  // TODO(turajs): return value is for backward compatibility.
}

// Get playout mode voice, fax, streaming or off.
AudioPlayoutMode AudioCodingModuleImpl::PlayoutMode() const {
  return receiver_.PlayoutMode();
}

// Get 10 milliseconds of raw audio data to play out.
// Automatic resample to the requested frequency.
int AudioCodingModuleImpl::PlayoutData10Ms(int desired_freq_hz,
                                           AudioFrame* audio_frame) {
  // GetAudio always returns 10 ms, at the requested sample rate.
  if (receiver_.GetAudio(desired_freq_hz, audio_frame) != 0) {
    WEBRTC_TRACE(webrtc::kTraceError, webrtc::kTraceAudioCoding, id_,
                 "PlayoutData failed, RecOut Failed");
    return -1;
  }

  audio_frame->id_ = id_;
  audio_frame->energy_ = 0;
  audio_frame->timestamp_ = 0;
  return 0;
}

/////////////////////////////////////////
//   Statistics
//

// TODO(turajs) change the return value to void. Also change the corresponding
// NetEq function.
int AudioCodingModuleImpl::NetworkStatistics(ACMNetworkStatistics* statistics) {
  receiver_.NetworkStatistics(statistics);
  return 0;
}

void AudioCodingModuleImpl::DestructEncoderInst(void* inst) {
  CriticalSectionScoped lock(acm_crit_sect_);
  WEBRTC_TRACE(webrtc::kTraceDebug, webrtc::kTraceAudioCoding, id_,
               "DestructEncoderInst()");
  if (!HaveValidEncoder("DestructEncoderInst"))
    return;
  codecs_[current_send_codec_idx_]->DestructEncoderInst(inst);
}

int AudioCodingModuleImpl::RegisterVADCallback(ACMVADCallback* vad_callback) {
  WEBRTC_TRACE(webrtc::kTraceDebug, webrtc::kTraceAudioCoding, id_,
               "RegisterVADCallback()");
  CriticalSectionScoped lock(callback_crit_sect_);
  vad_callback_ = vad_callback;
  return 0;
}

// TODO(tlegrand): Modify this function to work for stereo, and add tests.
int AudioCodingModuleImpl::IncomingPayload(const uint8_t* incoming_payload,
                                           int payload_length,
                                           uint8_t payload_type,
                                           uint32_t timestamp) {
  if (payload_length < 0) {
    // Log error in trace file.
    WEBRTC_TRACE(webrtc::kTraceError, webrtc::kTraceAudioCoding, id_,
                 "IncomingPacket() Error, payload-length cannot be negative");
    return -1;
  }

  // We are not acquiring any lock when interacting with |aux_rtp_header_| no
  // other method uses this member variable.
  if (aux_rtp_header_ == NULL) {
    // This is the first time that we are using |dummy_rtp_header_|
    // so we have to create it.
    aux_rtp_header_ = new WebRtcRTPHeader;
    aux_rtp_header_->header.payloadType = payload_type;
    // Don't matter in this case.
    aux_rtp_header_->header.ssrc = 0;
    aux_rtp_header_->header.markerBit = false;
    // Start with random numbers.
    aux_rtp_header_->header.sequenceNumber = 0x1234;  // Arbitrary.
    aux_rtp_header_->type.Audio.channel = 1;
  }

  IncomingPacket(incoming_payload, payload_length, *aux_rtp_header_);
  // Get ready for the next payload.
  aux_rtp_header_->header.sequenceNumber++;
  return 0;
}

int AudioCodingModuleImpl::ReplaceInternalDTXWithWebRtc(bool use_webrtc_dtx) {
  CriticalSectionScoped lock(acm_crit_sect_);

  if (!HaveValidEncoder("ReplaceInternalDTXWithWebRtc")) {
    WEBRTC_TRACE(
        webrtc::kTraceError, webrtc::kTraceAudioCoding, id_,
        "Cannot replace codec internal DTX when no send codec is registered.");
    return -1;
  }

  int res = codecs_[current_send_codec_idx_]->ReplaceInternalDTX(
      use_webrtc_dtx);
  // Check if VAD is turned on, or if there is any error.
  if (res == 1) {
    vad_enabled_ = true;
  } else if (res < 0) {
    WEBRTC_TRACE(webrtc::kTraceError, webrtc::kTraceAudioCoding, id_,
                 "Failed to set ReplaceInternalDTXWithWebRtc(%d)",
                 use_webrtc_dtx);
    return res;
  }

  return 0;
}

int AudioCodingModuleImpl::IsInternalDTXReplacedWithWebRtc(
    bool* uses_webrtc_dtx) {
  CriticalSectionScoped lock(acm_crit_sect_);

  if (!HaveValidEncoder("IsInternalDTXReplacedWithWebRtc")) {
    return -1;
  }
  if (codecs_[current_send_codec_idx_]->IsInternalDTXReplaced(uses_webrtc_dtx)
      < 0) {
    return -1;
  }
  return 0;
}

int AudioCodingModuleImpl::SetISACMaxRate(int max_bit_per_sec) {
  CriticalSectionScoped lock(acm_crit_sect_);

  if (!HaveValidEncoder("SetISACMaxRate")) {
    return -1;
  }

  return codecs_[current_send_codec_idx_]->SetISACMaxRate(max_bit_per_sec);
}

int AudioCodingModuleImpl::SetISACMaxPayloadSize(int max_size_bytes) {
  CriticalSectionScoped lock(acm_crit_sect_);

  if (!HaveValidEncoder("SetISACMaxPayloadSize")) {
    return -1;
  }

  return codecs_[current_send_codec_idx_]->SetISACMaxPayloadSize(
      max_size_bytes);
}

int AudioCodingModuleImpl::ConfigISACBandwidthEstimator(
    int frame_size_ms,
    int rate_bit_per_sec,
    bool enforce_frame_size) {
  CriticalSectionScoped lock(acm_crit_sect_);

  if (!HaveValidEncoder("ConfigISACBandwidthEstimator")) {
    return -1;
  }

  return codecs_[current_send_codec_idx_]->ConfigISACBandwidthEstimator(
      frame_size_ms, rate_bit_per_sec, enforce_frame_size);
}

int AudioCodingModuleImpl::PlayoutTimestamp(uint32_t* timestamp) {
  *timestamp = receiver_.PlayoutTimestamp();
  return 0;
}

bool AudioCodingModuleImpl::HaveValidEncoder(const char* caller_name) const {
  if ((!send_codec_registered_) || (current_send_codec_idx_ < 0) ||
      (current_send_codec_idx_ >= ACMCodecDB::kNumCodecs)) {
    WEBRTC_TRACE(webrtc::kTraceError, webrtc::kTraceAudioCoding, id_,
                 "%s failed: No send codec is registered.", caller_name);
    return false;
  }
  if ((current_send_codec_idx_ < 0) ||
      (current_send_codec_idx_ >= ACMCodecDB::kNumCodecs)) {
    WEBRTC_TRACE(webrtc::kTraceError, webrtc::kTraceAudioCoding, id_,
                 "%s failed: Send codec index out of range.", caller_name);
    return false;
  }
  if (codecs_[current_send_codec_idx_] == NULL) {
    WEBRTC_TRACE(webrtc::kTraceError, webrtc::kTraceAudioCoding, id_,
                 "%s failed: Send codec is NULL pointer.", caller_name);
    return false;
  }
  return true;
}

int AudioCodingModuleImpl::UnregisterReceiveCodec(uint8_t payload_type) {
  return receiver_.RemoveCodec(payload_type);
}

// TODO(turajs): correct the type of |length_bytes| when it is corrected in
// GenericCodec.
int AudioCodingModuleImpl::REDPayloadISAC(int isac_rate,
                                          int isac_bw_estimate,
                                          uint8_t* payload,
                                          int16_t* length_bytes) {
  if (!HaveValidEncoder("EncodeData")) {
    return -1;
  }
  int status;
  status = codecs_[current_send_codec_idx_]->REDPayloadISAC(isac_rate,
                                                            isac_bw_estimate,
                                                            payload,
                                                            length_bytes);
  return status;
}

void AudioCodingModuleImpl::ResetFragmentation(int vector_size) {
  for (int n = 0; n < kMaxNumFragmentationVectors; n++) {
    fragmentation_.fragmentationOffset[n] = n * MAX_PAYLOAD_SIZE_BYTE;
  }
  memset(fragmentation_.fragmentationLength, 0, kMaxNumFragmentationVectors *
         sizeof(fragmentation_.fragmentationLength[0]));
  memset(fragmentation_.fragmentationTimeDiff, 0, kMaxNumFragmentationVectors *
         sizeof(fragmentation_.fragmentationTimeDiff[0]));
  memset(fragmentation_.fragmentationPlType,
         0,
         kMaxNumFragmentationVectors *
             sizeof(fragmentation_.fragmentationPlType[0]));
  fragmentation_.fragmentationVectorSize = static_cast<uint16_t>(vector_size);
}

int AudioCodingModuleImpl::GetAudioDecoder(const CodecInst& codec, int codec_id,
                                           int mirror_id,
                                           AudioDecoder** decoder) {
  if (ACMCodecDB::OwnsDecoder(codec_id)) {
    // This codec has to own its own decoder. Therefore, it should create the
    // corresponding AudioDecoder class and insert it into NetEq. If the codec
    // does not exist create it.
    //
    // TODO(turajs): this part of the code is common with RegisterSendCodec(),
    //               make a method for it.
    if (codecs_[mirror_id] == NULL) {
      codecs_[mirror_id] = CreateCodec(codec);
      if (codecs_[mirror_id] == NULL) {
        WEBRTC_TRACE(webrtc::kTraceError, webrtc::kTraceAudioCoding, id_,
                     "Cannot Create the codec");
        return -1;
      }
      mirror_codec_idx_[mirror_id] = mirror_id;
    }

    if (mirror_id != codec_id) {
      codecs_[codec_id] = codecs_[mirror_id];
      mirror_codec_idx_[codec_id] = mirror_id;
    }
    *decoder = codecs_[codec_id]->Decoder(codec_id);
    if (!*decoder) {
      assert(false);
      return -1;
    }
  } else {
    *decoder = NULL;
  }

  return 0;
}

int AudioCodingModuleImpl::SetInitialPlayoutDelay(int delay_ms) {
  {
    CriticalSectionScoped lock(acm_crit_sect_);
    // Initialize receiver, if it is not initialized. Otherwise, initial delay
    // is reset upon initialization of the receiver.
    if (!receiver_initialized_)
      InitializeReceiverSafe();
  }
  return receiver_.SetInitialDelay(delay_ms);
}

int AudioCodingModuleImpl::EnableNack(size_t max_nack_list_size) {
  return receiver_.EnableNack(max_nack_list_size);
}

void AudioCodingModuleImpl::DisableNack() {
  receiver_.DisableNack();
}

std::vector<uint16_t> AudioCodingModuleImpl::GetNackList(
    int round_trip_time_ms) const {
  return receiver_.GetNackList(round_trip_time_ms);
}

int AudioCodingModuleImpl::LeastRequiredDelayMs() const {
  return receiver_.LeastRequiredDelayMs();
}

<<<<<<< HEAD
=======
const char* AudioCodingModuleImpl::Version() const {
  return kExperimentalAcmVersion;
}

void AudioCodingModuleImpl::GetDecodingCallStatistics(
      AudioDecodingCallStats* call_stats) const {
  receiver_.GetDecodingCallStatistics(call_stats);
}

>>>>>>> 8c15b39e
}  // namespace acm2

}  // namespace webrtc<|MERGE_RESOLUTION|>--- conflicted
+++ resolved
@@ -1976,8 +1976,6 @@
   return receiver_.LeastRequiredDelayMs();
 }
 
-<<<<<<< HEAD
-=======
 const char* AudioCodingModuleImpl::Version() const {
   return kExperimentalAcmVersion;
 }
@@ -1987,7 +1985,6 @@
   receiver_.GetDecodingCallStatistics(call_stats);
 }
 
->>>>>>> 8c15b39e
 }  // namespace acm2
 
 }  // namespace webrtc