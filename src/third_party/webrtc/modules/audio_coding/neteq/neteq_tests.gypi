# Copyright (c) 2012 The WebRTC project authors. All Rights Reserved.
#
# Use of this source code is governed by a BSD-style license
# that can be found in the LICENSE file in the root of the source
# tree. An additional intellectual property rights grant can be found
# in the file PATENTS.  All contributing project authors may
# be found in the AUTHORS file in the root of the source tree.

{
  'targets': [
    {
      'target_name': 'neteq_rtpplay',
      'type': 'executable',
      'dependencies': [
        'neteq',
        'neteq_unittest_tools',
        'PCM16B',
        '<(webrtc_root)/test/test.gyp:test_support_main',
        '<(DEPTH)/third_party/gflags/gflags.gyp:gflags',
      ],
      'sources': [
        'tools/neteq_rtpplay.cc',
      ],
      'defines': [
      ],
    }, # neteq_rtpplay

    {
      'target_name': 'RTPencode',
      'type': 'executable',
      'dependencies': [
        # TODO(hlundin): Make RTPencode use ACM to encode files.
        'neteq_test_tools',# Test helpers
        'G711',
        'G722',
        'PCM16B',
        'iLBC',
        'iSAC',
        'CNG',
        '<(webrtc_root)/common_audio/common_audio.gyp:common_audio',
      ],
      'defines': [
        'CODEC_ILBC',
        'CODEC_PCM16B',
        'CODEC_G711',
        'CODEC_G722',
        'CODEC_ISAC',
        'CODEC_PCM16B_WB',
        'CODEC_ISAC_SWB',
        'CODEC_PCM16B_32KHZ',
        'CODEC_PCM16B_48KHZ',
        'CODEC_CNGCODEC8',
        'CODEC_CNGCODEC16',
        'CODEC_CNGCODEC32',
        'CODEC_ATEVENT_DECODE',
        'CODEC_RED',
      ],
      'include_dirs': [
        'interface',
        'test',
        '<(webrtc_root)',
      ],
      'sources': [
        'test/RTPencode.cc',
      ],
      # Disable warnings to enable Win64 build, issue 1323.
      'msvs_disabled_warnings': [
        4267,  # size_t to int truncation.
      ],
    },

    {
      'target_name': 'RTPjitter',
      'type': 'executable',
      'dependencies': [
      ],
      'sources': [
        'test/RTPjitter.cc',
      ],
    },

    {
      'target_name': 'rtp_analyze',
      'type': 'executable',
      'dependencies': [
        'neteq_unittest_tools',
        '<(DEPTH)/third_party/gflags/gflags.gyp:gflags',
        '<(webrtc_root)/system_wrappers/system_wrappers.gyp:system_wrappers_default',
      ],
      'sources': [
        'tools/rtp_analyze.cc',
      ],
    },

    {
      'target_name': 'RTPchange',
      'type': 'executable',
      'dependencies': [
        'neteq_test_tools',
      ],
      'sources': [
       'test/RTPchange.cc',
      ],
    },

    {
      'target_name': 'RTPtimeshift',
      'type': 'executable',
      'dependencies': [
       'neteq_test_tools',
      ],
      'sources': [
        'test/RTPtimeshift.cc',
      ],
    },

    {
      'target_name': 'rtpcat',
      'type': 'executable',
      'dependencies': [
        '<(webrtc_root)/test/test.gyp:rtp_test_utils',
      ],
      'sources': [
        'tools/rtpcat.cc',
      ],
    },

    {
      'target_name': 'rtp_to_text',
      'type': 'executable',
      'dependencies': [
        'neteq_test_tools',
        '<(webrtc_root)/system_wrappers/system_wrappers.gyp:system_wrappers',
      ],
      'sources': [
        'test/rtp_to_text.cc',
      ],
    },

    {
      'target_name': 'audio_classifier_test',
      'type': 'executable',
      'dependencies': [
        'neteq',
        'webrtc_opus',
      ],
      'sources': [
        'test/audio_classifier_test.cc',
      ],
    },

    {
      'target_name': 'neteq_test_support',
      'type': 'static_library',
      'dependencies': [
        'neteq',
        'PCM16B',
        'neteq_unittest_tools',
        '<(DEPTH)/third_party/gflags/gflags.gyp:gflags',
      ],
      'sources': [
        'tools/neteq_external_decoder_test.cc',
        'tools/neteq_external_decoder_test.h',
        'tools/neteq_performance_test.cc',
        'tools/neteq_performance_test.h',
        'tools/neteq_quality_test.cc',
        'tools/neteq_quality_test.h',
      ],
    }, # neteq_test_support

    {
      'target_name': 'neteq_speed_test',
      'type': 'executable',
      'dependencies': [
        'neteq',
        'neteq_test_support',
        '<(DEPTH)/third_party/gflags/gflags.gyp:gflags',
        '<(webrtc_root)/test/test.gyp:test_support_main',
      ],
      'sources': [
        'test/neteq_speed_test.cc',
      ],
    },

    {
      'target_name': 'neteq_opus_quality_test',
      'type': 'executable',
      'dependencies': [
        'neteq',
        'neteq_test_support',
        'webrtc_opus',
        '<(DEPTH)/third_party/gflags/gflags.gyp:gflags',
        '<(webrtc_root)/test/test.gyp:test_support_main',
      ],
      'sources': [
        'test/neteq_opus_quality_test.cc',
      ],
    },

    {
      'target_name': 'neteq_isac_quality_test',
      'type': 'executable',
      'dependencies': [
        'neteq',
        'neteq_test_support',
        'iSACFix',
        '<(DEPTH)/third_party/gflags/gflags.gyp:gflags',
        '<(webrtc_root)/test/test.gyp:test_support_main',
      ],
      'sources': [
        'test/neteq_isac_quality_test.cc',
      ],
    },

    {
     'target_name': 'neteq_test_tools',
      # Collection of useful functions used in other tests.
      'type': 'static_library',
      'variables': {
        # Expects RTP packets without payloads when enabled.
        'neteq_dummy_rtp%': 0,
      },
      'dependencies': [
        'G711',
        'G722',
        'PCM16B',
        'iLBC',
        'iSAC',
        'CNG',
<<<<<<< HEAD
=======
        '<(webrtc_root)/common.gyp:webrtc_common',
        '<(DEPTH)/testing/gtest.gyp:gtest',
>>>>>>> e28e808c
      ],
      'direct_dependent_settings': {
        'include_dirs': [
          'interface',
          'test',
          '<(webrtc_root)',
        ],
      },
      'defines': [
      ],
      'include_dirs': [
        'interface',
        'test',
        '<(webrtc_root)',
      ],
      'sources': [
        'test/NETEQTEST_DummyRTPpacket.cc',
        'test/NETEQTEST_DummyRTPpacket.h',
        'test/NETEQTEST_RTPpacket.cc',
        'test/NETEQTEST_RTPpacket.h',
      ],
      # Disable warnings to enable Win64 build, issue 1323.
      'msvs_disabled_warnings': [
        4267,  # size_t to int truncation.
      ],
    },
  ], # targets
}<|MERGE_RESOLUTION|>--- conflicted
+++ resolved
@@ -227,11 +227,7 @@
         'iLBC',
         'iSAC',
         'CNG',
-<<<<<<< HEAD
-=======
         '<(webrtc_root)/common.gyp:webrtc_common',
-        '<(DEPTH)/testing/gtest.gyp:gtest',
->>>>>>> e28e808c
       ],
       'direct_dependent_settings': {
         'include_dirs': [
