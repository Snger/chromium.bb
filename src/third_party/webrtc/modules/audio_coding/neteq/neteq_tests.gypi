--- conflicted
+++ resolved
@@ -83,11 +83,6 @@
       'target_name': 'rtp_analyze',
       'type': 'executable',
       'dependencies': [
-<<<<<<< HEAD
-        'neteq_unittest_tools',
-=======
-        '<(DEPTH)/testing/gtest.gyp:gtest',
->>>>>>> 564a35f2
         '<(DEPTH)/third_party/gflags/gflags.gyp:gflags',
         '<(webrtc_root)/system_wrappers/system_wrappers.gyp:system_wrappers_default',
         'neteq_unittest_tools',
@@ -101,10 +96,6 @@
       'target_name': 'RTPchange',
       'type': 'executable',
       'dependencies': [
-<<<<<<< HEAD
-=======
-        '<(DEPTH)/testing/gtest.gyp:gtest',
->>>>>>> 564a35f2
         'neteq_test_tools',
       ],
       'sources': [
@@ -116,12 +107,7 @@
       'target_name': 'RTPtimeshift',
       'type': 'executable',
       'dependencies': [
-<<<<<<< HEAD
-       'neteq_test_tools',
-=======
-        '<(DEPTH)/testing/gtest.gyp:gtest',
         'neteq_test_tools',
->>>>>>> 564a35f2
       ],
       'sources': [
         'test/RTPtimeshift.cc',
@@ -167,13 +153,6 @@
       'target_name': 'neteq_test_support',
       'type': 'static_library',
       'dependencies': [
-<<<<<<< HEAD
-        'neteq',
-        'PCM16B',
-        'neteq_unittest_tools',
-=======
-        '<(DEPTH)/testing/gtest.gyp:gtest',
->>>>>>> 564a35f2
         '<(DEPTH)/third_party/gflags/gflags.gyp:gflags',
         'neteq',
         'neteq_unittest_tools',
@@ -207,18 +186,11 @@
       'target_name': 'neteq_opus_quality_test',
       'type': 'executable',
       'dependencies': [
-<<<<<<< HEAD
+        '<(DEPTH)/third_party/gflags/gflags.gyp:gflags',
+        '<(webrtc_root)/test/test.gyp:test_support_main',
         'neteq',
         'neteq_test_support',
         'webrtc_opus',
-=======
-        '<(DEPTH)/testing/gtest.gyp:gtest',
->>>>>>> 564a35f2
-        '<(DEPTH)/third_party/gflags/gflags.gyp:gflags',
-        '<(webrtc_root)/test/test.gyp:test_support_main',
-        'neteq',
-        'neteq_test_support',
-        'webrtc_opus',
       ],
       'sources': [
         'test/neteq_opus_quality_test.cc',
@@ -229,13 +201,6 @@
       'target_name': 'neteq_isac_quality_test',
       'type': 'executable',
       'dependencies': [
-<<<<<<< HEAD
-        'neteq',
-        'neteq_test_support',
-        'iSACFix',
-=======
-        '<(DEPTH)/testing/gtest.gyp:gtest',
->>>>>>> 564a35f2
         '<(DEPTH)/third_party/gflags/gflags.gyp:gflags',
         '<(webrtc_root)/test/test.gyp:test_support_main',
         'isac_fix',
@@ -251,13 +216,6 @@
       'target_name': 'neteq_pcmu_quality_test',
       'type': 'executable',
       'dependencies': [
-<<<<<<< HEAD
-        'neteq',
-        'neteq_test_support',
-        'G711',
-=======
-        '<(DEPTH)/testing/gtest.gyp:gtest',
->>>>>>> 564a35f2
         '<(DEPTH)/third_party/gflags/gflags.gyp:gflags',
         '<(webrtc_root)/test/test.gyp:test_support_main',
         'g711',
@@ -273,13 +231,6 @@
       'target_name': 'neteq_ilbc_quality_test',
       'type': 'executable',
       'dependencies': [
-<<<<<<< HEAD
-        'neteq',
-        'neteq_test_support',
-        'iLBC',
-=======
-        '<(DEPTH)/testing/gtest.gyp:gtest',
->>>>>>> 564a35f2
         '<(DEPTH)/third_party/gflags/gflags.gyp:gflags',
         '<(webrtc_root)/test/test.gyp:test_support_main',
         'neteq',
@@ -300,16 +251,6 @@
         'neteq_dummy_rtp%': 0,
       },
       'dependencies': [
-<<<<<<< HEAD
-        'G711',
-        'G722',
-        'PCM16B',
-        'iLBC',
-        'iSAC',
-        'CNG',
-        '<(webrtc_root)/common.gyp:webrtc_common',
-=======
-        '<(DEPTH)/testing/gtest.gyp:gtest',
         '<(webrtc_root)/common.gyp:webrtc_common',
         'cng',
         'g711',
@@ -317,7 +258,6 @@
         'ilbc',
         'isac',
         'pcm16b',
->>>>>>> 564a35f2
       ],
       'direct_dependent_settings': {
         'include_dirs': [
