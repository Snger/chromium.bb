--- conflicted
+++ resolved
@@ -862,7 +862,6 @@
     // Calculate absolute spectra
     abs_near_spectrum[i] = sqrtf(near_spectrum);
   }
-<<<<<<< HEAD
 
   // Estimate noise power. Wait until dPow is more stable.
   if (aec->noiseEstCtr > 50) {
@@ -926,71 +925,6 @@
   // Filter far
   WebRtcAec_FilterFar(aec, yf);
 
-=======
-
-  // Estimate noise power. Wait until dPow is more stable.
-  if (aec->noiseEstCtr > 50) {
-    for (i = 0; i < PART_LEN1; i++) {
-      if (aec->dPow[i] < aec->dMinPow[i]) {
-        aec->dMinPow[i] =
-            (aec->dPow[i] + step * (aec->dMinPow[i] - aec->dPow[i])) * ramp;
-      } else {
-        aec->dMinPow[i] *= ramp;
-      }
-    }
-  }
-
-  // Smooth increasing noise power from zero at the start,
-  // to avoid a sudden burst of comfort noise.
-  if (aec->noiseEstCtr < noiseInitBlocks) {
-    aec->noiseEstCtr++;
-    for (i = 0; i < PART_LEN1; i++) {
-      if (aec->dMinPow[i] > aec->dInitMinPow[i]) {
-        aec->dInitMinPow[i] = gInitNoise[0] * aec->dInitMinPow[i] +
-                              gInitNoise[1] * aec->dMinPow[i];
-      } else {
-        aec->dInitMinPow[i] = aec->dMinPow[i];
-      }
-    }
-    aec->noisePow = aec->dInitMinPow;
-  } else {
-    aec->noisePow = aec->dMinPow;
-  }
-
-  // Block wise delay estimation used for logging
-  if (aec->delay_logging_enabled) {
-    int delay_estimate = 0;
-    if (WebRtc_AddFarSpectrumFloat(
-            aec->delay_estimator_farend, abs_far_spectrum, PART_LEN1) == 0) {
-      delay_estimate = WebRtc_DelayEstimatorProcessFloat(
-          aec->delay_estimator, abs_near_spectrum, PART_LEN1);
-      if (delay_estimate >= 0) {
-        // Update delay estimate buffer.
-        aec->delay_histogram[delay_estimate]++;
-      }
-    }
-  }
-
-  // Update the xfBuf block position.
-  aec->xfBufBlockPos--;
-  if (aec->xfBufBlockPos == -1) {
-    aec->xfBufBlockPos = aec->num_partitions - 1;
-  }
-
-  // Buffer xf
-  memcpy(aec->xfBuf[0] + aec->xfBufBlockPos * PART_LEN1,
-         xf_ptr,
-         sizeof(float) * PART_LEN1);
-  memcpy(aec->xfBuf[1] + aec->xfBufBlockPos * PART_LEN1,
-         &xf_ptr[PART_LEN1],
-         sizeof(float) * PART_LEN1);
-
-  memset(yf, 0, sizeof(yf));
-
-  // Filter far
-  WebRtcAec_FilterFar(aec, yf);
-
->>>>>>> 8c15b39e
   // Inverse fft to obtain echo estimate and error.
   fft[0] = yf[0][0];
   fft[1] = yf[0][PART_LEN];
@@ -1104,7 +1038,6 @@
   if (aec->delayEstCtr == delayEstInterval) {
     aec->delayEstCtr = 0;
   }
-<<<<<<< HEAD
 
   // initialize comfort noise for H band
   memset(comfortNoiseHband, 0, sizeof(comfortNoiseHband));
@@ -1223,9 +1156,11 @@
     memcpy(efw, dfw, sizeof(efw));
   }
 
-  // Reset if error is significantly larger than nearend (13 dB).
-  if (seSum > (19.95f * sdSum)) {
-    memset(aec->wfBuf, 0, sizeof(aec->wfBuf));
+  if (!aec->extended_filter_enabled) {
+    // Reset if error is significantly larger than nearend (13 dB).
+    if (seSum > (19.95f * sdSum)) {
+      memset(aec->wfBuf, 0, sizeof(aec->wfBuf));
+    }
   }
 
   // Subband coherence
@@ -1466,371 +1401,6 @@
     efw[1][i] += tmp * u[i][1];
   }
 
-=======
-
-  // initialize comfort noise for H band
-  memset(comfortNoiseHband, 0, sizeof(comfortNoiseHband));
-  nlpGainHband = (float)0.0;
-  dtmp = (float)0.0;
-
-  // Measure energy in each filter partition to determine delay.
-  // TODO: Spread by computing one partition per block?
-  if (aec->delayEstCtr == 0) {
-    wfEnMax = 0;
-    aec->delayIdx = 0;
-    for (i = 0; i < aec->num_partitions; i++) {
-      pos = i * PART_LEN1;
-      wfEn = 0;
-      for (j = 0; j < PART_LEN1; j++) {
-        wfEn += aec->wfBuf[0][pos + j] * aec->wfBuf[0][pos + j] +
-                aec->wfBuf[1][pos + j] * aec->wfBuf[1][pos + j];
-      }
-
-      if (wfEn > wfEnMax) {
-        wfEnMax = wfEn;
-        aec->delayIdx = i;
-      }
-    }
-  }
-
-  // We should always have at least one element stored in |far_buf|.
-  assert(WebRtc_available_read(aec->far_buf_windowed) > 0);
-  // NLP
-  WebRtc_ReadBuffer(aec->far_buf_windowed, (void**)&xfw_ptr, &xfw[0][0], 1);
-
-  // TODO(bjornv): Investigate if we can reuse |far_buf_windowed| instead of
-  // |xfwBuf|.
-  // Buffer far.
-  memcpy(aec->xfwBuf, xfw_ptr, sizeof(float) * 2 * PART_LEN1);
-
-  // Use delayed far.
-  memcpy(xfw, aec->xfwBuf + aec->delayIdx * PART_LEN1, sizeof(xfw));
-
-  // Windowed near fft
-  for (i = 0; i < PART_LEN; i++) {
-    fft[i] = aec->dBuf[i] * sqrtHanning[i];
-    fft[PART_LEN + i] = aec->dBuf[PART_LEN + i] * sqrtHanning[PART_LEN - i];
-  }
-  aec_rdft_forward_128(fft);
-
-  dfw[1][0] = 0;
-  dfw[1][PART_LEN] = 0;
-  dfw[0][0] = fft[0];
-  dfw[0][PART_LEN] = fft[1];
-  for (i = 1; i < PART_LEN; i++) {
-    dfw[0][i] = fft[2 * i];
-    dfw[1][i] = fft[2 * i + 1];
-  }
-
-  // Windowed error fft
-  for (i = 0; i < PART_LEN; i++) {
-    fft[i] = aec->eBuf[i] * sqrtHanning[i];
-    fft[PART_LEN + i] = aec->eBuf[PART_LEN + i] * sqrtHanning[PART_LEN - i];
-  }
-  aec_rdft_forward_128(fft);
-  efw[1][0] = 0;
-  efw[1][PART_LEN] = 0;
-  efw[0][0] = fft[0];
-  efw[0][PART_LEN] = fft[1];
-  for (i = 1; i < PART_LEN; i++) {
-    efw[0][i] = fft[2 * i];
-    efw[1][i] = fft[2 * i + 1];
-  }
-
-  // Smoothed PSD
-  for (i = 0; i < PART_LEN1; i++) {
-    aec->sd[i] = ptrGCoh[0] * aec->sd[i] +
-                 ptrGCoh[1] * (dfw[0][i] * dfw[0][i] + dfw[1][i] * dfw[1][i]);
-    aec->se[i] = ptrGCoh[0] * aec->se[i] +
-                 ptrGCoh[1] * (efw[0][i] * efw[0][i] + efw[1][i] * efw[1][i]);
-    // We threshold here to protect against the ill-effects of a zero farend.
-    // The threshold is not arbitrarily chosen, but balances protection and
-    // adverse interaction with the algorithm's tuning.
-    // TODO: investigate further why this is so sensitive.
-    aec->sx[i] =
-        ptrGCoh[0] * aec->sx[i] +
-        ptrGCoh[1] *
-            WEBRTC_SPL_MAX(xfw[0][i] * xfw[0][i] + xfw[1][i] * xfw[1][i], 15);
-
-    aec->sde[i][0] =
-        ptrGCoh[0] * aec->sde[i][0] +
-        ptrGCoh[1] * (dfw[0][i] * efw[0][i] + dfw[1][i] * efw[1][i]);
-    aec->sde[i][1] =
-        ptrGCoh[0] * aec->sde[i][1] +
-        ptrGCoh[1] * (dfw[0][i] * efw[1][i] - dfw[1][i] * efw[0][i]);
-
-    aec->sxd[i][0] =
-        ptrGCoh[0] * aec->sxd[i][0] +
-        ptrGCoh[1] * (dfw[0][i] * xfw[0][i] + dfw[1][i] * xfw[1][i]);
-    aec->sxd[i][1] =
-        ptrGCoh[0] * aec->sxd[i][1] +
-        ptrGCoh[1] * (dfw[0][i] * xfw[1][i] - dfw[1][i] * xfw[0][i]);
-
-    sdSum += aec->sd[i];
-    seSum += aec->se[i];
-  }
-
-  // Divergent filter safeguard.
-  if (aec->divergeState == 0) {
-    if (seSum > sdSum) {
-      aec->divergeState = 1;
-    }
-  } else {
-    if (seSum * 1.05f < sdSum) {
-      aec->divergeState = 0;
-    }
-  }
-
-  if (aec->divergeState == 1) {
-    memcpy(efw, dfw, sizeof(efw));
-  }
-
-  if (!aec->extended_filter_enabled) {
-    // Reset if error is significantly larger than nearend (13 dB).
-    if (seSum > (19.95f * sdSum)) {
-      memset(aec->wfBuf, 0, sizeof(aec->wfBuf));
-    }
-  }
-
-  // Subband coherence
-  for (i = 0; i < PART_LEN1; i++) {
-    cohde[i] =
-        (aec->sde[i][0] * aec->sde[i][0] + aec->sde[i][1] * aec->sde[i][1]) /
-        (aec->sd[i] * aec->se[i] + 1e-10f);
-    cohxd[i] =
-        (aec->sxd[i][0] * aec->sxd[i][0] + aec->sxd[i][1] * aec->sxd[i][1]) /
-        (aec->sx[i] * aec->sd[i] + 1e-10f);
-  }
-
-  hNlXdAvg = 0;
-  for (i = minPrefBand; i < prefBandSize + minPrefBand; i++) {
-    hNlXdAvg += cohxd[i];
-  }
-  hNlXdAvg /= prefBandSize;
-  hNlXdAvg = 1 - hNlXdAvg;
-
-  hNlDeAvg = 0;
-  for (i = minPrefBand; i < prefBandSize + minPrefBand; i++) {
-    hNlDeAvg += cohde[i];
-  }
-  hNlDeAvg /= prefBandSize;
-
-  if (hNlXdAvg < 0.75f && hNlXdAvg < aec->hNlXdAvgMin) {
-    aec->hNlXdAvgMin = hNlXdAvg;
-  }
-
-  if (hNlDeAvg > 0.98f && hNlXdAvg > 0.9f) {
-    aec->stNearState = 1;
-  } else if (hNlDeAvg < 0.95f || hNlXdAvg < 0.8f) {
-    aec->stNearState = 0;
-  }
-
-  if (aec->hNlXdAvgMin == 1) {
-    aec->echoState = 0;
-    aec->overDrive = min_overdrive[aec->nlp_mode];
-
-    if (aec->stNearState == 1) {
-      memcpy(hNl, cohde, sizeof(hNl));
-      hNlFb = hNlDeAvg;
-      hNlFbLow = hNlDeAvg;
-    } else {
-      for (i = 0; i < PART_LEN1; i++) {
-        hNl[i] = 1 - cohxd[i];
-      }
-      hNlFb = hNlXdAvg;
-      hNlFbLow = hNlXdAvg;
-    }
-  } else {
-
-    if (aec->stNearState == 1) {
-      aec->echoState = 0;
-      memcpy(hNl, cohde, sizeof(hNl));
-      hNlFb = hNlDeAvg;
-      hNlFbLow = hNlDeAvg;
-    } else {
-      aec->echoState = 1;
-      for (i = 0; i < PART_LEN1; i++) {
-        hNl[i] = WEBRTC_SPL_MIN(cohde[i], 1 - cohxd[i]);
-      }
-
-      // Select an order statistic from the preferred bands.
-      // TODO: Using quicksort now, but a selection algorithm may be preferred.
-      memcpy(hNlPref, &hNl[minPrefBand], sizeof(float) * prefBandSize);
-      qsort(hNlPref, prefBandSize, sizeof(float), CmpFloat);
-      hNlFb = hNlPref[(int)floor(prefBandQuant * (prefBandSize - 1))];
-      hNlFbLow = hNlPref[(int)floor(prefBandQuantLow * (prefBandSize - 1))];
-    }
-  }
-
-  // Track the local filter minimum to determine suppression overdrive.
-  if (hNlFbLow < 0.6f && hNlFbLow < aec->hNlFbLocalMin) {
-    aec->hNlFbLocalMin = hNlFbLow;
-    aec->hNlFbMin = hNlFbLow;
-    aec->hNlNewMin = 1;
-    aec->hNlMinCtr = 0;
-  }
-  aec->hNlFbLocalMin =
-      WEBRTC_SPL_MIN(aec->hNlFbLocalMin + 0.0008f / aec->mult, 1);
-  aec->hNlXdAvgMin = WEBRTC_SPL_MIN(aec->hNlXdAvgMin + 0.0006f / aec->mult, 1);
-
-  if (aec->hNlNewMin == 1) {
-    aec->hNlMinCtr++;
-  }
-  if (aec->hNlMinCtr == 2) {
-    aec->hNlNewMin = 0;
-    aec->hNlMinCtr = 0;
-    aec->overDrive =
-        WEBRTC_SPL_MAX(kTargetSupp[aec->nlp_mode] /
-                           ((float)log(aec->hNlFbMin + 1e-10f) + 1e-10f),
-                       min_overdrive[aec->nlp_mode]);
-  }
-
-  // Smooth the overdrive.
-  if (aec->overDrive < aec->overDriveSm) {
-    aec->overDriveSm = 0.99f * aec->overDriveSm + 0.01f * aec->overDrive;
-  } else {
-    aec->overDriveSm = 0.9f * aec->overDriveSm + 0.1f * aec->overDrive;
-  }
-
-  WebRtcAec_OverdriveAndSuppress(aec, hNl, hNlFb, efw);
-
-  // Add comfort noise.
-  ComfortNoise(aec, efw, comfortNoiseHband, aec->noisePow, hNl);
-
-  // TODO(bjornv): Investigate how to take the windowing below into account if
-  // needed.
-  if (aec->metricsMode == 1) {
-    // Note that we have a scaling by two in the time domain |eBuf|.
-    // In addition the time domain signal is windowed before transformation,
-    // losing half the energy on the average. We take care of the first
-    // scaling only in UpdateMetrics().
-    UpdateLevel(&aec->nlpoutlevel, efw);
-  }
-  // Inverse error fft.
-  fft[0] = efw[0][0];
-  fft[1] = efw[0][PART_LEN];
-  for (i = 1; i < PART_LEN; i++) {
-    fft[2 * i] = efw[0][i];
-    // Sign change required by Ooura fft.
-    fft[2 * i + 1] = -efw[1][i];
-  }
-  aec_rdft_inverse_128(fft);
-
-  // Overlap and add to obtain output.
-  scale = 2.0f / PART_LEN2;
-  for (i = 0; i < PART_LEN; i++) {
-    fft[i] *= scale;  // fft scaling
-    fft[i] = fft[i] * sqrtHanning[i] + aec->outBuf[i];
-
-    // Saturation protection
-    output[i] = (short)WEBRTC_SPL_SAT(
-        WEBRTC_SPL_WORD16_MAX, fft[i], WEBRTC_SPL_WORD16_MIN);
-
-    fft[PART_LEN + i] *= scale;  // fft scaling
-    aec->outBuf[i] = fft[PART_LEN + i] * sqrtHanning[PART_LEN - i];
-  }
-
-  // For H band
-  if (aec->sampFreq == 32000) {
-
-    // H band gain
-    // average nlp over low band: average over second half of freq spectrum
-    // (4->8khz)
-    GetHighbandGain(hNl, &nlpGainHband);
-
-    // Inverse comfort_noise
-    if (flagHbandCn == 1) {
-      fft[0] = comfortNoiseHband[0][0];
-      fft[1] = comfortNoiseHband[PART_LEN][0];
-      for (i = 1; i < PART_LEN; i++) {
-        fft[2 * i] = comfortNoiseHband[i][0];
-        fft[2 * i + 1] = comfortNoiseHband[i][1];
-      }
-      aec_rdft_inverse_128(fft);
-      scale = 2.0f / PART_LEN2;
-    }
-
-    // compute gain factor
-    for (i = 0; i < PART_LEN; i++) {
-      dtmp = (float)aec->dBufH[i];
-      dtmp = (float)dtmp * nlpGainHband;  // for variable gain
-
-      // add some comfort noise where Hband is attenuated
-      if (flagHbandCn == 1) {
-        fft[i] *= scale;  // fft scaling
-        dtmp += cnScaleHband * fft[i];
-      }
-
-      // Saturation protection
-      outputH[i] = (short)WEBRTC_SPL_SAT(
-          WEBRTC_SPL_WORD16_MAX, dtmp, WEBRTC_SPL_WORD16_MIN);
-    }
-  }
-
-  // Copy the current block to the old position.
-  memcpy(aec->dBuf, aec->dBuf + PART_LEN, sizeof(float) * PART_LEN);
-  memcpy(aec->eBuf, aec->eBuf + PART_LEN, sizeof(float) * PART_LEN);
-
-  // Copy the current block to the old position for H band
-  if (aec->sampFreq == 32000) {
-    memcpy(aec->dBufH, aec->dBufH + PART_LEN, sizeof(float) * PART_LEN);
-  }
-
-  memmove(aec->xfwBuf + PART_LEN1,
-          aec->xfwBuf,
-          sizeof(aec->xfwBuf) - sizeof(complex_t) * PART_LEN1);
-}
-
-static void GetHighbandGain(const float* lambda, float* nlpGainHband) {
-  int i;
-
-  nlpGainHband[0] = (float)0.0;
-  for (i = freqAvgIc; i < PART_LEN1 - 1; i++) {
-    nlpGainHband[0] += lambda[i];
-  }
-  nlpGainHband[0] /= (float)(PART_LEN1 - 1 - freqAvgIc);
-}
-
-static void ComfortNoise(AecCore* aec,
-                         float efw[2][PART_LEN1],
-                         complex_t* comfortNoiseHband,
-                         const float* noisePow,
-                         const float* lambda) {
-  int i, num;
-  float rand[PART_LEN];
-  float noise, noiseAvg, tmp, tmpAvg;
-  int16_t randW16[PART_LEN];
-  complex_t u[PART_LEN1];
-
-  const float pi2 = 6.28318530717959f;
-
-  // Generate a uniform random array on [0 1]
-  WebRtcSpl_RandUArray(randW16, PART_LEN, &aec->seed);
-  for (i = 0; i < PART_LEN; i++) {
-    rand[i] = ((float)randW16[i]) / 32768;
-  }
-
-  // Reject LF noise
-  u[0][0] = 0;
-  u[0][1] = 0;
-  for (i = 1; i < PART_LEN1; i++) {
-    tmp = pi2 * rand[i - 1];
-
-    noise = sqrtf(noisePow[i]);
-    u[i][0] = noise * cosf(tmp);
-    u[i][1] = -noise * sinf(tmp);
-  }
-  u[PART_LEN][1] = 0;
-
-  for (i = 0; i < PART_LEN1; i++) {
-    // This is the proper weighting to match the background noise power
-    tmp = sqrtf(WEBRTC_SPL_MAX(1 - lambda[i] * lambda[i], 0));
-    // tmp = 1 - lambda[i];
-    efw[0][i] += tmp * u[i][0];
-    efw[1][i] += tmp * u[i][1];
-  }
-
->>>>>>> 8c15b39e
   // For H band comfort noise
   // TODO: don't compute noise and "tmp" twice. Use the previous results.
   noiseAvg = 0.0;
