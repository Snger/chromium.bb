--- conflicted
+++ resolved
@@ -29,12 +29,7 @@
           'dependencies': [
             'audio_processing',
             'audioproc_debug_proto',
-<<<<<<< HEAD
-            '<(webrtc_root)/system_wrappers/source/system_wrappers.gyp:system_wrappers',
-=======
-            '<(DEPTH)/testing/gtest.gyp:gtest',
             '<(webrtc_root)/system_wrappers/system_wrappers.gyp:system_wrappers',
->>>>>>> 7a7efc61
             '<(webrtc_root)/test/test.gyp:test_support',
           ],
           'sources': [ 'test/process_test.cc', ],
