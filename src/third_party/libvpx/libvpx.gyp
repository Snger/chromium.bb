# Copyright (c) 2012 The Chromium Authors. All rights reserved.
# Use of this source code is governed by a BSD-style license that can be
# found in the LICENSE file.
{
  'variables': {
    'libvpx_build_vp9%': 1,
    'libvpx_source%': 'source/libvpx',
    # Disable LTO for neon targets
    # crbug.com/408997
    'use_lto%': 0,
    'conditions': [
      ['os_posix==1', {
        'asm_obj_extension': 'o',
      }],
      ['OS=="win"', {
        'asm_obj_extension': 'obj',
      }],

      ['msan==1', {
        'target_arch_full': 'generic',
      }, {
        'conditions': [
          ['(target_arch=="arm" or target_arch=="armv7") and arm_neon==1', {
            'target_arch_full': 'arm-neon',
          }, {
            'conditions': [
              ['OS=="android" and ((target_arch=="arm" or target_arch=="armv7") and arm_neon==0)', {
                'target_arch_full': 'arm-neon-cpu-detect',
              }, {
               'target_arch_full': '<(target_arch)',
              }],
            ],
          }],
          ['target_arch=="arm64"', {
            'target_arch_full': 'arm64',
          }],
        ],
      }],

      ['os_posix == 1 and OS != "mac"', {
        'OS_CATEGORY%': 'linux',
      }, {
        'OS_CATEGORY%': '<(OS)',
      }],
    ],

    # Location of the intermediate output.
    'shared_generated_dir': '<(SHARED_INTERMEDIATE_DIR)/third_party/libvpx',
  },
  'target_defaults': {
    'target_conditions': [
      ['<(libvpx_build_vp9)==0', {
        'sources/': [ ['exclude', '(^|/)vp9/'], ],
      }],
    ],
    'variables': {
      'conditions': [
        ['OS=="win" and buildtype=="Official"', {
          # Do not set to 'size', as it results in an error on win64.
          'optimize' :'speed',
        }],
      ],
      'clang_warning_flags': [
        # libvpx heavily relies on implicit enum casting.
        '-Wno-conversion',
        # libvpx does `if ((a == b))` in some places.
        '-Wno-parentheses-equality',
      ],
      'clang_warning_flags_unset': [
        # libvpx does assert(!"foo"); in some places.
        '-Wstring-conversion',
      ],
    },
  },
  'conditions': [
    ['target_arch=="ia32"', {
      'includes': ['libvpx_srcs_x86_intrinsics.gypi', ],
    }],
    ['target_arch=="x64" and msan==0', {
      'includes': ['libvpx_srcs_x86_64_intrinsics.gypi', ],
    }],
    [ '(target_arch=="arm" or target_arch=="armv7") and arm_neon==0 and OS=="android"', {
      # When building for targets which may not have NEON (but may!), include
      # support for neon and hide it behind Android cpu-features.
      'includes': ['libvpx_srcs_arm_neon_cpu_detect_intrinsics.gypi', ],
    }],
    [ '(target_arch != "arm" and target_arch != "armv7") and \
       (target_arch != "mipsel" and target_arch != "mips64el")', {
      'targets': [
        {
          # This libvpx target contains both encoder and decoder.
          # Encoder is configured to be realtime only.
          'target_name': 'libvpx',
          'type': 'static_library',
          'variables': {
            'yasm_output_path': '<(SHARED_INTERMEDIATE_DIR)/third_party/libvpx',
            'OS_CATEGORY%': '<(OS_CATEGORY)',
            'yasm_flags': [
              '-D', 'CHROMIUM',
              '-I', 'source/config/<(OS_CATEGORY)/<(target_arch_full)',
              '-I', 'source/config',
              '-I', '<(libvpx_source)',
            ],
            # yasm only gets the flags we define. It doesn't inherit any of the
            # really useful defines that come with a gcc invocation. In this
            # case, we rely on __ANDROID__ to set 'rand' to 'lrand48'.
            # Previously we used the builtin _rand but that's gone away.
            'conditions': [
              ['OS=="android"', {
                'yasm_flags': [
                  '-D', '__ANDROID__',
                ],
              }],
            ],
          },
          'includes': [
            '../yasm/yasm_compile.gypi'
          ],
          'include_dirs': [
            'source/config/<(OS_CATEGORY)/<(target_arch_full)',
            'source/config',
            '<(libvpx_source)',
            '<(libvpx_source)/vp8/common',
            '<(libvpx_source)/vp8/decoder',
            '<(libvpx_source)/vp8/encoder',
            '<(shared_generated_dir)', # Provides vpx_rtcd.h.
          ],
          'direct_dependent_settings': {
            'include_dirs': [
              '<(libvpx_source)',
            ],
          },
          # VS2010 does not correctly incrementally link obj files generated
          # from asm files. This flag disables UseLibraryDependencyInputs to
          # avoid this problem.
          'msvs_2010_disable_uldi_when_referenced': 1,
          'conditions': [
            ['target_arch=="ia32"', {
              'includes': [
                'libvpx_srcs_x86.gypi',
              ],
              'dependencies': [
                'libvpx_intrinsics_mmx',
                'libvpx_intrinsics_sse2',
                # Currently no sse3 intrinsic functions
                #'libvpx_intrinsics_sse3',
                'libvpx_intrinsics_ssse3',
                'libvpx_intrinsics_sse4_1',
                # Currently no avx intrinsic functions
                #'libvpx_intrinsics_avx',
                'libvpx_intrinsics_avx2',
              ],
            }],
            ['target_arch=="arm64"', {
              'includes': [ 'libvpx_srcs_arm64.gypi', ],
            }],
            ['target_arch=="x64"', {
              'conditions': [
                ['msan==1', {
                  'includes': [ 'libvpx_srcs_generic.gypi', ],
                }, {
                  'includes': [
                    'libvpx_srcs_x86_64.gypi',
                  ],
                  'dependencies': [
                    'libvpx_intrinsics_mmx',
                    'libvpx_intrinsics_sse2',
                    # Currently no sse3 intrinsic functions
                    #'libvpx_intrinsics_sse3',
                    'libvpx_intrinsics_ssse3',
                    'libvpx_intrinsics_sse4_1',
                    # Currently no avx intrinsic functions
                    #'libvpx_intrinsics_avx',
                    'libvpx_intrinsics_avx2',
                  ],
                }],
              ],
            }],
          ],
        },
      ],
    },
    ],
    # 'libvpx' target for mipsel and mips64el builds.
    [ 'target_arch=="mipsel" or target_arch=="mips64el"', {
      'targets': [
        {
          # This libvpx target contains both encoder and decoder.
          # Encoder is configured to be realtime only.
          'target_name': 'libvpx',
          'type': 'static_library',
          'variables': {
            'shared_generated_dir':
              '<(SHARED_INTERMEDIATE_DIR)/third_party/libvpx',
          },
          'includes': [
            'libvpx_srcs_mips.gypi',
          ],
          'include_dirs': [
            'source/config/<(OS_CATEGORY)/<(target_arch_full)',
            'source/config',
            '<(libvpx_source)',
            '<(libvpx_source)/vp8/common',
            '<(libvpx_source)/vp8/decoder',
            '<(libvpx_source)/vp8/encoder',
          ],
          'direct_dependent_settings': {
            'include_dirs': [
              '<(libvpx_source)',
            ],
          },
          'sources': [
            'source/config/<(OS_CATEGORY)/<(target_arch_full)/vpx_config.c',
          ],
        },
      ],
    },
    ],
    # 'libvpx' target for ARM builds.
    [ '(target_arch=="arm" or target_arch=="armv7") ', {
      'targets': [
        {
          # This libvpx target contains both encoder and decoder.
          # Encoder is configured to be realtime only.
          'target_name': 'libvpx',
          'type': 'static_library',

          'includes': [ 'ads2gas.gypi', ],

          'xcode_settings': {
            'OTHER_CFLAGS': [
              '-I<!(pwd)/source/config/<(OS_CATEGORY)/<(target_arch_full)',
              '-I<!(pwd)/source/config',
              '-I<(shared_generated_dir)',
            ],
          },
          'include_dirs': [
            'source/config/<(OS_CATEGORY)/<(target_arch_full)',
            'source/config',
            '<(libvpx_source)',
          ],
          'direct_dependent_settings': {
            'include_dirs': [
              '<(libvpx_source)',
            ],
          },
          'conditions': [
            # Libvpx optimizations for ARMv6 or ARMv7 without NEON.
            ['arm_neon==0', {
              'conditions': [
                ['OS=="android"', {
                  'includes': [
                    'libvpx_srcs_arm_neon_cpu_detect.gypi',
                  ],
                  'dependencies': [
                    'libvpx_intrinsics_neon',
		  ],
                }, {
                  'includes': [
                    'libvpx_srcs_arm.gypi',
                  ],
                }],
              ],
            }],
            # Libvpx optimizations for ARMv7 with NEON.
            ['arm_neon==1', {
              'includes': [
                'libvpx_srcs_arm_neon.gypi',
              ],
            }],
<<<<<<< HEAD
=======
            ['OS == "android"', {
              'dependencies': [
                '../../build/android/ndk.gyp:cpu_features',
              ],
            }],
>>>>>>> 85c1c8d2
            ['OS == "ios"', {
              'xcode_settings': {
                'OTHER_CFLAGS!': [
                  # Breaks at least boolhuff_armv5te:token_high_bit_not_set_ev.
                  '-fstack-protector-all',  # Implies -fstack-protector
                ],
              },
            }],
          ],
        },
      ],
    }],
  ],
}<|MERGE_RESOLUTION|>--- conflicted
+++ resolved
@@ -268,14 +268,11 @@
                 'libvpx_srcs_arm_neon.gypi',
               ],
             }],
-<<<<<<< HEAD
-=======
             ['OS == "android"', {
               'dependencies': [
                 '../../build/android/ndk.gyp:cpu_features',
               ],
             }],
->>>>>>> 85c1c8d2
             ['OS == "ios"', {
               'xcode_settings': {
                 'OTHER_CFLAGS!': [
