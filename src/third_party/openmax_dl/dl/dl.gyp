--- conflicted
+++ resolved
@@ -202,25 +202,6 @@
             'sp/src/arm/armv7/omxSP_FFTInv_CCSToR_F32_Sfs_s.S',
           ],
           'conditions': [
-<<<<<<< HEAD
-=======
-            ['arm_neon_optional==1', {
-              # Run-time NEON detection.
-              'includes': [
-                '../../../build/android/cpufeatures.gypi',
-              ],
-              'link_settings' : {
-                'libraries': [
-                  # To get the __android_log_print routine
-                  '-llog',
-                ],
-              },
-              'sources': [
-                # Detection routine
-                'sp/src/arm/detect.c',
-              ],
-            }],
->>>>>>> 7a7efc61
           ],
         },
         {
