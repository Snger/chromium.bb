#  Copyright (c) 2013 The WebRTC project authors. All Rights Reserved.
#
#  Use of this source code is governed by a BSD-style license
#  that can be found in the LICENSE file in the root of the source
#  tree. An additional intellectual property rights grant can be found
#  in the file PATENTS.  All contributing project authors may
#  be found in the AUTHORS file in the root of the source tree.

{
  'variables' : {
    # Override this value to build with small float FFT tables
    'big_float_fft%' : 1,
    'use_lto%': 0,
  },
  'target_defaults': {
    'include_dirs': [
      '../',
    ],
    'conditions' : [
      ['target_arch=="arm"', {
        'conditions' : [
          ['arm_neon==1', {
            # Enable build-time NEON selection.
            'defines': ['DL_ARM_NEON',],
            'direct_dependent_settings': {
              'defines': ['DL_ARM_NEON',],
            },
          }],
          ['arm_neon==0 and arm_neon_optional==1', {
            # Enable run-time NEON selection.
            'defines': ['DL_ARM_NEON_OPTIONAL',],
            'direct_dependent_settings': {
              'defines': ['DL_ARM_NEON_OPTIONAL',],
            },
          }],
        ],
      }],
      ['target_arch=="arm64"', {
        # Enable build-time NEON selection.
        'defines': ['DL_ARM_NEON',],
        'direct_dependent_settings': {
          'defines': ['DL_ARM_NEON',],
        },
      }],
    ],
  },
  'targets': [
    {
      # GN version: //third_party/opendmax_dl/dl
      'target_name': 'openmax_dl',
      'type': 'static_library',
      'direct_dependent_settings': {
        'include_dirs': [
          '../',
        ],
      },
      'sources': [
        'api/omxtypes.h',
        'sp/api/omxSP.h',
        'sp/src/armSP_FFT_F32TwiddleTable.c',
      ],
      'conditions' : [
        ['big_float_fft==1', {
          'defines': [
            'BIG_FFT_TABLE',
          ],
        }],
        ['target_arch=="arm" or target_arch=="arm64"', {
          'sources':[
            # Common files that are used by both arm and arm64 code.
            'api/arm/armOMX.h',
            'api/arm/omxtypes_s.h',
            'sp/api/armSP.h',
            'sp/src/arm/armSP_FFT_S32TwiddleTable.c',
            'sp/src/arm/omxSP_FFTGetBufSize_C_FC32.c',
            'sp/src/arm/omxSP_FFTGetBufSize_C_SC32.c',
            'sp/src/arm/omxSP_FFTGetBufSize_R_F32.c',
            'sp/src/arm/omxSP_FFTGetBufSize_R_S32.c',
            'sp/src/arm/omxSP_FFTInit_C_FC32.c',
            'sp/src/arm/omxSP_FFTInit_R_F32.c',
          ],
        }],
        ['target_arch=="arm"', {
          'sources': [
            # Common files that are used by both the NEON and non-NEON code.
            'api/armCOMM_s.h',
            'sp/src/arm/omxSP_FFTGetBufSize_C_SC16.c',
            'sp/src/arm/omxSP_FFTGetBufSize_R_S16.c',
            'sp/src/arm/omxSP_FFTGetBufSize_R_S16S32.c',
            'sp/src/arm/omxSP_FFTInit_C_SC16.c',
            'sp/src/arm/omxSP_FFTInit_C_SC32.c',
            'sp/src/arm/omxSP_FFTInit_R_S16.c',
            'sp/src/arm/omxSP_FFTInit_R_S16S32.c',
            'sp/src/arm/omxSP_FFTInit_R_S32.c',
          ],
          'dependencies': [
            'openmax_dl_armv7',
            'openmax_dl_neon',
          ],
        }],
        ['target_arch=="arm64"', {
          'sources':[
            'api/arm/arm64COMM_s.h',

            # Complex floating-point FFT
            'sp/src/arm/arm64/armSP_FFT_CToC_FC32_Radix2_fs_s.S',
            'sp/src/arm/arm64/armSP_FFT_CToC_FC32_Radix2_ls_s.S',
            'sp/src/arm/arm64/armSP_FFT_CToC_FC32_Radix2_s.S',
            'sp/src/arm/arm64/armSP_FFT_CToC_FC32_Radix4_fs_s.S',
            'sp/src/arm/arm64/armSP_FFT_CToC_FC32_Radix4_ls_s.S',
            'sp/src/arm/arm64/armSP_FFT_CToC_FC32_Radix4_s.S',
            'sp/src/arm/arm64/armSP_FFT_CToC_FC32_Radix8_fs_s.S',
            'sp/src/arm/arm64/omxSP_FFTInv_CToC_FC32.c',
            'sp/src/arm/arm64/omxSP_FFTFwd_CToC_FC32.c',
            # Real floating-point FFT
            'sp/src/arm/arm64/armSP_FFTInv_CCSToR_F32_preTwiddleRadix2_s.S',
            'sp/src/arm/arm64/omxSP_FFTFwd_RToCCS_F32.c',
            'sp/src/arm/arm64/ComplexToRealFixup.S',
            'sp/src/arm/arm64/omxSP_FFTInv_CCSToR_F32.c',
          ],
        }],
        ['target_arch=="ia32" or target_arch=="x64"', {
          'conditions': [
            ['os_posix==1', {
              'cflags': [ '-msse2', ],
              'xcode_settings': {
                'OTHER_CFLAGS': [ '-msse2', ],
              },
            }],
          ],
          'sources': [
            # Real 32-bit floating-point FFT.
            'sp/api/x86SP.h',
            'sp/src/x86/omxSP_FFTFwd_RToCCS_F32_Sfs.c',
            'sp/src/x86/omxSP_FFTGetBufSize_R_F32.c',
            'sp/src/x86/omxSP_FFTInit_R_F32.c',
            'sp/src/x86/omxSP_FFTInv_CCSToR_F32_Sfs.c',
            'sp/src/x86/x86SP_FFT_CToC_FC32_Fwd_Radix2_fs.c',
            'sp/src/x86/x86SP_FFT_CToC_FC32_Fwd_Radix2_ls.c',
            'sp/src/x86/x86SP_FFT_CToC_FC32_Fwd_Radix2_ls_sse.c',
            'sp/src/x86/x86SP_FFT_CToC_FC32_Fwd_Radix2_ms.c',
            'sp/src/x86/x86SP_FFT_CToC_FC32_Fwd_Radix4_fs.c',
            'sp/src/x86/x86SP_FFT_CToC_FC32_Fwd_Radix4_fs_sse.c',
            'sp/src/x86/x86SP_FFT_CToC_FC32_Fwd_Radix4_ls.c',
            'sp/src/x86/x86SP_FFT_CToC_FC32_Fwd_Radix4_ls_sse.c',
            'sp/src/x86/x86SP_FFT_CToC_FC32_Fwd_Radix4_ms.c',
            'sp/src/x86/x86SP_FFT_CToC_FC32_Fwd_Radix4_ms_sse.c',
            'sp/src/x86/x86SP_FFT_CToC_FC32_Inv_Radix2_fs.c',
            'sp/src/x86/x86SP_FFT_CToC_FC32_Inv_Radix2_ls.c',
            'sp/src/x86/x86SP_FFT_CToC_FC32_Inv_Radix2_ls_sse.c',
            'sp/src/x86/x86SP_FFT_CToC_FC32_Inv_Radix2_ms.c',
            'sp/src/x86/x86SP_FFT_CToC_FC32_Inv_Radix4_fs.c',
            'sp/src/x86/x86SP_FFT_CToC_FC32_Inv_Radix4_fs_sse.c',
            'sp/src/x86/x86SP_FFT_CToC_FC32_Inv_Radix4_ls.c',
            'sp/src/x86/x86SP_FFT_CToC_FC32_Inv_Radix4_ls_sse.c',
            'sp/src/x86/x86SP_FFT_CToC_FC32_Inv_Radix4_ms.c',
            'sp/src/x86/x86SP_FFT_CToC_FC32_Inv_Radix4_ms_sse.c',
            'sp/src/x86/x86SP_FFT_F32_radix2_kernel.c',
            'sp/src/x86/x86SP_FFT_F32_radix4_kernel.c',
            'sp/src/x86/x86SP_SSE_Math.h',
          ],
        }],
        ['target_arch=="mipsel"', {
          'cflags': [
            '-std=c99',
          ],
          'sources!': [
            'sp/src/armSP_FFT_F32TwiddleTable.c',
          ],
          'sources': [
            'sp/api/mipsSP.h',
            'sp/src/mips/mips_FFTFwd_RToCCS_F32_complex.c',
            'sp/src/mips/mips_FFTFwd_RToCCS_F32_real.c',
            'sp/src/mips/mips_FFTInv_CCSToR_F32_complex.c',
            'sp/src/mips/mips_FFTInv_CCSToR_F32_real.c',
            'sp/src/mips/omxSP_FFT_F32TwiddleTable.c',
            'sp/src/mips/omxSP_FFTFwd_RToCCS_F32_Sfs.c',
            'sp/src/mips/omxSP_FFTGetBufSize_R_F32.c',
            'sp/src/mips/omxSP_FFTInit_R_F32.c',
            'sp/src/mips/omxSP_FFTInv_CCSToR_F32_Sfs.c',
          ],
        }],
      ],
    },
  ],
  'conditions': [
    ['target_arch=="arm"', {
      'targets': [
        {
          # GN version: //third_party/opendmax_dl/openmax_dl_armv7
          # Non-NEON implementation of FFT. This library is NOT
          # standalone. Applications must link with openmax_dl.
          'target_name': 'openmax_dl_armv7',
          'type': 'static_library',
          'sources': [
            # Complex floating-point FFT
            'sp/src/arm/armv7/armSP_FFT_CToC_FC32_Radix2_fs_unsafe_s.S',
            'sp/src/arm/armv7/armSP_FFT_CToC_FC32_Radix2_fs_unsafe_s.S',
            'sp/src/arm/armv7/armSP_FFT_CToC_FC32_Radix4_fs_unsafe_s.S',
            'sp/src/arm/armv7/armSP_FFT_CToC_FC32_Radix4_unsafe_s.S',
            'sp/src/arm/armv7/armSP_FFT_CToC_FC32_Radix8_fs_unsafe_s.S',
            'sp/src/arm/armv7/omxSP_FFTInv_CToC_FC32_Sfs_s.S',
            'sp/src/arm/armv7/omxSP_FFTFwd_CToC_FC32_Sfs_s.S',
            # Real floating-point FFT
            'sp/src/arm/armv7/armSP_FFTInv_CCSToR_F32_preTwiddleRadix2_unsafe_s.S',
            'sp/src/arm/armv7/omxSP_FFTFwd_RToCCS_F32_Sfs_s.S',
            'sp/src/arm/armv7/omxSP_FFTInv_CCSToR_F32_Sfs_s.S',
          ],
          'conditions': [
<<<<<<< HEAD
=======
            ['arm_neon_optional==1', {
              # Run-time NEON detection.
              'dependencies': [
                '../../../build/android/ndk.gyp:cpu_features',
              ],
              'link_settings' : {
                'libraries': [
                  # To get the __android_log_print routine
                  '-llog',
                ],
              },
              'sources': [
                # Detection routine
                'sp/src/arm/detect.c',
              ],
            }],
>>>>>>> 85c1c8d2
          ],
        },
        {
          # GN version: //third_party/opendmax_dl/openmax_dl_neon
          # NEON implementation of FFT. This library is NOT
          # standalone. Applications must link with openmax_dl.
          'target_name': 'openmax_dl_neon',
          'type': 'static_library',
          'cflags!': [
            '-mfpu=vfpv3-d16',
          ],
          'cflags': [
            '-mfpu=neon',
          ],
          'sources': [
            # Complex 32-bit fixed-point FFT.
            'sp/src/arm/neon/armSP_FFT_CToC_SC32_Radix2_fs_unsafe_s.S',
            'sp/src/arm/neon/armSP_FFT_CToC_SC32_Radix2_ls_unsafe_s.S',
            'sp/src/arm/neon/armSP_FFT_CToC_SC32_Radix2_fs_unsafe_s.S',
            'sp/src/arm/neon/armSP_FFT_CToC_SC32_Radix4_fs_unsafe_s.S',
            'sp/src/arm/neon/armSP_FFT_CToC_SC32_Radix4_ls_unsafe_s.S',
            'sp/src/arm/neon/armSP_FFT_CToC_SC32_Radix2_unsafe_s.S',
            'sp/src/arm/neon/armSP_FFT_CToC_SC32_Radix4_unsafe_s.S',
            'sp/src/arm/neon/armSP_FFT_CToC_SC32_Radix8_fs_unsafe_s.S',
            'sp/src/arm/neon/omxSP_FFTInv_CToC_SC32_Sfs_s.S',
            'sp/src/arm/neon/omxSP_FFTFwd_CToC_SC32_Sfs_s.S',
            # Real 32-bit fixed-point FFT
            'sp/src/arm/neon/armSP_FFTInv_CCSToR_S32_preTwiddleRadix2_unsafe_s.S',
            'sp/src/arm/neon/omxSP_FFTFwd_RToCCS_S32_Sfs_s.S',
            'sp/src/arm/neon/omxSP_FFTInv_CCSToR_S32_Sfs_s.S',
            # Complex 16-bit fixed-point FFT
            'sp/src/arm/neon/armSP_FFTInv_CCSToR_S16_preTwiddleRadix2_unsafe_s.S',
            'sp/src/arm/neon/armSP_FFT_CToC_SC16_Radix2_fs_unsafe_s.S',
            'sp/src/arm/neon/armSP_FFT_CToC_SC16_Radix2_ls_unsafe_s.S',
            'sp/src/arm/neon/armSP_FFT_CToC_SC16_Radix2_ps_unsafe_s.S',
            'sp/src/arm/neon/armSP_FFT_CToC_SC16_Radix2_unsafe_s.S',
            'sp/src/arm/neon/armSP_FFT_CToC_SC16_Radix4_fs_unsafe_s.S',
            'sp/src/arm/neon/armSP_FFT_CToC_SC16_Radix4_ls_unsafe_s.S',
            'sp/src/arm/neon/armSP_FFT_CToC_SC16_Radix4_unsafe_s.S',
            'sp/src/arm/neon/armSP_FFT_CToC_SC16_Radix8_fs_unsafe_s.S',
            'sp/src/arm/neon/omxSP_FFTFwd_CToC_SC16_Sfs_s.S',
            'sp/src/arm/neon/omxSP_FFTInv_CToC_SC16_Sfs_s.S',
            # Real 16-bit fixed-point FFT
            'sp/src/arm/neon/omxSP_FFTFwd_RToCCS_S16_Sfs_s.S',
            'sp/src/arm/neon/omxSP_FFTInv_CCSToR_S16_Sfs_s.S',
            'sp/src/arm/neon/omxSP_FFTFwd_RToCCS_S16S32_Sfs_s.S',
            'sp/src/arm/neon/omxSP_FFTInv_CCSToR_S32S16_Sfs_s.S',
            # Complex floating-point FFT
            'sp/src/arm/neon/armSP_FFT_CToC_FC32_Radix2_fs_unsafe_s.S',
            'sp/src/arm/neon/armSP_FFT_CToC_FC32_Radix2_ls_unsafe_s.S',
            'sp/src/arm/neon/armSP_FFT_CToC_FC32_Radix2_fs_unsafe_s.S',
            'sp/src/arm/neon/armSP_FFT_CToC_FC32_Radix4_fs_unsafe_s.S',
            'sp/src/arm/neon/armSP_FFT_CToC_FC32_Radix4_ls_unsafe_s.S',
            'sp/src/arm/neon/armSP_FFT_CToC_FC32_Radix2_unsafe_s.S',
            'sp/src/arm/neon/armSP_FFT_CToC_FC32_Radix4_unsafe_s.S',
            'sp/src/arm/neon/armSP_FFT_CToC_FC32_Radix8_fs_unsafe_s.S',
            'sp/src/arm/neon/omxSP_FFTInv_CToC_FC32_Sfs_s.S',
            'sp/src/arm/neon/omxSP_FFTFwd_CToC_FC32_Sfs_s.S',
            # Real floating-point FFT
            'sp/src/arm/neon/armSP_FFTInv_CCSToR_F32_preTwiddleRadix2_unsafe_s.S',
            'sp/src/arm/neon/omxSP_FFTFwd_RToCCS_F32_Sfs_s.S',
            'sp/src/arm/neon/omxSP_FFTInv_CCSToR_F32_Sfs_s.S',
          ],
          'conditions': [
            # Disable LTO due to NEON issues
            # crbug.com/408997
            ['use_lto==1', {
              'cflags!': [
                '-flto',
                '-ffat-lto-objects',
              ],
            }],
          ],
        },
      ],
    }],
  ],
}<|MERGE_RESOLUTION|>--- conflicted
+++ resolved
@@ -207,8 +207,6 @@
             'sp/src/arm/armv7/omxSP_FFTInv_CCSToR_F32_Sfs_s.S',
           ],
           'conditions': [
-<<<<<<< HEAD
-=======
             ['arm_neon_optional==1', {
               # Run-time NEON detection.
               'dependencies': [
@@ -225,7 +223,6 @@
                 'sp/src/arm/detect.c',
               ],
             }],
->>>>>>> 85c1c8d2
           ],
         },
         {
