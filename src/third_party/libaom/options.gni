--- conflicted
+++ resolved
@@ -1,14 +1,5 @@
 declare_args() {
   # Enable decoding AV1 video files.
-<<<<<<< HEAD
   enable_av1_decoder =
       !is_android && !is_ios && (current_cpu == "x86" || current_cpu == "x64")
-}
-=======
-  enable_av1_decoder = true && !is_android && !is_ios &&
-                       (current_cpu == "x86" || current_cpu == "x64")
-}
-
-# Ensure that enable_av1_decoder is set iff the library is checked out.
-assert(!enable_av1_decoder || true)
->>>>>>> e40330ad
+}