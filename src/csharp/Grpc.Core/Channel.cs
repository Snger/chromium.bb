--- conflicted
+++ resolved
@@ -31,10 +31,7 @@
 
 using System;
 using System.Collections.Generic;
-<<<<<<< HEAD
-=======
 using System.Linq;
->>>>>>> 856ce5fd
 using System.Threading;
 using System.Threading.Tasks;
 
@@ -131,11 +128,7 @@
 
         /// <summary>
         /// Gets current connectivity state of this channel.
-<<<<<<< HEAD
         /// After channel is has been shutdown, <c>ChannelState.Shutdown</c> will be returned.
-=======
-        /// After channel is has been shutdown, <c>ChannelState.FatalFailure</c> will be returned.
->>>>>>> 856ce5fd
         /// </summary>
         public ChannelState State
         {
@@ -244,8 +237,6 @@
 
             shutdownTokenSource.Cancel();
 
-            shutdownTokenSource.Cancel();
-
             var activeCallCount = activeCallCounter.Count;
             if (activeCallCount > 0)
             {
@@ -305,11 +296,7 @@
             }
             catch (ObjectDisposedException)
             {
-<<<<<<< HEAD
                 return ChannelState.Shutdown;
-=======
-                return ChannelState.FatalFailure;
->>>>>>> 856ce5fd
             }
         }
 
