--- conflicted
+++ resolved
@@ -43,13 +43,9 @@
   MediaPlayerMsgStart,
   TracingMsgStart,
   PeerConnectionTrackerMsgStart,
-<<<<<<< HEAD
-=======
   BlpControlMsgStart,
   BlpProfileMsgStart,
   BlpWebViewMsgStart,  
-  AppShimMsgStart,
->>>>>>> 2ef9aefd
   WebRtcLoggingMsgStart,
   TtsMsgStart,
   NaClHostMsgStart,
