/* ----------------------------------------------------------------------- *
 *
 *   Copyright 1996-2016 The NASM Authors - All Rights Reserved
 *   See the file AUTHORS included with the NASM distribution for
 *   the specific copyright holders.
 *
 *   Redistribution and use in source and binary forms, with or without
 *   modification, are permitted provided that the following
 *   conditions are met:
 *
 *   * Redistributions of source code must retain the above copyright
 *     notice, this list of conditions and the following disclaimer.
 *   * Redistributions in binary form must reproduce the above
 *     copyright notice, this list of conditions and the following
 *     disclaimer in the documentation and/or other materials provided
 *     with the distribution.
 *
 *     THIS SOFTWARE IS PROVIDED BY THE COPYRIGHT HOLDERS AND
 *     CONTRIBUTORS "AS IS" AND ANY EXPRESS OR IMPLIED WARRANTIES,
 *     INCLUDING, BUT NOT LIMITED TO, THE IMPLIED WARRANTIES OF
 *     MERCHANTABILITY AND FITNESS FOR A PARTICULAR PURPOSE ARE
 *     DISCLAIMED. IN NO EVENT SHALL THE COPYRIGHT OWNER OR
 *     CONTRIBUTORS BE LIABLE FOR ANY DIRECT, INDIRECT, INCIDENTAL,
 *     SPECIAL, EXEMPLARY, OR CONSEQUENTIAL DAMAGES (INCLUDING, BUT
 *     NOT LIMITED TO, PROCUREMENT OF SUBSTITUTE GOODS OR SERVICES;
 *     LOSS OF USE, DATA, OR PROFITS; OR BUSINESS INTERRUPTION)
 *     HOWEVER CAUSED AND ON ANY THEORY OF LIABILITY, WHETHER IN
 *     CONTRACT, STRICT LIABILITY, OR TORT (INCLUDING NEGLIGENCE OR
 *     OTHERWISE) ARISING IN ANY WAY OUT OF THE USE OF THIS SOFTWARE,
 *     EVEN IF ADVISED OF THE POSSIBILITY OF SUCH DAMAGE.
 *
 * ----------------------------------------------------------------------- */

/*
 * outmacho.c	output routines for the Netwide Assembler to produce
 *		NeXTstep/OpenStep/Rhapsody/Darwin/MacOS X object files
 */

#include "compiler.h"

#include <stdio.h>
#include <stdlib.h>
#include <string.h>
#include <ctype.h>
#include <inttypes.h>

#include "nasm.h"
#include "nasmlib.h"
#include "saa.h"
#include "raa.h"
#include "rbtree.h"
#include "output/outform.h"
#include "output/outlib.h"

#if defined(OF_MACHO) || defined(OF_MACHO64)

/* Mach-O in-file header structure sizes */
#define MACHO_HEADER_SIZE		28
#define MACHO_SEGCMD_SIZE		56
#define MACHO_SECTCMD_SIZE		68
#define MACHO_SYMCMD_SIZE		24
#define MACHO_NLIST_SIZE		12
#define MACHO_RELINFO_SIZE		8

#define MACHO_HEADER64_SIZE		32
#define MACHO_SEGCMD64_SIZE		72
#define MACHO_SECTCMD64_SIZE		80
#define MACHO_NLIST64_SIZE		16

/* Mach-O file header values */
#define	MH_MAGIC		0xfeedface
#define	MH_MAGIC_64		0xfeedfacf
#define CPU_TYPE_I386		7		/* x86 platform */
#define CPU_TYPE_X86_64		0x01000007	/* x86-64 platform */
#define	CPU_SUBTYPE_I386_ALL	3		/* all-x86 compatible */
#define	MH_OBJECT		0x1		/* object file */

/* Mach-O load commands */
#define LC_SEGMENT		0x1		/* 32-bit segment load cmd */
#define LC_SEGMENT_64		0x19		/* 64-bit segment load cmd */
#define LC_SYMTAB		0x2		/* symbol table load command */

/* Mach-O relocations numbers */

/* Generic relocs, used by i386 Mach-O */
#define GENERIC_RELOC_VANILLA   0               /* Generic relocation */
#define GENERIC_RELOC_TLV	5		/* Thread local */

#define X86_64_RELOC_UNSIGNED   0               /* Absolute address */
#define X86_64_RELOC_SIGNED     1               /* Signed 32-bit disp */
#define X86_64_RELOC_BRANCH     2		/* CALL/JMP with 32-bit disp */
#define X86_64_RELOC_GOT_LOAD   3		/* MOVQ of GOT entry */
#define X86_64_RELOC_GOT        4		/* Different GOT entry */
#define X86_64_RELOC_SUBTRACTOR 5		/* Subtracting two symbols */
#define X86_64_RELOC_SIGNED_1   6		/* SIGNED with -1 addend */
#define X86_64_RELOC_SIGNED_2   7		/* SIGNED with -2 addend */
#define X86_64_RELOC_SIGNED_4   8		/* SIGNED with -4 addend */
#define X86_64_RELOC_TLV        9		/* Thread local */

/* Mach-O VM permission constants */
#define	VM_PROT_NONE	(0x00)
#define VM_PROT_READ	(0x01)
#define VM_PROT_WRITE	(0x02)
#define VM_PROT_EXECUTE	(0x04)

#define VM_PROT_DEFAULT	(VM_PROT_READ | VM_PROT_WRITE | VM_PROT_EXECUTE)
#define VM_PROT_ALL	(VM_PROT_READ | VM_PROT_WRITE | VM_PROT_EXECUTE)

/* Our internal relocation types */
enum reltype {
    RL_ABS,			/* Absolute relocation */
    RL_REL,			/* Relative relocation */
    RL_TLV,			/* Thread local */
    RL_BRANCH,			/* Relative direct branch */
    RL_SUB,			/* X86_64_RELOC_SUBTRACT */
    RL_GOT,			/* X86_64_RELOC_GOT */
    RL_GOTLOAD,			/* X86_64_RELOC_GOT_LOAD */
};
#define RL_MAX_32	RL_TLV
#define RL_MAX_64	RL_GOTLOAD

struct macho_fmt {
    uint32_t ptrsize;		/* Pointer size in bytes */
    uint32_t mh_magic;		/* Which magic number to use */
    uint32_t cpu_type;		/* Which CPU type */
    uint32_t lc_segment;	/* Which segment load command */
    uint32_t header_size;	/* Header size */
    uint32_t segcmd_size;	/* Segment command size */
    uint32_t sectcmd_size;	/* Section command size */
    uint32_t nlist_size;	/* Nlist (symbol) size */
    enum reltype maxreltype;	/* Maximum entry in enum reltype permitted */
    uint32_t reloc_abs;		/* Absolute relocation type */
    uint32_t reloc_rel;		/* Relative relocation type */
    uint32_t reloc_tlv;		/* Thread local relocation type */
};

static struct macho_fmt fmt;

static void fwriteptr(uint64_t data, FILE * fp)
{
    fwriteaddr(data, fmt.ptrsize, fp);
}

struct section {
    /* nasm internal data */
    struct section *next;
    struct SAA *data;
    int32_t index;
    int32_t fileindex;
    struct reloc *relocs;
    struct rbtree *gsyms;	/* Global symbols in section */
    int align;
    bool by_name;		/* This section was specified by full MachO name */

    /* data that goes into the file */
    char sectname[16];          /* what this section is called */
    char segname[16];           /* segment this section will be in */
    uint64_t addr;         /* in-memory address (subject to alignment) */
    uint64_t size;         /* in-memory and -file size  */
    uint64_t offset;	   /* in-file offset */
    uint32_t pad;          /* padding bytes before section */
    uint32_t nreloc;       /* relocation entry count */
    uint32_t flags;        /* type and attributes (masked) */
    uint32_t extreloc;     /* external relocations */
};

#define SECTION_TYPE	0x000000ff      /* section type mask */

#define	S_REGULAR	(0x0)   /* standard section */
#define	S_ZEROFILL	(0x1)   /* zerofill, in-memory only */

#define SECTION_ATTRIBUTES_SYS   0x00ffff00     /* system setable attributes */
#define S_ATTR_SOME_INSTRUCTIONS 0x00000400     /* section contains some
                                                   machine instructions */
#define S_ATTR_EXT_RELOC         0x00000200     /* section has external
                                                   relocation entries */
#define S_ATTR_LOC_RELOC         0x00000100     /* section has local
                                                   relocation entries */
#define S_ATTR_PURE_INSTRUCTIONS 0x80000000		/* section uses pure
												   machine instructions */

/* Fake section for absolute symbols, *not* part of the section linked list */
static struct section absolute_sect;

static const struct sectmap {
    const char *nasmsect;
    const char *segname;
    const char *sectname;
    const int32_t flags;
} sectmap[] = {
    {".text", "__TEXT", "__text", S_REGULAR|S_ATTR_SOME_INSTRUCTIONS|S_ATTR_PURE_INSTRUCTIONS},
    {".data", "__DATA", "__data", S_REGULAR},
    {".rodata", "__DATA", "__const", S_REGULAR},
    {".bss", "__DATA", "__bss", S_ZEROFILL},
    {NULL, NULL, NULL, 0}
};

struct reloc {
    /* nasm internal data */
    struct reloc *next;

    /* data that goes into the file */
    int32_t addr;		/* op's offset in section */
    uint32_t snum:24,		/* contains symbol index if
				 ** ext otherwise in-file
				 ** section number */
	pcrel:1,                /* relative relocation */
	length:2,               /* 0=byte, 1=word, 2=int32_t, 3=int64_t */
	ext:1,                  /* external symbol referenced */
	type:4;                 /* reloc type */
};

#define	R_ABS		0       /* absolute relocation */
#define R_SCATTERED	0x80000000      /* reloc entry is scattered if
					** highest bit == 1 */

struct symbol {
    /* nasm internal data */
    struct rbtree symv;         /* Global symbol rbtree; "key" contains the
				   symbol offset. */
    struct symbol *next;	/* next symbol in the list */
    char *name;			/* name of this symbol */
    int32_t initial_snum;	/* symbol number used above in reloc */
    int32_t snum;		/* true snum for reloc */

    /* data that goes into the file */
    uint32_t strx;              /* string table index */
    uint8_t type;		/* symbol type */
    uint8_t sect;		/* NO_SECT or section number */
    uint16_t desc;		/* for stab debugging, 0 for us */
};

/* symbol type bits */
#define	N_EXT	0x01            /* global or external symbol */

#define	N_UNDF	0x0             /* undefined symbol | n_sect == */
#define	N_ABS	0x2             /* absolute symbol  |  NO_SECT */
#define	N_SECT	0xe             /* defined symbol, n_sect holds
				** section number */

#define	N_TYPE	0x0e            /* type bit mask */

#define DEFAULT_SECTION_ALIGNMENT 0 /* byte (i.e. no) alignment */

/* special section number values */
#define	NO_SECT		0       /* no section, invalid */
#define MAX_SECT	255     /* maximum number of sections */

static struct section *sects, **sectstail, **sectstab;
static struct symbol *syms, **symstail;
static uint32_t nsyms;

/* These variables are set by macho_layout_symbols() to organize
   the symbol table and string table in order the dynamic linker
   expects.  They are then used in macho_write() to put out the
   symbols and strings in that order.

   The order of the symbol table is:
     local symbols
     defined external symbols (sorted by name)
     undefined external symbols (sorted by name)

   The order of the string table is:
     strings for external symbols
     strings for local symbols
 */
static uint32_t ilocalsym = 0;
static uint32_t iextdefsym = 0;
static uint32_t iundefsym = 0;
static uint32_t nlocalsym;
static uint32_t nextdefsym;
static uint32_t nundefsym;
static struct symbol **extdefsyms = NULL;
static struct symbol **undefsyms = NULL;

static struct RAA *extsyms;
static struct SAA *strs;
static uint32_t strslen;

<<<<<<< HEAD
extern const struct ofmt of_macho64;

=======
>>>>>>> b170a0aa
/* Global file information. This should be cleaned up into either
   a structure or as function arguments.  */
static uint32_t head_ncmds = 0;
static uint32_t head_sizeofcmds = 0;
static uint64_t seg_filesize = 0;
static uint64_t seg_vmsize = 0;
static uint32_t seg_nsects = 0;
static uint64_t rel_padcnt = 0;

#define xstrncpy(xdst, xsrc)						\
    memset(xdst, '\0', sizeof(xdst));	/* zero out whole buffer */	\
    strncpy(xdst, xsrc, sizeof(xdst));	/* copy over string */		\
    xdst[sizeof(xdst) - 1] = '\0';      /* proper null-termination */

#define alignint32_t(x)							\
    ALIGN(x, sizeof(int32_t))	/* align x to int32_t boundary */

#define alignint64_t(x)							\
    ALIGN(x, sizeof(int64_t))	/* align x to int64_t boundary */

#define alignptr(x) \
    ALIGN(x, fmt.ptrsize)	/* align x to output format width */

static void debug_reloc (struct reloc *);
static void debug_section_relocs (struct section *) _unused;

static struct section *get_section_by_name(const char *segname,
                                           const char *sectname)
{
    struct section *s;

    for (s = sects; s != NULL; s = s->next)
        if (!strcmp(s->segname, segname) && !strcmp(s->sectname, sectname))
            break;

    return s;
}

static struct section *get_section_by_index(const int32_t index)
{
    struct section *s;

    for (s = sects; s != NULL; s = s->next)
        if (index == s->index)
            break;

    return s;
}

/*
 * Special section numbers which are used to define Mach-O special
 * symbols, which can be used with WRT to provide PIC relocation
 * types.
 */
static int32_t macho_tlvp_sect;
static int32_t macho_gotpcrel_sect;

static void macho_init(void)
{
    sects = NULL;
    sectstail = &sects;

    /* Fake section for absolute symbols */
    absolute_sect.index = NO_SEG;

    syms = NULL;
    symstail = &syms;
    nsyms = 0;
    nlocalsym = 0;
    nextdefsym = 0;
    nundefsym = 0;

    extsyms = raa_init();
    strs = saa_init(1L);

    /* string table starts with a zero byte so index 0 is an empty string */
    saa_wbytes(strs, zero_buffer, 1);
    strslen = 1;

    /* add special symbol for TLVP */
    macho_tlvp_sect = seg_alloc() + 1;
    define_label("..tlvp", macho_tlvp_sect, 0L, NULL, false, false);

}

static void sect_write(struct section *sect,
                       const uint8_t *data, uint32_t len)
{
    saa_wbytes(sect->data, data, len);
    sect->size += len;
}

/*
 * Find a suitable global symbol for a ..gotpcrel or ..tlvp reference
 */
static struct symbol *macho_find_gsym(struct section *s,
				      uint64_t offset, bool exact)
{
    struct rbtree *srb;

    srb = rb_search(s->gsyms, offset);

    if (!srb || (exact && srb->key != offset)) {
        nasm_error(ERR_NONFATAL, "unable to find a suitable %s symbol"
		   " for this reference",
		   s == &absolute_sect ? "absolute" : "global");
        return NULL;
    }

    return container_of(srb, struct symbol, symv);
}

static int64_t add_reloc(struct section *sect, int32_t section,
			 int64_t offset,
			 enum reltype reltype, int bytes)
{
    struct reloc *r;
    struct section *s;
    int32_t fi;
    int64_t adjust;

    /* Double check this is a valid relocation type for this platform */
    nasm_assert(reltype <= fmt.maxreltype);

    /* the current end of the section will be the symbol's address for
     ** now, might have to be fixed by macho_fixup_relocs() later on. make
     ** sure we don't make the symbol scattered by setting the highest
     ** bit by accident */
    r = nasm_malloc(sizeof(struct reloc));
    r->addr = sect->size & ~R_SCATTERED;
    r->ext = 1;
    adjust = bytes;

    /* match byte count 1, 2, 4, 8 to length codes 0, 1, 2, 3 respectively */
    r->length = ilog2_32(bytes);

    /* set default relocation values */
    r->type = fmt.reloc_abs;
    r->pcrel = 0;
    r->snum = R_ABS;

    s = NULL;
    if (section != NO_SEG)
	s = get_section_by_index(section);
    fi = s ? s->fileindex : NO_SECT;

    /* absolute relocation */
    switch (reltype) {
    case RL_ABS:
	if (section == NO_SEG) {
	    /* absolute (can this even happen?) */
	    r->ext = 0;
	    r->snum = R_ABS;
	} else if (fi == NO_SECT) {
	    /* external */
	    r->snum = raa_read(extsyms, section);
	} else {
	    /* local */
	    r->ext = 0;
	    r->snum = fi;
	    adjust = -sect->size;
	}
	break;

    case RL_REL:
    case RL_BRANCH:
	r->type = fmt.reloc_rel;
	r->pcrel = 1;
	if (section == NO_SEG) {
	    /* absolute - seems to produce garbage no matter what */
	    nasm_error(ERR_NONFATAL, "Mach-O does not support relative "
		       "references to absolute addresses");
	    goto bail;
#if 0
	    /* This "seems" to be how it ought to work... */

	    struct symbol *sym = macho_find_gsym(&absolute_sect,
						 offset, false);
	    if (!sym)
		goto bail;

	    sect->extreloc = 1;
	    r->snum = NO_SECT;
	    adjust = -sect->size;
#endif
	} else if (fi == NO_SECT) {
	    /* external */
	    sect->extreloc = 1;
	    r->snum = raa_read(extsyms, section);
	    if (reltype == RL_BRANCH)
		r->type = X86_64_RELOC_BRANCH;
	} else {
	    /* local */
	    r->ext = 0;
	    r->snum = fi;
	    adjust = -sect->size;
	}
	break;

    case RL_SUB:
	r->pcrel = 0;
	r->type = X86_64_RELOC_SUBTRACTOR;
	break;

    case RL_GOT:
	r->type = X86_64_RELOC_GOT;
	goto needsym;

    case RL_GOTLOAD:
	r->type = X86_64_RELOC_GOT_LOAD;
	goto needsym;

    case RL_TLV:
	r->type = fmt.reloc_tlv;
	goto needsym;

    needsym:
	r->pcrel = 1;
	if (section == NO_SEG) {
	    nasm_error(ERR_NONFATAL, "Unsupported use of use of WRT");
	} else if (fi == NO_SECT) {
	    /* external */
	    r->snum = raa_read(extsyms, section);
	} else {
	    /* internal */
	    struct symbol *sym = macho_find_gsym(s, offset, reltype != RL_TLV);
	    if (!sym)
		goto bail;
	    r->snum = sym->initial_snum;
	}
	break;
    }

    /* NeXT as puts relocs in reversed order (address-wise) into the
     ** files, so we do the same, doesn't seem to make much of a
     ** difference either way */
    r->next = sect->relocs;
    sect->relocs = r;
    if (r->ext)
	sect->extreloc = 1;
    ++sect->nreloc;

    return adjust;

 bail:
    nasm_free(r);
    return 0;
}

static void macho_output(int32_t secto, const void *data,
			 enum out_type type, uint64_t size,
                         int32_t section, int32_t wrt)
{
    struct section *s;
    int64_t addr, offset;
    uint8_t mydata[16], *p;
    bool is_bss;
    enum reltype reltype;

    if (secto == NO_SEG) {
        if (type != OUT_RESERVE)
            nasm_error(ERR_NONFATAL, "attempt to assemble code in "
                  "[ABSOLUTE] space");
        return;
    }

    s = get_section_by_index(secto);

    if (s == NULL) {
        nasm_error(ERR_WARNING, "attempt to assemble code in"
              " section %d: defaulting to `.text'", secto);
        s = get_section_by_name("__TEXT", "__text");

        /* should never happen */
        if (s == NULL)
            nasm_panic(0, "text section not found");
    }

    is_bss = (s->flags & SECTION_TYPE) == S_ZEROFILL;

    if (is_bss && type != OUT_RESERVE) {
        nasm_error(ERR_WARNING, "attempt to initialize memory in "
              "BSS section: ignored");
        s->size += realsize(type, size);
        return;
    }

    memset(mydata, 0, sizeof(mydata));

    switch (type) {
    case OUT_RESERVE:
        if (!is_bss) {
            nasm_error(ERR_WARNING, "uninitialized space declared in"
		       " %s,%s section: zeroing", s->segname, s->sectname);

            sect_write(s, NULL, size);
        } else
            s->size += size;

        break;

    case OUT_RAWDATA:
        if (section != NO_SEG)
            nasm_panic(0, "OUT_RAWDATA with other than NO_SEG");

        sect_write(s, data, size);
        break;

    case OUT_ADDRESS:
    {
	int asize = abs((int)size);

        addr = *(int64_t *)data;
        if (section != NO_SEG) {
            if (section % 2) {
                nasm_error(ERR_NONFATAL, "Mach-O format does not support"
                      " section base references");
            } else if (wrt == NO_SEG) {
		if (fmt.ptrsize == 8 && asize != 8) {
		    nasm_error(ERR_NONFATAL,
			       "Mach-O 64-bit format does not support"
			       " 32-bit absolute addresses");
		} else {
		    add_reloc(s, section, addr, RL_ABS, asize);
		}
	    } else {
		nasm_error(ERR_NONFATAL, "Mach-O format does not support"
			   " this use of WRT");
	    }
	}

        p = mydata;
	WRITEADDR(p, addr, asize);
        sect_write(s, mydata, asize);
        break;
    }

    case OUT_REL2ADR:
	nasm_assert(section != secto);

        p = mydata;
	offset = *(int64_t *)data;
        addr = offset - size;

        if (section != NO_SEG && section % 2) {
            nasm_error(ERR_NONFATAL, "Mach-O format does not support"
		       " section base references");
	} else if (fmt.ptrsize == 8) {
	    nasm_error(ERR_NONFATAL, "Unsupported non-32-bit"
		       " Macho-O relocation [2]");
	} else if (wrt != NO_SEG) {
	    nasm_error(ERR_NONFATAL, "Mach-O format does not support"
		       " this use of WRT");
	    wrt = NO_SEG;	/* we can at least _try_ to continue */
	} else {
	    addr += add_reloc(s, section, addr+size, RL_REL, 2);
	}

        WRITESHORT(p, addr);
        sect_write(s, mydata, 2);
        break;

    case OUT_REL4ADR:
	nasm_assert(section != secto);

        p = mydata;
	offset = *(int64_t *)data;
        addr = offset - size;
	reltype = RL_REL;

        if (section != NO_SEG && section % 2) {
            nasm_error(ERR_NONFATAL, "Mach-O format does not support"
		       " section base references");
        } else if (wrt == NO_SEG) {
	    if (fmt.ptrsize == 8 &&
		(s->flags & S_ATTR_SOME_INSTRUCTIONS)) {
		uint8_t opcode[2];

		opcode[0] = opcode[1] = 0;

		/* HACK: Retrieve instruction opcode */
		if (likely(s->data->datalen >= 2)) {
		    saa_fread(s->data, s->data->datalen-2, opcode, 2);
		} else if (s->data->datalen == 1) {
		    saa_fread(s->data, 0, opcode+1, 1);
		}

		if ((opcode[0] != 0x0f && (opcode[1] & 0xfe) == 0xe8) ||
		    (opcode[0] == 0x0f && (opcode[1] & 0xf0) == 0x80)) {
		    /* Direct call, jmp, or jcc */
		    reltype = RL_BRANCH;
		}
	    }
	} else if (wrt == macho_gotpcrel_sect) {
	    reltype = RL_GOT;

	    if ((s->flags & S_ATTR_SOME_INSTRUCTIONS) &&
		s->data->datalen >= 3) {
		uint8_t gotload[3];

		/* HACK: Retrieve instruction opcode */
		saa_fread(s->data, s->data->datalen-3, gotload, 3);
		if ((gotload[0] & 0xf8) == 0x48 &&
		    gotload[1] == 0x8b &&
		    (gotload[2] & 0307) == 0005) {
		    /* movq <reg>,[rel sym wrt ..gotpcrel] */
		    reltype = RL_GOTLOAD;
		}
	    }
	} else if (wrt == macho_tlvp_sect) {
	    reltype = RL_TLV;
	} else {
	    nasm_error(ERR_NONFATAL, "Mach-O format does not support"
		       " this use of WRT");
	    /* continue with RL_REL */
	}

	addr += add_reloc(s, section, offset, reltype, 4);
        WRITELONG(p, addr);
        sect_write(s, mydata, 4);
        break;

    default:
        nasm_error(ERR_NONFATAL, "Unrepresentable relocation in Mach-O");
        break;
    }
}

static int32_t macho_section(char *name, int pass, int *bits)
{
    char *sectionAttributes;
    const struct sectmap *sm;
    struct section *s;
    const char *section, *segment;
    uint32_t flags;
    char *currentAttribute;
    char *comma;
    bool new_seg;

    (void)pass;

    /* Default to the appropriate number of bits. */
    if (!name) {
        *bits = fmt.ptrsize << 3;
        name = ".text";
        sectionAttributes = NULL;
    } else {
        sectionAttributes = name;
        name = nasm_strsep(&sectionAttributes, " \t");
    }

    section = segment = NULL;
    flags = 0;

    comma = strchr(name, ',');
    if (comma) {
	int len;

	*comma = '\0';
	segment = name;
	section = comma+1;

	len = strlen(segment);
	if (len == 0) {
	    nasm_error(ERR_NONFATAL, "empty segment name\n");
	} else if (len >= 16) {
	    nasm_error(ERR_NONFATAL, "segment name %s too long\n", segment);
	}

	len = strlen(section);
	if (len == 0) {
	    nasm_error(ERR_NONFATAL, "empty section name\n");
	} else if (len >= 16) {
	    nasm_error(ERR_NONFATAL, "section name %s too long\n", section);
	}

	if (!strcmp(section, "__text")) {
	    flags = S_REGULAR | S_ATTR_SOME_INSTRUCTIONS |
		S_ATTR_PURE_INSTRUCTIONS;
	} else if (!strcmp(section, "__bss")) {
	    flags = S_ZEROFILL;
	} else {
	    flags = S_REGULAR;
	}
    } else {
	for (sm = sectmap; sm->nasmsect != NULL; ++sm) {
	    /* make lookup into section name translation table */
	    if (!strcmp(name, sm->nasmsect)) {
		segment = sm->segname;
		section = sm->sectname;
		flags = sm->flags;
		goto found;
	    }
	}
	nasm_error(ERR_NONFATAL, "unknown section name\n");
	return NO_SEG;
    }

 found:
    /* try to find section with that name */
    s = get_section_by_name(segment, section);

    /* create it if it doesn't exist yet */
    if (!s) {
	new_seg = true;

	s = *sectstail = nasm_zalloc(sizeof(struct section));
	sectstail = &s->next;

	s->data = saa_init(1L);
	s->index = seg_alloc();
	s->fileindex = ++seg_nsects;
	s->align = -1;
	s->pad = -1;
	s->offset = -1;
	s->by_name = false;

	xstrncpy(s->segname, segment);
	xstrncpy(s->sectname, section);
	s->size = 0;
	s->nreloc = 0;
	s->flags = flags;
    } else {
	new_seg = false;
    }

    if (comma)
	*comma = ',';		/* Restore comma */

    s->by_name = s->by_name || comma; /* Was specified by name */

    flags = (uint32_t)-1;

    while ((NULL != sectionAttributes)
	   && (currentAttribute = nasm_strsep(&sectionAttributes, " \t"))) {
	if (0 != *currentAttribute) {
	    if (!nasm_strnicmp("align=", currentAttribute, 6)) {
		char *end;
		int newAlignment, value;

		value = strtoul(currentAttribute + 6, (char**)&end, 0);
		newAlignment = alignlog2_32(value);

		if (0 != *end) {
		    nasm_error(ERR_NONFATAL,
			       "unknown or missing alignment value \"%s\" "
			       "specified for section \"%s\"",
			       currentAttribute + 6,
			       name);
		} else if (0 > newAlignment) {
		    nasm_error(ERR_NONFATAL,
			       "alignment of %d (for section \"%s\") is not "
			       "a power of two",
			       value,
			       name);
		}

		if (s->align < newAlignment)
		    s->align = newAlignment;
	    } else if (!nasm_stricmp("data", currentAttribute)) {
		flags = S_REGULAR;
	    } else if (!nasm_stricmp("code", currentAttribute) ||
		       !nasm_stricmp("text", currentAttribute)) {
		flags = S_REGULAR | S_ATTR_SOME_INSTRUCTIONS |
		    S_ATTR_PURE_INSTRUCTIONS;
	    } else if (!nasm_stricmp("mixed", currentAttribute)) {
		flags = S_REGULAR | S_ATTR_SOME_INSTRUCTIONS;
	    } else if (!nasm_stricmp("bss", currentAttribute)) {
		flags = S_ZEROFILL;
	    } else {
		nasm_error(ERR_NONFATAL,
			   "unknown section attribute %s for section %s",
			   currentAttribute,
			   name);
	    }
	}

	if (flags != (uint32_t)-1) {
	    if (!new_seg && s->flags != flags) {
		nasm_error(ERR_NONFATAL,
			   "inconsistent section attributes for section %s\n",
			   name);
	    } else {
		s->flags = flags;
	    }
	}
    }

    return s->index;
}

static void macho_symdef(char *name, int32_t section, int64_t offset,
                         int is_global, char *special)
{
    struct symbol *sym;

    if (special) {
        nasm_error(ERR_NONFATAL, "The Mach-O output format does "
              "not support any special symbol types");
        return;
    }

    if (is_global == 3) {
        nasm_error(ERR_NONFATAL, "The Mach-O format does not "
              "(yet) support forward reference fixups.");
        return;
    }

    if (name[0] == '.' && name[1] == '.' && name[2] != '@') {
	/*
	 * This is a NASM special symbol. We never allow it into
	 * the Macho-O symbol table, even if it's a valid one. If it
	 * _isn't_ a valid one, we should barf immediately.
	 */
	if (strcmp(name, "..gotpcrel") && strcmp(name, "..tlvp"))
            nasm_error(ERR_NONFATAL, "unrecognized special symbol `%s'", name);
	return;
    }

    sym = *symstail = nasm_zalloc(sizeof(struct symbol));
    sym->next = NULL;
    symstail = &sym->next;

    sym->name = name;
    sym->strx = strslen;
    sym->type = 0;
    sym->desc = 0;
    sym->symv.key = offset;
    sym->initial_snum = -1;

    /* external and common symbols get N_EXT */
    if (is_global != 0) {
        sym->type |= N_EXT;
    }

    if (section == NO_SEG) {
        /* symbols in no section get absolute */
        sym->type |= N_ABS;
        sym->sect = NO_SECT;

	/* all absolute symbols are available to use as references */
	absolute_sect.gsyms = rb_insert(absolute_sect.gsyms, &sym->symv);
    } else {
	struct section *s = get_section_by_index(section);

        sym->type |= N_SECT;

        /* get the in-file index of the section the symbol was defined in */
        sym->sect = s ? s->fileindex : NO_SECT;

	/* track the initially allocated symbol number for use in future fix-ups */
	sym->initial_snum = nsyms;

        if (!s) {
            /* remember symbol number of references to external
             ** symbols, this works because every external symbol gets
             ** its own section number allocated internally by nasm and
             ** can so be used as a key */
	    extsyms = raa_write(extsyms, section, nsyms);

            switch (is_global) {
            case 1:
            case 2:
                /* there isn't actually a difference between global
                 ** and common symbols, both even have their size in
                 ** sym->symv.key */
                sym->type = N_EXT;
                break;

            default:
                /* give an error on unfound section if it's not an
                 ** external or common symbol (assemble_file() does a
                 ** seg_alloc() on every call for them) */
                nasm_panic(0, "in-file index for section %d not found, is_global = %d", section, is_global);
		break;
            }
	} else if (is_global) {
	    s->gsyms = rb_insert(s->gsyms, &sym->symv);
	}
    }
    ++nsyms;
}

static void macho_sectalign(int32_t seg, unsigned int value)
{
    struct section *s;
    int align;

    nasm_assert(!(seg & 1));

    s = get_section_by_index(seg);

    if (!s || !is_power2(value))
        return;

    align = alignlog2_32(value);
    if (s->align < align)
        s->align = align;
}

static int32_t macho_segbase(int32_t section)
{
    return section;
}

static void macho_filename(char *inname, char *outname)
{
    standard_extension(inname, outname, ".o");
}

extern macros_t macho_stdmac[];

/* Comparison function for qsort symbol layout.  */
static int layout_compare (const struct symbol **s1,
			   const struct symbol **s2)
{
    return (strcmp ((*s1)->name, (*s2)->name));
}

/* The native assembler does a few things in a similar function

	* Remove temporary labels
	* Sort symbols according to local, external, undefined (by name)
	* Order the string table

   We do not remove temporary labels right now.

   numsyms is the total number of symbols we have. strtabsize is the
   number entries in the string table.  */

static void macho_layout_symbols (uint32_t *numsyms,
				  uint32_t *strtabsize)
{
    struct symbol *sym, **symp;
    uint32_t i,j;

    *numsyms = 0;
    *strtabsize = sizeof (char);

    symp = &syms;

    while ((sym = *symp)) {
	/* Undefined symbols are now external.  */
	if (sym->type == N_UNDF)
	    sym->type |= N_EXT;

	if ((sym->type & N_EXT) == 0) {
	    sym->snum = *numsyms;
	    *numsyms = *numsyms + 1;
	    nlocalsym++;
	}
	else {
		if ((sym->type & N_TYPE) != N_UNDF) {
			nextdefsym++;
	    } else {
			nundefsym++;
		}

	    /* If we handle debug info we'll want
	       to check for it here instead of just
	       adding the symbol to the string table.  */
	    sym->strx = *strtabsize;
	    saa_wbytes (strs, sym->name, (int32_t)(strlen(sym->name) + 1));
	    *strtabsize += strlen(sym->name) + 1;
	}
	symp = &(sym->next);
    }

    /* Next, sort the symbols.  Most of this code is a direct translation from
       the Apple cctools symbol layout. We need to keep compatibility with that.  */
    /* Set the indexes for symbol groups into the symbol table */
    ilocalsym = 0;
    iextdefsym = nlocalsym;
    iundefsym = nlocalsym + nextdefsym;

    /* allocate arrays for sorting externals by name */
    extdefsyms = nasm_malloc(nextdefsym * sizeof(struct symbol *));
    undefsyms = nasm_malloc(nundefsym * sizeof(struct symbol *));

    i = 0;
    j = 0;

    symp = &syms;

    while ((sym = *symp)) {

	if((sym->type & N_EXT) == 0) {
	    sym->strx = *strtabsize;
	    saa_wbytes (strs, sym->name, (int32_t)(strlen (sym->name) + 1));
	    *strtabsize += strlen(sym->name) + 1;
	}
	else {
		if((sym->type & N_TYPE) != N_UNDF) {
			extdefsyms[i++] = sym;
	    } else {
			undefsyms[j++] = sym;
		}
	}
	symp = &(sym->next);
    }

    qsort(extdefsyms, nextdefsym, sizeof(struct symbol *),
	  (int (*)(const void *, const void *))layout_compare);
    qsort(undefsyms, nundefsym, sizeof(struct symbol *),
	  (int (*)(const void *, const void *))layout_compare);

    for(i = 0; i < nextdefsym; i++) {
	extdefsyms[i]->snum = *numsyms;
	*numsyms += 1;
    }
    for(j = 0; j < nundefsym; j++) {
	undefsyms[j]->snum = *numsyms;
	*numsyms += 1;
    }
}

/* Calculate some values we'll need for writing later.  */

static void macho_calculate_sizes (void)
{
    struct section *s;
    int fi;

    /* count sections and calculate in-memory and in-file offsets */
    for (s = sects; s != NULL; s = s->next) {
        uint64_t newaddr;

        /* recalculate segment address based on alignment and vm size */
        s->addr = seg_vmsize;

        /* we need section alignment to calculate final section address */
        if (s->align == -1)
            s->align = DEFAULT_SECTION_ALIGNMENT;

	newaddr = ALIGN(s->addr, 1 << s->align);
        s->addr = newaddr;

        seg_vmsize = newaddr + s->size;

        /* zerofill sections aren't actually written to the file */
        if ((s->flags & SECTION_TYPE) != S_ZEROFILL) {
	    /*
	     * LLVM/Xcode as always aligns the section data to 4
	     * bytes; there is a comment in the LLVM source code that
	     * perhaps aligning to pointer size would be better.
	     */
	    s->pad = ALIGN(seg_filesize, 4) - seg_filesize;
	    s->offset = seg_filesize + s->pad;
            seg_filesize += s->size + s->pad;
	}
    }

    /* calculate size of all headers, load commands and sections to
    ** get a pointer to the start of all the raw data */
    if (seg_nsects > 0) {
        ++head_ncmds;
        head_sizeofcmds += fmt.segcmd_size  + seg_nsects * fmt.sectcmd_size;
    }

    if (nsyms > 0) {
	++head_ncmds;
	head_sizeofcmds += MACHO_SYMCMD_SIZE;
    }

    if (seg_nsects > MAX_SECT) {
	nasm_error(ERR_FATAL, "MachO output is limited to %d sections\n",
		   MAX_SECT);
    }

    /* Create a table of sections by file index to avoid linear search */
    sectstab = nasm_malloc((seg_nsects + 1) * sizeof(*sectstab));
    sectstab[NO_SECT] = &absolute_sect;
    for (s = sects, fi = 1; s != NULL; s = s->next, fi++)
	sectstab[fi] = s;
}

/* Write out the header information for the file.  */

static void macho_write_header (void)
{
    fwriteint32_t(fmt.mh_magic, ofile);	/* magic */
    fwriteint32_t(fmt.cpu_type, ofile);	/* CPU type */
    fwriteint32_t(CPU_SUBTYPE_I386_ALL, ofile);	/* CPU subtype */
    fwriteint32_t(MH_OBJECT, ofile);	/* Mach-O file type */
    fwriteint32_t(head_ncmds, ofile);	/* number of load commands */
    fwriteint32_t(head_sizeofcmds, ofile);	/* size of load commands */
    fwriteint32_t(0, ofile);			/* no flags */
    fwritezero(fmt.header_size - 7*4, ofile);	/* reserved fields */
}

/* Write out the segment load command at offset.  */

static uint32_t macho_write_segment (uint64_t offset)
{
    uint64_t rel_base = alignptr(offset + seg_filesize);
    uint32_t s_reloff = 0;
    struct section *s;

    fwriteint32_t(fmt.lc_segment, ofile);        /* cmd == LC_SEGMENT_64 */

    /* size of load command including section load commands */
    fwriteint32_t(fmt.segcmd_size + seg_nsects * fmt.sectcmd_size,
		  ofile);

    /* in an MH_OBJECT file all sections are in one unnamed (name
    ** all zeros) segment */
    fwritezero(16, ofile);
    fwriteptr(0, ofile);		     /* in-memory offset */
    fwriteptr(seg_vmsize, ofile);	     /* in-memory size */
    fwriteptr(offset, ofile);	             /* in-file offset to data */
    fwriteptr(seg_filesize, ofile);	     /* in-file size */
    fwriteint32_t(VM_PROT_DEFAULT, ofile);   /* maximum vm protection */
    fwriteint32_t(VM_PROT_DEFAULT, ofile);   /* initial vm protection */
    fwriteint32_t(seg_nsects, ofile);        /* number of sections */
    fwriteint32_t(0, ofile);		     /* no flags */

    /* emit section headers */
    for (s = sects; s != NULL; s = s->next) {
	if (s->nreloc) {
	    nasm_assert((s->flags & SECTION_TYPE) != S_ZEROFILL);
	    s->flags |= S_ATTR_LOC_RELOC;
	    if (s->extreloc)
		s->flags |= S_ATTR_EXT_RELOC;
	} else if (!strcmp(s->segname, "__DATA") &&
		   !strcmp(s->sectname, "__const") &&
		   !s->by_name &&
		   !get_section_by_name("__TEXT", "__const")) {
	    /*
	     * The MachO equivalent to .rodata can be either
	     * __DATA,__const or __TEXT,__const; the latter only if
	     * there are no relocations.  However, when mixed it is
	     * better to specify the segments explicitly.
	     */
	    xstrncpy(s->segname, "__TEXT");
	}

        nasm_write(s->sectname, sizeof(s->sectname), ofile);
        nasm_write(s->segname, sizeof(s->segname), ofile);
        fwriteptr(s->addr, ofile);
        fwriteptr(s->size, ofile);

        /* dummy data for zerofill sections or proper values */
        if ((s->flags & SECTION_TYPE) != S_ZEROFILL) {
	    nasm_assert(s->pad != (uint32_t)-1);
	    offset += s->pad;
            fwriteint32_t(offset, ofile);
	    offset += s->size;
            /* Write out section alignment, as a power of two.
            e.g. 32-bit word alignment would be 2 (2^2 = 4).  */
            fwriteint32_t(s->align, ofile);
            /* To be compatible with cctools as we emit
            a zero reloff if we have no relocations.  */
            fwriteint32_t(s->nreloc ? rel_base + s_reloff : 0, ofile);
            fwriteint32_t(s->nreloc, ofile);

            s_reloff += s->nreloc * MACHO_RELINFO_SIZE;
        } else {
            fwriteint32_t(0, ofile);
            fwriteint32_t(s->align, ofile);
            fwriteint32_t(0, ofile);
            fwriteint32_t(0, ofile);
        }

        fwriteint32_t(s->flags, ofile);      /* flags */
        fwriteint32_t(0, ofile);	     /* reserved */
        fwriteptr(0, ofile);		     /* reserved */
    }

    rel_padcnt = rel_base - offset;
    offset = rel_base + s_reloff;

    return offset;
}

/* For a given chain of relocs r, write out the entire relocation
   chain to the object file.  */

static void macho_write_relocs (struct reloc *r)
{
    while (r) {
	uint32_t word2;

	fwriteint32_t(r->addr, ofile); /* reloc offset */

	word2 = r->snum;
	word2 |= r->pcrel << 24;
	word2 |= r->length << 25;
	word2 |= r->ext << 27;
	word2 |= r->type << 28;
	fwriteint32_t(word2, ofile); /* reloc data */
	r = r->next;
    }
}

/* Write out the section data.  */
static void macho_write_section (void)
{
    struct section *s;
    struct reloc *r;
    uint8_t *p;
    int32_t len;
    int64_t l;
    union offset {
	uint64_t val;
	uint8_t buf[8];
    } blk;

    for (s = sects; s != NULL; s = s->next) {
	if ((s->flags & SECTION_TYPE) == S_ZEROFILL)
	    continue;

	/* Like a.out Mach-O references things in the data or bss
	 * sections by addresses which are actually relative to the
	 * start of the _text_ section, in the _file_. See outaout.c
	 * for more information. */
	saa_rewind(s->data);
	for (r = s->relocs; r != NULL; r = r->next) {
	    len = (uint32_t)1 << r->length;
	    if (len > 4)	/* Can this ever be an issue?! */
		len = 8;
	    blk.val = 0;
	    saa_fread(s->data, r->addr, blk.buf, len);

	    /* get offset based on relocation type */
#ifdef WORDS_LITTLEENDIAN
	    l = blk.val;
#else
	    l  = blk.buf[0];
	    l += ((int64_t)blk.buf[1]) << 8;
	    l += ((int64_t)blk.buf[2]) << 16;
	    l += ((int64_t)blk.buf[3]) << 24;
	    l += ((int64_t)blk.buf[4]) << 32;
	    l += ((int64_t)blk.buf[5]) << 40;
	    l += ((int64_t)blk.buf[6]) << 48;
	    l += ((int64_t)blk.buf[7]) << 56;
#endif

	    /* If the relocation is internal add to the current section
	       offset. Otherwise the only value we need is the symbol
	       offset which we already have. The linker takes care
	       of the rest of the address.  */
	    if (!r->ext) {
		/* generate final address by section address and offset */
		nasm_assert(r->snum <= seg_nsects);
		l += sectstab[r->snum]->addr;
		if (r->pcrel)
		    l -= s->addr;
	    }

	    /* write new offset back */
	    p = blk.buf;
	    WRITEDLONG(p, l);
	    saa_fwrite(s->data, r->addr, blk.buf, len);
	}

	/* dump the section data to file */
	fwritezero(s->pad, ofile);
	saa_fpwrite(s->data, ofile);
    }

    /* pad last section up to reloc entries on pointer boundary */
    fwritezero(rel_padcnt, ofile);

    /* emit relocation entries */
    for (s = sects; s != NULL; s = s->next)
	macho_write_relocs (s->relocs);
}

/* Write out the symbol table. We should already have sorted this
   before now.  */
static void macho_write_symtab (void)
{
    struct symbol *sym;
    uint64_t i;

    /* we don't need to pad here since MACHO_RELINFO_SIZE == 8 */

    for (sym = syms; sym != NULL; sym = sym->next) {
	if ((sym->type & N_EXT) == 0) {
	    fwriteint32_t(sym->strx, ofile);		/* string table entry number */
	    nasm_write(&sym->type, 1, ofile);		/* symbol type */
	    nasm_write(&sym->sect, 1, ofile);		/* section */
	    fwriteint16_t(sym->desc, ofile);		/* description */

	    /* Fix up the symbol value now that we know the final section
	       sizes.  */
	    if (((sym->type & N_TYPE) == N_SECT) && (sym->sect != NO_SECT)) {
		nasm_assert(sym->sect <= seg_nsects);
		sym->symv.key += sectstab[sym->sect]->addr;
	    }

	    fwriteptr(sym->symv.key, ofile);	/* value (i.e. offset) */
	}
    }

    for (i = 0; i < nextdefsym; i++) {
	sym = extdefsyms[i];
	fwriteint32_t(sym->strx, ofile);
	nasm_write(&sym->type, 1, ofile);	/* symbol type */
	nasm_write(&sym->sect, 1, ofile);	/* section */
	fwriteint16_t(sym->desc, ofile);	/* description */

	/* Fix up the symbol value now that we know the final section
	   sizes.  */
	if (((sym->type & N_TYPE) == N_SECT) && (sym->sect != NO_SECT)) {
	    nasm_assert(sym->sect <= seg_nsects);
	    sym->symv.key += sectstab[sym->sect]->addr;
	}

	fwriteptr(sym->symv.key, ofile); /* value (i.e. offset) */
    }

     for (i = 0; i < nundefsym; i++) {
	 sym = undefsyms[i];
	 fwriteint32_t(sym->strx, ofile);
	 nasm_write(&sym->type, 1, ofile);	/* symbol type */
	 nasm_write(&sym->sect, 1, ofile);	/* section */
	 fwriteint16_t(sym->desc, ofile);	/* description */

	/* Fix up the symbol value now that we know the final section
	   sizes.  */
	 if (((sym->type & N_TYPE) == N_SECT) && (sym->sect != NO_SECT)) {
	    nasm_assert(sym->sect <= seg_nsects);
	    sym->symv.key += sectstab[sym->sect]->addr;
	 }

	 fwriteptr(sym->symv.key, ofile); /* value (i.e. offset) */
     }

}

/* Fixup the snum in the relocation entries, we should be
   doing this only for externally referenced symbols. */
static void macho_fixup_relocs (struct reloc *r)
{
    struct symbol *sym;

    while (r != NULL) {
	if (r->ext) {
	    for (sym = syms; sym != NULL; sym = sym->next) {
		if (sym->initial_snum == r->snum) {
		    r->snum = sym->snum;
		    break;
		}
	    }
	}
	r = r->next;
    }
}

/* Write out the object file.  */

static void macho_write (void)
{
    uint64_t offset = 0;

    /* mach-o object file structure:
    **
    ** mach header
    **  uint32_t magic
    **  int   cpu type
    **  int   cpu subtype
    **  uint32_t mach file type
    **  uint32_t number of load commands
    **  uint32_t size of all load commands
    **   (includes section struct size of segment command)
    **  uint32_t flags
    **
    ** segment command
    **  uint32_t command type == LC_SEGMENT[_64]
    **  uint32_t size of load command
    **   (including section load commands)
    **  char[16] segment name
    **  pointer  in-memory offset
    **  pointer  in-memory size
    **  pointer  in-file offset to data area
    **  pointer  in-file size
    **   (in-memory size excluding zerofill sections)
    **  int   maximum vm protection
    **  int   initial vm protection
    **  uint32_t number of sections
    **  uint32_t flags
    **
    ** section commands
    **   char[16] section name
    **   char[16] segment name
    **   pointer  in-memory offset
    **   pointer  in-memory size
    **   uint32_t in-file offset
    **   uint32_t alignment
    **    (irrelevant in MH_OBJECT)
    **   uint32_t in-file offset of relocation entires
    **   uint32_t number of relocations
    **   uint32_t flags
    **   uint32_t reserved
    **   uint32_t reserved
    **
    ** symbol table command
    **  uint32_t command type == LC_SYMTAB
    **  uint32_t size of load command
    **  uint32_t symbol table offset
    **  uint32_t number of symbol table entries
    **  uint32_t string table offset
    **  uint32_t string table size
    **
    ** raw section data
    **
    ** padding to pointer boundary
    **
    ** relocation data (struct reloc)
    ** int32_t offset
    **  uint data (symbolnum, pcrel, length, extern, type)
    **
    ** symbol table data (struct nlist)
    **  int32_t  string table entry number
    **  uint8_t type
    **   (extern, absolute, defined in section)
    **  uint8_t section
    **   (0 for global symbols, section number of definition (>= 1, <=
    **   254) for local symbols, size of variable for common symbols
    **   [type == extern])
    **  int16_t description
    **   (for stab debugging format)
    **  pointer value (i.e. file offset) of symbol or stab offset
    **
    ** string table data
    **  list of null-terminated strings
    */

    /* Emit the Mach-O header.  */
    macho_write_header();

    offset = fmt.header_size + head_sizeofcmds;

    /* emit the segment load command */
    if (seg_nsects > 0)
	offset = macho_write_segment (offset);
    else
        nasm_error(ERR_WARNING, "no sections?");

    if (nsyms > 0) {
        /* write out symbol command */
        fwriteint32_t(LC_SYMTAB, ofile); /* cmd == LC_SYMTAB */
        fwriteint32_t(MACHO_SYMCMD_SIZE, ofile); /* size of load command */
        fwriteint32_t(offset, ofile);    /* symbol table offset */
        fwriteint32_t(nsyms, ofile);     /* number of symbol
                                         ** table entries */
        offset += nsyms * fmt.nlist_size;
        fwriteint32_t(offset, ofile);    /* string table offset */
        fwriteint32_t(strslen, ofile);   /* string table size */
    }

    /* emit section data */
    if (seg_nsects > 0)
	macho_write_section ();

    /* emit symbol table if we have symbols */
    if (nsyms > 0)
	macho_write_symtab ();

    /* we don't need to pad here, we are already aligned */

    /* emit string table */
    saa_fpwrite(strs, ofile);
}
/* We do quite a bit here, starting with finalizing all of the data
   for the object file, writing, and then freeing all of the data from
   the file.  */

static void macho_cleanup(int debuginfo)
{
    struct section *s;
    struct reloc *r;
    struct symbol *sym;

    (void)debuginfo;

    /* Sort all symbols.  */
    macho_layout_symbols (&nsyms, &strslen);

    /* Fixup relocation entries */
    for (s = sects; s != NULL; s = s->next) {
	macho_fixup_relocs (s->relocs);
    }

    /* First calculate and finalize needed values.  */
    macho_calculate_sizes();
    macho_write();

    /* free up everything */
    while (sects->next) {
        s = sects;
        sects = sects->next;

        saa_free(s->data);
        while (s->relocs != NULL) {
            r = s->relocs;
            s->relocs = s->relocs->next;
            nasm_free(r);
        }

        nasm_free(s);
    }

    saa_free(strs);
    raa_free(extsyms);

    while (syms) {
       sym = syms;
       syms = syms->next;
       nasm_free (sym);
    }

    nasm_free(extdefsyms);
    nasm_free(undefsyms);
    nasm_free(sectstab);
}

/* Debugging routines.  */
static void debug_reloc (struct reloc *r)
{
    fprintf (stdout, "reloc:\n");
    fprintf (stdout, "\taddr: %"PRId32"\n", r->addr);
    fprintf (stdout, "\tsnum: %d\n", r->snum);
    fprintf (stdout, "\tpcrel: %d\n", r->pcrel);
    fprintf (stdout, "\tlength: %d\n", r->length);
    fprintf (stdout, "\text: %d\n", r->ext);
    fprintf (stdout, "\ttype: %d\n", r->type);
}

static void debug_section_relocs (struct section *s)
{
    struct reloc *r = s->relocs;

    fprintf (stdout, "relocs for section %s:\n\n", s->sectname);

    while (r != NULL) {
	debug_reloc (r);
	r = r->next;
    }
}

#ifdef OF_MACHO32
static const struct macho_fmt macho32_fmt = {
    4,
    MH_MAGIC,
    CPU_TYPE_I386,
    LC_SEGMENT,
    MACHO_HEADER_SIZE,
    MACHO_SEGCMD_SIZE,
    MACHO_SECTCMD_SIZE,
    MACHO_NLIST_SIZE,
    RL_MAX_32,
    GENERIC_RELOC_VANILLA,
    GENERIC_RELOC_VANILLA,
    GENERIC_RELOC_TLV
};

static void macho32_init(void)
{
    fmt = macho32_fmt;
    macho_init();

    macho_gotpcrel_sect = NO_SEG;
}

const struct ofmt of_macho32 = {
    "NeXTstep/OpenStep/Rhapsody/Darwin/MacOS X (i386) object files",
    "macho32",
    0,
    32,
    null_debug_arr,
    &null_debug_form,
    macho_stdmac,
    macho32_init,
    null_setinfo,
    macho_output,
    macho_symdef,
    macho_section,
    macho_sectalign,
    macho_segbase,
    null_directive,
    macho_filename,
    macho_cleanup
};
#endif

#ifdef OF_MACHO64
static const struct macho_fmt macho64_fmt = {
    8,
    MH_MAGIC_64,
    CPU_TYPE_X86_64,
    LC_SEGMENT_64,
    MACHO_HEADER64_SIZE,
    MACHO_SEGCMD64_SIZE,
    MACHO_SECTCMD64_SIZE,
    MACHO_NLIST64_SIZE,
    RL_MAX_64,
    X86_64_RELOC_UNSIGNED,
    X86_64_RELOC_SIGNED,
    X86_64_RELOC_TLV
};

static void macho64_init(void)
{
    fmt = macho64_fmt;
    macho_init();

    /* add special symbol for ..gotpcrel */
    macho_gotpcrel_sect = seg_alloc() + 1;
    define_label("..gotpcrel", macho_gotpcrel_sect, 0L, NULL, false, false);
}

const struct ofmt of_macho64 = {
    "NeXTstep/OpenStep/Rhapsody/Darwin/MacOS X (x86_64) object files",
    "macho64",
    0,
    64,
    null_debug_arr,
    &null_debug_form,
    macho_stdmac,
    macho64_init,
    null_setinfo,
    macho_output,
    macho_symdef,
    macho_section,
    macho_sectalign,
    macho_segbase,
    null_directive,
    macho_filename,
    macho_cleanup
};
#endif

#endif

/*
 * Local Variables:
 * mode:c
 * c-basic-offset:4
 * End:
 *
 * end of file */<|MERGE_RESOLUTION|>--- conflicted
+++ resolved
@@ -277,11 +277,6 @@
 static struct SAA *strs;
 static uint32_t strslen;
 
-<<<<<<< HEAD
-extern const struct ofmt of_macho64;
-
-=======
->>>>>>> b170a0aa
 /* Global file information. This should be cleaned up into either
    a structure or as function arguments.  */
 static uint32_t head_ncmds = 0;
