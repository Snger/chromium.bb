/* ----------------------------------------------------------------------- *
 *
 *   Copyright 1996-2016 The NASM Authors - All Rights Reserved
 *   See the file AUTHORS included with the NASM distribution for
 *   the specific copyright holders.
 *
 *   Redistribution and use in source and binary forms, with or without
 *   modification, are permitted provided that the following
 *   conditions are met:
 *
 *   * Redistributions of source code must retain the above copyright
 *     notice, this list of conditions and the following disclaimer.
 *   * Redistributions in binary form must reproduce the above
 *     copyright notice, this list of conditions and the following
 *     disclaimer in the documentation and/or other materials provided
 *     with the distribution.
 *
 *     THIS SOFTWARE IS PROVIDED BY THE COPYRIGHT HOLDERS AND
 *     CONTRIBUTORS "AS IS" AND ANY EXPRESS OR IMPLIED WARRANTIES,
 *     INCLUDING, BUT NOT LIMITED TO, THE IMPLIED WARRANTIES OF
 *     MERCHANTABILITY AND FITNESS FOR A PARTICULAR PURPOSE ARE
 *     DISCLAIMED. IN NO EVENT SHALL THE COPYRIGHT OWNER OR
 *     CONTRIBUTORS BE LIABLE FOR ANY DIRECT, INDIRECT, INCIDENTAL,
 *     SPECIAL, EXEMPLARY, OR CONSEQUENTIAL DAMAGES (INCLUDING, BUT
 *     NOT LIMITED TO, PROCUREMENT OF SUBSTITUTE GOODS OR SERVICES;
 *     LOSS OF USE, DATA, OR PROFITS; OR BUSINESS INTERRUPTION)
 *     HOWEVER CAUSED AND ON ANY THEORY OF LIABILITY, WHETHER IN
 *     CONTRACT, STRICT LIABILITY, OR TORT (INCLUDING NEGLIGENCE OR
 *     OTHERWISE) ARISING IN ANY WAY OUT OF THE USE OF THIS SOFTWARE,
 *     EVEN IF ADVISED OF THE POSSIBILITY OF SUCH DAMAGE.
 *
 * ----------------------------------------------------------------------- */

/*
 * codeview.c Codeview Debug Format support for COFF
 */

#include "version.h"
#include "compiler.h"

#include <stdio.h>
#include <stddef.h>
#include <stdlib.h>

#include "nasm.h"
#include "nasmlib.h"
#include "saa.h"
#include "output/outlib.h"
#include "output/pecoff.h"
#include "md5.h"

static void cv8_init(void);
static void cv8_linenum(const char *filename, int32_t linenumber,
        int32_t segto);
static void cv8_deflabel(char *name, int32_t segment, int64_t offset,
        int is_global, char *special);
static void cv8_typevalue(int32_t type);
static void cv8_output(int type, void *param);
static void cv8_cleanup(void);

<<<<<<< HEAD
const struct dfmt df_cv8 = {
    .fullname = "Codeview 8",
    .shortname = "cv8",
    .init = cv8_init,
    .linenum = cv8_linenum,
    .debug_deflabel = cv8_deflabel,
    .debug_directive = null_debug_directive,
    .debug_typevalue = cv8_typevalue,
    .debug_output = cv8_output,
    .cleanup = cv8_cleanup,
=======
struct dfmt df_cv8 = {
    "Codeview 8",               /* .fullname */
    "cv8",                      /* .shortname */
    cv8_init,                   /* .init */
    cv8_linenum,                /* .linenum */
    cv8_deflabel,               /* .debug_deflabel */
    null_debug_directive,       /* .debug_directive */
    cv8_typevalue,              /* .debug_typevalue */
    cv8_output,                 /* .debug_output */
    cv8_cleanup,                /* .cleanup */
>>>>>>> 8d9f5910
};

/*******************************************************************************
 * dfmt callbacks
 ******************************************************************************/
struct source_file {
    char *name;
    unsigned char md5sum[MD5_HASHBYTES];
};

struct linepair {
    uint32_t file_offset;
    uint32_t linenumber;
};

enum symbol_type {
    SYMTYPE_CODE,
    SYMTYPE_PROC,
    SYMTYPE_LDATA,
    SYMTYPE_GDATA,

    SYMTYPE_MAX,
};

struct cv8_symbol {
    enum symbol_type type;
    char *name;

    uint32_t secrel;
    uint16_t section;
    uint32_t size;
    uint32_t typeindex;

    enum symtype {
        TYPE_UNREGISTERED = 0x0000, /* T_NOTYPE */
        TYPE_BYTE = 0x0020,
        TYPE_WORD = 0x0021,
        TYPE_DWORD= 0x0022,
        TYPE_QUAD = 0x0023,

        TYPE_REAL32 = 0x0040,
        TYPE_REAL64 = 0x0041,
        TYPE_REAL80 = 0x0042,
        TYPE_REAL128= 0x0043,
        TYPE_REAL256= 0x0044,
        TYPE_REAL512= 0x0045,
    } symtype;
};

struct cv8_state {
    int symbol_sect;
    int type_sect;

    uint32_t text_offset;

    struct source_file source_file;

    struct SAA *lines;
    uint32_t num_lines;

    struct SAA *symbols;
    struct cv8_symbol *last_sym;
    unsigned num_syms[SYMTYPE_MAX];
    unsigned symbol_lengths;
    unsigned total_syms;

    char *cwd;
};
struct cv8_state cv8_state;

static void cv8_init(void)
{
    const uint32_t sect_flags =     IMAGE_SCN_MEM_READ |
                    IMAGE_SCN_MEM_DISCARDABLE |
                    IMAGE_SCN_CNT_INITIALIZED_DATA |
                    IMAGE_SCN_ALIGN_1BYTES;

    cv8_state.symbol_sect = coff_make_section(".debug$S", sect_flags);
    cv8_state.type_sect = coff_make_section(".debug$T", sect_flags);

    cv8_state.text_offset = 0;

    cv8_state.lines = saa_init(sizeof(struct linepair));
    cv8_state.num_lines = 0;

    cv8_state.symbols = saa_init(sizeof(struct cv8_symbol));
    cv8_state.last_sym = NULL;

    cv8_state.cwd = nasm_realpath(".");
}

static void register_file(const char *filename);
static struct coff_Section *find_section(int32_t segto);

static void cv8_linenum(const char *filename, int32_t linenumber,
        int32_t segto)
{
    struct coff_Section *s;
    struct linepair *li;

    if (cv8_state.source_file.name == NULL)
        register_file(filename);

    s = find_section(segto);
    if (s == NULL)
        return;

    if ((s->flags & IMAGE_SCN_MEM_EXECUTE) == 0)
        return;

    li = saa_wstruct(cv8_state.lines);
    li->file_offset = cv8_state.text_offset;
    li->linenumber = linenumber;

    cv8_state.num_lines++;
}

static void cv8_deflabel(char *name, int32_t segment, int64_t offset,
        int is_global, char *special)
{
    int ret;
    size_t len;
    struct cv8_symbol *sym;
    struct coff_Section *s;

    (void)special;

    s = find_section(segment);
    if (s == NULL)
        return;

    sym = saa_wstruct(cv8_state.symbols);

    if (s->flags & IMAGE_SCN_MEM_EXECUTE)
        sym->type = is_global ? SYMTYPE_PROC : SYMTYPE_CODE;
    else
        sym->type = is_global ?  SYMTYPE_GDATA : SYMTYPE_LDATA;
    cv8_state.num_syms[sym->type]++;
    cv8_state.total_syms++;

    sym->section = segment;
    sym->secrel = offset;
    sym->symtype = TYPE_UNREGISTERED;
    sym->size = 0;
    sym->typeindex = 0;

    /* handle local labels */
    if (name[0] == '.' && cv8_state.last_sym != NULL) {
        len = strlen(cv8_state.last_sym->name) + strlen(name);
        sym->name = nasm_malloc(len + 1);
        ret = snprintf(sym->name, len + 1, "%s%s",
                cv8_state.last_sym->name, name);
        nasm_assert(ret > 0 && (size_t)ret == len);
    } else {
        len = strlen(name);
        sym->name = nasm_malloc(len + 1);
        ret = snprintf(sym->name, len + 1, "%s", name);
        nasm_assert(ret > 0 && (size_t)ret == len);
    }

    cv8_state.symbol_lengths += len + 1;

    if (cv8_state.last_sym && cv8_state.last_sym->section == segment)
        cv8_state.last_sym->size = offset - cv8_state.last_sym->secrel;
    cv8_state.last_sym = sym;
}

static void cv8_typevalue(int32_t type)
{
    if (!cv8_state.last_sym)
        return;
    if (cv8_state.last_sym->symtype != TYPE_UNREGISTERED)
        return;

    switch (TYM_TYPE(type)) {
    case TY_BYTE:
        cv8_state.last_sym->symtype = TYPE_BYTE;
        break;
    case TY_WORD:
        cv8_state.last_sym->symtype = TYPE_WORD;
        break;
    case TY_DWORD:
        cv8_state.last_sym->symtype = TYPE_DWORD;
        break;
    case TY_QWORD:
        cv8_state.last_sym->symtype = TYPE_QUAD;
        break;
    case TY_FLOAT:
        cv8_state.last_sym->symtype = TYPE_REAL32;
        break;
    case TY_TBYTE:
        cv8_state.last_sym->symtype = TYPE_REAL80;
        break;
    case TY_OWORD:
        cv8_state.last_sym->symtype = TYPE_REAL128;
        break;
    case TY_YWORD:
        cv8_state.last_sym->symtype = TYPE_REAL256;
        break;
    case TY_UNKNOWN:
        break;
    case TY_LABEL:
        break;
    }
}

static void cv8_output(int type, void *param)
{
    struct coff_DebugInfo *dinfo = param;

    (void)type;

    if (dinfo->section && dinfo->section->name &&
    !strncmp(dinfo->section->name, ".text", 5))
        cv8_state.text_offset += dinfo->size;
}

static void build_symbol_table(struct coff_Section *const sect);
static void build_type_table(struct coff_Section *const sect);

static void cv8_cleanup(void)
{
    struct cv8_symbol *sym;

    struct coff_Section *symbol_sect = coff_sects[cv8_state.symbol_sect];
    struct coff_Section *type_sect = coff_sects[cv8_state.type_sect];

    build_symbol_table(symbol_sect);
    build_type_table(type_sect);

    if (cv8_state.source_file.name != NULL)
        free(cv8_state.source_file.name);

    if (cv8_state.cwd != NULL)
        free(cv8_state.cwd);

    saa_free(cv8_state.lines);

    saa_rewind(cv8_state.symbols);
    while ((sym = saa_rstruct(cv8_state.symbols)))
        free(sym->name);
    saa_free(cv8_state.symbols);
}

/*******************************************************************************
 * implementation
 ******************************************************************************/
static void calc_md5(const char *const filename,
        unsigned char sum[MD5_HASHBYTES])
{
    int success = 0;
    unsigned char *file_buf;
    FILE *f;
    MD5_CTX ctx;

    f = fopen(filename, "r");
    if (!f)
        goto done;

    file_buf = nasm_zalloc(BUFSIZ);

    MD5Init(&ctx);
    while (!feof(f)) {
        size_t i = fread(file_buf, 1, BUFSIZ, f);
        if (ferror(f))
            goto done_0;
        else if (i == 0)
            break;
        MD5Update(&ctx, file_buf, i);
    }
    MD5Final(sum, &ctx);

    success = 1;
done_0:
    nasm_free(file_buf);
    fclose(f);
done:
    if (!success) {
        nasm_error(ERR_NONFATAL, "unable to hash file %s. "
                 "Debug information may be unavailable.\n",
                 filename);
    }
    return;
}

static void register_file(const char *filename)
{
    cv8_state.source_file.name = nasm_realpath(filename);
    memset(cv8_state.source_file.md5sum, 0, MD5_HASHBYTES);
    calc_md5(filename, cv8_state.source_file.md5sum);
}

static struct coff_Section *find_section(int32_t segto)
{
    int i;

    for (i = 0; i < coff_nsects; i++) {
        struct coff_Section *sec;

        sec = coff_sects[i];
        if (segto == sec->index)
            return sec;
    }
    return NULL;
}

static void register_reloc(struct coff_Section *const sect,
        char *sym, uint32_t addr, uint16_t type)
{
    struct coff_Reloc *r;
    struct coff_Section *sec;

    r = *sect->tail = nasm_malloc(sizeof(struct coff_Reloc));
    sect->tail = &r->next;
    r->next = NULL;
    sect->nrelocs++;

    r->address = addr;
    r->symbase = SECT_SYMBOLS;
    r->type = type;

    r->symbol = 0;
    for (int i = 0; i < coff_nsects; i++) {
        sec = coff_sects[i];
        if (!strcmp(sym, sec->name)) {
            return;
        }
        r->symbol += 2;
    }

    saa_rewind(coff_syms);
    for (uint32_t i = 0; i < coff_nsyms; i++) {
        struct coff_Symbol *s = saa_rstruct(coff_syms);
        r->symbol++;
        if (s->strpos == -1 && !strcmp(sym, s->name)) {
            return;
        } else if (s->strpos != -1) {
            int res;
            char *symname;

            symname = nasm_malloc(s->namlen + 1);
            saa_fread(coff_strs, s->strpos-4, symname, s->namlen);
            symname[s->namlen] = '\0';
            res = strcmp(sym, symname);
            nasm_free(symname);
            if (!res)
                return;
        }
    }
    nasm_assert(!"relocation for unregistered symbol");
}

static inline void section_write32(struct coff_Section *sect, uint32_t val)
{
    saa_write32(sect->data, val);
    sect->len += 4;
}

static inline void section_write16(struct coff_Section *sect, uint16_t val)
{
    saa_write16(sect->data, val);
    sect->len += 2;
}

static inline void section_write8(struct coff_Section *sect, uint8_t val)
{
    saa_write8(sect->data, val);
    sect->len++;
}

static inline void section_wbytes(struct coff_Section *sect, const void *buf,
        size_t len)
{
    saa_wbytes(sect->data, buf, len);
    sect->len += len;
}

static void write_filename_table(struct coff_Section *const sect)
{
    uint32_t field_length = 0;
    size_t filename_len = strlen(cv8_state.source_file.name);

    field_length = 1 + filename_len + 1;

    section_write32(sect, 0x000000F3);
    section_write32(sect, field_length);

    section_write8(sect, 0);
    section_wbytes(sect, cv8_state.source_file.name, filename_len + 1);
}

static void write_sourcefile_table(struct coff_Section *const sect)
{
    uint32_t field_length = 0;

    field_length = 4 + 2 + MD5_HASHBYTES + 2;

    section_write32(sect, 0x000000F4);
    section_write32(sect, field_length);

    section_write32(sect, 1); /* offset of filename in filename str table */
    section_write16(sect, 0x0110);
    section_wbytes(sect, cv8_state.source_file.md5sum, MD5_HASHBYTES);
    section_write16(sect, 0);
}

static void write_linenumber_table(struct coff_Section *const sect)
{
    int i;
    uint32_t field_length = 0;
    size_t field_base;
    struct coff_Section *s;
    struct linepair *li;

    for (i = 0; i < coff_nsects; i++) {
        if (!strncmp(coff_sects[i]->name, ".text", 5))
            break;
    }

    if (i == coff_nsects)
        return;
    s = coff_sects[i];

    field_length = 12 + 12 + (cv8_state.num_lines * 8);

    section_write32(sect, 0x000000F2);
    section_write32(sect, field_length);

    field_base = sect->len;
    section_write32(sect, 0); /* SECREL, updated by relocation */
    section_write16(sect, 0); /* SECTION, updated by relocation*/
    section_write16(sect, 0); /* pad */
    section_write32(sect, s->len);

    register_reloc(sect, ".text", field_base,
        win64 ? IMAGE_REL_AMD64_SECREL : IMAGE_REL_I386_SECREL);

    register_reloc(sect, ".text", field_base + 4,
        win64 ? IMAGE_REL_AMD64_SECTION : IMAGE_REL_I386_SECTION);

    /* 1 or more source mappings (we assume only 1) */
    section_write32(sect, 0);
    section_write32(sect, cv8_state.num_lines);
    section_write32(sect, 12 + (cv8_state.num_lines * 8));

    /* the pairs */
    saa_rewind(cv8_state.lines);
    while ((li = saa_rstruct(cv8_state.lines))) {
        section_write32(sect, li->file_offset);
        section_write32(sect, li->linenumber |= 0x80000000);
    }
}

static uint16_t write_symbolinfo_obj(struct coff_Section *sect,
        const char sep)
{
    uint16_t obj_len;

    obj_len = 2 + 4 + strlen(cv8_state.cwd)+ 1 + strlen(coff_outfile) +1;

    section_write16(sect, obj_len);
    section_write16(sect, 0x1101);
    section_write32(sect, 0); /* ASM language */
    section_wbytes(sect, cv8_state.cwd, strlen(cv8_state.cwd));
    section_write8(sect, sep);
    section_wbytes(sect, coff_outfile, strlen(coff_outfile)+1);

    return obj_len;
}

static uint16_t write_symbolinfo_properties(struct coff_Section *sect,
        const char *const creator_str)
{
    uint16_t creator_len;

    creator_len = 2 + 4 + 4 + 4 + 4 + strlen(creator_str)+1 + 2;

    section_write16(sect, creator_len);
    section_write16(sect, 0x1116);
    section_write32(sect, 3); /* language */
    if (win64)
        section_write32(sect, 0x000000D0);
    else if (win32)
        section_write32(sect, 0x00000006);
    else
        nasm_assert(!"neither win32 nor win64 are set!");
    section_write32(sect, 0); /* flags*/
    section_write32(sect, 8); /* version */
    section_wbytes(sect, creator_str, strlen(creator_str)+1);
    /*
     * normally there would be key/value pairs here, but they aren't
     * necessary. They are terminated by 2B
     */
    section_write16(sect, 0);

    return creator_len;
}

static uint16_t write_symbolinfo_symbols(struct coff_Section *sect)
{
    uint16_t len = 0, field_len;
    uint32_t field_base;
    struct cv8_symbol *sym;

    saa_rewind(cv8_state.symbols);
    while ((sym = saa_rstruct(cv8_state.symbols))) {
        switch (sym->type) {
        case SYMTYPE_LDATA:
        case SYMTYPE_GDATA:
            field_len = 12 + strlen(sym->name) + 1;
            len += field_len - 2;
            section_write16(sect, field_len);
            if (sym->type == SYMTYPE_LDATA)
                section_write16(sect, 0x110C);
            else
                section_write16(sect, 0x110D);
            section_write32(sect, sym->symtype);

            field_base = sect->len;
            section_write32(sect, 0); /* SECREL */
            section_write16(sect, 0); /* SECTION */
            break;
        case SYMTYPE_PROC:
        case SYMTYPE_CODE:
            field_len = 9 + strlen(sym->name) + 1;
            len += field_len - 2;
            section_write16(sect, field_len);
            section_write16(sect, 0x1105);

            field_base = sect->len;
            section_write32(sect, 0); /* SECREL */
            section_write16(sect, 0); /* SECTION */
            section_write8(sect, 0); /* FLAG */
            break;
        default:
            nasm_assert(!"unknown symbol type");
        }

        section_wbytes(sect, sym->name, strlen(sym->name) + 1);

        register_reloc(sect, sym->name, field_base,
            win64 ? IMAGE_REL_AMD64_SECREL :
                IMAGE_REL_I386_SECREL);
        register_reloc(sect, sym->name, field_base + 4,
            win64 ? IMAGE_REL_AMD64_SECTION :
                IMAGE_REL_I386_SECTION);
    }

    return len;
}

static void write_symbolinfo_table(struct coff_Section *const sect)
{
    const char sep = '\\';
    const char *creator_str = "The Netwide Assembler " NASM_VER;


    uint16_t obj_length, creator_length, sym_length;
    uint32_t field_length = 0, out_len;

    /* signature, language, workingdir / coff_outfile NULL */
    obj_length = 2 + 4 + strlen(cv8_state.cwd)+ 1 + strlen(coff_outfile) +1;
    creator_length = 2 + 4 + 4 + 4 + 4 + strlen(creator_str)+1 + 2;

    sym_length =    ( cv8_state.num_syms[SYMTYPE_CODE] *  7) +
            ( cv8_state.num_syms[SYMTYPE_PROC] *  7) +
            ( cv8_state.num_syms[SYMTYPE_LDATA] * 10) +
            ( cv8_state.num_syms[SYMTYPE_GDATA] * 10) +
            cv8_state.symbol_lengths;

    field_length = 2 + obj_length +
               2 + creator_length +
               (4 * cv8_state.total_syms) + sym_length;

    section_write32(sect, 0x000000F1);
    section_write32(sect, field_length);

    /* for sub fields, length preceeds type */

    out_len = write_symbolinfo_obj(sect, sep);
    nasm_assert(out_len == obj_length);

    out_len = write_symbolinfo_properties(sect, creator_str);
    nasm_assert(out_len == creator_length);

    out_len = write_symbolinfo_symbols(sect);
    nasm_assert(out_len == sym_length);
}

static inline void align4_table(struct coff_Section *const sect)
{
    unsigned diff;
    uint32_t zero = 0;
    struct SAA *data = sect->data;

    if (data->wptr % 4 == 0)
        return;

    diff = 4 - (data->wptr % 4);
    if (diff)
        section_wbytes(sect, &zero, diff);
}

static void build_symbol_table(struct coff_Section *const sect)
{
    section_write32(sect, 0x00000004);

    write_filename_table(sect);
    align4_table(sect);
    write_sourcefile_table(sect);
    align4_table(sect);
    write_linenumber_table(sect);
    align4_table(sect);
    write_symbolinfo_table(sect);
    align4_table(sect);
}

static void build_type_table(struct coff_Section *const sect)
{
    uint16_t field_len;
    struct cv8_symbol *sym;

    section_write32(sect, 0x00000004);

    saa_rewind(cv8_state.symbols);
    while ((sym = saa_rstruct(cv8_state.symbols))) {
        if (sym->type != SYMTYPE_PROC)
            continue;

        /* proc leaf */

        field_len = 2 + 4 + 4 + 4 + 2;
        section_write16(sect, field_len);
        section_write16(sect, 0x1008); /* PROC type */

        section_write32(sect, 0x00000003); /* return type */
        section_write32(sect, 0); /* calling convention (default) */
        section_write32(sect, sym->typeindex);
        section_write16(sect, 0); /* # params */

        /* arglist */

        field_len = 2 + 4;
        section_write16(sect, field_len);
        section_write16(sect, 0x1201); /* ARGLIST */
        section_write32(sect, 0); /*num params */
    }
}

<|MERGE_RESOLUTION|>--- conflicted
+++ resolved
@@ -58,19 +58,7 @@
 static void cv8_output(int type, void *param);
 static void cv8_cleanup(void);
 
-<<<<<<< HEAD
 const struct dfmt df_cv8 = {
-    .fullname = "Codeview 8",
-    .shortname = "cv8",
-    .init = cv8_init,
-    .linenum = cv8_linenum,
-    .debug_deflabel = cv8_deflabel,
-    .debug_directive = null_debug_directive,
-    .debug_typevalue = cv8_typevalue,
-    .debug_output = cv8_output,
-    .cleanup = cv8_cleanup,
-=======
-struct dfmt df_cv8 = {
     "Codeview 8",               /* .fullname */
     "cv8",                      /* .shortname */
     cv8_init,                   /* .init */
@@ -80,7 +68,6 @@
     cv8_typevalue,              /* .debug_typevalue */
     cv8_output,                 /* .debug_output */
     cv8_cleanup,                /* .cleanup */
->>>>>>> 8d9f5910
 };
 
 /*******************************************************************************
