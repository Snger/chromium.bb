/* ----------------------------------------------------------------------- *
 *
 *   Copyright 1996-2016 The NASM Authors - All Rights Reserved
 *   See the file AUTHORS included with the NASM distribution for
 *   the specific copyright holders.
 *
 *   Redistribution and use in source and binary forms, with or without
 *   modification, are permitted provided that the following
 *   conditions are met:
 *
 *   * Redistributions of source code must retain the above copyright
 *     notice, this list of conditions and the following disclaimer.
 *   * Redistributions in binary form must reproduce the above
 *     copyright notice, this list of conditions and the following
 *     disclaimer in the documentation and/or other materials provided
 *     with the distribution.
 *
 *     THIS SOFTWARE IS PROVIDED BY THE COPYRIGHT HOLDERS AND
 *     CONTRIBUTORS "AS IS" AND ANY EXPRESS OR IMPLIED WARRANTIES,
 *     INCLUDING, BUT NOT LIMITED TO, THE IMPLIED WARRANTIES OF
 *     MERCHANTABILITY AND FITNESS FOR A PARTICULAR PURPOSE ARE
 *     DISCLAIMED. IN NO EVENT SHALL THE COPYRIGHT OWNER OR
 *     CONTRIBUTORS BE LIABLE FOR ANY DIRECT, INDIRECT, INCIDENTAL,
 *     SPECIAL, EXEMPLARY, OR CONSEQUENTIAL DAMAGES (INCLUDING, BUT
 *     NOT LIMITED TO, PROCUREMENT OF SUBSTITUTE GOODS OR SERVICES;
 *     LOSS OF USE, DATA, OR PROFITS; OR BUSINESS INTERRUPTION)
 *     HOWEVER CAUSED AND ON ANY THEORY OF LIABILITY, WHETHER IN
 *     CONTRACT, STRICT LIABILITY, OR TORT (INCLUDING NEGLIGENCE OR
 *     OTHERWISE) ARISING IN ANY WAY OUT OF THE USE OF THIS SOFTWARE,
 *     EVEN IF ADVISED OF THE POSSIBILITY OF SUCH DAMAGE.
 *
 * ----------------------------------------------------------------------- */

/*
 * outelf32.c   output routines for the Netwide Assembler to produce
 *              ELF32 (i386 of course) object file format
 */

#include "compiler.h"

#include <stdio.h>
#include <stdlib.h>
#include <string.h>
#include <ctype.h>
#include <inttypes.h>

#include "nasm.h"
#include "nasmlib.h"
#include "saa.h"
#include "raa.h"
#include "stdscan.h"
#include "eval.h"
#include "output/outform.h"
#include "output/outlib.h"
#include "rbtree.h"

#include "output/dwarf.h"
#include "output/stabs.h"
#include "output/outelf.h"

#ifdef OF_ELF32

#define SECT_DELTA 32
static struct elf_section **sects;
static int nsects, sectlen;

#define SHSTR_DELTA 256
static char *shstrtab;
static int shstrtablen, shstrtabsize;

static struct SAA *syms;
static uint32_t nlocals, nglobs, ndebugs; /* Symbol counts */

static int32_t def_seg;

static struct RAA *bsym;

static struct SAA *strs;
static uint32_t strslen;

static struct elf_symbol *fwds;

static char elf_module[FILENAME_MAX];

extern const struct ofmt of_elf32;

static struct ELF_SECTDATA {
    void *data;
    int32_t len;
    bool is_saa;
} *elf_sects;
static int elf_nsect, nsections;
static int32_t elf_foffs;

static void elf_write(void);
static void elf_sect_write(struct elf_section *, const uint8_t *,
                           uint32_t);
static void elf_section_header(int, int, int, void *, bool, int32_t, int, int,
                               int, int);
static void elf_write_sections(void);
static struct SAA *elf_build_symtab(int32_t *, int32_t *);
static struct SAA *elf_build_reltab(uint64_t *, struct elf_reloc *);
static void add_sectname(char *, char *);

struct erel {
    int offset, info;
};

struct symlininfo {
    int offset;
    int section;                /* section index */
    char *name;                 /* shallow-copied pointer of section name */
};

struct linelist {
    struct linelist *next;
    struct linelist *last;
    struct symlininfo info;
    char *filename;
    int line;
};

struct sectlist {
    struct SAA *psaa;
    int section;
    int line;
    int offset;
    int file;
    struct sectlist *next;
    struct sectlist *last;
};

/* common debug variables */
static int currentline = 1;
static int debug_immcall = 0;

/* stabs debug variables */
static struct linelist *stabslines = 0;
static int numlinestabs = 0;
static char *stabs_filename = 0;
static uint8_t *stabbuf = 0, *stabstrbuf = 0, *stabrelbuf = 0;
static int stablen, stabstrlen, stabrellen;

/* dwarf debug variables */
static struct linelist *dwarf_flist = 0, *dwarf_clist = 0, *dwarf_elist = 0;
static struct sectlist *dwarf_fsect = 0, *dwarf_csect = 0, *dwarf_esect = 0;
static int dwarf_numfiles = 0, dwarf_nsections;
static uint8_t *arangesbuf = 0, *arangesrelbuf = 0, *pubnamesbuf = 0, *infobuf = 0,  *inforelbuf = 0,
               *abbrevbuf = 0, *linebuf = 0, *linerelbuf = 0, *framebuf = 0, *locbuf = 0;
static int8_t line_base = -5, line_range = 14, opcode_base = 13;
static int arangeslen, arangesrellen, pubnameslen, infolen, inforellen,
           abbrevlen, linelen, linerellen, framelen, loclen;
static int32_t dwarf_infosym, dwarf_abbrevsym, dwarf_linesym;

static const struct dfmt df_dwarf;
static const struct dfmt df_stabs;
static struct elf_symbol *lastsym;

/* common debugging routines */
<<<<<<< HEAD
static void debug_typevalue(int32_t);
static void debug_deflabel(char *, int32_t, int64_t, int, char *);
static void debug_directive(const char *, const char *);
=======
static void debug32_typevalue(int32_t);
>>>>>>> 4bef68a8

/* stabs debugging routines */
static void stabs_linenum(const char *filename, int32_t linenumber, int32_t);
static void stabs_output(int, void *);
static void stabs_generate(void);
static void stabs_cleanup(void);

/* dwarf debugging routines */
static void dwarf_init(void);
static void dwarf_linenum(const char *filename, int32_t linenumber, int32_t);
static void dwarf_output(int, void *);
static void dwarf_generate(void);
static void dwarf_cleanup(void);
static void dwarf_findfile(const char *);
static void dwarf_findsect(const int);

/*
 * Special NASM section numbers which are used to define ELF special
 * symbols, which can be used with WRT to provide PIC and TLS
 * relocation types.
 */
static int32_t elf_gotpc_sect, elf_gotoff_sect;
static int32_t elf_got_sect, elf_plt_sect;
static int32_t elf_sym_sect, elf_tlsie_sect;

static void elf_init(void)
{
    sects = NULL;
    nsects = sectlen = 0;
    syms = saa_init((int32_t)sizeof(struct elf_symbol));
    nlocals = nglobs = ndebugs = 0;
    bsym = raa_init();
    strs = saa_init(1L);
    saa_wbytes(strs, "\0", 1L);
    saa_wbytes(strs, elf_module, strlen(elf_module)+1);
    strslen = 2 + strlen(elf_module);
    shstrtab = NULL;
    shstrtablen = shstrtabsize = 0;;
    add_sectname("", "");

    fwds = NULL;

    elf_gotpc_sect = seg_alloc();
    define_label("..gotpc", elf_gotpc_sect + 1, 0L, NULL, false, false);
    elf_gotoff_sect = seg_alloc();
    define_label("..gotoff", elf_gotoff_sect + 1, 0L, NULL, false, false);
    elf_got_sect = seg_alloc();
    define_label("..got", elf_got_sect + 1, 0L, NULL, false, false);
    elf_plt_sect = seg_alloc();
    define_label("..plt", elf_plt_sect + 1, 0L, NULL, false, false);
    elf_sym_sect = seg_alloc();
    define_label("..sym", elf_sym_sect + 1, 0L, NULL, false, false);
    elf_tlsie_sect = seg_alloc();
    define_label("..tlsie", elf_tlsie_sect + 1, 0L, NULL, false, false);

    def_seg = seg_alloc();
}

static void elf_cleanup(void)
{
    struct elf_reloc *r;
    int i;

    elf_write();
    for (i = 0; i < nsects; i++) {
        if (sects[i]->type != SHT_NOBITS)
            saa_free(sects[i]->data);
        if (sects[i]->head)
            saa_free(sects[i]->rel);
        while (sects[i]->head) {
            r = sects[i]->head;
            sects[i]->head = sects[i]->head->next;
            nasm_free(r);
        }
    }
    nasm_free(sects);
    saa_free(syms);
    raa_free(bsym);
    saa_free(strs);
    dfmt->cleanup();
}

static void add_sectname(char *firsthalf, char *secondhalf)
{
    int len = strlen(firsthalf) + strlen(secondhalf);
    while (shstrtablen + len + 1 > shstrtabsize)
        shstrtab = nasm_realloc(shstrtab, (shstrtabsize += SHSTR_DELTA));
    strcpy(shstrtab + shstrtablen, firsthalf);
    strcat(shstrtab + shstrtablen, secondhalf);
    shstrtablen += len + 1;
}

static int elf_make_section(char *name, int type, int flags, int align)
{
    struct elf_section *s;

    s = nasm_zalloc(sizeof(*s));

    if (type != SHT_NOBITS)
        s->data = saa_init(1L);
    s->tail = &s->head;
    if (!strcmp(name, ".text"))
        s->index = def_seg;
    else
        s->index = seg_alloc();
    add_sectname("", name);

    s->name     = nasm_strdup(name);
    s->type     = type;
    s->flags    = flags;
    s->align    = align;

    if (nsects >= sectlen)
        sects = nasm_realloc(sects, (sectlen += SECT_DELTA) * sizeof(*sects));
    sects[nsects++] = s;

    return nsects - 1;
}

static int32_t elf_section_names(char *name, int pass, int *bits)
{
    char *p;
    uint32_t flags, flags_and, flags_or;
    uint64_t align;
    int type, i;

    /*
     * Default is 32 bits.
     */
    if (!name) {
        *bits = 32;
        return def_seg;
    }

    p = nasm_skip_word(name);
    if (*p)
        *p++ = '\0';
    flags_and = flags_or = type = align = 0;

    elf_section_attrib(name, p, pass, &flags_and,
		       &flags_or, &align, &type);

    if (!strcmp(name, ".shstrtab") ||
        !strcmp(name, ".symtab") ||
        !strcmp(name, ".strtab")) {
        nasm_error(ERR_NONFATAL, "attempt to redefine reserved section"
              "name `%s'", name);
        return NO_SEG;
    }

    for (i = 0; i < nsects; i++)
        if (!strcmp(name, sects[i]->name))
            break;
    if (i == nsects) {
        const struct elf_known_section *ks = elf_known_sections;

        while (ks->name) {
            if (!strcmp(name, ks->name))
                break;
            ks++;
        }

        type = type ? type : ks->type;
        align = align ? align : ks->align;
        flags = (ks->flags & ~flags_and) | flags_or;

        i = elf_make_section(name, type, flags, align);
    } else if (pass == 1) {
          if ((type && sects[i]->type != type)
              || (align && sects[i]->align != align)
              || (flags_and && ((sects[i]->flags & flags_and) != flags_or)))
            nasm_error(ERR_WARNING, "incompatible section attributes ignored on"
                  " redeclaration of section `%s'", name);
    }

    return sects[i]->index;
}

static void elf_deflabel(char *name, int32_t segment, int64_t offset,
                         int is_global, char *special)
{
    int pos = strslen;
    struct elf_symbol *sym;
    bool special_used = false;

#if defined(DEBUG) && DEBUG>2
    nasm_error(ERR_DEBUG,
            " elf_deflabel: %s, seg=%"PRIx32", off=%"PRIx64", is_global=%d, %s\n",
            name, segment, offset, is_global, special);
#endif
    if (name[0] == '.' && name[1] == '.' && name[2] != '@') {
        /*
         * This is a NASM special symbol. We never allow it into
         * the ELF symbol table, even if it's a valid one. If it
         * _isn't_ a valid one, we should barf immediately.
         */
        if (strcmp(name, "..gotpc") && strcmp(name, "..gotoff") &&
            strcmp(name, "..got") && strcmp(name, "..plt") &&
            strcmp(name, "..sym") && strcmp(name, "..tlsie"))
            nasm_error(ERR_NONFATAL, "unrecognised special symbol `%s'", name);
        return;
    }

    if (is_global == 3) {
        struct elf_symbol **s;
        /*
         * Fix up a forward-reference symbol size from the first
         * pass.
         */
        for (s = &fwds; *s; s = &(*s)->nextfwd)
            if (!strcmp((*s)->name, name)) {
                struct tokenval tokval;
                expr *e;
                char *p = nasm_skip_spaces(nasm_skip_word(special));

                stdscan_reset();
                stdscan_set(p);
                tokval.t_type = TOKEN_INVALID;
                e = evaluate(stdscan, NULL, &tokval, NULL, 1, NULL);
                if (e) {
                    if (!is_simple(e))
                        nasm_error(ERR_NONFATAL, "cannot use relocatable"
                              " expression as symbol size");
                    else
                        (*s)->size = reloc_value(e);
                }

                /*
                 * Remove it from the list of unresolved sizes.
                 */
                nasm_free((*s)->name);
                *s = (*s)->nextfwd;
                return;
            }
        return;                 /* it wasn't an important one */
    }

    saa_wbytes(strs, name, (int32_t)(1 + strlen(name)));
    strslen += 1 + strlen(name);

    lastsym = sym = saa_wstruct(syms);

    memset(&sym->symv, 0, sizeof(struct rbtree));

    sym->strpos = pos;
    sym->type = is_global ? SYM_GLOBAL : SYM_LOCAL;
    sym->other = STV_DEFAULT;
    sym->size = 0;
    if (segment == NO_SEG)
        sym->section = SHN_ABS;
    else {
        int i;
        sym->section = SHN_UNDEF;
        if (segment == def_seg) {
            /* we have to be sure at least text section is there */
            int tempint;
            if (segment != elf_section_names(".text", 2, &tempint))
                nasm_panic(0, "strange segment conditions in ELF driver");
        }
        for (i = 0; i < nsects; i++) {
            if (segment == sects[i]->index) {
                sym->section = i + 1;
                break;
            }
        }
    }

    if (is_global == 2) {
        sym->size = offset;
        sym->symv.key = 0;
        sym->section = SHN_COMMON;
        /*
         * We have a common variable. Check the special text to see
         * if it's a valid number and power of two; if so, store it
         * as the alignment for the common variable.
         */
        if (special) {
            bool err;
            sym->symv.key = readnum(special, &err);
            if (err)
                nasm_error(ERR_NONFATAL, "alignment constraint `%s' is not a"
                      " valid number", special);
            else if ((sym->symv.key | (sym->symv.key - 1)) != 2 * sym->symv.key - 1)
                nasm_error(ERR_NONFATAL, "alignment constraint `%s' is not a"
                      " power of two", special);
        }
        special_used = true;
    } else
        sym->symv.key = (sym->section == SHN_UNDEF ? 0 : offset);

    if (sym->type == SYM_GLOBAL) {
        /*
         * If sym->section == SHN_ABS, then the first line of the
         * else section would cause a core dump, because its a reference
         * beyond the end of the section array.
         * This behaviour is exhibited by this code:
         *     GLOBAL crash_nasm
         *     crash_nasm equ 0
         * To avoid such a crash, such requests are silently discarded.
         * This may not be the best solution.
         */
        if (sym->section == SHN_UNDEF || sym->section == SHN_COMMON) {
            bsym = raa_write(bsym, segment, nglobs);
        } else if (sym->section != SHN_ABS) {
            /*
             * This is a global symbol; so we must add it to the rbtree
             * of global symbols in its section.
             *
             * In addition, we check the special text for symbol
             * type and size information.
             */
            sects[sym->section-1]->gsyms =
                rb_insert(sects[sym->section-1]->gsyms, &sym->symv);

            if (special) {
                int n = strcspn(special, " \t");

                if (!nasm_strnicmp(special, "function", n))
                    sym->type |= STT_FUNC;
                else if (!nasm_strnicmp(special, "data", n) ||
                         !nasm_strnicmp(special, "object", n))
                    sym->type |= STT_OBJECT;
                else if (!nasm_strnicmp(special, "notype", n))
                    sym->type |= STT_NOTYPE;
                else
                    nasm_error(ERR_NONFATAL, "unrecognised symbol type `%.*s'",
                          n, special);
                special += n;

                special = nasm_skip_spaces(special);
                if (*special) {
                    n = strcspn(special, " \t");
                    if (!nasm_strnicmp(special, "default", n))
                        sym->other = STV_DEFAULT;
                    else if (!nasm_strnicmp(special, "internal", n))
                        sym->other = STV_INTERNAL;
                    else if (!nasm_strnicmp(special, "hidden", n))
                        sym->other = STV_HIDDEN;
                    else if (!nasm_strnicmp(special, "protected", n))
                        sym->other = STV_PROTECTED;
                    else
                        n = 0;
                    special += n;
                }

                if (*special) {
                    struct tokenval tokval;
                    expr *e;
                    int fwd = 0;
                    char *saveme = stdscan_get();

                    while (special[n] && nasm_isspace(special[n]))
                        n++;
                    /*
                     * We have a size expression; attempt to
                     * evaluate it.
                     */
                    stdscan_reset();
                    stdscan_set(special + n);
                    tokval.t_type = TOKEN_INVALID;
		    e = evaluate(stdscan, NULL, &tokval, &fwd, 0, NULL);
                    if (fwd) {
                        sym->nextfwd = fwds;
                        fwds = sym;
                        sym->name = nasm_strdup(name);
                    } else if (e) {
                        if (!is_simple(e))
                            nasm_error(ERR_NONFATAL, "cannot use relocatable"
                                  " expression as symbol size");
                        else
                            sym->size = reloc_value(e);
                    }
                    stdscan_set(saveme);
                }
                special_used = true;
            }
            /*
             * If TLS segment, mark symbol accordingly.
             */
            if (sects[sym->section - 1]->flags & SHF_TLS) {
                sym->type &= 0xf0;
                sym->type |= STT_TLS;
            }
        }
        sym->globnum = nglobs;
        nglobs++;
    } else
        nlocals++;

    if (special && !special_used)
        nasm_error(ERR_NONFATAL, "no special symbol features supported here");
}

static void elf_add_reloc(struct elf_section *sect, int32_t segment, int type)
{
    struct elf_reloc *r;

    r = *sect->tail = nasm_zalloc(sizeof(struct elf_reloc));
    sect->tail = &r->next;

    r->address = sect->len;
    if (segment != NO_SEG) {
        int i;
        for (i = 0; i < nsects; i++)
            if (segment == sects[i]->index)
                r->symbol = i + 2;
        if (!r->symbol)
            r->symbol = GLOBAL_TEMP_BASE + raa_read(bsym, segment);
    }
    r->type = type;

    sect->nrelocs++;
}

/*
 * This routine deals with ..got and ..sym relocations: the more
 * complicated kinds. In shared-library writing, some relocations
 * with respect to global symbols must refer to the precise symbol
 * rather than referring to an offset from the base of the section
 * _containing_ the symbol. Such relocations call to this routine,
 * which searches the symbol list for the symbol in question.
 *
 * R_386_GOT32 references require the _exact_ symbol address to be
 * used; R_386_32 references can be at an offset from the symbol.
 * The boolean argument `exact' tells us this.
 *
 * Return value is the adjusted value of `addr', having become an
 * offset from the symbol rather than the section. Should always be
 * zero when returning from an exact call.
 *
 * Limitation: if you define two symbols at the same place,
 * confusion will occur.
 *
 * Inefficiency: we search, currently, using a linked list which
 * isn't even necessarily sorted.
 */
static int32_t elf_add_gsym_reloc(struct elf_section *sect,
                               int32_t segment, uint32_t offset,
                               int type, bool exact)
{
    struct elf_reloc *r;
    struct elf_section *s;
    struct elf_symbol *sym;
    struct rbtree *srb;
    int i;

    /*
     * First look up the segment/offset pair and find a global
     * symbol corresponding to it. If it's not one of our segments,
     * then it must be an external symbol, in which case we're fine
     * doing a normal elf_add_reloc after first sanity-checking
     * that the offset from the symbol is zero.
     */
    s = NULL;
    for (i = 0; i < nsects; i++)
        if (segment == sects[i]->index) {
            s = sects[i];
            break;
        }

    if (!s) {
        if (exact && offset)
            nasm_error(ERR_NONFATAL, "unable to find a suitable global symbol"
                  " for this reference");
        else
            elf_add_reloc(sect, segment, type);
        return offset;
    }

    srb = rb_search(s->gsyms, offset);
    if (!srb || (exact && srb->key != offset)) {
        nasm_error(ERR_NONFATAL, "unable to find a suitable global symbol"
                    " for this reference");
        return 0;
    }
    sym = container_of(srb, struct elf_symbol, symv);

    r = *sect->tail = nasm_malloc(sizeof(struct elf_reloc));
    sect->tail = &r->next;

    r->next     = NULL;
    r->address  = sect->len;
    r->symbol   = GLOBAL_TEMP_BASE + sym->globnum;
    r->type     = type;

    sect->nrelocs++;

    return offset - sym->symv.key;
}

static void elf_out(int32_t segto, const void *data,
                    enum out_type type, uint64_t size,
                    int32_t segment, int32_t wrt)
{
    struct elf_section *s;
    int32_t addr;
    uint8_t mydata[8], *p;
    int reltype, bytes;
    int i;
    static struct symlininfo sinfo;

    /*
     * handle absolute-assembly (structure definitions)
     */
    if (segto == NO_SEG) {
        if (type != OUT_RESERVE)
            nasm_error(ERR_NONFATAL, "attempt to assemble code in [ABSOLUTE]"
                  " space");
        return;
    }

    s = NULL;
    for (i = 0; i < nsects; i++)
        if (segto == sects[i]->index) {
            s = sects[i];
            break;
        }
    if (!s) {
        int tempint;            /* ignored */
        if (segto != elf_section_names(".text", 2, &tempint))
            nasm_panic(0, "strange segment conditions in ELF driver");
        else {
            s = sects[nsects - 1];
            i = nsects - 1;
        }
    }

    /* again some stabs debugging stuff */
    sinfo.offset = s->len;
    sinfo.section = i;
    sinfo.name = s->name;
    dfmt->debug_output(TY_STABSSYMLIN, &sinfo);
    /* end of debugging stuff */

    if (s->type == SHT_NOBITS && type != OUT_RESERVE) {
        nasm_error(ERR_WARNING, "attempt to initialize memory in"
              " BSS section `%s': ignored", s->name);
        s->len += realsize(type, size);
        return;
    }

    memset(mydata, 0, sizeof(mydata));

    switch (type) {
    case OUT_RESERVE:
        if (s->type == SHT_PROGBITS) {
            nasm_error(ERR_WARNING, "uninitialized space declared in"
                  " non-BSS section `%s': zeroing", s->name);
            elf_sect_write(s, NULL, size);
        } else
            s->len += size;
	break;

    case OUT_RAWDATA:
        if (segment != NO_SEG)
            nasm_panic(0, "OUT_RAWDATA with other than NO_SEG");
        elf_sect_write(s, data, size);
	break;

    case OUT_ADDRESS:
    {
        bool gnu16 = false;
        int asize = abs((int)size);
        addr = *(int64_t *)data;
        if (segment != NO_SEG) {
            if (segment % 2) {
                nasm_error(ERR_NONFATAL, "ELF format does not support"
                      " segment base references");
            } else {
                if (wrt == NO_SEG) {
		    /* 
		     * The if() is a hack to deal with compilers which
		     * don't handle switch() statements with 64-bit
		     * expressions.
		     */
                    switch (asize) {
                    case 1:
                        gnu16 = true;
                        elf_add_reloc(s, segment, R_386_8);
                        break;
                    case 2:
                        gnu16 = true;
                        elf_add_reloc(s, segment, R_386_16);
                        break;
                    case 4:
                        elf_add_reloc(s, segment, R_386_32);
                        break;
                    default:	/* Error issued further down */
                        break;
                    }
                } else if (wrt == elf_gotpc_sect + 1) {
                    /*
                     * The user will supply GOT relative to $$. ELF
                     * will let us have GOT relative to $. So we
                     * need to fix up the data item by $-$$.
                     */
                    addr += s->len;
                    elf_add_reloc(s, segment, R_386_GOTPC);
                } else if (wrt == elf_gotoff_sect + 1) {
                    elf_add_reloc(s, segment, R_386_GOTOFF);
                } else if (wrt == elf_tlsie_sect + 1) {
                    addr = elf_add_gsym_reloc(s, segment, addr,
                                              R_386_TLS_IE, true);
                } else if (wrt == elf_got_sect + 1) {
                    addr = elf_add_gsym_reloc(s, segment, addr,
                                              R_386_GOT32, true);
                } else if (wrt == elf_sym_sect + 1) {
                    switch (asize) {
                    case 1:
                        gnu16 = true;
                        addr = elf_add_gsym_reloc(s, segment, addr,
                                                  R_386_8, false);
                        break;
                    case 2:
                        gnu16 = true;
                        addr = elf_add_gsym_reloc(s, segment, addr,
                                                  R_386_16, false);
                        break;
                    case 4:
                        addr = elf_add_gsym_reloc(s, segment, addr,
                                                  R_386_32, false);
                        break;
                    default:
                        break;
                    }
                } else if (wrt == elf_plt_sect + 1) {
                    nasm_error(ERR_NONFATAL, "ELF format cannot produce non-PC-"
                          "relative PLT references");
                } else {
                    nasm_error(ERR_NONFATAL, "ELF format does not support this"
                          " use of WRT");
                    wrt = NO_SEG;       /* we can at least _try_ to continue */
                }
            }
        }
        p = mydata;
        if (gnu16) {
            nasm_error(ERR_WARNING | ERR_WARN_GNUELF,
                  "8- or 16-bit relocations in ELF32 is a GNU extension");
        } else if (asize != 4 && segment != NO_SEG) {
	    nasm_error(ERR_NONFATAL, "Unsupported non-32-bit ELF relocation");
        }
	WRITEADDR(p, addr, asize);
        elf_sect_write(s, mydata, asize);
	break;
    }

    case OUT_REL1ADR:
	bytes = 1;
	reltype = R_386_PC8;
	goto rel12adr;
    case OUT_REL2ADR:
	bytes = 2;
	reltype = R_386_PC16;
	goto rel12adr;

    rel12adr:
        nasm_assert(segment != segto);
        if (segment != NO_SEG && segment % 2) {
            nasm_error(ERR_NONFATAL, "ELF format does not support"
                  " segment base references");
        } else {
            if (wrt == NO_SEG) {
                nasm_error(ERR_WARNING | ERR_WARN_GNUELF,
                      "8- or 16-bit relocations in ELF is a GNU extension");
                elf_add_reloc(s, segment, reltype);
            } else {
                nasm_error(ERR_NONFATAL,
                      "Unsupported non-32-bit ELF relocation");
            }
        }
	p = mydata;
        WRITESHORT(p, *(int64_t *)data - size);
        elf_sect_write(s, mydata, bytes);
	break;

    case OUT_REL4ADR:
        if (segment == segto)
            nasm_panic(0, "intra-segment OUT_REL4ADR");
        if (segment != NO_SEG && segment % 2) {
            nasm_error(ERR_NONFATAL, "ELF format does not support"
                  " segment base references");
        } else {
            if (wrt == NO_SEG) {
                elf_add_reloc(s, segment, R_386_PC32);
            } else if (wrt == elf_plt_sect + 1) {
                elf_add_reloc(s, segment, R_386_PLT32);
            } else if (wrt == elf_gotpc_sect + 1 ||
                       wrt == elf_gotoff_sect + 1 ||
                       wrt == elf_got_sect + 1) {
                nasm_error(ERR_NONFATAL, "ELF format cannot produce PC-"
                      "relative GOT references");
            } else {
                nasm_error(ERR_NONFATAL, "ELF format does not support this"
                      " use of WRT");
                wrt = NO_SEG;   /* we can at least _try_ to continue */
            }
        }
	p = mydata;
        WRITELONG(p, *(int64_t *)data - size);
        elf_sect_write(s, mydata, 4L);
	break;

    case OUT_REL8ADR:
	nasm_error(ERR_NONFATAL,
		   "32-bit ELF format does not support 64-bit relocations");
	p = mydata;
	WRITEDLONG(p, 0);
	elf_sect_write(s, mydata, 8L);
	break;
    }
}

static void elf_write(void)
{
    int align;
    char *p;
    int i;

    struct SAA *symtab;
    int32_t symtablen, symtablocal;

    /*
     * Work out how many sections we will have. We have SHN_UNDEF,
     * then the flexible user sections, then the fixed sections
     * `.shstrtab', `.symtab' and `.strtab', then optionally
     * relocation sections for the user sections.
     */
    nsections = sec_numspecial + 1;
    if (dfmt == &df_stabs)
        nsections += 3;
    else if (dfmt == &df_dwarf)
        nsections += 10;

    add_sectname("", ".shstrtab");
    add_sectname("", ".symtab");
    add_sectname("", ".strtab");
    for (i = 0; i < nsects; i++) {
        nsections++;            /* for the section itself */
        if (sects[i]->head) {
            nsections++;        /* for its relocations */
            add_sectname(".rel", sects[i]->name);
        }
    }

    if (dfmt == &df_stabs) {
        /* in case the debug information is wanted, just add these three sections... */
        add_sectname("", ".stab");
        add_sectname("", ".stabstr");
        add_sectname(".rel", ".stab");
    } else if (dfmt == &df_dwarf) {
        /* the dwarf debug standard specifies the following ten sections,
           not all of which are currently implemented,
           although all of them are defined. */
        add_sectname("", ".debug_aranges");
        add_sectname(".rela", ".debug_aranges");
        add_sectname("", ".debug_pubnames");
        add_sectname("", ".debug_info");
        add_sectname(".rela", ".debug_info");
        add_sectname("", ".debug_abbrev");
        add_sectname("", ".debug_line");
        add_sectname(".rela", ".debug_line");
        add_sectname("", ".debug_frame");
        add_sectname("", ".debug_loc");
    }

    /*
     * Output the ELF header.
     */
    nasm_write("\177ELF\1\1\1", 7, ofile);
    fputc(elf_osabi, ofile);
    fputc(elf_abiver, ofile);
    fwritezero(7, ofile);
    fwriteint16_t(1, ofile);        /* ET_REL relocatable file */
    fwriteint16_t(3, ofile);        /* EM_386 processor ID */
    fwriteint32_t(1L, ofile);       /* EV_CURRENT file format version */
    fwriteint32_t(0L, ofile);       /* no entry point */
    fwriteint32_t(0L, ofile);       /* no program header table */
    fwriteint32_t(0x40L, ofile);    /* section headers straight after
                                     * ELF header plus alignment */
    fwriteint32_t(0L, ofile);       /* 386 defines no special flags */
    fwriteint16_t(0x34, ofile);     /* size of ELF header */
    fwriteint16_t(0, ofile);        /* no program header table, again */
    fwriteint16_t(0, ofile);        /* still no program header table */
    fwriteint16_t(0x28, ofile);     /* size of section header */
    fwriteint16_t(nsections, ofile);      /* number of sections */
    fwriteint16_t(sec_shstrtab, ofile);   /* string table section index for
                                           * section header table */
    fwriteint32_t(0L, ofile);       /* align to 0x40 bytes */
    fwriteint32_t(0L, ofile);
    fwriteint32_t(0L, ofile);

    /*
     * Build the symbol table and relocation tables.
     */
    symtab = elf_build_symtab(&symtablen, &symtablocal);
    for (i = 0; i < nsects; i++)
        if (sects[i]->head)
            sects[i]->rel = elf_build_reltab(&sects[i]->rellen,
					     sects[i]->head);

    /*
     * Now output the section header table.
     */

    elf_foffs = 0x40 + 0x28 * nsections;
    align = ALIGN(elf_foffs, SEC_FILEALIGN) - elf_foffs;
    elf_foffs += align;
    elf_nsect = 0;
    elf_sects = nasm_malloc(sizeof(*elf_sects) * nsections);

    /* SHN_UNDEF */
    elf_section_header(0, SHT_NULL, 0, NULL, false, 0, SHN_UNDEF, 0, 0, 0);
    p = shstrtab + 1;

    /* The normal sections */
    for (i = 0; i < nsects; i++) {
        elf_section_header(p - shstrtab, sects[i]->type, sects[i]->flags,
                           (sects[i]->type == SHT_PROGBITS ?
                            sects[i]->data : NULL), true,
                           sects[i]->len, 0, 0, sects[i]->align, 0);
        p += strlen(p) + 1;
    }

    /* .shstrtab */
    elf_section_header(p - shstrtab, SHT_STRTAB, 0, shstrtab, false,
                       shstrtablen, 0, 0, 1, 0);
    p += strlen(p) + 1;

    /* .symtab */
    elf_section_header(p - shstrtab, SHT_SYMTAB, 0, symtab, true,
                       symtablen, sec_strtab, symtablocal, 4, 16);
    p += strlen(p) + 1;

    /* .strtab */
    elf_section_header(p - shstrtab, SHT_STRTAB, 0, strs, true,
                       strslen, 0, 0, 1, 0);
    p += strlen(p) + 1;

    /* The relocation sections */
    for (i = 0; i < nsects; i++)
        if (sects[i]->head) {
            elf_section_header(p - shstrtab, SHT_REL, 0, sects[i]->rel, true,
                               sects[i]->rellen, sec_symtab, i + 1, 4, 8);
            p += strlen(p) + 1;
        }

    if (dfmt == &df_stabs) {
        /* for debugging information, create the last three sections
           which are the .stab , .stabstr and .rel.stab sections respectively */

        /* this function call creates the stab sections in memory */
        stabs_generate();

        if (stabbuf && stabstrbuf && stabrelbuf) {
            elf_section_header(p - shstrtab, SHT_PROGBITS, 0, stabbuf, false,
                                stablen, sec_stabstr, 0, 4, 12);
            p += strlen(p) + 1;

            elf_section_header(p - shstrtab, SHT_STRTAB, 0, stabstrbuf, false,
                               stabstrlen, 0, 0, 4, 0);
            p += strlen(p) + 1;

            /* link -> symtable  info -> section to refer to */
            elf_section_header(p - shstrtab, SHT_REL, 0, stabrelbuf, false,
                               stabrellen, sec_symtab, sec_stab, 4, 8);
            p += strlen(p) + 1;
        }
    } else if (dfmt == &df_dwarf) {
            /* for dwarf debugging information, create the ten dwarf sections */

            /* this function call creates the dwarf sections in memory */
            if (dwarf_fsect)
                dwarf_generate();

            elf_section_header(p - shstrtab, SHT_PROGBITS, 0, arangesbuf, false,
                               arangeslen, 0, 0, 1, 0);
            p += strlen(p) + 1;

            elf_section_header(p - shstrtab, SHT_RELA, 0, arangesrelbuf, false,
                               arangesrellen, sec_symtab, sec_debug_aranges,
                               1, 12);
            p += strlen(p) + 1;

            elf_section_header(p - shstrtab, SHT_PROGBITS, 0, pubnamesbuf,
                               false, pubnameslen, 0, 0, 1, 0);
            p += strlen(p) + 1;

            elf_section_header(p - shstrtab, SHT_PROGBITS, 0, infobuf, false,
                               infolen, 0, 0, 1, 0);
            p += strlen(p) + 1;

            elf_section_header(p - shstrtab, SHT_RELA, 0, inforelbuf, false,
                               inforellen, sec_symtab, sec_debug_info, 1, 12);
            p += strlen(p) + 1;

            elf_section_header(p - shstrtab, SHT_PROGBITS, 0, abbrevbuf, false,
                               abbrevlen, 0, 0, 1, 0);
            p += strlen(p) + 1;

            elf_section_header(p - shstrtab, SHT_PROGBITS, 0, linebuf, false,
                               linelen, 0, 0, 1, 0);
            p += strlen(p) + 1;

            elf_section_header(p - shstrtab, SHT_RELA, 0, linerelbuf, false,
                               linerellen, sec_symtab, sec_debug_line, 1, 12);
            p += strlen(p) + 1;

            elf_section_header(p - shstrtab, SHT_PROGBITS, 0, framebuf, false,
                               framelen, 0, 0, 8, 0);
            p += strlen(p) + 1;

            elf_section_header(p - shstrtab, SHT_PROGBITS, 0, locbuf, false,
                               loclen, 0, 0, 1, 0);
            p += strlen(p) + 1;
    }
    fwritezero(align, ofile);

    /*
     * Now output the sections.
     */
    elf_write_sections();

    nasm_free(elf_sects);
    saa_free(symtab);
}

static struct SAA *elf_build_symtab(int32_t *len, int32_t *local)
{
    struct SAA *s = saa_init(1L);
    struct elf_symbol *sym;
    uint8_t entry[16], *p;
    int i;

    *len = *local = 0;

    /*
     * First, an all-zeros entry, required by the ELF spec.
     */
    saa_wbytes(s, NULL, 16L);   /* null symbol table entry */
    *len += 16;
    (*local)++;

    /*
     * Next, an entry for the file name.
     */
    p = entry;
    WRITELONG(p, 1);            /* we know it's 1st entry in strtab */
    WRITELONG(p, 0);            /* no value */
    WRITELONG(p, 0);            /* no size either */
    WRITESHORT(p, STT_FILE);    /* type FILE */
    WRITESHORT(p, SHN_ABS);
    saa_wbytes(s, entry, 16L);
    *len += 16;
    (*local)++;

    /*
     * Now some standard symbols defining the segments, for relocation
     * purposes.
     */
    for (i = 1; i <= nsects; i++) {
        p = entry;
        WRITELONG(p, 0);        /* no symbol name */
        WRITELONG(p, 0);        /* offset zero */
        WRITELONG(p, 0);        /* size zero */
        WRITESHORT(p, STT_SECTION);       /* type, binding, and visibility */
        WRITESHORT(p, i);       /* section id */
        saa_wbytes(s, entry, 16L);
        *len += 16;
        (*local)++;
    }

    /*
     * Now the other local symbols.
     */
    saa_rewind(syms);
    while ((sym = saa_rstruct(syms))) {
        if (sym->type & SYM_GLOBAL)
            continue;
        p = entry;
        WRITELONG(p, sym->strpos);
        WRITELONG(p, sym->symv.key);
        WRITELONG(p, sym->size);
        WRITECHAR(p, sym->type);        /* type and binding */
        WRITECHAR(p, sym->other);       /* visibility */
        WRITESHORT(p, sym->section);
        saa_wbytes(s, entry, 16L);
        *len += 16;
        (*local)++;
    }
     /*
      * dwarf needs symbols for debug sections
      * which are relocation targets.
      */
    /*** fix for 32 bit ***/
     if (dfmt == &df_dwarf) {
        dwarf_infosym = *local;
        p = entry;
        WRITELONG(p, 0);        /* no symbol name */
        WRITELONG(p, (uint32_t) 0);         /* offset zero */
        WRITELONG(p, (uint32_t) 0);         /* size zero */
        WRITESHORT(p, STT_SECTION);         /* type, binding, and visibility */
        WRITESHORT(p, sec_debug_info);      /* section id */
        saa_wbytes(s, entry, 16L);
        *len += 16;
        (*local)++;
        dwarf_abbrevsym = *local;
        p = entry;
        WRITELONG(p, 0);        /* no symbol name */
        WRITELONG(p, (uint32_t) 0);         /* offset zero */
        WRITELONG(p, (uint32_t) 0);         /* size zero */
        WRITESHORT(p, STT_SECTION);         /* type, binding, and visibility */
        WRITESHORT(p, sec_debug_abbrev);    /* section id */
        saa_wbytes(s, entry, 16L);
        *len += 16;
        (*local)++;
        dwarf_linesym = *local;
        p = entry;
        WRITELONG(p, 0);        /* no symbol name */
        WRITELONG(p, (uint32_t) 0);         /* offset zero */
        WRITELONG(p, (uint32_t) 0);         /* size zero */
        WRITESHORT(p, STT_SECTION);         /* type, binding, and visibility */
        WRITESHORT(p, sec_debug_line);      /* section id */
        saa_wbytes(s, entry, 16L);
        *len += 16;
        (*local)++;
     }

    /*
     * Now the global symbols.
     */
    saa_rewind(syms);
    while ((sym = saa_rstruct(syms))) {
        if (!(sym->type & SYM_GLOBAL))
            continue;
        p = entry;
        WRITELONG(p, sym->strpos);
        WRITELONG(p, sym->symv.key);
        WRITELONG(p, sym->size);
        WRITECHAR(p, sym->type);        /* type and binding */
        WRITECHAR(p, sym->other);       /* visibility */
        WRITESHORT(p, sym->section);
        saa_wbytes(s, entry, 16L);
        *len += 16;
    }

    return s;
}

static struct SAA *elf_build_reltab(uint64_t *len, struct elf_reloc *r)
{
    struct SAA *s;
    uint8_t *p, entry[8];
    int32_t global_offset;

    if (!r)
        return NULL;

    s = saa_init(1L);
    *len = 0;

    /*
     * How to onvert from a global placeholder to a real symbol index;
     * the +2 refers to the two special entries, the null entry and
     * the filename entry.
     */
    global_offset = -GLOBAL_TEMP_BASE + nsects + nlocals + ndebugs + 2;

    while (r) {
        int32_t sym = r->symbol;

        if (sym >= GLOBAL_TEMP_BASE)
            sym += global_offset;

        p = entry;
        WRITELONG(p, r->address);
        WRITELONG(p, (sym << 8) + r->type);
        saa_wbytes(s, entry, 8L);
        *len += 8;

        r = r->next;
    }

    return s;
}

static void elf_section_header(int name, int type, int flags,
                               void *data, bool is_saa, int32_t datalen,
                               int link, int info, int align, int eltsize)
{
    elf_sects[elf_nsect].data = data;
    elf_sects[elf_nsect].len = datalen;
    elf_sects[elf_nsect].is_saa = is_saa;
    elf_nsect++;

    fwriteint32_t((int32_t)name, ofile);
    fwriteint32_t((int32_t)type, ofile);
    fwriteint32_t((int32_t)flags, ofile);
    fwriteint32_t(0L, ofile);      /* no address, ever, in object files */
    fwriteint32_t(type == 0 ? 0L : elf_foffs, ofile);
    fwriteint32_t(datalen, ofile);
    if (data)
        elf_foffs += ALIGN(datalen, SEC_FILEALIGN);
    fwriteint32_t((int32_t)link, ofile);
    fwriteint32_t((int32_t)info, ofile);
    fwriteint32_t((int32_t)align, ofile);
    fwriteint32_t((int32_t)eltsize, ofile);
}

static void elf_write_sections(void)
{
    int i;
    for (i = 0; i < elf_nsect; i++)
        if (elf_sects[i].data) {
            int32_t len = elf_sects[i].len;
            int32_t reallen = ALIGN(len, SEC_FILEALIGN);
            int32_t align = reallen - len;
            if (elf_sects[i].is_saa)
                saa_fpwrite(elf_sects[i].data, ofile);
            else
                nasm_write(elf_sects[i].data, len, ofile);
            fwritezero(align, ofile);
        }
}

static void elf_sect_write(struct elf_section *sect,
                           const uint8_t *data, uint32_t len)
{
    saa_wbytes(sect->data, data, len);
    sect->len += len;
}

static void elf_sectalign(int32_t seg, unsigned int value)
{
    struct elf_section *s = NULL;
    int i;

    for (i = 0; i < nsects; i++) {
        if (sects[i]->index == seg) {
            s = sects[i];
            break;
        }
    }
    if (!s || !is_power2(value))
        return;

    if (value > s->align)
        s->align = value;
}

static int32_t elf_segbase(int32_t segment)
{
    return segment;
}

static void elf_filename(char *inname, char *outname)
{
    strcpy(elf_module, inname);
    standard_extension(inname, outname, ".o");
}

extern macros_t elf_stdmac[];

static int elf_set_info(enum geninfo type, char **val)
{
    (void)type;
    (void)val;
    return 0;
}
static const struct dfmt df_dwarf = {
    "ELF32 (i386) dwarf debug format for Linux/Unix",
    "dwarf",
<<<<<<< HEAD
    dwarf_init,
    dwarf_linenum,
    debug_deflabel,
    debug_directive,
    debug_typevalue,
    dwarf_output,
    dwarf_cleanup
=======
    dwarf32_init,
    dwarf32_linenum,
    null_debug_deflabel,
    null_debug_directive,
    debug32_typevalue,
    dwarf32_output,
    dwarf32_cleanup
>>>>>>> 4bef68a8
};
static const struct dfmt df_stabs = {
    "ELF32 (i386) stabs debug format for Linux/Unix",
    "stabs",
    null_debug_init,
<<<<<<< HEAD
    stabs_linenum,
    debug_deflabel,
    debug_directive,
    debug_typevalue,
    stabs_output,
    stabs_cleanup
=======
    stabs32_linenum,
    null_debug_deflabel,
    null_debug_directive,
    debug32_typevalue,
    stabs32_output,
    stabs32_cleanup
>>>>>>> 4bef68a8
};

static const struct dfmt * const elf32_debugs_arr[3] =
  { &df_dwarf, &df_stabs, NULL };

const struct ofmt of_elf32 = {
    "ELF32 (i386) object files (e.g. Linux)",
    "elf32",
    0,
    32,
    elf32_debugs_arr,
    &df_stabs,
    elf_stdmac,
    elf_init,
    elf_set_info,
    elf_out,
    elf_deflabel,
    elf_section_names,
    elf_sectalign,
    elf_segbase,
    elf_directive,
    elf_filename,
    elf_cleanup
};

/* again, the stabs debugging stuff (code) */

<<<<<<< HEAD
static void debug_deflabel(char *name, int32_t segment, int64_t offset, int is_global,
                    char *special)
{
   (void)name;
   (void)segment;
   (void)offset;
   (void)is_global;
   (void)special;
}

static void debug_directive(const char *directive, const char *params)
{
   (void)directive;
   (void)params;
}

static void debug_typevalue(int32_t type)
=======
static void stabs32_linenum(const char *filename, int32_t linenumber,
                            int32_t segto)
{
    (void)segto;

    if (!stabs_filename) {
        stabs_filename = (char *)nasm_malloc(strlen(filename) + 1);
        strcpy(stabs_filename, filename);
    } else {
        if (strcmp(stabs_filename, filename)) {
            /*
             * yep, a memory leak...this program is one-shot anyway, so who cares...
             * in fact, this leak comes in quite handy to maintain a list of files
             * encountered so far in the symbol lines...
             */

            /* why not nasm_free(stabs_filename); we're done with the old one */

            stabs_filename = (char *)nasm_malloc(strlen(filename) + 1);
            strcpy(stabs_filename, filename);
        }
    }
    debug_immcall = 1;
    currentline = linenumber;
}

static void debug32_typevalue(int32_t type)
>>>>>>> 4bef68a8
{
    int32_t stype, ssize;
    switch (TYM_TYPE(type)) {
        case TY_LABEL:
            ssize = 0;
            stype = STT_NOTYPE;
            break;
        case TY_BYTE:
            ssize = 1;
            stype = STT_OBJECT;
            break;
        case TY_WORD:
            ssize = 2;
            stype = STT_OBJECT;
            break;
        case TY_DWORD:
            ssize = 4;
            stype = STT_OBJECT;
            break;
        case TY_FLOAT:
            ssize = 4;
            stype = STT_OBJECT;
            break;
        case TY_QWORD:
            ssize = 8;
            stype = STT_OBJECT;
            break;
        case TY_TBYTE:
            ssize = 10;
            stype = STT_OBJECT;
            break;
        case TY_OWORD:
            ssize = 16;
            stype = STT_OBJECT;
            break;
        case TY_YWORD:
            ssize = 32;
            stype = STT_OBJECT;
            break;
        case TY_COMMON:
            ssize = 0;
            stype = STT_COMMON;
            break;
        case TY_SEG:
            ssize = 0;
            stype = STT_SECTION;
            break;
        case TY_EXTERN:
            ssize = 0;
            stype = STT_NOTYPE;
            break;
        case TY_EQU:
            ssize = 0;
            stype = STT_NOTYPE;
            break;
        default:
            ssize = 0;
            stype = STT_NOTYPE;
            break;
    }
    if (stype == STT_OBJECT && lastsym && !lastsym->type) {
        lastsym->size = ssize;
        lastsym->type = stype;
    }
}

/* stabs debugging routines */

static void stabs_linenum(const char *filename, int32_t linenumber,
                            int32_t segto)
{
    (void)segto;

    if (!stabs_filename) {
        stabs_filename = (char *)nasm_malloc(strlen(filename) + 1);
        strcpy(stabs_filename, filename);
    } else {
        if (strcmp(stabs_filename, filename)) {
            /* yep, a memory leak...this program is one-shot anyway, so who cares...
               in fact, this leak comes in quite handy to maintain a list of files
               encountered so far in the symbol lines... */


            /* why not nasm_free(stabs_filename); we're done with the old one */

            stabs_filename = (char *)nasm_malloc(strlen(filename) + 1);
            strcpy(stabs_filename, filename);
        }
    }
    debug_immcall = 1;
    currentline = linenumber;
}

static void stabs_output(int type, void *param)
{
    struct symlininfo *s;
    struct linelist *el;
    if (type == TY_STABSSYMLIN) {
        if (debug_immcall) {
            s = (struct symlininfo *)param;
            if (!(sects[s->section]->flags & SHF_EXECINSTR))
                return; /* line info is only collected for executable sections */
            numlinestabs++;
            el = (struct linelist *)nasm_malloc(sizeof(struct linelist));
            el->info.offset = s->offset;
            el->info.section = s->section;
            el->info.name = s->name;
            el->line = currentline;
            el->filename = stabs_filename;
            el->next = 0;
            if (stabslines) {
                stabslines->last->next = el;
                stabslines->last = el;
            } else {
                stabslines = el;
                stabslines->last = el;
            }
        }
    }
    debug_immcall = 0;
}

/* for creating the .stab , .stabstr and .rel.stab sections in memory */

static void stabs_generate(void)
{
    int i, numfiles, strsize, numstabs = 0, currfile, mainfileindex;
    uint8_t *sbuf, *ssbuf, *rbuf, *sptr, *rptr;
    char **allfiles;
    int *fileidx;

    struct linelist *ptr;

    ptr = stabslines;

    allfiles = (char **)nasm_malloc(numlinestabs * sizeof(char *));
    for (i = 0; i < numlinestabs; i++)
        allfiles[i] = 0;
    numfiles = 0;
    while (ptr) {
        if (numfiles == 0) {
            allfiles[0] = ptr->filename;
            numfiles++;
        } else {
            for (i = 0; i < numfiles; i++) {
                if (!strcmp(allfiles[i], ptr->filename))
                    break;
            }
            if (i >= numfiles) {
                allfiles[i] = ptr->filename;
                numfiles++;
            }
        }
        ptr = ptr->next;
    }
    strsize = 1;
    fileidx = (int *)nasm_malloc(numfiles * sizeof(int));
    for (i = 0; i < numfiles; i++) {
        fileidx[i] = strsize;
        strsize += strlen(allfiles[i]) + 1;
    }
    mainfileindex = 0;
    for (i = 0; i < numfiles; i++) {
        if (!strcmp(allfiles[i], elf_module)) {
            mainfileindex = i;
            break;
        }
    }

    /*
     * worst case size of the stab buffer would be:
     * the sourcefiles changes each line, which would mean 1 SOL, 1 SYMLIN per line
     * plus one "ending" entry
     */
    sbuf = (uint8_t *)nasm_malloc((numlinestabs * 2 + 4) *
                                    sizeof(struct stabentry));
    ssbuf = (uint8_t *)nasm_malloc(strsize);
    rbuf = (uint8_t *)nasm_malloc(numlinestabs * 8 * (2 + 3));
    rptr = rbuf;

    for (i = 0; i < numfiles; i++)
        strcpy((char *)ssbuf + fileidx[i], allfiles[i]);
    ssbuf[0] = 0;

    stabstrlen = strsize;       /* set global variable for length of stab strings */

    sptr = sbuf;
    ptr = stabslines;
    numstabs = 0;

    if (ptr) {
        /*
         * this is the first stab, its strx points to the filename of the
         * the source-file, the n_desc field should be set to the number
         * of remaining stabs
         */
        WRITE_STAB(sptr, fileidx[0], 0, 0, 0, stabstrlen);

        /* this is the stab for the main source file */
        WRITE_STAB(sptr, fileidx[mainfileindex], N_SO, 0, 0, 0);

        /* relocation table entry */

        /*
         * Since the symbol table has two entries before
         * the section symbols, the index in the info.section
         * member must be adjusted by adding 2
         */

        WRITELONG(rptr, (sptr - sbuf) - 4);
        WRITELONG(rptr, ((ptr->info.section + 2) << 8) | R_386_32);

        numstabs++;
        currfile = mainfileindex;
    }

    while (ptr) {
        if (strcmp(allfiles[currfile], ptr->filename)) {
            /* oops file has changed... */
            for (i = 0; i < numfiles; i++)
                if (!strcmp(allfiles[i], ptr->filename))
                    break;
            currfile = i;
            WRITE_STAB(sptr, fileidx[currfile], N_SOL, 0, 0,
                       ptr->info.offset);
            numstabs++;

            /* relocation table entry */
            WRITELONG(rptr, (sptr - sbuf) - 4);
            WRITELONG(rptr, ((ptr->info.section + 2) << 8) | R_386_32);
        }

        WRITE_STAB(sptr, 0, N_SLINE, 0, ptr->line, ptr->info.offset);
        numstabs++;

        /* relocation table entry */

        WRITELONG(rptr, (sptr - sbuf) - 4);
        WRITELONG(rptr, ((ptr->info.section + 2) << 8) | R_386_32);

        ptr = ptr->next;

    }

    /* this is an "ending" token */
    WRITE_STAB(sptr, 0, N_SO, 0, 0, 0);
    numstabs++;

    ((struct stabentry *)sbuf)->n_desc = numstabs;

    nasm_free(allfiles);
    nasm_free(fileidx);

    stablen = (sptr - sbuf);
    stabrellen = (rptr - rbuf);
    stabrelbuf = rbuf;
    stabbuf = sbuf;
    stabstrbuf = ssbuf;
}

static void stabs_cleanup(void)
{
    struct linelist *ptr, *del;
    if (!stabslines)
        return;

    ptr = stabslines;
    while (ptr) {
        del = ptr;
        ptr = ptr->next;
        nasm_free(del);
    }

    nasm_free(stabbuf);
    nasm_free(stabrelbuf);
    nasm_free(stabstrbuf);
}

/* dwarf routines */

static void dwarf_init(void)
{
    ndebugs = 3; /* 3 debug symbols */
}

static void dwarf_linenum(const char *filename, int32_t linenumber,
                            int32_t segto)
{
    (void)segto;
    dwarf_findfile(filename);
    debug_immcall = 1;
    currentline = linenumber;
}

/* called from elf_out with type == TY_DEBUGSYMLIN */
static void dwarf_output(int type, void *param)
{
    int ln, aa, inx, maxln, soc;
    struct symlininfo *s;
    struct SAA *plinep;

    (void)type;

    s = (struct symlininfo *)param;

    /* line number info is only gathered for executable sections */
    if (!(sects[s->section]->flags & SHF_EXECINSTR))
        return;

    /* Check if section index has changed */
    if (!(dwarf_csect && (dwarf_csect->section) == (s->section)))
        dwarf_findsect(s->section);

    /* do nothing unless line or file has changed */
    if (!debug_immcall)
        return;

    ln = currentline - dwarf_csect->line;
    aa = s->offset - dwarf_csect->offset;
    inx = dwarf_clist->line;
    plinep = dwarf_csect->psaa;
    /* check for file change */
    if (!(inx == dwarf_csect->file)) {
        saa_write8(plinep,DW_LNS_set_file);
        saa_write8(plinep,inx);
        dwarf_csect->file = inx;
    }
    /* check for line change */
    if (ln) {
        /* test if in range of special op code */
        maxln = line_base + line_range;
        soc = (ln - line_base) + (line_range * aa) + opcode_base;
        if (ln >= line_base && ln < maxln && soc < 256) {
            saa_write8(plinep,soc);
        } else {
            saa_write8(plinep,DW_LNS_advance_line);
            saa_wleb128s(plinep,ln);
            if (aa) {
                saa_write8(plinep,DW_LNS_advance_pc);
                saa_wleb128u(plinep,aa);
            }
        }
        dwarf_csect->line = currentline;
        dwarf_csect->offset = s->offset;
    }

    /* show change handled */
    debug_immcall = 0;
}


static void dwarf_generate(void)
{
    uint8_t *pbuf;
    int indx;
    struct linelist *ftentry;
    struct SAA *paranges, *ppubnames, *pinfo, *pabbrev, *plines, *plinep;
    struct SAA *parangesrel, *plinesrel, *pinforel;
    struct sectlist *psect;
    size_t saalen, linepoff, totlen, highaddr;

    /* write epilogues for each line program range */
    /* and build aranges section */
    paranges = saa_init(1L);
    parangesrel = saa_init(1L);
    saa_write16(paranges,2);    /* dwarf version */
    saa_write32(parangesrel, paranges->datalen+4);
    saa_write32(parangesrel, (dwarf_infosym << 8) +  R_386_32); /* reloc to info */
    saa_write32(parangesrel, 0);
    saa_write32(paranges,0);    /* offset into info */
    saa_write8(paranges,4);     /* pointer size */
    saa_write8(paranges,0);     /* not segmented */
    saa_write32(paranges,0);    /* padding */
    /* iterate though sectlist entries */
    psect = dwarf_fsect;
    totlen = 0;
    highaddr = 0;
    for (indx = 0; indx < dwarf_nsections; indx++) {
        plinep = psect->psaa;
        /* Line Number Program Epilogue */
        saa_write8(plinep,2);           /* std op 2 */
        saa_write8(plinep,(sects[psect->section]->len)-psect->offset);
        saa_write8(plinep,DW_LNS_extended_op);
        saa_write8(plinep,1);           /* operand length */
        saa_write8(plinep,DW_LNE_end_sequence);
        totlen += plinep->datalen;
        /* range table relocation entry */
        saa_write32(parangesrel, paranges->datalen + 4);
        saa_write32(parangesrel, ((uint32_t) (psect->section + 2) << 8) +  R_386_32);
        saa_write32(parangesrel, (uint32_t) 0);
        /* range table entry */
        saa_write32(paranges,0x0000);   /* range start */
        saa_write32(paranges,sects[psect->section]->len); /* range length */
        highaddr += sects[psect->section]->len;
        /* done with this entry */
        psect = psect->next;
    }
    saa_write32(paranges,0);    /* null address */
    saa_write32(paranges,0);    /* null length */
    saalen = paranges->datalen;
    arangeslen = saalen + 4;
    arangesbuf = pbuf = nasm_malloc(arangeslen);
    WRITELONG(pbuf,saalen);     /* initial length */
    saa_rnbytes(paranges, pbuf, saalen);
    saa_free(paranges);

    /* build rela.aranges section */
    arangesrellen = saalen = parangesrel->datalen;
    arangesrelbuf = pbuf = nasm_malloc(arangesrellen);
    saa_rnbytes(parangesrel, pbuf, saalen);
    saa_free(parangesrel);

    /* build pubnames section */
    ppubnames = saa_init(1L);
    saa_write16(ppubnames,3);   /* dwarf version */
    saa_write32(ppubnames,0);   /* offset into info */
    saa_write32(ppubnames,0);   /* space used in info */
    saa_write32(ppubnames,0);   /* end of list */
    saalen = ppubnames->datalen;
    pubnameslen = saalen + 4;
    pubnamesbuf = pbuf = nasm_malloc(pubnameslen);
    WRITELONG(pbuf,saalen);     /* initial length */
    saa_rnbytes(ppubnames, pbuf, saalen);
    saa_free(ppubnames);

    /* build info section */
    pinfo = saa_init(1L);
    pinforel = saa_init(1L);
    saa_write16(pinfo,2);       /* dwarf version */
    saa_write32(pinforel, pinfo->datalen + 4);
    saa_write32(pinforel, (dwarf_abbrevsym << 8) +  R_386_32); /* reloc to abbrev */
    saa_write32(pinforel, 0);
    saa_write32(pinfo,0);       /* offset into abbrev */
    saa_write8(pinfo,4);        /* pointer size */
    saa_write8(pinfo,1);        /* abbrviation number LEB128u */
    saa_write32(pinforel, pinfo->datalen + 4);
    saa_write32(pinforel, ((dwarf_fsect->section + 2) << 8) +  R_386_32);
    saa_write32(pinforel, 0);
    saa_write32(pinfo,0);       /* DW_AT_low_pc */
    saa_write32(pinforel, pinfo->datalen + 4);
    saa_write32(pinforel, ((dwarf_fsect->section + 2) << 8) +  R_386_32);
    saa_write32(pinforel, 0);
    saa_write32(pinfo,highaddr);    /* DW_AT_high_pc */
    saa_write32(pinforel, pinfo->datalen + 4);
    saa_write32(pinforel, (dwarf_linesym << 8) +  R_386_32); /* reloc to line */
    saa_write32(pinforel, 0);
    saa_write32(pinfo,0);       /* DW_AT_stmt_list */
    saa_wbytes(pinfo, elf_module, strlen(elf_module)+1);
    saa_wbytes(pinfo, nasm_signature, strlen(nasm_signature)+1);
    saa_write16(pinfo,DW_LANG_Mips_Assembler);
    saa_write8(pinfo,2);        /* abbrviation number LEB128u */
    saa_write32(pinforel, pinfo->datalen + 4);
    saa_write32(pinforel, ((dwarf_fsect->section + 2) << 8) +  R_386_32);
    saa_write32(pinforel, 0);
    saa_write32(pinfo,0);       /* DW_AT_low_pc */
    saa_write32(pinfo,0);       /* DW_AT_frame_base */
    saa_write8(pinfo,0);        /* end of entries */
    saalen = pinfo->datalen;
    infolen = saalen + 4;
    infobuf = pbuf = nasm_malloc(infolen);
    WRITELONG(pbuf,saalen);     /* initial length */
    saa_rnbytes(pinfo, pbuf, saalen);
    saa_free(pinfo);

    /* build rela.info section */
    inforellen = saalen = pinforel->datalen;
    inforelbuf = pbuf = nasm_malloc(inforellen);
    saa_rnbytes(pinforel, pbuf, saalen);
    saa_free(pinforel);

    /* build abbrev section */
    pabbrev = saa_init(1L);
    saa_write8(pabbrev,1);      /* entry number LEB128u */
    saa_write8(pabbrev,DW_TAG_compile_unit);    /* tag LEB128u */
    saa_write8(pabbrev,1);      /* has children */
    /* the following attributes and forms are all LEB128u values */
    saa_write8(pabbrev,DW_AT_low_pc);
    saa_write8(pabbrev,DW_FORM_addr);
    saa_write8(pabbrev,DW_AT_high_pc);
    saa_write8(pabbrev,DW_FORM_addr);
    saa_write8(pabbrev,DW_AT_stmt_list);
    saa_write8(pabbrev,DW_FORM_data4);
    saa_write8(pabbrev,DW_AT_name);
    saa_write8(pabbrev,DW_FORM_string);
    saa_write8(pabbrev,DW_AT_producer);
    saa_write8(pabbrev,DW_FORM_string);
    saa_write8(pabbrev,DW_AT_language);
    saa_write8(pabbrev,DW_FORM_data2);
    saa_write16(pabbrev,0);     /* end of entry */
    /* LEB128u usage same as above */
    saa_write8(pabbrev,2);      /* entry number */
    saa_write8(pabbrev,DW_TAG_subprogram);
    saa_write8(pabbrev,0);      /* no children */
    saa_write8(pabbrev,DW_AT_low_pc);
    saa_write8(pabbrev,DW_FORM_addr);
    saa_write8(pabbrev,DW_AT_frame_base);
    saa_write8(pabbrev,DW_FORM_data4);
    saa_write16(pabbrev,0);     /* end of entry */
    abbrevlen = saalen = pabbrev->datalen;
    abbrevbuf = pbuf = nasm_malloc(saalen);
    saa_rnbytes(pabbrev, pbuf, saalen);
    saa_free(pabbrev);

    /* build line section */
    /* prolog */
    plines = saa_init(1L);
    saa_write8(plines,1);           /* Minimum Instruction Length */
    saa_write8(plines,1);           /* Initial value of 'is_stmt' */
    saa_write8(plines,line_base);   /* Line Base */
    saa_write8(plines,line_range);  /* Line Range */
    saa_write8(plines,opcode_base); /* Opcode Base */
    /* standard opcode lengths (# of LEB128u operands) */
    saa_write8(plines,0);           /* Std opcode 1 length */
    saa_write8(plines,1);           /* Std opcode 2 length */
    saa_write8(plines,1);           /* Std opcode 3 length */
    saa_write8(plines,1);           /* Std opcode 4 length */
    saa_write8(plines,1);           /* Std opcode 5 length */
    saa_write8(plines,0);           /* Std opcode 6 length */
    saa_write8(plines,0);           /* Std opcode 7 length */
    saa_write8(plines,0);           /* Std opcode 8 length */
    saa_write8(plines,1);           /* Std opcode 9 length */
    saa_write8(plines,0);           /* Std opcode 10 length */
    saa_write8(plines,0);           /* Std opcode 11 length */
    saa_write8(plines,1);           /* Std opcode 12 length */
    /* Directory Table */
    saa_write8(plines,0);           /* End of table */
    /* File Name Table */
    ftentry = dwarf_flist;
    for (indx = 0; indx < dwarf_numfiles; indx++) {
        saa_wbytes(plines, ftentry->filename, (int32_t)(strlen(ftentry->filename) + 1));
        saa_write8(plines,0);       /* directory  LEB128u */
        saa_write8(plines,0);       /* time LEB128u */
        saa_write8(plines,0);       /* size LEB128u */
        ftentry = ftentry->next;
    }
    saa_write8(plines,0);           /* End of table */
    linepoff = plines->datalen;
    linelen = linepoff + totlen + 10;
    linebuf = pbuf = nasm_malloc(linelen);
    WRITELONG(pbuf,linelen-4);      /* initial length */
    WRITESHORT(pbuf,3);             /* dwarf version */
    WRITELONG(pbuf,linepoff);       /* offset to line number program */
    /* write line header */
    saalen = linepoff;
    saa_rnbytes(plines, pbuf, saalen);   /* read a given no. of bytes */
    pbuf += linepoff;
    saa_free(plines);
    /* concatonate line program ranges */
    linepoff += 13;
    plinesrel = saa_init(1L);
    psect = dwarf_fsect;
    for (indx = 0; indx < dwarf_nsections; indx++) {
        saa_write32(plinesrel, linepoff);
        saa_write32(plinesrel, ((uint32_t) (psect->section + 2) << 8) +  R_386_32);
        saa_write32(plinesrel, (uint32_t) 0);
        plinep = psect->psaa;
        saalen = plinep->datalen;
        saa_rnbytes(plinep, pbuf, saalen);
        pbuf += saalen;
        linepoff += saalen;
        saa_free(plinep);
        /* done with this entry */
        psect = psect->next;
    }


    /* build rela.lines section */
    linerellen =saalen = plinesrel->datalen;
    linerelbuf = pbuf = nasm_malloc(linerellen);
    saa_rnbytes(plinesrel, pbuf, saalen);
    saa_free(plinesrel);

    /* build frame section */
    framelen = 4;
    framebuf = pbuf = nasm_malloc(framelen);
    WRITELONG(pbuf,framelen-4); /* initial length */

    /* build loc section */
    loclen = 16;
    locbuf = pbuf = nasm_malloc(loclen);
    WRITELONG(pbuf,0);  /* null  beginning offset */
    WRITELONG(pbuf,0);  /* null  ending offset */
}

static void dwarf_cleanup(void)
{
    nasm_free(arangesbuf);
    nasm_free(arangesrelbuf);
    nasm_free(pubnamesbuf);
    nasm_free(infobuf);
    nasm_free(inforelbuf);
    nasm_free(abbrevbuf);
    nasm_free(linebuf);
    nasm_free(linerelbuf);
    nasm_free(framebuf);
    nasm_free(locbuf);
}

static void dwarf_findfile(const char * fname)
{
    int finx;
    struct linelist *match;

    /* return if fname is current file name */
    if (dwarf_clist && !(strcmp(fname, dwarf_clist->filename)))
        return;

    /* search for match */
    match = 0;
    if (dwarf_flist) {
        match = dwarf_flist;
        for (finx = 0; finx < dwarf_numfiles; finx++) {
            if (!(strcmp(fname, match->filename))) {
                dwarf_clist = match;
                return;
            }
        }
    }

    /* add file name to end of list */
    dwarf_clist = (struct linelist *)nasm_malloc(sizeof(struct linelist));
    dwarf_numfiles++;
    dwarf_clist->line = dwarf_numfiles;
    dwarf_clist->filename = nasm_malloc(strlen(fname) + 1);
    strcpy(dwarf_clist->filename,fname);
    dwarf_clist->next = 0;
    if (!dwarf_flist) {     /* if first entry */
        dwarf_flist = dwarf_elist = dwarf_clist;
        dwarf_clist->last = 0;
    } else {                /* chain to previous entry */
        dwarf_elist->next = dwarf_clist;
        dwarf_elist = dwarf_clist;
    }
}

static void dwarf_findsect(const int index)
{
    int sinx;
    struct sectlist *match;
    struct SAA *plinep;

    /* return if index is current section index */
    if (dwarf_csect && (dwarf_csect->section == index))
        return;

    /* search for match */
    match = 0;
    if (dwarf_fsect) {
        match = dwarf_fsect;
        for (sinx = 0; sinx < dwarf_nsections; sinx++) {
            if (match->section == index) {
                dwarf_csect = match;
                return;
            }
            match = match->next;
        }
    }

    /* add entry to end of list */
    dwarf_csect = (struct sectlist *)nasm_malloc(sizeof(struct sectlist));
    dwarf_nsections++;
    dwarf_csect->psaa = plinep = saa_init(1L);
    dwarf_csect->line = 1;
    dwarf_csect->offset = 0;
    dwarf_csect->file = 1;
    dwarf_csect->section = index;
    dwarf_csect->next = 0;
    /* set relocatable address at start of line program */
    saa_write8(plinep,DW_LNS_extended_op);
    saa_write8(plinep,5);   /* operand length */
    saa_write8(plinep,DW_LNE_set_address);
    saa_write32(plinep,0);  /* Start Address */

    if (!dwarf_fsect) { /* if first entry */
        dwarf_fsect = dwarf_esect = dwarf_csect;
        dwarf_csect->last = 0;
    } else {            /* chain to previous entry */
        dwarf_esect->next = dwarf_csect;
        dwarf_esect = dwarf_csect;
    }
}

#endif /* OF_ELF */<|MERGE_RESOLUTION|>--- conflicted
+++ resolved
@@ -157,13 +157,7 @@
 static struct elf_symbol *lastsym;
 
 /* common debugging routines */
-<<<<<<< HEAD
 static void debug_typevalue(int32_t);
-static void debug_deflabel(char *, int32_t, int64_t, int, char *);
-static void debug_directive(const char *, const char *);
-=======
-static void debug32_typevalue(int32_t);
->>>>>>> 4bef68a8
 
 /* stabs debugging routines */
 static void stabs_linenum(const char *filename, int32_t linenumber, int32_t);
@@ -1336,43 +1330,24 @@
 static const struct dfmt df_dwarf = {
     "ELF32 (i386) dwarf debug format for Linux/Unix",
     "dwarf",
-<<<<<<< HEAD
     dwarf_init,
     dwarf_linenum,
-    debug_deflabel,
-    debug_directive,
+    null_debug_deflabel,
+    null_debug_directive,
     debug_typevalue,
     dwarf_output,
     dwarf_cleanup
-=======
-    dwarf32_init,
-    dwarf32_linenum,
-    null_debug_deflabel,
-    null_debug_directive,
-    debug32_typevalue,
-    dwarf32_output,
-    dwarf32_cleanup
->>>>>>> 4bef68a8
 };
 static const struct dfmt df_stabs = {
     "ELF32 (i386) stabs debug format for Linux/Unix",
     "stabs",
     null_debug_init,
-<<<<<<< HEAD
     stabs_linenum,
-    debug_deflabel,
-    debug_directive,
+    null_debug_deflabel,
+    null_debug_directive,
     debug_typevalue,
     stabs_output,
     stabs_cleanup
-=======
-    stabs32_linenum,
-    null_debug_deflabel,
-    null_debug_directive,
-    debug32_typevalue,
-    stabs32_output,
-    stabs32_cleanup
->>>>>>> 4bef68a8
 };
 
 static const struct dfmt * const elf32_debugs_arr[3] =
@@ -1400,53 +1375,7 @@
 
 /* again, the stabs debugging stuff (code) */
 
-<<<<<<< HEAD
-static void debug_deflabel(char *name, int32_t segment, int64_t offset, int is_global,
-                    char *special)
-{
-   (void)name;
-   (void)segment;
-   (void)offset;
-   (void)is_global;
-   (void)special;
-}
-
-static void debug_directive(const char *directive, const char *params)
-{
-   (void)directive;
-   (void)params;
-}
-
 static void debug_typevalue(int32_t type)
-=======
-static void stabs32_linenum(const char *filename, int32_t linenumber,
-                            int32_t segto)
-{
-    (void)segto;
-
-    if (!stabs_filename) {
-        stabs_filename = (char *)nasm_malloc(strlen(filename) + 1);
-        strcpy(stabs_filename, filename);
-    } else {
-        if (strcmp(stabs_filename, filename)) {
-            /*
-             * yep, a memory leak...this program is one-shot anyway, so who cares...
-             * in fact, this leak comes in quite handy to maintain a list of files
-             * encountered so far in the symbol lines...
-             */
-
-            /* why not nasm_free(stabs_filename); we're done with the old one */
-
-            stabs_filename = (char *)nasm_malloc(strlen(filename) + 1);
-            strcpy(stabs_filename, filename);
-        }
-    }
-    debug_immcall = 1;
-    currentline = linenumber;
-}
-
-static void debug32_typevalue(int32_t type)
->>>>>>> 4bef68a8
 {
     int32_t stype, ssize;
     switch (TYM_TYPE(type)) {
