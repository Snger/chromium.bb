--- conflicted
+++ resolved
@@ -624,12 +624,8 @@
 
 static int32_t obj_entry_seg, obj_entry_ofs;
 
-<<<<<<< HEAD
 const struct ofmt of_obj;
-=======
-struct ofmt of_obj;
-static struct dfmt borland_debug_form;
->>>>>>> 4bef68a8
+static const struct dfmt borland_debug_form;
 
 /* The current segment */
 static struct Segment *current_seg;
