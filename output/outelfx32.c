--- conflicted
+++ resolved
@@ -159,13 +159,7 @@
 static struct elf_symbol *lastsym;
 
 /* common debugging routines */
-<<<<<<< HEAD
 static void debug_typevalue(int32_t);
-static void debug_deflabel(char *, int32_t, int64_t, int, char *);
-static void debug_directive(const char *, const char *);
-=======
-static void debugx32_typevalue(int32_t);
->>>>>>> 4bef68a8
 
 /* stabs debugging routines */
 static void stabs_linenum(const char *filename, int32_t linenumber, int32_t);
@@ -1386,43 +1380,24 @@
 static const struct dfmt df_dwarf = {
     "ELFX32 (x86-64) dwarf debug format for Linux/Unix",
     "dwarf",
-<<<<<<< HEAD
     dwarf_init,
     dwarf_linenum,
-    debug_deflabel,
-    debug_directive,
+    null_debug_deflabel,
+    null_debug_directive,
     debug_typevalue,
     dwarf_output,
     dwarf_cleanup
-=======
-    dwarfx32_init,
-    dwarfx32_linenum,
-    null_debug_deflabel,
-    null_debug_directive,
-    debugx32_typevalue,
-    dwarfx32_output,
-    dwarfx32_cleanup
->>>>>>> 4bef68a8
 };
 static const struct dfmt df_stabs = {
     "ELFX32 (x86-64) stabs debug format for Linux/Unix",
     "stabs",
     null_debug_init,
-<<<<<<< HEAD
     stabs_linenum,
-    debug_deflabel,
-    debug_directive,
+    null_debug_deflabel,
+    null_debug_directive,
     debug_typevalue,
     stabs_output,
     stabs_cleanup
-=======
-    stabsx32_linenum,
-    null_debug_deflabel,
-    null_debug_directive,
-    debugx32_typevalue,
-    stabsx32_output,
-    stabsx32_cleanup
->>>>>>> 4bef68a8
 };
 
 static const struct dfmt * const elfx32_debugs_arr[3] =
@@ -1449,27 +1424,7 @@
 };
 
 /* common debugging routines */
-<<<<<<< HEAD
-static void debug_deflabel(char *name, int32_t segment, int64_t offset,
-                             int is_global, char *special)
-{
-    (void)name;
-    (void)segment;
-    (void)offset;
-    (void)is_global;
-    (void)special;
-}
-
-static void debug_directive(const char *directive, const char *params)
-{
-    (void)directive;
-    (void)params;
-}
-
 static void debug_typevalue(int32_t type)
-=======
-static void debugx32_typevalue(int32_t type)
->>>>>>> 4bef68a8
 {
     int32_t stype, ssize;
     switch (TYM_TYPE(type)) {
