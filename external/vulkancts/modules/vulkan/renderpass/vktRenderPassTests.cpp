/*-------------------------------------------------------------------------
 * Vulkan Conformance Tests
 * ------------------------
 *
 * Copyright (c) 2015 Google Inc.
 *
 * Licensed under the Apache License, Version 2.0 (the "License");
 * you may not use this file except in compliance with the License.
 * You may obtain a copy of the License at
 *
 *      http://www.apache.org/licenses/LICENSE-2.0
 *
 * Unless required by applicable law or agreed to in writing, software
 * distributed under the License is distributed on an "AS IS" BASIS,
 * WITHOUT WARRANTIES OR CONDITIONS OF ANY KIND, either express or implied.
 * See the License for the specific language governing permissions and
 * limitations under the License.
 *
 *//*!
 * \file
 * \brief RenderPass tests
 *//*--------------------------------------------------------------------*/

#include "vktRenderPassTests.hpp"
#include "vktRenderPassTestsUtil.hpp"

#include "vktRenderPassMultisampleTests.hpp"
#include "vktRenderPassMultisampleResolveTests.hpp"
#include "vktRenderPassSampleReadTests.hpp"
#include "vktRenderPassSparseRenderTargetTests.hpp"

#include "vktTestCaseUtil.hpp"
#include "vktTestGroupUtil.hpp"

#include "vkDefs.hpp"
#include "vkDeviceUtil.hpp"
#include "vkImageUtil.hpp"
#include "vkMemUtil.hpp"
#include "vkPlatform.hpp"
#include "vkPrograms.hpp"
#include "vkQueryUtil.hpp"
#include "vkRef.hpp"
#include "vkRefUtil.hpp"
#include "vkStrUtil.hpp"
#include "vkTypeUtil.hpp"
#include "vkCmdUtil.hpp"
#include "vkObjUtil.hpp"

#include "tcuFloat.hpp"
#include "tcuFormatUtil.hpp"
#include "tcuMaybe.hpp"
#include "tcuResultCollector.hpp"
#include "tcuTestLog.hpp"
#include "tcuTextureUtil.hpp"
#include "tcuVectorUtil.hpp"

#include "deRandom.hpp"
#include "deSTLUtil.hpp"
#include "deSharedPtr.hpp"
#include "deStringUtil.hpp"
#include "deUniquePtr.hpp"

#include <limits>
#include <set>
#include <string>
#include <vector>

using namespace vk;

using tcu::BVec4;
using tcu::IVec2;
using tcu::IVec4;
using tcu::UVec2;
using tcu::UVec4;
using tcu::Vec2;
using tcu::Vec4;

using tcu::Maybe;
using tcu::just;
using tcu::nothing;

using tcu::ConstPixelBufferAccess;
using tcu::PixelBufferAccess;

using tcu::TestLog;

using de::UniquePtr;

using std::pair;
using std::set;
using std::string;
using std::vector;

namespace vkt
{
namespace
{
using namespace renderpass;

enum AllocationKind
{
	ALLOCATION_KIND_SUBALLOCATED,
	ALLOCATION_KIND_DEDICATED,
};

enum RenderPassType
{
	RENDERPASS_TYPE_LEGACY = 0,
	RENDERPASS_TYPE_RENDERPASS2,
};

struct TestConfigExternal
{
	TestConfigExternal (AllocationKind	allocationKind_,
						RenderPassType	renderPassType_)
	: allocationKind	(allocationKind_)
	, renderPassType	(renderPassType_)
	{
	}

	AllocationKind	allocationKind;
	RenderPassType	renderPassType;
};

de::MovePtr<Allocation> allocateBuffer (const InstanceInterface&	vki,
										const DeviceInterface&		vkd,
										const VkPhysicalDevice&		physDevice,
										const VkDevice				device,
										const VkBuffer&				buffer,
										const MemoryRequirement		requirement,
										Allocator&					allocator,
										AllocationKind				allocationKind)
{
	switch (allocationKind)
	{
		case ALLOCATION_KIND_SUBALLOCATED:
		{
			const VkMemoryRequirements	memoryRequirements	= getBufferMemoryRequirements(vkd, device, buffer);

			return allocator.allocate(memoryRequirements, requirement);
		}

		case ALLOCATION_KIND_DEDICATED:
		{
			return allocateDedicated(vki, vkd, physDevice, device, buffer, requirement);
		}

		default:
		{
			TCU_THROW(InternalError, "Invalid allocation kind");
		}
	}
}

de::MovePtr<Allocation> allocateImage (const InstanceInterface&		vki,
									   const DeviceInterface&		vkd,
									   const VkPhysicalDevice&		physDevice,
									   const VkDevice				device,
									   const VkImage&				image,
									   const MemoryRequirement		requirement,
									   Allocator&					allocator,
									   AllocationKind				allocationKind)
{
	switch (allocationKind)
	{
		case ALLOCATION_KIND_SUBALLOCATED:
		{
			const VkMemoryRequirements	memoryRequirements	= getImageMemoryRequirements(vkd, device, image);

			return allocator.allocate(memoryRequirements, requirement);
		}

		case ALLOCATION_KIND_DEDICATED:
		{
			return allocateDedicated(vki, vkd, physDevice, device, image, requirement);
		}

		default:
		{
			TCU_THROW(InternalError, "Invalid allocation kind");
		}
	}
}

enum BoolOp
{
	BOOLOP_AND,
	BOOLOP_OR,
	BOOLOP_EQ,
	BOOLOP_NEQ
};

const char* boolOpToString (BoolOp op)
{
	switch (op)
	{
		case BOOLOP_OR:
			return "||";

		case BOOLOP_AND:
			return "&&";

		case BOOLOP_EQ:
			return "==";

		case BOOLOP_NEQ:
			return "!=";

		default:
			DE_FATAL("Unknown boolean operation.");
			return DE_NULL;
	}
}

bool performBoolOp (BoolOp op, bool a, bool b)
{
	switch (op)
	{
		case BOOLOP_OR:
			return a || b;

		case BOOLOP_AND:
			return a && b;

		case BOOLOP_EQ:
			return a == b;

		case BOOLOP_NEQ:
			return a != b;

		default:
			DE_FATAL("Unknown boolean operation.");
			return false;
	}
}

BoolOp boolOpFromIndex (size_t index)
{
	const BoolOp ops[] =
	{
		BOOLOP_OR,
		BOOLOP_AND,
		BOOLOP_EQ,
		BOOLOP_NEQ
	};

	return ops[index % DE_LENGTH_OF_ARRAY(ops)];
}

Move<VkFramebuffer> createFramebuffer (const DeviceInterface&	vk,
									   VkDevice					device,
									   VkFramebufferCreateFlags	pCreateInfo_flags,
									   VkRenderPass				pCreateInfo_renderPass,
									   deUint32					pCreateInfo_attachmentCount,
									   const VkImageView*		pCreateInfo_pAttachments,
									   deUint32					pCreateInfo_width,
									   deUint32					pCreateInfo_height,
									   deUint32					pCreateInfo_layers)
{
	const VkFramebufferCreateInfo pCreateInfo =
	{
		VK_STRUCTURE_TYPE_FRAMEBUFFER_CREATE_INFO,
		DE_NULL,
		pCreateInfo_flags,
		pCreateInfo_renderPass,
		pCreateInfo_attachmentCount,
		pCreateInfo_pAttachments,
		pCreateInfo_width,
		pCreateInfo_height,
		pCreateInfo_layers,
	};
	return createFramebuffer(vk, device, &pCreateInfo);
}

Move<VkImage> createImage (const DeviceInterface&	vk,
						   VkDevice					device,
						   VkImageCreateFlags		pCreateInfo_flags,
						   VkImageType				pCreateInfo_imageType,
						   VkFormat					pCreateInfo_format,
						   VkExtent3D				pCreateInfo_extent,
						   deUint32					pCreateInfo_mipLevels,
						   deUint32					pCreateInfo_arrayLayers,
						   VkSampleCountFlagBits	pCreateInfo_samples,
						   VkImageTiling			pCreateInfo_tiling,
						   VkImageUsageFlags		pCreateInfo_usage,
						   VkSharingMode			pCreateInfo_sharingMode,
						   deUint32					pCreateInfo_queueFamilyCount,
						   const deUint32*			pCreateInfo_pQueueFamilyIndices,
						   VkImageLayout			pCreateInfo_initialLayout)
{
	const VkImageCreateInfo pCreateInfo =
	{
		VK_STRUCTURE_TYPE_IMAGE_CREATE_INFO,
		DE_NULL,
		pCreateInfo_flags,
		pCreateInfo_imageType,
		pCreateInfo_format,
		pCreateInfo_extent,
		pCreateInfo_mipLevels,
		pCreateInfo_arrayLayers,
		pCreateInfo_samples,
		pCreateInfo_tiling,
		pCreateInfo_usage,
		pCreateInfo_sharingMode,
		pCreateInfo_queueFamilyCount,
		pCreateInfo_pQueueFamilyIndices,
		pCreateInfo_initialLayout
	};
	return createImage(vk, device, &pCreateInfo);
}

void bindBufferMemory (const DeviceInterface& vk, VkDevice device, VkBuffer buffer, VkDeviceMemory mem, VkDeviceSize memOffset)
{
	VK_CHECK(vk.bindBufferMemory(device, buffer, mem, memOffset));
}

void bindImageMemory (const DeviceInterface& vk, VkDevice device, VkImage image, VkDeviceMemory mem, VkDeviceSize memOffset)
{
	VK_CHECK(vk.bindImageMemory(device, image, mem, memOffset));
}

Move<VkImageView> createImageView (const DeviceInterface&	vk,
									VkDevice				device,
									VkImageViewCreateFlags	pCreateInfo_flags,
									VkImage					pCreateInfo_image,
									VkImageViewType			pCreateInfo_viewType,
									VkFormat				pCreateInfo_format,
									VkComponentMapping		pCreateInfo_components,
									VkImageSubresourceRange	pCreateInfo_subresourceRange)
{
	const VkImageViewCreateInfo pCreateInfo =
	{
		VK_STRUCTURE_TYPE_IMAGE_VIEW_CREATE_INFO,
		DE_NULL,
		pCreateInfo_flags,
		pCreateInfo_image,
		pCreateInfo_viewType,
		pCreateInfo_format,
		pCreateInfo_components,
		pCreateInfo_subresourceRange,
	};
	return createImageView(vk, device, &pCreateInfo);
}

Move<VkBuffer> createBuffer (const DeviceInterface&	vk,
							 VkDevice				device,
							 VkBufferCreateFlags	pCreateInfo_flags,
							 VkDeviceSize			pCreateInfo_size,
							 VkBufferUsageFlags		pCreateInfo_usage,
							 VkSharingMode			pCreateInfo_sharingMode,
							 deUint32				pCreateInfo_queueFamilyCount,
							 const deUint32*		pCreateInfo_pQueueFamilyIndices)
{
	const VkBufferCreateInfo pCreateInfo =
	{
		VK_STRUCTURE_TYPE_BUFFER_CREATE_INFO,
		DE_NULL,
		pCreateInfo_flags,
		pCreateInfo_size,
		pCreateInfo_usage,
		pCreateInfo_sharingMode,
		pCreateInfo_queueFamilyCount,
		pCreateInfo_pQueueFamilyIndices,
	};
	return createBuffer(vk, device, &pCreateInfo);
}

VkRenderPassBeginInfo createRenderPassBeginInfo (VkRenderPass			pRenderPassBegin_renderPass,
												 VkFramebuffer			pRenderPassBegin_framebuffer,
												 VkRect2D				pRenderPassBegin_renderArea,
												 deUint32				pRenderPassBegin_clearValueCount,
												 const VkClearValue*	pRenderPassBegin_pAttachmentClearValues)
{
	const VkRenderPassBeginInfo renderPassBeginInfo =
	{
		VK_STRUCTURE_TYPE_RENDER_PASS_BEGIN_INFO,
		DE_NULL,
		pRenderPassBegin_renderPass,
		pRenderPassBegin_framebuffer,
		pRenderPassBegin_renderArea,
		pRenderPassBegin_clearValueCount,
		pRenderPassBegin_pAttachmentClearValues,
	};

	return renderPassBeginInfo;
}

void beginCommandBuffer (const DeviceInterface&			vk,
						 VkCommandBuffer				cmdBuffer,
						 VkCommandBufferUsageFlags		pBeginInfo_flags,
						 VkRenderPass					pInheritanceInfo_renderPass,
						 deUint32						pInheritanceInfo_subpass,
						 VkFramebuffer					pInheritanceInfo_framebuffer,
						 VkBool32						pInheritanceInfo_occlusionQueryEnable,
						 VkQueryControlFlags			pInheritanceInfo_queryFlags,
						 VkQueryPipelineStatisticFlags	pInheritanceInfo_pipelineStatistics)
{
	const VkCommandBufferInheritanceInfo pInheritanceInfo =
	{
		VK_STRUCTURE_TYPE_COMMAND_BUFFER_INHERITANCE_INFO,
		DE_NULL,
		pInheritanceInfo_renderPass,
		pInheritanceInfo_subpass,
		pInheritanceInfo_framebuffer,
		pInheritanceInfo_occlusionQueryEnable,
		pInheritanceInfo_queryFlags,
		pInheritanceInfo_pipelineStatistics,
	};
	const VkCommandBufferBeginInfo pBeginInfo =
	{
		VK_STRUCTURE_TYPE_COMMAND_BUFFER_BEGIN_INFO,
		DE_NULL,
		pBeginInfo_flags,
		&pInheritanceInfo,
	};
	VK_CHECK(vk.beginCommandBuffer(cmdBuffer, &pBeginInfo));
}

void queueSubmit (const DeviceInterface& vk, VkQueue queue, deUint32 cmdBufferCount, const VkCommandBuffer* pCmdBuffers, VkFence fence)
{
	const VkSubmitInfo submitInfo =
	{
		VK_STRUCTURE_TYPE_SUBMIT_INFO,
		DE_NULL,
		0u,								// waitSemaphoreCount
		(const VkSemaphore*)DE_NULL,	// pWaitSemaphores
		(const VkPipelineStageFlags*)DE_NULL,
		cmdBufferCount,					// commandBufferCount
		pCmdBuffers,
		0u,								// signalSemaphoreCount
		(const VkSemaphore*)DE_NULL,	// pSignalSemaphores
	};
	VK_CHECK(vk.queueSubmit(queue, 1u, &submitInfo, fence));
}

void waitForFences (const DeviceInterface& vk, VkDevice device, deUint32 fenceCount, const VkFence* pFences, VkBool32 waitAll, deUint64 timeout)
{
	VK_CHECK(vk.waitForFences(device, fenceCount, pFences, waitAll, timeout));
}

VkImageAspectFlags getImageAspectFlags (VkFormat vkFormat)
{
	const tcu::TextureFormat format = mapVkFormat(vkFormat);

	DE_STATIC_ASSERT(tcu::TextureFormat::CHANNELORDER_LAST == 21);

	switch (format.order)
	{
		case tcu::TextureFormat::DS:
			return VK_IMAGE_ASPECT_STENCIL_BIT | VK_IMAGE_ASPECT_DEPTH_BIT;

		case tcu::TextureFormat::D:
			return VK_IMAGE_ASPECT_DEPTH_BIT;

		case tcu::TextureFormat::S:
			return VK_IMAGE_ASPECT_STENCIL_BIT;

		default:
			return VK_IMAGE_ASPECT_COLOR_BIT;
	}
}

VkAccessFlags getAllMemoryReadFlags (void)
{
	return VK_ACCESS_TRANSFER_READ_BIT
		   | VK_ACCESS_UNIFORM_READ_BIT
		   | VK_ACCESS_HOST_READ_BIT
		   | VK_ACCESS_INDEX_READ_BIT
		   | VK_ACCESS_SHADER_READ_BIT
		   | VK_ACCESS_VERTEX_ATTRIBUTE_READ_BIT
		   | VK_ACCESS_INDIRECT_COMMAND_READ_BIT
		   | VK_ACCESS_COLOR_ATTACHMENT_READ_BIT
		   | VK_ACCESS_INPUT_ATTACHMENT_READ_BIT
		   | VK_ACCESS_DEPTH_STENCIL_ATTACHMENT_READ_BIT;
}

VkAccessFlags getAllMemoryWriteFlags (void)
{
	return VK_ACCESS_TRANSFER_WRITE_BIT
		   | VK_ACCESS_HOST_WRITE_BIT
		   | VK_ACCESS_SHADER_WRITE_BIT
		   | VK_ACCESS_DEPTH_STENCIL_ATTACHMENT_WRITE_BIT
		   | VK_ACCESS_COLOR_ATTACHMENT_WRITE_BIT;
}

VkAccessFlags getMemoryFlagsForLayout (const VkImageLayout layout)
{
	switch (layout)
	{
		case VK_IMAGE_LAYOUT_GENERAL:										return getAllMemoryReadFlags() | getAllMemoryWriteFlags();
		case VK_IMAGE_LAYOUT_COLOR_ATTACHMENT_OPTIMAL:						return VK_ACCESS_COLOR_ATTACHMENT_READ_BIT | VK_ACCESS_COLOR_ATTACHMENT_WRITE_BIT;
		case VK_IMAGE_LAYOUT_DEPTH_STENCIL_ATTACHMENT_OPTIMAL:				return VK_ACCESS_DEPTH_STENCIL_ATTACHMENT_READ_BIT | VK_ACCESS_DEPTH_STENCIL_ATTACHMENT_WRITE_BIT;
		case VK_IMAGE_LAYOUT_DEPTH_STENCIL_READ_ONLY_OPTIMAL:				return VK_ACCESS_DEPTH_STENCIL_ATTACHMENT_READ_BIT;
		case VK_IMAGE_LAYOUT_SHADER_READ_ONLY_OPTIMAL:						return VK_ACCESS_SHADER_READ_BIT;
		case VK_IMAGE_LAYOUT_TRANSFER_SRC_OPTIMAL:							return VK_ACCESS_TRANSFER_READ_BIT;
		case VK_IMAGE_LAYOUT_TRANSFER_DST_OPTIMAL:							return VK_ACCESS_TRANSFER_WRITE_BIT;
		case VK_IMAGE_LAYOUT_DEPTH_READ_ONLY_STENCIL_ATTACHMENT_OPTIMAL:	return VK_ACCESS_DEPTH_STENCIL_ATTACHMENT_READ_BIT | VK_ACCESS_DEPTH_STENCIL_ATTACHMENT_WRITE_BIT | VK_ACCESS_SHADER_READ_BIT;
		case VK_IMAGE_LAYOUT_DEPTH_ATTACHMENT_STENCIL_READ_ONLY_OPTIMAL:	return VK_ACCESS_DEPTH_STENCIL_ATTACHMENT_READ_BIT | VK_ACCESS_DEPTH_STENCIL_ATTACHMENT_WRITE_BIT | VK_ACCESS_SHADER_READ_BIT;
		default:
			return (VkAccessFlags)0;
	}
}

VkPipelineStageFlags getAllPipelineStageFlags (void)
{
	/* All relevant flags for a pipeline containing VS+PS. */
	return VK_PIPELINE_STAGE_TRANSFER_BIT
		   | VK_PIPELINE_STAGE_TOP_OF_PIPE_BIT
		   | VK_PIPELINE_STAGE_DRAW_INDIRECT_BIT
		   | VK_PIPELINE_STAGE_VERTEX_INPUT_BIT
		   | VK_PIPELINE_STAGE_VERTEX_SHADER_BIT
		   | VK_PIPELINE_STAGE_FRAGMENT_SHADER_BIT
		   | VK_PIPELINE_STAGE_EARLY_FRAGMENT_TESTS_BIT
		   | VK_PIPELINE_STAGE_LATE_FRAGMENT_TESTS_BIT
		   | VK_PIPELINE_STAGE_COLOR_ATTACHMENT_OUTPUT_BIT
		   | VK_PIPELINE_STAGE_COMPUTE_SHADER_BIT
		   | VK_PIPELINE_STAGE_HOST_BIT;
}

class AttachmentReference
{
public:
						AttachmentReference		(deUint32			attachment,
												 VkImageLayout		layout,
												 VkImageAspectFlags	aspectMask = static_cast<VkImageAspectFlags>(0u))
		: m_attachment	(attachment)
		, m_layout		(layout)
		, m_aspectMask	(aspectMask)
	{
	}

<<<<<<< HEAD
	deUint32			getAttachment			(void) const { return m_attachment;	}
	VkImageLayout		getImageLayout			(void) const { return m_layout;		}
	VkImageAspectFlags	getAspectMask			(void) const { return m_aspectMask;	}
=======
	deUint32		getAttachment			(void) const { return m_attachment;	}
	VkImageLayout	getImageLayout			(void) const { return m_layout;		}
	void			setImageLayout			(VkImageLayout layout) { m_layout = layout;	}
>>>>>>> fd68124a

private:
	deUint32			m_attachment;
	VkImageLayout		m_layout;
	VkImageAspectFlags	m_aspectMask;
};

class Subpass
{
public:
										Subpass						(VkPipelineBindPoint				pipelineBindPoint,
																	 VkSubpassDescriptionFlags			flags,
																	 const vector<AttachmentReference>&	inputAttachments,
																	 const vector<AttachmentReference>&	colorAttachments,
																	 const vector<AttachmentReference>&	resolveAttachments,
																	 AttachmentReference				depthStencilAttachment,
																	 const vector<deUint32>&			preserveAttachments)
		: m_pipelineBindPoint		(pipelineBindPoint)
		, m_flags					(flags)
		, m_inputAttachments		(inputAttachments)
		, m_colorAttachments		(colorAttachments)
		, m_resolveAttachments		(resolveAttachments)
		, m_depthStencilAttachment	(depthStencilAttachment)
		, m_preserveAttachments		(preserveAttachments)
	{
	}

	VkPipelineBindPoint					getPipelineBindPoint		(void) const { return m_pipelineBindPoint;		}
	VkSubpassDescriptionFlags			getFlags					(void) const { return m_flags;					}
	const vector<AttachmentReference>&	getInputAttachments			(void) const { return m_inputAttachments;		}
	const vector<AttachmentReference>&	getColorAttachments			(void) const { return m_colorAttachments;		}
	const vector<AttachmentReference>&	getResolveAttachments		(void) const { return m_resolveAttachments;		}
	const AttachmentReference&			getDepthStencilAttachment	(void) const { return m_depthStencilAttachment;	}
	const vector<deUint32>&				getPreserveAttachments		(void) const { return m_preserveAttachments;	}

private:
	VkPipelineBindPoint					m_pipelineBindPoint;
	VkSubpassDescriptionFlags			m_flags;

	vector<AttachmentReference>			m_inputAttachments;
	vector<AttachmentReference>			m_colorAttachments;
	vector<AttachmentReference>			m_resolveAttachments;
	AttachmentReference					m_depthStencilAttachment;

	vector<deUint32>					m_preserveAttachments;
};

class SubpassDependency
{
public:
							SubpassDependency	(deUint32				srcPass,
												 deUint32				dstPass,

												 VkPipelineStageFlags	srcStageMask,
												 VkPipelineStageFlags	dstStageMask,

												 VkAccessFlags			srcAccessMask,
												 VkAccessFlags			dstAccessMask,

												 VkDependencyFlags		flags)
		: m_srcPass			(srcPass)
		, m_dstPass			(dstPass)

		, m_srcStageMask	(srcStageMask)
		, m_dstStageMask	(dstStageMask)

		, m_srcAccessMask	(srcAccessMask)
		, m_dstAccessMask	(dstAccessMask)
		, m_flags			(flags)
	{
	}

	deUint32				getSrcPass			(void) const { return m_srcPass;		}
	deUint32				getDstPass			(void) const { return m_dstPass;		}

	VkPipelineStageFlags	getSrcStageMask		(void) const { return m_srcStageMask;	}
	VkPipelineStageFlags	getDstStageMask		(void) const { return m_dstStageMask;	}

	VkAccessFlags			getSrcAccessMask	(void) const { return m_srcAccessMask;	}
	VkAccessFlags			getDstAccessMask	(void) const { return m_dstAccessMask;	}

	VkDependencyFlags		getFlags			(void) const { return m_flags;		}

private:
	deUint32				m_srcPass;
	deUint32				m_dstPass;

	VkPipelineStageFlags	m_srcStageMask;
	VkPipelineStageFlags	m_dstStageMask;

	VkAccessFlags			m_srcAccessMask;
	VkAccessFlags			m_dstAccessMask;
	VkDependencyFlags		m_flags;
};

class Attachment
{
public:
							Attachment			(VkFormat				format,
												 VkSampleCountFlagBits	samples,

												 VkAttachmentLoadOp		loadOp,
												 VkAttachmentStoreOp	storeOp,

												 VkAttachmentLoadOp		stencilLoadOp,
												 VkAttachmentStoreOp	stencilStoreOp,

												 VkImageLayout			initialLayout,
												 VkImageLayout			finalLayout)
		: m_format			(format)
		, m_samples			(samples)

		, m_loadOp			(loadOp)
		, m_storeOp			(storeOp)

		, m_stencilLoadOp	(stencilLoadOp)
		, m_stencilStoreOp	(stencilStoreOp)

		, m_initialLayout	(initialLayout)
		, m_finalLayout		(finalLayout)
	{
	}

	VkFormat				getFormat			(void) const { return m_format;			}
	VkSampleCountFlagBits	getSamples			(void) const { return m_samples;		}

	VkAttachmentLoadOp		getLoadOp			(void) const { return m_loadOp;			}
	VkAttachmentStoreOp		getStoreOp			(void) const { return m_storeOp;		}


	VkAttachmentLoadOp		getStencilLoadOp	(void) const { return m_stencilLoadOp;	}
	VkAttachmentStoreOp		getStencilStoreOp	(void) const { return m_stencilStoreOp;	}

	VkImageLayout			getInitialLayout	(void) const { return m_initialLayout;	}
	VkImageLayout			getFinalLayout		(void) const { return m_finalLayout;	}

private:
	VkFormat				m_format;
	VkSampleCountFlagBits	m_samples;

	VkAttachmentLoadOp		m_loadOp;
	VkAttachmentStoreOp		m_storeOp;

	VkAttachmentLoadOp		m_stencilLoadOp;
	VkAttachmentStoreOp		m_stencilStoreOp;

	VkImageLayout			m_initialLayout;
	VkImageLayout			m_finalLayout;
};

class RenderPass
{
public:
														RenderPass		(const vector<Attachment>&						attachments,
																		 const vector<Subpass>&							subpasses,
																		 const vector<SubpassDependency>&				dependencies,
																		 const vector<VkInputAttachmentAspectReference>	inputAspects = vector<VkInputAttachmentAspectReference>())
		: m_attachments		(attachments)
		, m_subpasses		(subpasses)
		, m_dependencies	(dependencies)
		, m_inputAspects	(inputAspects)
	{
	}

	const vector<Attachment>&							getAttachments	(void) const { return m_attachments;	}
	const vector<Subpass>&								getSubpasses	(void) const { return m_subpasses;		}
	const vector<SubpassDependency>&					getDependencies	(void) const { return m_dependencies;	}
	const vector<VkInputAttachmentAspectReference>&		getInputAspects	(void) const { return m_inputAspects;	}

private:
	const vector<Attachment>							m_attachments;
	const vector<Subpass>								m_subpasses;
	const vector<SubpassDependency>						m_dependencies;
	const vector<VkInputAttachmentAspectReference>		m_inputAspects;
};

struct TestConfig
{
	enum RenderTypes
	{
		RENDERTYPES_NONE	= 0,
		RENDERTYPES_CLEAR	= (1<<1),
		RENDERTYPES_DRAW	= (1<<2)
	};

	enum CommandBufferTypes
	{
		COMMANDBUFFERTYPES_INLINE		= (1<<0),
		COMMANDBUFFERTYPES_SECONDARY	= (1<<1)
	};

	enum ImageMemory
	{
		IMAGEMEMORY_STRICT		= (1<<0),
		IMAGEMEMORY_LAZY		= (1<<1)
	};

						TestConfig (const RenderPass&	renderPass_,
									RenderTypes			renderTypes_,
									CommandBufferTypes	commandBufferTypes_,
									ImageMemory			imageMemory_,
									const UVec2&		targetSize_,
									const UVec2&		renderPos_,
									const UVec2&		renderSize_,
									deBool				useFormatCompCount_,
									deUint32			seed_,
<<<<<<< HEAD
									AllocationKind		allocationKind_,
									RenderPassType		renderPassType_)
=======
									deUint32			drawStartNdx_,
									AllocationKind		allocationKind_)
>>>>>>> fd68124a
		: renderPass			(renderPass_)
		, renderTypes			(renderTypes_)
		, commandBufferTypes	(commandBufferTypes_)
		, imageMemory			(imageMemory_)
		, targetSize			(targetSize_)
		, renderPos				(renderPos_)
		, renderSize			(renderSize_)
		, useFormatCompCount	(useFormatCompCount_)
		, seed					(seed_)
		, drawStartNdx			(drawStartNdx_)
		, allocationKind		(allocationKind_)
		, renderPassType		(renderPassType_)
	{
	}

	RenderPass			renderPass;
	RenderTypes			renderTypes;
	CommandBufferTypes	commandBufferTypes;
	ImageMemory			imageMemory;
	UVec2				targetSize;
	UVec2				renderPos;
	UVec2				renderSize;
	deBool				useFormatCompCount;
	deUint32			seed;
	deUint32			drawStartNdx;
	AllocationKind		allocationKind;
	RenderPassType		renderPassType;
};

TestConfig::RenderTypes operator| (TestConfig::RenderTypes a, TestConfig::RenderTypes b)
{
	return (TestConfig::RenderTypes)(((deUint32)a) | ((deUint32)b));
}

TestConfig::CommandBufferTypes operator| (TestConfig::CommandBufferTypes a, TestConfig::CommandBufferTypes b)
{
	return (TestConfig::CommandBufferTypes)(((deUint32)a) | ((deUint32)b));
}

TestConfig::ImageMemory operator| (TestConfig::ImageMemory a, TestConfig::ImageMemory b)
{
	return (TestConfig::ImageMemory)(((deUint32)a) | ((deUint32)b));
}

void logRenderPassInfo (TestLog&			log,
						const RenderPass&	renderPass)
{
	const bool					useExternalInputAspect	= !renderPass.getInputAspects().empty();
	const tcu::ScopedLogSection	section					(log, "RenderPass", "RenderPass");

	{
		const tcu::ScopedLogSection	attachmentsSection	(log, "Attachments", "Attachments");
		const vector<Attachment>&	attachments			= renderPass.getAttachments();

		for (size_t attachmentNdx = 0; attachmentNdx < attachments.size(); attachmentNdx++)
		{
			const tcu::ScopedLogSection	attachmentSection	(log, "Attachment" + de::toString(attachmentNdx), "Attachment " + de::toString(attachmentNdx));
			const Attachment&			attachment			= attachments[attachmentNdx];

			log << TestLog::Message << "Format: " << attachment.getFormat() << TestLog::EndMessage;
			log << TestLog::Message << "Samples: " << attachment.getSamples() << TestLog::EndMessage;

			log << TestLog::Message << "LoadOp: " << attachment.getLoadOp() << TestLog::EndMessage;
			log << TestLog::Message << "StoreOp: " << attachment.getStoreOp() << TestLog::EndMessage;

			log << TestLog::Message << "StencilLoadOp: " << attachment.getStencilLoadOp() << TestLog::EndMessage;
			log << TestLog::Message << "StencilStoreOp: " << attachment.getStencilStoreOp() << TestLog::EndMessage;

			log << TestLog::Message << "InitialLayout: " << attachment.getInitialLayout() << TestLog::EndMessage;
			log << TestLog::Message << "FinalLayout: " << attachment.getFinalLayout() << TestLog::EndMessage;
		}
	}

	if (useExternalInputAspect)
	{
		const tcu::ScopedLogSection	inputAspectSection	(log, "InputAspects", "InputAspects");

		for (size_t aspectNdx = 0; aspectNdx < renderPass.getInputAspects().size(); aspectNdx++)
		{
			const VkInputAttachmentAspectReference&	inputAspect	(renderPass.getInputAspects()[aspectNdx]);

			log << TestLog::Message << "Subpass: " << inputAspect.subpass << TestLog::EndMessage;
			log << TestLog::Message << "InputAttachmentIndex: " << inputAspect.inputAttachmentIndex << TestLog::EndMessage;
			log << TestLog::Message << "AspectFlags: " << getImageAspectFlagsStr(inputAspect.aspectMask) << TestLog::EndMessage;
		}
	}

	{
		const tcu::ScopedLogSection	subpassesSection	(log, "Subpasses", "Subpasses");
		const vector<Subpass>&		subpasses			= renderPass.getSubpasses();

		for (size_t subpassNdx = 0; subpassNdx < subpasses.size(); subpassNdx++)
		{
			const tcu::ScopedLogSection			subpassSection		(log, "Subpass" + de::toString(subpassNdx), "Subpass " + de::toString(subpassNdx));
			const Subpass&						subpass				= subpasses[subpassNdx];

			const vector<AttachmentReference>&	inputAttachments	= subpass.getInputAttachments();
			const vector<AttachmentReference>&	colorAttachments	= subpass.getColorAttachments();
			const vector<AttachmentReference>&	resolveAttachments	= subpass.getResolveAttachments();
			const vector<deUint32>&				preserveAttachments	= subpass.getPreserveAttachments();

			if (!inputAttachments.empty())
			{
				const tcu::ScopedLogSection	inputAttachmentsSection	(log, "Inputs", "Inputs");

				for (size_t inputNdx = 0; inputNdx < inputAttachments.size(); inputNdx++)
				{
					const tcu::ScopedLogSection	inputAttachmentSection	(log, "Input" + de::toString(inputNdx), "Input " + de::toString(inputNdx));
					const AttachmentReference&	inputAttachment			= inputAttachments[inputNdx];

					log << TestLog::Message << "Attachment: " << inputAttachment.getAttachment() << TestLog::EndMessage;
					log << TestLog::Message << "Layout: " << inputAttachment.getImageLayout() << TestLog::EndMessage;
					if (!useExternalInputAspect)
						log << TestLog::Message << "AspectMask: " << inputAttachment.getAspectMask() << TestLog::EndMessage;
				}
			}

			if (subpass.getDepthStencilAttachment().getAttachment() != VK_ATTACHMENT_UNUSED)
			{
				const tcu::ScopedLogSection	depthStencilAttachmentSection	(log, "DepthStencil", "DepthStencil");
				const AttachmentReference&	depthStencilAttachment			= subpass.getDepthStencilAttachment();

				log << TestLog::Message << "Attachment: " << depthStencilAttachment.getAttachment() << TestLog::EndMessage;
				log << TestLog::Message << "Layout: " << depthStencilAttachment.getImageLayout() << TestLog::EndMessage;
			}

			if (!colorAttachments.empty())
			{
				const tcu::ScopedLogSection	colorAttachmentsSection	(log, "Colors", "Colors");

				for (size_t colorNdx = 0; colorNdx < colorAttachments.size(); colorNdx++)
				{
					const tcu::ScopedLogSection	colorAttachmentSection	(log, "Color" + de::toString(colorNdx), "Color " + de::toString(colorNdx));
					const AttachmentReference&	colorAttachment			= colorAttachments[colorNdx];

					log << TestLog::Message << "Attachment: " << colorAttachment.getAttachment() << TestLog::EndMessage;
					log << TestLog::Message << "Layout: " << colorAttachment.getImageLayout() << TestLog::EndMessage;
				}
			}

			if (!resolveAttachments.empty())
			{
				const tcu::ScopedLogSection	resolveAttachmentsSection	(log, "Resolves", "Resolves");

				for (size_t resolveNdx = 0; resolveNdx < resolveAttachments.size(); resolveNdx++)
				{
					const tcu::ScopedLogSection	resolveAttachmentSection	(log, "Resolve" + de::toString(resolveNdx), "Resolve " + de::toString(resolveNdx));
					const AttachmentReference&	resolveAttachment			= resolveAttachments[resolveNdx];

					log << TestLog::Message << "Attachment: " << resolveAttachment.getAttachment() << TestLog::EndMessage;
					log << TestLog::Message << "Layout: " << resolveAttachment.getImageLayout() << TestLog::EndMessage;
				}
			}

			if (!preserveAttachments.empty())
			{
				const tcu::ScopedLogSection	preserveAttachmentsSection	(log, "Preserves", "Preserves");

				for (size_t preserveNdx = 0; preserveNdx < preserveAttachments.size(); preserveNdx++)
				{
					const tcu::ScopedLogSection	preserveAttachmentSection	(log, "Preserve" + de::toString(preserveNdx), "Preserve " + de::toString(preserveNdx));
					const deUint32				preserveAttachment			= preserveAttachments[preserveNdx];

					log << TestLog::Message << "Attachment: " << preserveAttachment << TestLog::EndMessage;
				}
			}
		}

	}

	if (!renderPass.getDependencies().empty())
	{
		const tcu::ScopedLogSection	dependenciesSection	(log, "Dependencies", "Dependencies");

		for (size_t depNdx = 0; depNdx < renderPass.getDependencies().size(); depNdx++)
		{
			const tcu::ScopedLogSection	dependencySection	(log, "Dependency" + de::toString(depNdx), "Dependency " + de::toString(depNdx));
			const SubpassDependency&	dep					= renderPass.getDependencies()[depNdx];

			log << TestLog::Message << "Source: " << dep.getSrcPass() << TestLog::EndMessage;
			log << TestLog::Message << "Destination: " << dep.getDstPass() << TestLog::EndMessage;

			log << TestLog::Message << "Source Stage Mask: " << dep.getSrcStageMask() << TestLog::EndMessage;
			log << TestLog::Message << "Destination Stage Mask: " << dep.getDstStageMask() << TestLog::EndMessage;

			log << TestLog::Message << "Input Mask: " << dep.getDstAccessMask() << TestLog::EndMessage;
			log << TestLog::Message << "Output Mask: " << dep.getSrcAccessMask() << TestLog::EndMessage;
			log << TestLog::Message << "Dependency Flags: " << getDependencyFlagsStr(dep.getFlags()) << TestLog::EndMessage;
		}
	}
}

std::string clearColorToString (VkFormat vkFormat, VkClearColorValue value, deBool useFormatCompCount)
{
	const tcu::TextureFormat		format			= mapVkFormat(vkFormat);
	const tcu::TextureChannelClass	channelClass	= tcu::getTextureChannelClass(format.type);
	const tcu::BVec4				channelMask		= tcu::getTextureFormatChannelMask(format);
	const deUint32					componentCount	= (useFormatCompCount ? (deUint32)tcu::getNumUsedChannels(format.order) : 4);

	std::ostringstream				stream;

	stream << "(";

	switch (channelClass)
	{
		case tcu::TEXTURECHANNELCLASS_SIGNED_INTEGER:
			for (deUint32 i = 0; i < componentCount; i++)
			{
				if (i > 0)
					stream << ", ";

				if (channelMask[i])
					stream << value.int32[i];
				else
					stream << "Undef";
			}
			break;

		case tcu::TEXTURECHANNELCLASS_UNSIGNED_INTEGER:
			for (deUint32 i = 0; i < componentCount; i++)
			{
				if (i > 0)
					stream << ", ";

				if (channelMask[i])
					stream << value.uint32[i];
				else
					stream << "Undef";
			}
			break;

		case tcu::TEXTURECHANNELCLASS_SIGNED_FIXED_POINT:
		case tcu::TEXTURECHANNELCLASS_UNSIGNED_FIXED_POINT:
		case tcu::TEXTURECHANNELCLASS_FLOATING_POINT:
			for (deUint32 i = 0; i < componentCount; i++)
			{
				if (i > 0)
					stream << ", ";

				if (channelMask[i])
					stream << value.float32[i];
				else
					stream << "Undef";
			}
			break;

		default:
			DE_FATAL("Unknown channel class");
	}

	stream << ")";

	return stream.str();
}

std::string clearValueToString (VkFormat vkFormat, VkClearValue value, deBool useFormatCompCount)
{
	const tcu::TextureFormat	format	= mapVkFormat(vkFormat);

	if (tcu::hasStencilComponent(format.order) || tcu::hasDepthComponent(format.order))
	{
		std::ostringstream stream;

		stream << "(";

		if (tcu::hasStencilComponent(format.order))
			stream << "stencil: " << value.depthStencil.stencil;

		if (tcu::hasStencilComponent(format.order) && tcu::hasDepthComponent(format.order))
			stream << ", ";

		if (tcu::hasDepthComponent(format.order))
			stream << "depth: " << value.depthStencil.depth;

		stream << ")";

		return stream.str();
	}
	else
		return clearColorToString(vkFormat, value.color, useFormatCompCount);
}

VkClearColorValue randomColorClearValue (const Attachment& attachment, de::Random& rng, deBool useFormatCompCount)
{
	const float						clearNan		= tcu::Float32::nan().asFloat();
	const tcu::TextureFormat		format			= mapVkFormat(attachment.getFormat());
	const tcu::TextureChannelClass	channelClass	= tcu::getTextureChannelClass(format.type);
	const tcu::BVec4				channelMask		= tcu::getTextureFormatChannelMask(format);
	const deUint32					componentCount	= (useFormatCompCount ? (deUint32)tcu::getNumUsedChannels(format.order) : 4);
	VkClearColorValue				clearColor;

	switch (channelClass)
	{
		case tcu::TEXTURECHANNELCLASS_SIGNED_INTEGER:
		{
			for (deUint32 ndx = 0; ndx < componentCount; ndx++)
			{
				if (!channelMask[ndx])
					clearColor.int32[ndx] = std::numeric_limits<deInt32>::min();
				else
					clearColor.uint32[ndx] = rng.getBool() ? 1u : 0u;
			}
			break;
		}

		case tcu::TEXTURECHANNELCLASS_UNSIGNED_INTEGER:
		{
			for (deUint32 ndx = 0; ndx < componentCount; ndx++)
			{
				if (!channelMask[ndx])
					clearColor.uint32[ndx] = std::numeric_limits<deUint32>::max();
				else
					clearColor.uint32[ndx] = rng.getBool() ? 1u : 0u;
			}
			break;
		}

		case tcu::TEXTURECHANNELCLASS_SIGNED_FIXED_POINT:
		case tcu::TEXTURECHANNELCLASS_UNSIGNED_FIXED_POINT:
		case tcu::TEXTURECHANNELCLASS_FLOATING_POINT:
		{
			for (deUint32 ndx = 0; ndx < componentCount; ndx++)
			{
				if (!channelMask[ndx])
					clearColor.float32[ndx] = clearNan;
				else
					clearColor.float32[ndx] = rng.getBool() ? 1.0f : 0.0f;
			}
			break;
		}

		default:
			DE_FATAL("Unknown channel class");
	}

	return clearColor;
}

template <typename AttachmentDesc>
AttachmentDesc createAttachmentDescription (const Attachment& attachment)
{
	const AttachmentDesc	attachmentDescription	//  VkAttachmentDescription										||  VkAttachmentDescription2KHR
	(
													//																||  VkStructureType						sType;
		DE_NULL,									//																||  const void*							pNext;
		0u,											//  VkAttachmentDescriptionFlags	flags;						||  VkAttachmentDescriptionFlags		flags;
		attachment.getFormat(),						//  VkFormat						format;						||  VkFormat							format;
		attachment.getSamples(),					//  VkSampleCountFlagBits			samples;					||  VkSampleCountFlagBits				samples;
		attachment.getLoadOp(),						//  VkAttachmentLoadOp				loadOp;						||  VkAttachmentLoadOp					loadOp;
		attachment.getStoreOp(),					//  VkAttachmentStoreOp				storeOp;					||  VkAttachmentStoreOp					storeOp;
		attachment.getStencilLoadOp(),				//  VkAttachmentLoadOp				stencilLoadOp;				||  VkAttachmentLoadOp					stencilLoadOp;
		attachment.getStencilStoreOp(),				//  VkAttachmentStoreOp				stencilStoreOp;				||  VkAttachmentStoreOp					stencilStoreOp;
		attachment.getInitialLayout(),				//  VkImageLayout					initialLayout;				||  VkImageLayout						initialLayout;
		attachment.getFinalLayout()					//  VkImageLayout					finalLayout;				||  VkImageLayout						finalLayout;
	);

	return attachmentDescription;
}

template <typename AttachmentRef>
AttachmentRef createAttachmentReference (const AttachmentReference& referenceInfo)
{
	const AttachmentRef	reference					//  VkAttachmentReference										||  VkAttachmentReference2KHR
	(
													//																||  VkStructureType						sType;
		DE_NULL,									//																||  const void*							pNext;
		referenceInfo.getAttachment(),				//  deUint32						attachment;					||  deUint32							attachment;
		referenceInfo.getImageLayout(),				//  VkImageLayout					layout;						||  VkImageLayout						layout;
		referenceInfo.getAspectMask()				//																||  VkImageAspectFlags					aspectMask;
	);

	return reference;
}

template <typename SubpassDesc, typename AttachmentRef>
SubpassDesc createSubpassDescription (const Subpass&			subpass,
									  vector<AttachmentRef>*	attachmentReferenceLists,
									  vector<deUint32>*			preserveAttachmentReferences)
{
	vector<AttachmentRef>&	inputAttachmentReferences			= attachmentReferenceLists[0];
	vector<AttachmentRef>&	colorAttachmentReferences			= attachmentReferenceLists[1];
	vector<AttachmentRef>&	resolveAttachmentReferences			= attachmentReferenceLists[2];
	vector<AttachmentRef>&	depthStencilAttachmentReferences	= attachmentReferenceLists[3];

	for (size_t attachmentNdx = 0; attachmentNdx < subpass.getColorAttachments().size(); attachmentNdx++)
		colorAttachmentReferences.push_back(createAttachmentReference<AttachmentRef>(subpass.getColorAttachments()[attachmentNdx]));

	for (size_t attachmentNdx = 0; attachmentNdx < subpass.getInputAttachments().size(); attachmentNdx++)
		inputAttachmentReferences.push_back(createAttachmentReference<AttachmentRef>(subpass.getInputAttachments()[attachmentNdx]));

	for (size_t attachmentNdx = 0; attachmentNdx < subpass.getResolveAttachments().size(); attachmentNdx++)
		resolveAttachmentReferences.push_back(createAttachmentReference<AttachmentRef>(subpass.getResolveAttachments()[attachmentNdx]));

	depthStencilAttachmentReferences.push_back(createAttachmentReference<AttachmentRef>(subpass.getDepthStencilAttachment()));

	for (size_t attachmentNdx = 0; attachmentNdx < subpass.getPreserveAttachments().size(); attachmentNdx++)
		preserveAttachmentReferences->push_back(subpass.getPreserveAttachments()[attachmentNdx]);

	DE_ASSERT(resolveAttachmentReferences.empty() || colorAttachmentReferences.size() == resolveAttachmentReferences.size());

	{
		const SubpassDesc subpassDescription														//  VkSubpassDescription										||  VkSubpassDescription2KHR
		(
																									//																||  VkStructureType						sType;
			DE_NULL,																				//																||  const void*							pNext;
			subpass.getFlags(),																		//  VkSubpassDescriptionFlags		flags;						||  VkSubpassDescriptionFlags			flags;
			subpass.getPipelineBindPoint(),															//  VkPipelineBindPoint				pipelineBindPoint;			||  VkPipelineBindPoint					pipelineBindPoint;
			0u,																						//																||  deUint32							viewMask;
			(deUint32)inputAttachmentReferences.size(),												//  deUint32						inputAttachmentCount;		||  deUint32							inputAttachmentCount;
			inputAttachmentReferences.empty() ? DE_NULL : &inputAttachmentReferences[0],			//  const VkAttachmentReference*	pInputAttachments;			||  const VkAttachmentReference2KHR*	pInputAttachments;
			(deUint32)colorAttachmentReferences.size(),												//  deUint32						colorAttachmentCount;		||  deUint32							colorAttachmentCount;
			colorAttachmentReferences.empty() ? DE_NULL :  &colorAttachmentReferences[0],			//  const VkAttachmentReference*	pColorAttachments;			||  const VkAttachmentReference2KHR*	pColorAttachments;
			resolveAttachmentReferences.empty() ? DE_NULL : &resolveAttachmentReferences[0],		//  const VkAttachmentReference*	pResolveAttachments;		||  const VkAttachmentReference2KHR*	pResolveAttachments;
			&depthStencilAttachmentReferences[0],													//  const VkAttachmentReference*	pDepthStencilAttachment;	||  const VkAttachmentReference2KHR*	pDepthStencilAttachment;
			(deUint32)preserveAttachmentReferences->size(),											//  deUint32						preserveAttachmentCount;	||  deUint32							preserveAttachmentCount;
			preserveAttachmentReferences->empty() ? DE_NULL : &(*preserveAttachmentReferences)[0]	//  const deUint32*					pPreserveAttachments;		||  const deUint32*						pPreserveAttachments;
		);

		return subpassDescription;
	}
}

template <typename SubpassDep>
SubpassDep createSubpassDependency (const SubpassDependency& dependencyInfo)
{
	const SubpassDep	dependency			//  VkSubpassDependency											||  VkSubpassDependency2KHR
	(
											//																||	VkStructureType						sType;
		DE_NULL,							//																||	const void*							pNext;
		dependencyInfo.getSrcPass(),		//  deUint32						srcSubpass;					||	deUint32							srcSubpass;
		dependencyInfo.getDstPass(),		//  deUint32						dstSubpass;					||	deUint32							dstSubpass;
		dependencyInfo.getSrcStageMask(),	//  VkPipelineStageFlags			srcStageMask;				||	VkPipelineStageFlags				srcStageMask;
		dependencyInfo.getDstStageMask(),	//  VkPipelineStageFlags			dstStageMask;				||	VkPipelineStageFlags				dstStageMask;
		dependencyInfo.getSrcAccessMask(),	//  VkAccessFlags					srcAccessMask;				||	VkAccessFlags						srcAccessMask;
		dependencyInfo.getDstAccessMask(),	//  VkAccessFlags					dstAccessMask;				||	VkAccessFlags						dstAccessMask;
		dependencyInfo.getFlags(),			//  VkDependencyFlags				dependencyFlags;			||	VkDependencyFlags					dependencyFlags;
		0u									//																||	deInt32								viewOffset;
	);

	return dependency;
}

de::MovePtr<VkRenderPassInputAttachmentAspectCreateInfo> createRenderPassInputAttachmentAspectCreateInfo(const RenderPass& renderPassInfo)
{
	de::MovePtr<VkRenderPassInputAttachmentAspectCreateInfo>	result	(DE_NULL);

	if (!renderPassInfo.getInputAspects().empty())
	{
		const VkRenderPassInputAttachmentAspectCreateInfo	inputAspectCreateInfo	=
		{
			VK_STRUCTURE_TYPE_RENDER_PASS_INPUT_ATTACHMENT_ASPECT_CREATE_INFO,
			DE_NULL,

			(deUint32)renderPassInfo.getInputAspects().size(),
			renderPassInfo.getInputAspects().data(),
		};

		result = de::MovePtr<VkRenderPassInputAttachmentAspectCreateInfo>(new VkRenderPassInputAttachmentAspectCreateInfo(inputAspectCreateInfo));
	}

	return result;
}

template<typename AttachmentDesc, typename AttachmentRef, typename SubpassDesc, typename SubpassDep, typename RenderPassCreateInfo>
Move<VkRenderPass> createRenderPass (const DeviceInterface&	vk,
									 VkDevice				device,
									 const RenderPass&		renderPassInfo)
{
	const size_t												perSubpassAttachmentReferenceLists = 4;
	vector<AttachmentDesc>										attachments;
	vector<SubpassDesc>											subpasses;
	vector<SubpassDep>											dependencies;
	vector<vector<AttachmentRef> >								attachmentReferenceLists(renderPassInfo.getSubpasses().size() * perSubpassAttachmentReferenceLists);
	vector<vector<deUint32> >									preserveAttachments(renderPassInfo.getSubpasses().size());
	de::MovePtr<VkRenderPassInputAttachmentAspectCreateInfo>	inputAspectCreateInfo(createRenderPassInputAttachmentAspectCreateInfo(renderPassInfo));

	for (size_t attachmentNdx = 0; attachmentNdx < renderPassInfo.getAttachments().size(); attachmentNdx++)
		attachments.push_back(createAttachmentDescription<AttachmentDesc>(renderPassInfo.getAttachments()[attachmentNdx]));

	for (size_t subpassNdx = 0; subpassNdx < renderPassInfo.getSubpasses().size(); subpassNdx++)
		subpasses.push_back(createSubpassDescription<SubpassDesc>(renderPassInfo.getSubpasses()[subpassNdx], &(attachmentReferenceLists[subpassNdx * perSubpassAttachmentReferenceLists]), &preserveAttachments[subpassNdx]));

	for (size_t depNdx = 0; depNdx < renderPassInfo.getDependencies().size(); depNdx++)
		dependencies.push_back(createSubpassDependency<SubpassDep>(renderPassInfo.getDependencies()[depNdx]));

	const RenderPassCreateInfo	renderPassCreator				//  VkRenderPassCreateInfo										||  VkRenderPassCreateInfo2KHR
	(
																//  VkStructureType					sType;						||  VkStructureType						sType;
		inputAspectCreateInfo.get(),							//  const void*						pNext;						||  const void*							pNext;
		(VkRenderPassCreateFlags)0u,							//  VkRenderPassCreateFlags			flags;						||  VkRenderPassCreateFlags				flags;
		(deUint32)attachments.size(),							//  deUint32						attachmentCount;			||  deUint32							attachmentCount;
		(attachments.empty() ? DE_NULL : &attachments[0]),		//  const VkAttachmentDescription*	pAttachments;				||  const VkAttachmentDescription2KHR*	pAttachments;
		(deUint32)subpasses.size(),								//  deUint32						subpassCount;				||  deUint32							subpassCount;
		(subpasses.empty() ? DE_NULL : &subpasses[0]),			//  const VkSubpassDescription*		pSubpasses;					||  const VkSubpassDescription2KHR*		pSubpasses;
		(deUint32)dependencies.size(),							//  deUint32						dependencyCount;			||  deUint32							dependencyCount;
		(dependencies.empty() ? DE_NULL : &dependencies[0]),	//  const VkSubpassDependency*		pDependencies;				||  const VkSubpassDependency2KHR*		pDependencies;
		0u,														//																||  deUint32							correlatedViewMaskCount;
		DE_NULL													//																||  const deUint32*						pCorrelatedViewMasks;
	);

	return renderPassCreator.createRenderPass(vk, device);
}

Move<VkRenderPass> createRenderPass (const DeviceInterface&	vk,
									 VkDevice				device,
									 const RenderPass&		renderPassInfo,
									 const RenderPassType	renderPassType)
{
	switch (renderPassType)
	{
		case RENDERPASS_TYPE_LEGACY:
			return createRenderPass<AttachmentDescription1, AttachmentReference1, SubpassDescription1, SubpassDependency1, RenderPassCreateInfo1>(vk, device, renderPassInfo);
		case RENDERPASS_TYPE_RENDERPASS2:
			return createRenderPass<AttachmentDescription2, AttachmentReference2, SubpassDescription2, SubpassDependency2, RenderPassCreateInfo2>(vk, device, renderPassInfo);
		default:
			TCU_THROW(InternalError, "Impossible");
	}
}

Move<VkFramebuffer> createFramebuffer (const DeviceInterface&		vk,
									   VkDevice						device,
									   VkRenderPass					renderPass,
									   const UVec2&					size,
									   const vector<VkImageView>&	attachments)
{
	return createFramebuffer(vk, device, 0u, renderPass, (deUint32)attachments.size(), attachments.empty() ? DE_NULL : &attachments[0], size.x(), size.y(), 1u);
}

Move<VkImage> createAttachmentImage (const DeviceInterface&	vk,
									 VkDevice				device,
									 deUint32				queueIndex,
									 const UVec2&			size,
									 VkFormat				format,
									 VkSampleCountFlagBits	samples,
									 VkImageUsageFlags		usageFlags,
									 VkImageLayout			layout)
{
	VkImageUsageFlags			targetUsageFlags	= 0;
	const tcu::TextureFormat	textureFormat		= mapVkFormat(format);

	DE_ASSERT(!(tcu::hasDepthComponent(vk::mapVkFormat(format).order) || tcu::hasStencilComponent(vk::mapVkFormat(format).order))
					|| ((usageFlags & vk::VK_IMAGE_USAGE_COLOR_ATTACHMENT_BIT) == 0));

	DE_ASSERT((tcu::hasDepthComponent(vk::mapVkFormat(format).order) || tcu::hasStencilComponent(vk::mapVkFormat(format).order))
					|| ((usageFlags & vk::VK_IMAGE_USAGE_DEPTH_STENCIL_ATTACHMENT_BIT) == 0));

	if (tcu::hasDepthComponent(textureFormat.order) || tcu::hasStencilComponent(textureFormat.order))
		targetUsageFlags |= vk::VK_IMAGE_USAGE_DEPTH_STENCIL_ATTACHMENT_BIT;
	else
		targetUsageFlags |= vk::VK_IMAGE_USAGE_COLOR_ATTACHMENT_BIT;

	return createImage(vk, device,
					   (VkImageCreateFlags)0,
					   VK_IMAGE_TYPE_2D,
					   format,
					   vk::makeExtent3D(size.x(), size.y(), 1u),
					   1u /* mipLevels */,
					   1u /* arraySize */,
					   samples,
					   VK_IMAGE_TILING_OPTIMAL,
					   usageFlags | targetUsageFlags,
					   VK_SHARING_MODE_EXCLUSIVE,
					   1,
					   &queueIndex,
					   layout);
}

de::MovePtr<Allocation> createImageMemory (const InstanceInterface&	vki,
										   const VkPhysicalDevice&	vkd,
										   const DeviceInterface&	vk,
										   VkDevice					device,
										   Allocator&				allocator,
										   VkImage					image,
										   bool						lazy,
										   AllocationKind			allocationKind)
{
	const MemoryRequirement memoryRequirement	= lazy ? MemoryRequirement::LazilyAllocated : MemoryRequirement::Any;
	de::MovePtr<Allocation> allocation			= allocateImage(vki, vk, vkd, device, image, memoryRequirement, allocator, allocationKind);

	bindImageMemory(vk, device, image, allocation->getMemory(), allocation->getOffset());

	return allocation;
}

Move<VkImageView> createImageAttachmentView (const DeviceInterface&	vk,
											 VkDevice				device,
											 VkImage				image,
											 VkFormat				format,
											 VkImageAspectFlags		aspect)
{
	const VkImageSubresourceRange range =
	{
		aspect,
		0,
		1,
		0,
		1
	};

	return createImageView(vk, device, 0u, image, VK_IMAGE_VIEW_TYPE_2D, format, makeComponentMappingRGBA(), range);
}

VkClearValue randomClearValue (const Attachment& attachment, de::Random& rng, deBool useFormatCompCount)
{
	const float					clearNan	= tcu::Float32::nan().asFloat();
	const tcu::TextureFormat	format		= mapVkFormat(attachment.getFormat());

	if (tcu::hasStencilComponent(format.order) || tcu::hasDepthComponent(format.order))
	{
		VkClearValue clearValue;

		clearValue.depthStencil.depth	= clearNan;
		clearValue.depthStencil.stencil	= 0xCDu;

		if (tcu::hasStencilComponent(format.order))
			clearValue.depthStencil.stencil	= rng.getBool()
											? 0xFFu
											: 0x0u;

		if (tcu::hasDepthComponent(format.order))
			clearValue.depthStencil.depth	= rng.getBool()
											? 1.0f
											: 0.0f;

		return clearValue;
	}
	else
	{
		VkClearValue clearValue;

		clearValue.color = randomColorClearValue(attachment, rng, useFormatCompCount);

		return clearValue;
	}
}

class AttachmentResources
{
public:
	AttachmentResources (const InstanceInterface&	vki,
						 const VkPhysicalDevice&	physDevice,
						 const DeviceInterface&		vk,
						 VkDevice					device,
						 Allocator&					allocator,
						 deUint32					queueIndex,
						 const UVec2&				size,
						 const Attachment&			attachmentInfo,
						 VkImageUsageFlags			usageFlags,
						 const AllocationKind		allocationKind)
		: m_image			(createAttachmentImage(vk, device, queueIndex, size, attachmentInfo.getFormat(), attachmentInfo.getSamples(), usageFlags, VK_IMAGE_LAYOUT_UNDEFINED))
		, m_imageMemory		(createImageMemory(vki, physDevice, vk, device, allocator, *m_image, ((usageFlags & VK_IMAGE_USAGE_TRANSIENT_ATTACHMENT_BIT) != 0), allocationKind))
		, m_attachmentView	(createImageAttachmentView(vk, device, *m_image, attachmentInfo.getFormat(), getImageAspectFlags(attachmentInfo.getFormat())))
	{
		const tcu::TextureFormat	format			= mapVkFormat(attachmentInfo.getFormat());
		const bool					isDepthFormat	= tcu::hasDepthComponent(format.order);
		const bool					isStencilFormat	= tcu::hasStencilComponent(format.order);

		if (isDepthFormat && isStencilFormat)
		{
			m_depthInputAttachmentView		= createImageAttachmentView(vk, device, *m_image, attachmentInfo.getFormat(), VK_IMAGE_ASPECT_DEPTH_BIT);
			m_stencilInputAttachmentView	= createImageAttachmentView(vk, device, *m_image, attachmentInfo.getFormat(), VK_IMAGE_ASPECT_STENCIL_BIT);

			m_inputAttachmentViews = std::make_pair(*m_depthInputAttachmentView, *m_stencilInputAttachmentView);
		}
		else
			m_inputAttachmentViews = std::make_pair(*m_attachmentView, (vk::VkImageView)0u);

		if ((usageFlags & VK_IMAGE_USAGE_TRANSIENT_ATTACHMENT_BIT) == 0)
		{
			if (tcu::hasDepthComponent(format.order) && tcu::hasStencilComponent(format.order))
			{
				const tcu::TextureFormat	depthFormat		= getDepthCopyFormat(attachmentInfo.getFormat());
				const tcu::TextureFormat	stencilFormat	= getStencilCopyFormat(attachmentInfo.getFormat());

				m_bufferSize			= size.x() * size.y() * depthFormat.getPixelSize();
				m_secondaryBufferSize	= size.x() * size.y() * stencilFormat.getPixelSize();

				m_buffer				= createBuffer(vk, device, 0, m_bufferSize, VK_BUFFER_USAGE_TRANSFER_DST_BIT, VK_SHARING_MODE_EXCLUSIVE, 1, &queueIndex);
				m_bufferMemory			= allocateBuffer(vki, vk, physDevice, device, *m_buffer, MemoryRequirement::HostVisible, allocator, allocationKind);

				bindBufferMemory(vk, device, *m_buffer, m_bufferMemory->getMemory(), m_bufferMemory->getOffset());

				m_secondaryBuffer		= createBuffer(vk, device, 0, m_secondaryBufferSize, VK_BUFFER_USAGE_TRANSFER_DST_BIT, VK_SHARING_MODE_EXCLUSIVE, 1, &queueIndex);
				m_secondaryBufferMemory	= allocateBuffer(vki, vk, physDevice, device, *m_secondaryBuffer, MemoryRequirement::HostVisible, allocator, allocationKind);

				bindBufferMemory(vk, device, *m_secondaryBuffer, m_secondaryBufferMemory->getMemory(), m_secondaryBufferMemory->getOffset());
			}
			else
			{
				m_bufferSize	= size.x() * size.y() * format.getPixelSize();

				m_buffer		= createBuffer(vk, device, 0, m_bufferSize, VK_BUFFER_USAGE_TRANSFER_DST_BIT, VK_SHARING_MODE_EXCLUSIVE, 1, &queueIndex);
				m_bufferMemory	= allocateBuffer(vki, vk, physDevice, device, *m_buffer, MemoryRequirement::HostVisible, allocator, allocationKind);

				bindBufferMemory(vk, device, *m_buffer, m_bufferMemory->getMemory(), m_bufferMemory->getOffset());
			}
		}
	}

	const pair<VkImageView, VkImageView>& getInputAttachmentViews (void) const
	{
		return m_inputAttachmentViews;
	}

	~AttachmentResources (void)
	{
	}

	VkImageView getAttachmentView (void) const
	{
		return *m_attachmentView;
	}

	VkImage getImage (void) const
	{
		return *m_image;
	}

	VkBuffer getBuffer (void) const
	{
		DE_ASSERT(*m_buffer != DE_NULL);
		return *m_buffer;
	}

	VkDeviceSize getBufferSize (void) const
	{
		DE_ASSERT(*m_buffer != DE_NULL);
		return m_bufferSize;
	}

	const Allocation& getResultMemory (void) const
	{
		DE_ASSERT(m_bufferMemory);
		return *m_bufferMemory;
	}

	VkBuffer getSecondaryBuffer (void) const
	{
		DE_ASSERT(*m_secondaryBuffer != DE_NULL);
		return *m_secondaryBuffer;
	}

	VkDeviceSize getSecondaryBufferSize (void) const
	{
		DE_ASSERT(*m_secondaryBuffer != DE_NULL);
		return m_secondaryBufferSize;
	}

	const Allocation& getSecondaryResultMemory (void) const
	{
		DE_ASSERT(m_secondaryBufferMemory);
		return *m_secondaryBufferMemory;
	}

private:
	const Unique<VkImage>			m_image;
	const UniquePtr<Allocation>		m_imageMemory;
	const Unique<VkImageView>		m_attachmentView;

	Move<VkImageView>				m_depthInputAttachmentView;
	Move<VkImageView>				m_stencilInputAttachmentView;
	pair<VkImageView, VkImageView>	m_inputAttachmentViews;

	Move<VkBuffer>					m_buffer;
	VkDeviceSize					m_bufferSize;
	de::MovePtr<Allocation>			m_bufferMemory;

	Move<VkBuffer>					m_secondaryBuffer;
	VkDeviceSize					m_secondaryBufferSize;
	de::MovePtr<Allocation>			m_secondaryBufferMemory;
};

void uploadBufferData (const DeviceInterface&	vk,
					   VkDevice					device,
					   const Allocation&		memory,
					   size_t					size,
					   const void*				data,
					   VkDeviceSize				nonCoherentAtomSize)
{
	// Expand the range to flush to account for the nonCoherentAtomSize
	VkDeviceSize roundedOffset = (VkDeviceSize)deAlignSize(deUint32(memory.getOffset()), deUint32(nonCoherentAtomSize));
	VkDeviceSize roundedSize = (VkDeviceSize)deAlignSize(deUint32(memory.getOffset() + size - roundedOffset), deUint32(nonCoherentAtomSize));

	const VkMappedMemoryRange range =
	{
		VK_STRUCTURE_TYPE_MAPPED_MEMORY_RANGE,	// sType;
		DE_NULL,								// pNext;
		memory.getMemory(),						// mem;
		roundedOffset,							// offset;
		roundedSize,							// size;
	};
	void* const ptr = memory.getHostPtr();

	deMemcpy(ptr, data, size);
	VK_CHECK(vk.flushMappedMemoryRanges(device, 1, &range));
}

VkImageAspectFlagBits getPrimaryImageAspect (tcu::TextureFormat::ChannelOrder order)
{
	DE_STATIC_ASSERT(tcu::TextureFormat::CHANNELORDER_LAST == 21);

	switch (order)
	{
		case tcu::TextureFormat::D:
		case tcu::TextureFormat::DS:
			return VK_IMAGE_ASPECT_DEPTH_BIT;

		case tcu::TextureFormat::S:
			return VK_IMAGE_ASPECT_STENCIL_BIT;

		default:
			return VK_IMAGE_ASPECT_COLOR_BIT;
	}
}

class RenderQuad
{
public:
					RenderQuad			(const Vec2& posA, const Vec2& posB)
		: m_vertices(6)
	{
		m_vertices[0] = posA;
		m_vertices[1] = Vec2(posA[0], posB[1]);
		m_vertices[2] = posB;

		m_vertices[3] = posB;
		m_vertices[4] = Vec2(posB[0], posA[1]);
		m_vertices[5] = posA;
	}

	const Vec2&		getCornerA			(void) const
	{
		return m_vertices[0];
	}

	const Vec2&		getCornerB			(void) const
	{
		return m_vertices[2];
	}

	const void*		getVertexPointer	(void) const
	{
		return &m_vertices[0];
	}

	size_t			getVertexDataSize	(void) const
	{
		return sizeof(Vec2) * m_vertices.size();
	}

private:
	vector<Vec2>	m_vertices;
};

class ColorClear
{
public:
								ColorClear	(const UVec2&				offset,
											 const UVec2&				size,
											 const VkClearColorValue&	color)
		: m_offset	(offset)
		, m_size	(size)
		, m_color	(color)
	{
	}

	const UVec2&				getOffset	(void) const { return m_offset;	}
	const UVec2&				getSize		(void) const { return m_size;	}
	const VkClearColorValue&	getColor	(void) const { return m_color;	}

private:
	UVec2						m_offset;
	UVec2						m_size;
	VkClearColorValue			m_color;
};

class DepthStencilClear
{
public:
					DepthStencilClear	(const UVec2&	offset,
										 const UVec2&	size,
										 float			depth,
										 deUint32		stencil)
		: m_offset	(offset)
		, m_size	(size)
		, m_depth	(depth)
		, m_stencil	(stencil)
	{
	}

	const UVec2&	getOffset			(void) const { return m_offset;		}
	const UVec2&	getSize				(void) const { return m_size;		}
	float			getDepth			(void) const { return m_depth;		}
	deUint32		getStencil			(void) const { return m_stencil;	}

private:
	const UVec2		m_offset;
	const UVec2		m_size;

	const float		m_depth;
	const deUint32	m_stencil;
};

class SubpassRenderInfo
{
public:
									SubpassRenderInfo				(const RenderPass&					renderPass,
																	 deUint32							subpassIndex,
																	 deUint32							drawStartNdx,

																	 bool								isSecondary_,

																	 const UVec2&						viewportOffset,
																	 const UVec2&						viewportSize,

																	 const Maybe<RenderQuad>&			renderQuad,
																	 const vector<ColorClear>&			colorClears,
																	 const Maybe<DepthStencilClear>&	depthStencilClear)
		: m_viewportOffset		(viewportOffset)
		, m_viewportSize		(viewportSize)
		, m_subpassIndex		(subpassIndex)
		, m_drawStartNdx		(drawStartNdx)
		, m_isSecondary			(isSecondary_)
		, m_flags				(renderPass.getSubpasses()[subpassIndex].getFlags())
		, m_renderQuad			(renderQuad)
		, m_colorClears			(colorClears)
		, m_depthStencilClear	(depthStencilClear)
		, m_colorAttachments	(renderPass.getSubpasses()[subpassIndex].getColorAttachments())
		, m_inputAttachments	(renderPass.getSubpasses()[subpassIndex].getInputAttachments())
	{
		for (deUint32 attachmentNdx = 0; attachmentNdx < (deUint32)m_colorAttachments.size(); attachmentNdx++)
			m_colorAttachmentInfo.push_back(renderPass.getAttachments()[m_colorAttachments[attachmentNdx].getAttachment()]);

		if (renderPass.getSubpasses()[subpassIndex].getDepthStencilAttachment().getAttachment() != VK_ATTACHMENT_UNUSED)
		{
			m_depthStencilAttachment		= tcu::just(renderPass.getSubpasses()[subpassIndex].getDepthStencilAttachment());
			m_depthStencilAttachmentInfo	= tcu::just(renderPass.getAttachments()[renderPass.getSubpasses()[subpassIndex].getDepthStencilAttachment().getAttachment()]);
		}
	}

	const UVec2&					getViewportOffset				(void) const { return m_viewportOffset;		}
	const UVec2&					getViewportSize					(void) const { return m_viewportSize;		}

	deUint32						getSubpassIndex					(void) const { return m_subpassIndex;		}
	deUint32						getDrawStartNdx					(void) const { return m_drawStartNdx;		}
	bool							isSecondary						(void) const { return m_isSecondary;		}

	const Maybe<RenderQuad>&		getRenderQuad					(void) const { return m_renderQuad;			}
	const vector<ColorClear>&		getColorClears					(void) const { return m_colorClears;		}
	const Maybe<DepthStencilClear>&	getDepthStencilClear			(void) const { return m_depthStencilClear;	}

	deUint32						getInputAttachmentCount			(void) const { return (deUint32)m_inputAttachments.size(); }
	deUint32						getInputAttachmentIndex			(deUint32 attachmentNdx) const { return m_inputAttachments[attachmentNdx].getAttachment(); }
	VkImageLayout					getInputAttachmentLayout		(deUint32 attachmentNdx) const { return m_inputAttachments[attachmentNdx].getImageLayout(); }

	deUint32						getColorAttachmentCount			(void) const { return (deUint32)m_colorAttachments.size(); }
	VkImageLayout					getColorAttachmentLayout		(deUint32 attachmentNdx) const { return m_colorAttachments[attachmentNdx].getImageLayout(); }
	deUint32						getColorAttachmentIndex			(deUint32 attachmentNdx) const { return m_colorAttachments[attachmentNdx].getAttachment(); }
	const Attachment&				getColorAttachment				(deUint32 attachmentNdx) const { return m_colorAttachmentInfo[attachmentNdx]; }
	Maybe<VkImageLayout>			getDepthStencilAttachmentLayout	(void) const { return m_depthStencilAttachment ? tcu::just(m_depthStencilAttachment->getImageLayout()) : tcu::nothing<VkImageLayout>(); }
	Maybe<deUint32>					getDepthStencilAttachmentIndex	(void) const { return m_depthStencilAttachment ? tcu::just(m_depthStencilAttachment->getAttachment()) : tcu::nothing<deUint32>(); };
	const Maybe<Attachment>&		getDepthStencilAttachment		(void) const { return m_depthStencilAttachmentInfo; }
	VkSubpassDescriptionFlags		getSubpassFlags					(void) const { return m_flags; }

private:
	UVec2							m_viewportOffset;
	UVec2							m_viewportSize;

	deUint32						m_subpassIndex;
	deUint32						m_drawStartNdx;
	bool							m_isSecondary;
	VkSubpassDescriptionFlags		m_flags;

	Maybe<RenderQuad>				m_renderQuad;
	vector<ColorClear>				m_colorClears;
	Maybe<DepthStencilClear>		m_depthStencilClear;

	vector<AttachmentReference>		m_colorAttachments;
	vector<Attachment>				m_colorAttachmentInfo;

	Maybe<AttachmentReference>		m_depthStencilAttachment;
	Maybe<Attachment>				m_depthStencilAttachmentInfo;

	vector<AttachmentReference>		m_inputAttachments;
};

Move<VkPipeline> createSubpassPipeline (const DeviceInterface&		vk,
										VkDevice					device,
										VkRenderPass				renderPass,
										VkShaderModule				vertexShaderModule,
										VkShaderModule				fragmentShaderModule,
										VkPipelineLayout			pipelineLayout,
										const SubpassRenderInfo&	renderInfo)
{
	Maybe<VkSampleCountFlagBits>				rasterSamples;
	vector<VkPipelineColorBlendAttachmentState>	attachmentBlendStates;

	for (deUint32 attachmentNdx = 0; attachmentNdx < renderInfo.getColorAttachmentCount(); attachmentNdx++)
	{
		const Attachment&	attachment	= renderInfo.getColorAttachment(attachmentNdx);

		DE_ASSERT(!rasterSamples || *rasterSamples == attachment.getSamples());

		rasterSamples = attachment.getSamples();

		{
			const VkPipelineColorBlendAttachmentState	attachmentBlendState =
			{
				VK_FALSE,																									// blendEnable
				VK_BLEND_FACTOR_SRC_ALPHA,																					// srcBlendColor
				VK_BLEND_FACTOR_ONE_MINUS_SRC_ALPHA,																		// destBlendColor
				VK_BLEND_OP_ADD,																							// blendOpColor
				VK_BLEND_FACTOR_ONE,																						// srcBlendAlpha
				VK_BLEND_FACTOR_ONE,																						// destBlendAlpha
				VK_BLEND_OP_ADD,																							// blendOpAlpha
				(attachmentNdx < renderInfo.getDrawStartNdx() ? (deUint32)0 :
					VK_COLOR_COMPONENT_R_BIT|VK_COLOR_COMPONENT_G_BIT|VK_COLOR_COMPONENT_B_BIT|VK_COLOR_COMPONENT_A_BIT)	// channelWriteMask
			};

			attachmentBlendStates.push_back(attachmentBlendState);
		}
	}

	if (renderInfo.getDepthStencilAttachment())
	{
		const Attachment& attachment = *renderInfo.getDepthStencilAttachment();

		DE_ASSERT(!rasterSamples || *rasterSamples == attachment.getSamples());
		rasterSamples = attachment.getSamples();
	}

	// If there are no attachment use single sample
	if (!rasterSamples)
		rasterSamples = VK_SAMPLE_COUNT_1_BIT;

	const VkVertexInputBindingDescription vertexBinding =
	{
		0u,															// binding
		(deUint32)sizeof(tcu::Vec2),								// strideInBytes
		VK_VERTEX_INPUT_RATE_VERTEX,								// stepRate
	};
	const VkVertexInputAttributeDescription vertexAttrib =
	{
		0u,															// location
		0u,															// binding
		VK_FORMAT_R32G32_SFLOAT,									// format
		0u,															// offsetInBytes
	};
	const VkPipelineVertexInputStateCreateInfo vertexInputState =
	{
		VK_STRUCTURE_TYPE_PIPELINE_VERTEX_INPUT_STATE_CREATE_INFO,	//	sType
		DE_NULL,													//	pNext
		(VkPipelineVertexInputStateCreateFlags)0u,
		1u,															//	bindingCount
		&vertexBinding,												//	pVertexBindingDescriptions
		1u,															//	attributeCount
		&vertexAttrib,												//	pVertexAttributeDescriptions
	};
	const VkViewport viewport =
	{
		(float)renderInfo.getViewportOffset().x(),	(float)renderInfo.getViewportOffset().y(),
		(float)renderInfo.getViewportSize().x(),	(float)renderInfo.getViewportSize().y(),
		0.0f, 1.0f
	};
	const std::vector<VkViewport> viewports (1, viewport);
	const VkRect2D scissor =
	{
		{ (deInt32)renderInfo.getViewportOffset().x(),	(deInt32)renderInfo.getViewportOffset().y() },
		{ renderInfo.getViewportSize().x(),				renderInfo.getViewportSize().y() }
	};
	const std::vector<VkRect2D> scissors (1, scissor);
	const VkPipelineMultisampleStateCreateInfo multisampleState =
	{
		VK_STRUCTURE_TYPE_PIPELINE_MULTISAMPLE_STATE_CREATE_INFO,		// sType
		DE_NULL,														// pNext
		(VkPipelineMultisampleStateCreateFlags)0u,
		*rasterSamples,													// rasterSamples
		VK_FALSE,														// sampleShadingEnable
		0.0f,															// minSampleShading
		DE_NULL,														// pSampleMask
		VK_FALSE,														// alphaToCoverageEnable
		VK_FALSE,														// alphaToOneEnable
	};
	const size_t	stencilIndex	= renderInfo.getSubpassIndex();
	const VkBool32	writeDepth		= renderInfo.getDepthStencilAttachmentLayout()
										&& *renderInfo.getDepthStencilAttachmentLayout() != VK_IMAGE_LAYOUT_DEPTH_STENCIL_READ_ONLY_OPTIMAL
										&& *renderInfo.getDepthStencilAttachmentLayout() != VK_IMAGE_LAYOUT_DEPTH_READ_ONLY_STENCIL_ATTACHMENT_OPTIMAL
									? VK_TRUE
									: VK_FALSE;
	const VkBool32	writeStencil	= renderInfo.getDepthStencilAttachmentLayout()
										&& *renderInfo.getDepthStencilAttachmentLayout() != VK_IMAGE_LAYOUT_DEPTH_STENCIL_READ_ONLY_OPTIMAL
										&& *renderInfo.getDepthStencilAttachmentLayout() != VK_IMAGE_LAYOUT_DEPTH_ATTACHMENT_STENCIL_READ_ONLY_OPTIMAL
									? VK_TRUE
									: VK_FALSE;
	const VkPipelineDepthStencilStateCreateInfo depthStencilState =
	{
		VK_STRUCTURE_TYPE_PIPELINE_DEPTH_STENCIL_STATE_CREATE_INFO,	// sType
		DE_NULL,													// pNext
		(VkPipelineDepthStencilStateCreateFlags)0u,
		writeDepth,													// depthTestEnable
		writeDepth,													// depthWriteEnable
		VK_COMPARE_OP_ALWAYS,										// depthCompareOp
		VK_FALSE,													// depthBoundsEnable
		writeStencil,												// stencilTestEnable
		{
			VK_STENCIL_OP_REPLACE,									// stencilFailOp
			VK_STENCIL_OP_REPLACE,									// stencilPassOp
			VK_STENCIL_OP_REPLACE,									// stencilDepthFailOp
			VK_COMPARE_OP_ALWAYS,									// stencilCompareOp
			~0u,													// stencilCompareMask
			~0u,													// stencilWriteMask
			((stencilIndex % 2) == 0) ? ~0x0u : 0x0u				// stencilReference
		},															// front
		{
			VK_STENCIL_OP_REPLACE,									// stencilFailOp
			VK_STENCIL_OP_REPLACE,									// stencilPassOp
			VK_STENCIL_OP_REPLACE,									// stencilDepthFailOp
			VK_COMPARE_OP_ALWAYS,									// stencilCompareOp
			~0u,													// stencilCompareMask
			~0u,													// stencilWriteMask
			((stencilIndex % 2) == 0) ? ~0x0u : 0x0u				// stencilReference
		},															// back

		0.0f,														// minDepthBounds;
		1.0f														// maxDepthBounds;
	};
	const VkPipelineColorBlendStateCreateInfo blendState =
	{
		VK_STRUCTURE_TYPE_PIPELINE_COLOR_BLEND_STATE_CREATE_INFO,			// sType
		DE_NULL,															// pNext
		(VkPipelineColorBlendStateCreateFlags)0u,
		VK_FALSE,															// logicOpEnable
		VK_LOGIC_OP_COPY,													// logicOp
		(deUint32)attachmentBlendStates.size(),								// attachmentCount
		attachmentBlendStates.empty() ? DE_NULL : &attachmentBlendStates[0],// pAttachments
		{ 0.0f, 0.0f, 0.0f, 0.0f }											// blendConst
	};

	return makeGraphicsPipeline(vk,										// const DeviceInterface&                        vk
								device,									// const VkDevice                                device
								pipelineLayout,							// const VkPipelineLayout                        pipelineLayout
								vertexShaderModule,						// const VkShaderModule                          vertexShaderModule
								DE_NULL,								// const VkShaderModule                          tessellationControlShaderModule
								DE_NULL,								// const VkShaderModule                          tessellationEvalShaderModule
								DE_NULL,								// const VkShaderModule                          geometryShaderModule
								fragmentShaderModule,					// const VkShaderModule                          fragmentShaderModule
								renderPass,								// const VkRenderPass                            renderPass
								viewports,								// const std::vector<VkViewport>&                viewports
								scissors,								// const std::vector<VkRect2D>&                  scissors
								VK_PRIMITIVE_TOPOLOGY_TRIANGLE_LIST,	// const VkPrimitiveTopology                     topology
								renderInfo.getSubpassIndex(),			// const deUint32                                subpass
								0u,										// const deUint32                                patchControlPoints
								&vertexInputState,						// const VkPipelineVertexInputStateCreateInfo*   vertexInputStateCreateInfo
								DE_NULL,								// const VkPipelineRasterizationStateCreateInfo* rasterizationStateCreateInfo
								&multisampleState,						// const VkPipelineMultisampleStateCreateInfo*   multisampleStateCreateInfo
								&depthStencilState,						// const VkPipelineDepthStencilStateCreateInfo*  depthStencilStateCreateInfo
								&blendState);							// const VkPipelineColorBlendStateCreateInfo*    colorBlendStateCreateInfo
}

class SubpassRenderer
{
public:
	SubpassRenderer (Context&										context,
					 const DeviceInterface&							vk,
					 VkDevice										device,
					 Allocator&										allocator,
					 VkRenderPass									renderPass,
					 VkFramebuffer									framebuffer,
					 VkCommandPool									commandBufferPool,
					 deUint32										queueFamilyIndex,
					 const vector<VkImage>&							attachmentImages,
					 const vector<pair<VkImageView, VkImageView> >&	attachmentViews,
					 const SubpassRenderInfo&						renderInfo,
					 const vector<Attachment>&						attachmentInfos,
					 const AllocationKind							allocationKind)
		: m_renderInfo	(renderInfo)
	{
		const InstanceInterface&				vki				= context.getInstanceInterface();
		const VkPhysicalDevice&					physDevice		= context.getPhysicalDevice();
		const deUint32							subpassIndex	= renderInfo.getSubpassIndex();
		vector<VkDescriptorSetLayoutBinding>	bindings;

		for (deUint32 colorAttachmentNdx = 0; colorAttachmentNdx < renderInfo.getColorAttachmentCount();  colorAttachmentNdx++)
			m_colorAttachmentImages.push_back(attachmentImages[renderInfo.getColorAttachmentIndex(colorAttachmentNdx)]);

		if (renderInfo.getDepthStencilAttachmentIndex())
			m_depthStencilAttachmentImage = attachmentImages[*renderInfo.getDepthStencilAttachmentIndex()];

		if (renderInfo.getRenderQuad())
		{
			const RenderQuad&	renderQuad	= *renderInfo.getRenderQuad();

			if (renderInfo.getInputAttachmentCount() > 0)
			{
				deUint32								bindingIndex	= 0;

				for (deUint32 inputAttachmentNdx = 0; inputAttachmentNdx < renderInfo.getInputAttachmentCount(); inputAttachmentNdx++)
				{
					const Attachment			attachmentInfo	= attachmentInfos[renderInfo.getInputAttachmentIndex(inputAttachmentNdx)];
					const VkImageLayout			layout			= renderInfo.getInputAttachmentLayout(inputAttachmentNdx);
					const tcu::TextureFormat	format			= mapVkFormat(attachmentInfo.getFormat());
					const bool					isDepthFormat	= tcu::hasDepthComponent(format.order);
					const bool					isStencilFormat	= tcu::hasStencilComponent(format.order);
					const deUint32				bindingCount	= (isDepthFormat && layout != VK_IMAGE_LAYOUT_DEPTH_READ_ONLY_STENCIL_ATTACHMENT_OPTIMAL)
																	&& (isStencilFormat && layout != VK_IMAGE_LAYOUT_DEPTH_ATTACHMENT_STENCIL_READ_ONLY_OPTIMAL)
																? 2u
																: 1u;

					for (deUint32 bindingNdx = 0; bindingNdx < bindingCount; bindingNdx++)
					{
						const VkDescriptorSetLayoutBinding binding =
						{
							bindingIndex,
							vk::VK_DESCRIPTOR_TYPE_INPUT_ATTACHMENT,
							1u,
							vk::VK_SHADER_STAGE_FRAGMENT_BIT,
							DE_NULL
						};

						bindings.push_back(binding);
						bindingIndex++;
					}
				}

				const VkDescriptorSetLayoutCreateInfo createInfo =
				{
					vk::VK_STRUCTURE_TYPE_DESCRIPTOR_SET_LAYOUT_CREATE_INFO,
					DE_NULL,

					0u,
					(deUint32)bindings.size(),
					&bindings[0]
				};

				m_descriptorSetLayout = vk::createDescriptorSetLayout(vk, device, &createInfo);
			}

			const VkDescriptorSetLayout			descriptorSetLayout		= *m_descriptorSetLayout;
			const VkPipelineLayoutCreateInfo	pipelineLayoutParams	=
			{
				VK_STRUCTURE_TYPE_PIPELINE_LAYOUT_CREATE_INFO,			// sType;
				DE_NULL,												// pNext;
				(vk::VkPipelineLayoutCreateFlags)0,
				m_descriptorSetLayout ? 1u :0u ,						// setLayoutCount;
				m_descriptorSetLayout ? &descriptorSetLayout : DE_NULL,	// pSetLayouts;
				0u,														// pushConstantRangeCount;
				DE_NULL,												// pPushConstantRanges;
			};

			m_vertexShaderModule	= createShaderModule(vk, device, context.getBinaryCollection().get(de::toString(subpassIndex) + "-vert"), 0u);
			m_fragmentShaderModule	= createShaderModule(vk, device, context.getBinaryCollection().get(de::toString(subpassIndex) + "-frag"), 0u);
			m_pipelineLayout		= createPipelineLayout(vk, device, &pipelineLayoutParams);
			m_pipeline				= createSubpassPipeline(vk, device, renderPass, *m_vertexShaderModule, *m_fragmentShaderModule, *m_pipelineLayout, m_renderInfo);

			m_vertexBuffer			= createBuffer(vk, device, 0u, (VkDeviceSize)renderQuad.getVertexDataSize(), VK_BUFFER_USAGE_VERTEX_BUFFER_BIT, VK_SHARING_MODE_EXCLUSIVE, 1u, &queueFamilyIndex);
			m_vertexBufferMemory	= allocateBuffer(vki, vk, physDevice, device, *m_vertexBuffer, MemoryRequirement::HostVisible, allocator, allocationKind);

			bindBufferMemory(vk, device, *m_vertexBuffer, m_vertexBufferMemory->getMemory(), m_vertexBufferMemory->getOffset());

			const vk::VkPhysicalDeviceProperties properties = vk::getPhysicalDeviceProperties(context.getInstanceInterface(), context.getPhysicalDevice());
			uploadBufferData(vk, device, *m_vertexBufferMemory, renderQuad.getVertexDataSize(), renderQuad.getVertexPointer(), properties.limits.nonCoherentAtomSize);

			if (renderInfo.getInputAttachmentCount() > 0)
			{
				{
					const VkDescriptorPoolSize poolSize =
					{
						vk::VK_DESCRIPTOR_TYPE_INPUT_ATTACHMENT,
						// \note Reserve 2 per input attachment since depthStencil attachments require 2.
						renderInfo.getInputAttachmentCount() * 2u
					};
					const VkDescriptorPoolCreateInfo createInfo =
					{
						vk::VK_STRUCTURE_TYPE_DESCRIPTOR_POOL_CREATE_INFO,
						DE_NULL,
						VK_DESCRIPTOR_POOL_CREATE_FREE_DESCRIPTOR_SET_BIT,

						// \note Reserve 2 per input attachment since depthStencil attachments require 2.
						renderInfo.getInputAttachmentCount() * 2u,
						1u,
						&poolSize
					};

					m_descriptorPool = vk::createDescriptorPool(vk, device, &createInfo);
				}
				{
					const VkDescriptorSetAllocateInfo	allocateInfo =
					{
						vk::VK_STRUCTURE_TYPE_DESCRIPTOR_SET_ALLOCATE_INFO,
						DE_NULL,

						*m_descriptorPool,
						1u,
						&descriptorSetLayout
					};

					m_descriptorSet = vk::allocateDescriptorSet(vk, device, &allocateInfo);
				}
				{
					vector<VkWriteDescriptorSet>	writes			(bindings.size());
					vector<VkDescriptorImageInfo>	imageInfos		(bindings.size());
					deUint32						bindingIndex	= 0;

					for (deUint32 inputAttachmentNdx = 0; inputAttachmentNdx < renderInfo.getInputAttachmentCount(); inputAttachmentNdx++)
					{
						const Attachment			attachmentInfo			= attachmentInfos[renderInfo.getInputAttachmentIndex(inputAttachmentNdx)];
						const tcu::TextureFormat	format					= mapVkFormat(attachmentInfo.getFormat());
						const bool					isDepthFormat			= tcu::hasDepthComponent(format.order);
						const bool					isStencilFormat			= tcu::hasStencilComponent(format.order);
						const VkImageLayout			inputAttachmentLayout	= renderInfo.getInputAttachmentLayout(inputAttachmentNdx);


						if (isDepthFormat && isStencilFormat)
						{
							if (inputAttachmentLayout != VK_IMAGE_LAYOUT_DEPTH_ATTACHMENT_STENCIL_READ_ONLY_OPTIMAL)
							{
								const VkDescriptorImageInfo	imageInfo =
								{
									(VkSampler)0,
									attachmentViews[renderInfo.getInputAttachmentIndex(inputAttachmentNdx)].first,
									inputAttachmentLayout
								};
								imageInfos[bindingIndex] = imageInfo;

								{
									const VkWriteDescriptorSet	write =
									{
										VK_STRUCTURE_TYPE_WRITE_DESCRIPTOR_SET,
										DE_NULL,

										*m_descriptorSet,
										bindingIndex,
										0u,
										1u,
										VK_DESCRIPTOR_TYPE_INPUT_ATTACHMENT,
										&imageInfos[bindingIndex],
										DE_NULL,
										DE_NULL
									};
									writes[bindingIndex] = write;

									bindingIndex++;
								}
							}

							if (inputAttachmentLayout != VK_IMAGE_LAYOUT_DEPTH_READ_ONLY_STENCIL_ATTACHMENT_OPTIMAL)
							{
								const VkDescriptorImageInfo	imageInfo =
								{
									(VkSampler)0,
									attachmentViews[renderInfo.getInputAttachmentIndex(inputAttachmentNdx)].second,
									inputAttachmentLayout
								};
								imageInfos[bindingIndex] = imageInfo;

								{
									const VkWriteDescriptorSet	write =
									{
										VK_STRUCTURE_TYPE_WRITE_DESCRIPTOR_SET,
										DE_NULL,

										*m_descriptorSet,
										bindingIndex,
										0u,
										1u,
										VK_DESCRIPTOR_TYPE_INPUT_ATTACHMENT,
										&imageInfos[bindingIndex],
										DE_NULL,
										DE_NULL
									};
									writes[bindingIndex] = write;

									bindingIndex++;
								}
							}
						}
						else
						{
							const VkDescriptorImageInfo	imageInfo =
							{
								(VkSampler)0,
								attachmentViews[renderInfo.getInputAttachmentIndex(inputAttachmentNdx)].first,
								inputAttachmentLayout
							};
							imageInfos[bindingIndex] = imageInfo;

							{
								const VkWriteDescriptorSet	write =
								{
									VK_STRUCTURE_TYPE_WRITE_DESCRIPTOR_SET,
									DE_NULL,

									*m_descriptorSet,
									bindingIndex,
									0u,
									1u,
									VK_DESCRIPTOR_TYPE_INPUT_ATTACHMENT,
									&imageInfos[bindingIndex],
									DE_NULL,
									DE_NULL
								};
								writes[bindingIndex] = write;

								bindingIndex++;
							}
						}
					}

					vk.updateDescriptorSets(device, (deUint32)writes.size(), &writes[0], 0u, DE_NULL);
				}
			}
		}

		if (renderInfo.isSecondary())
		{
			m_commandBuffer = allocateCommandBuffer(vk, device, commandBufferPool, VK_COMMAND_BUFFER_LEVEL_SECONDARY);

			beginCommandBuffer(vk, *m_commandBuffer, vk::VK_COMMAND_BUFFER_USAGE_RENDER_PASS_CONTINUE_BIT, renderPass, subpassIndex, framebuffer, VK_FALSE, (VkQueryControlFlags)0, (VkQueryPipelineStatisticFlags)0);
			pushRenderCommands(vk, *m_commandBuffer);
			endCommandBuffer(vk, *m_commandBuffer);
		}
	}

	bool isSecondary (void) const
	{
		return m_commandBuffer;
	}

	VkCommandBuffer getCommandBuffer (void) const
	{
		DE_ASSERT(isSecondary());
		return *m_commandBuffer;
	}

	void pushRenderCommands (const DeviceInterface&		vk,
							 VkCommandBuffer			commandBuffer)
	{
		if (!m_renderInfo.getColorClears().empty())
		{
			const vector<ColorClear>&	colorClears	(m_renderInfo.getColorClears());

			for (deUint32 attachmentNdx = 0; attachmentNdx < m_renderInfo.getColorAttachmentCount(); attachmentNdx++)
			{
				const ColorClear&		colorClear	= colorClears[attachmentNdx];
				const VkClearAttachment	attachment	=
				{
					VK_IMAGE_ASPECT_COLOR_BIT,
					attachmentNdx,
					makeClearValue(colorClear.getColor()),
				};
				const VkClearRect		rect		=
				{
					{
						{ (deInt32)colorClear.getOffset().x(),	(deInt32)colorClear.getOffset().y()	},
						{ colorClear.getSize().x(),				colorClear.getSize().y()			}
					},					// rect
					0u,					// baseArrayLayer
					1u,					// layerCount
				};

				vk.cmdClearAttachments(commandBuffer, 1u, &attachment, 1u, &rect);
			}
		}

		if (m_renderInfo.getDepthStencilClear())
		{
			const DepthStencilClear&	depthStencilClear	= *m_renderInfo.getDepthStencilClear();
			const deUint32				attachmentNdx		= m_renderInfo.getColorAttachmentCount();
			tcu::TextureFormat			format				= mapVkFormat(m_renderInfo.getDepthStencilAttachment()->getFormat());
			const VkImageLayout			layout				= *m_renderInfo.getDepthStencilAttachmentLayout();
			const VkClearAttachment		attachment			=
			{
				(VkImageAspectFlags)((hasDepthComponent(format.order) && layout != VK_IMAGE_LAYOUT_DEPTH_READ_ONLY_STENCIL_ATTACHMENT_OPTIMAL ? VK_IMAGE_ASPECT_DEPTH_BIT : 0)
					| (hasStencilComponent(format.order) && layout != VK_IMAGE_LAYOUT_DEPTH_ATTACHMENT_STENCIL_READ_ONLY_OPTIMAL ? VK_IMAGE_ASPECT_STENCIL_BIT : 0)),
				attachmentNdx,
				makeClearValueDepthStencil(depthStencilClear.getDepth(), depthStencilClear.getStencil())
			};
			const VkClearRect				rect				=
			{
				{
					{ (deInt32)depthStencilClear.getOffset().x(),	(deInt32)depthStencilClear.getOffset().y()	},
					{ depthStencilClear.getSize().x(),				depthStencilClear.getSize().y()				}
				},							// rect
				0u,							// baseArrayLayer
				1u,							// layerCount
			};

			if ((tcu::hasDepthComponent(format.order) && layout != VK_IMAGE_LAYOUT_DEPTH_READ_ONLY_STENCIL_ATTACHMENT_OPTIMAL)
				|| (tcu::hasStencilComponent(format.order) && layout != VK_IMAGE_LAYOUT_DEPTH_ATTACHMENT_STENCIL_READ_ONLY_OPTIMAL))
			{
				vk.cmdClearAttachments(commandBuffer, 1u, &attachment, 1u, &rect);
			}
		}

		vector<VkImageMemoryBarrier>	selfDeps;
		VkPipelineStageFlags			srcStages = 0;
		VkPipelineStageFlags			dstStages = 0;

		for (deUint32 inputAttachmentNdx = 0; inputAttachmentNdx < m_renderInfo.getInputAttachmentCount(); inputAttachmentNdx++)
		{
			for (deUint32 colorAttachmentNdx = 0; colorAttachmentNdx < m_renderInfo.getColorAttachmentCount(); colorAttachmentNdx++)
			{
				if (m_renderInfo.getInputAttachmentIndex(inputAttachmentNdx) == m_renderInfo.getColorAttachmentIndex(colorAttachmentNdx))
				{
					const VkImageMemoryBarrier	barrier   =
					{
						VK_STRUCTURE_TYPE_IMAGE_MEMORY_BARRIER,			// sType
						DE_NULL,										// pNext

						VK_ACCESS_COLOR_ATTACHMENT_WRITE_BIT,			// srcAccessMask
						VK_ACCESS_INPUT_ATTACHMENT_READ_BIT,			// dstAccessMask

						VK_IMAGE_LAYOUT_GENERAL,						// oldLayout
						VK_IMAGE_LAYOUT_GENERAL,						// newLayout

						VK_QUEUE_FAMILY_IGNORED,						// srcQueueFamilyIndex
						VK_QUEUE_FAMILY_IGNORED,						// destQueueFamilyIndex

						m_colorAttachmentImages[colorAttachmentNdx],	// image
						{												// subresourceRange
							VK_IMAGE_ASPECT_COLOR_BIT,						// aspect
							0,												// baseMipLevel
							1,												// mipLevels
							0,												// baseArraySlice
							1												// arraySize
						}
					};

					srcStages |= VK_PIPELINE_STAGE_COLOR_ATTACHMENT_OUTPUT_BIT;
					dstStages |= VK_PIPELINE_STAGE_FRAGMENT_SHADER_BIT;

					selfDeps.push_back(barrier);
				}
			}

			if (m_renderInfo.getDepthStencilAttachmentIndex() && (m_renderInfo.getInputAttachmentIndex(inputAttachmentNdx) == *m_renderInfo.getDepthStencilAttachmentIndex()))
			{
				const tcu::TextureFormat	format		= mapVkFormat(m_renderInfo.getDepthStencilAttachment()->getFormat());
				const bool					hasDepth	= hasDepthComponent(format.order);
				const bool					hasStencil	= hasStencilComponent(format.order);
				const VkImageMemoryBarrier	barrier		=
				{
					VK_STRUCTURE_TYPE_IMAGE_MEMORY_BARRIER,			// sType;
					DE_NULL,										// pNext;

					VK_ACCESS_DEPTH_STENCIL_ATTACHMENT_WRITE_BIT,	// srcAccessMask
					VK_ACCESS_INPUT_ATTACHMENT_READ_BIT,			// dstAccessMask

					VK_IMAGE_LAYOUT_GENERAL,						// oldLayout
					VK_IMAGE_LAYOUT_GENERAL,						// newLayout;

					VK_QUEUE_FAMILY_IGNORED,						// srcQueueFamilyIndex;
					VK_QUEUE_FAMILY_IGNORED,						// destQueueFamilyIndex;

					m_depthStencilAttachmentImage,					// image;
					{												// subresourceRange;
						(hasDepth ? (VkImageAspectFlags)VK_IMAGE_ASPECT_DEPTH_BIT : 0u)
							| (hasStencil ? (VkImageAspectFlags)VK_IMAGE_ASPECT_STENCIL_BIT : 0u),	// aspect;
						0,															// baseMipLevel;
						1,															// mipLevels;
						0,															// baseArraySlice;
						1															// arraySize;
					}
				};

				srcStages |= VK_PIPELINE_STAGE_LATE_FRAGMENT_TESTS_BIT | VK_PIPELINE_STAGE_EARLY_FRAGMENT_TESTS_BIT;
				dstStages |= VK_PIPELINE_STAGE_FRAGMENT_SHADER_BIT;

				selfDeps.push_back(barrier);
			}
		}

		if (!selfDeps.empty())
		{
			DE_ASSERT(srcStages != 0);
			DE_ASSERT(dstStages != 0);
			vk.cmdPipelineBarrier(commandBuffer, srcStages, dstStages, VK_DEPENDENCY_BY_REGION_BIT, 0, DE_NULL, 0, DE_NULL, (deUint32)selfDeps.size(), &selfDeps[0]);
		}

		if (m_renderInfo.getRenderQuad())
		{
			const VkDeviceSize	offset			= 0;
			const VkBuffer		vertexBuffer	= *m_vertexBuffer;

			vk.cmdBindPipeline(commandBuffer, VK_PIPELINE_BIND_POINT_GRAPHICS, *m_pipeline);

			if (m_descriptorSet)
			{
				const VkDescriptorSet descriptorSet = *m_descriptorSet;
				vk.cmdBindDescriptorSets(commandBuffer, vk::VK_PIPELINE_BIND_POINT_GRAPHICS, *m_pipelineLayout, 0u, 1u, &descriptorSet, 0u, NULL);
			}

			vk.cmdBindVertexBuffers(commandBuffer, 0u, 1u, &vertexBuffer, &offset);
			vk.cmdDraw(commandBuffer, 6u, 1u, 0u, 0u);
		}
	}

private:
	const SubpassRenderInfo		m_renderInfo;
	Move<VkCommandBuffer>		m_commandBuffer;
	Move<VkPipeline>			m_pipeline;
	Move<VkDescriptorSetLayout>	m_descriptorSetLayout;
	Move<VkPipelineLayout>		m_pipelineLayout;

	Move<VkShaderModule>		m_vertexShaderModule;
	Move<VkShaderModule>		m_fragmentShaderModule;

	Move<VkDescriptorPool>		m_descriptorPool;
	Move<VkDescriptorSet>		m_descriptorSet;
	Move<VkBuffer>				m_vertexBuffer;
	de::MovePtr<Allocation>		m_vertexBufferMemory;
	vector<VkImage>				m_colorAttachmentImages;
	VkImage						m_depthStencilAttachmentImage;
};

void pushImageInitializationCommands (const DeviceInterface&								vk,
									  VkCommandBuffer										commandBuffer,
									  const vector<Attachment>&								attachmentInfo,
									  const vector<de::SharedPtr<AttachmentResources> >&	attachmentResources,
									  deUint32												queueIndex,
									  const vector<Maybe<VkClearValue> >&					clearValues)
{
	{
		vector<VkImageMemoryBarrier>	initializeLayouts;

		for (size_t attachmentNdx = 0; attachmentNdx < attachmentInfo.size(); attachmentNdx++)
		{
			if (!clearValues[attachmentNdx])
				continue;

			const VkImageMemoryBarrier barrier =
			{
				VK_STRUCTURE_TYPE_IMAGE_MEMORY_BARRIER,							// sType;
				DE_NULL,														// pNext;

				(VkAccessFlags)0,												// srcAccessMask
				getAllMemoryReadFlags() | VK_ACCESS_TRANSFER_WRITE_BIT,			// dstAccessMask

				VK_IMAGE_LAYOUT_UNDEFINED,										// oldLayout
				VK_IMAGE_LAYOUT_TRANSFER_DST_OPTIMAL,							// newLayout;

				queueIndex,														// srcQueueFamilyIndex;
				queueIndex,														// destQueueFamilyIndex;

				attachmentResources[attachmentNdx]->getImage(),					// image;
				{																// subresourceRange;
					getImageAspectFlags(attachmentInfo[attachmentNdx].getFormat()),		// aspect;
					0,																	// baseMipLevel;
					1,																	// mipLevels;
					0,																	// baseArraySlice;
					1																	// arraySize;
				}
			};

			initializeLayouts.push_back(barrier);
		}

		if (!initializeLayouts.empty())
			vk.cmdPipelineBarrier(commandBuffer, VK_PIPELINE_STAGE_TRANSFER_BIT,
								  VK_PIPELINE_STAGE_ALL_COMMANDS_BIT, (VkDependencyFlags)0,
								  0, (const VkMemoryBarrier*)DE_NULL,
								  0, (const VkBufferMemoryBarrier*)DE_NULL,
								  (deUint32)initializeLayouts.size(), &initializeLayouts[0]);
	}

	for (size_t attachmentNdx = 0; attachmentNdx < attachmentInfo.size(); attachmentNdx++)
	{
		if (!clearValues[attachmentNdx])
			continue;

		const tcu::TextureFormat format = mapVkFormat(attachmentInfo[attachmentNdx].getFormat());

		if (hasStencilComponent(format.order) || hasDepthComponent(format.order))
		{
			const float						clearNan		= tcu::Float32::nan().asFloat();
			const float						clearDepth		= hasDepthComponent(format.order) ? clearValues[attachmentNdx]->depthStencil.depth : clearNan;
			const deUint32					clearStencil	= hasStencilComponent(format.order) ? clearValues[attachmentNdx]->depthStencil.stencil : 0xDEu;
			const VkClearDepthStencilValue	depthStencil	=
			{
				clearDepth,
				clearStencil
			};
			const VkImageSubresourceRange range =
			{
				(VkImageAspectFlags)((hasDepthComponent(format.order) ? VK_IMAGE_ASPECT_DEPTH_BIT : 0)
									 | (hasStencilComponent(format.order) ? VK_IMAGE_ASPECT_STENCIL_BIT : 0)),
				0,
				1,
				0,
				1
			};

			vk.cmdClearDepthStencilImage(commandBuffer, attachmentResources[attachmentNdx]->getImage(), VK_IMAGE_LAYOUT_TRANSFER_DST_OPTIMAL, &depthStencil, 1, &range);
		}
		else
		{
			const VkImageSubresourceRange	range		=
			{
				VK_IMAGE_ASPECT_COLOR_BIT,	// aspectMask;
				0,							// baseMipLevel;
				1,							// mipLevels;
				0,							// baseArrayLayer;
				1							// layerCount;
			};
			const VkClearColorValue			clearColor	= clearValues[attachmentNdx]->color;

			vk.cmdClearColorImage(commandBuffer, attachmentResources[attachmentNdx]->getImage(), VK_IMAGE_LAYOUT_TRANSFER_DST_OPTIMAL, &clearColor, 1, &range);
		}
	}

	{
		vector<VkImageMemoryBarrier>	renderPassLayouts;

		for (size_t attachmentNdx = 0; attachmentNdx < attachmentInfo.size(); attachmentNdx++)
		{
			const VkImageLayout			oldLayout	= clearValues[attachmentNdx] ? VK_IMAGE_LAYOUT_TRANSFER_DST_OPTIMAL : VK_IMAGE_LAYOUT_UNDEFINED;
			const VkImageMemoryBarrier	barrier		=
			{
				VK_STRUCTURE_TYPE_IMAGE_MEMORY_BARRIER,					// sType;
				DE_NULL,												// pNext;

				getMemoryFlagsForLayout(oldLayout),																		// srcAccessMask
				getAllMemoryReadFlags() | getMemoryFlagsForLayout(attachmentInfo[attachmentNdx].getInitialLayout()),	// dstAccessMask

				oldLayout,												// oldLayout
				attachmentInfo[attachmentNdx].getInitialLayout(),		// newLayout;

				queueIndex,												// srcQueueFamilyIndex;
				queueIndex,												// destQueueFamilyIndex;

				attachmentResources[attachmentNdx]->getImage(),			// image;
				{														// subresourceRange;
					getImageAspectFlags(attachmentInfo[attachmentNdx].getFormat()),		// aspect;
					0,																	// baseMipLevel;
					1,																	// mipLevels;
					0,																	// baseArraySlice;
					1																	// arraySize;
				}
			};

			renderPassLayouts.push_back(barrier);
		}

		if (!renderPassLayouts.empty())
			vk.cmdPipelineBarrier(commandBuffer, VK_PIPELINE_STAGE_TRANSFER_BIT,
								  VK_PIPELINE_STAGE_ALL_COMMANDS_BIT, (VkDependencyFlags)0,
								  0, (const VkMemoryBarrier*)DE_NULL,
								  0, (const VkBufferMemoryBarrier*)DE_NULL,
								  (deUint32)renderPassLayouts.size(), &renderPassLayouts[0]);
	}
}

template<typename RenderpassSubpass>
void pushRenderPassCommands (const DeviceInterface&							vk,
							 VkCommandBuffer								commandBuffer,
							 VkRenderPass									renderPass,
							 VkFramebuffer									framebuffer,
							 const vector<de::SharedPtr<SubpassRenderer> >&	subpassRenderers,
							 const UVec2&									renderPos,
							 const UVec2&									renderSize,
							 const vector<Maybe<VkClearValue> >&			renderPassClearValues,
							 TestConfig::RenderTypes						render)
{
	const float											clearNan				= tcu::Float32::nan().asFloat();
	vector<VkClearValue>								attachmentClearValues;
	const typename RenderpassSubpass::SubpassEndInfo	subpassEndInfo			(DE_NULL);

	for (size_t attachmentNdx = 0; attachmentNdx < renderPassClearValues.size(); attachmentNdx++)
	{
		if (renderPassClearValues[attachmentNdx])
			attachmentClearValues.push_back(*renderPassClearValues[attachmentNdx]);
		else
			attachmentClearValues.push_back(makeClearValueColorF32(clearNan, clearNan, clearNan, clearNan));
	}

	{
		const VkRect2D renderArea =
		{
			{ (deInt32)renderPos.x(),	(deInt32)renderPos.y()	},
			{ renderSize.x(),			renderSize.y()			}
		};

		for (size_t subpassNdx = 0; subpassNdx < subpassRenderers.size(); subpassNdx++)
		{
			const VkSubpassContents								contents			= subpassRenderers[subpassNdx]->isSecondary() ? VK_SUBPASS_CONTENTS_SECONDARY_COMMAND_BUFFERS : VK_SUBPASS_CONTENTS_INLINE;
			const typename RenderpassSubpass::SubpassBeginInfo	subpassBeginInfo	(DE_NULL, contents);
			const VkRenderPassBeginInfo							renderPassBeginInfo	= createRenderPassBeginInfo(renderPass,
																												framebuffer,
																												renderArea,
																												(deUint32)attachmentClearValues.size(),
																												attachmentClearValues.empty() ? DE_NULL : &attachmentClearValues[0]);

			if (subpassNdx == 0)
				RenderpassSubpass::cmdBeginRenderPass(vk, commandBuffer, &renderPassBeginInfo, &subpassBeginInfo);
			else
				RenderpassSubpass::cmdNextSubpass(vk, commandBuffer, &subpassBeginInfo, &subpassEndInfo);

			if (render)
			{
				if (contents == VK_SUBPASS_CONTENTS_INLINE)
				{
					subpassRenderers[subpassNdx]->pushRenderCommands(vk, commandBuffer);
				}
				else if (contents == VK_SUBPASS_CONTENTS_SECONDARY_COMMAND_BUFFERS)
				{
					const VkCommandBuffer cmd = subpassRenderers[subpassNdx]->getCommandBuffer();
					vk.cmdExecuteCommands(commandBuffer, 1, &cmd);
				}
				else
					DE_FATAL("Invalid contents");
			}
		}

		RenderpassSubpass::cmdEndRenderPass(vk, commandBuffer, &subpassEndInfo);
	}
}

void pushRenderPassCommands (const DeviceInterface&							vk,
							 VkCommandBuffer								commandBuffer,
							 VkRenderPass									renderPass,
							 VkFramebuffer									framebuffer,
							 const vector<de::SharedPtr<SubpassRenderer> >&	subpassRenderers,
							 const UVec2&									renderPos,
							 const UVec2&									renderSize,
							 const vector<Maybe<VkClearValue> >&			renderPassClearValues,
							 TestConfig::RenderTypes						render,
							 RenderPassType									renderPassType)
{
	switch (renderPassType)
	{
		case RENDERPASS_TYPE_LEGACY:
			return pushRenderPassCommands<RenderpassSubpass1>(vk, commandBuffer, renderPass, framebuffer, subpassRenderers, renderPos, renderSize, renderPassClearValues, render);
		case RENDERPASS_TYPE_RENDERPASS2:
			return pushRenderPassCommands<RenderpassSubpass2>(vk, commandBuffer, renderPass, framebuffer, subpassRenderers, renderPos, renderSize, renderPassClearValues, render);
		default:
			TCU_THROW(InternalError, "Impossible");
	}
}

void pushReadImagesToBuffers (const DeviceInterface&								vk,
							  VkCommandBuffer										commandBuffer,
							  deUint32												queueIndex,

							  const vector<de::SharedPtr<AttachmentResources> >&	attachmentResources,
							  const vector<Attachment>&								attachmentInfo,
							  const vector<bool>&									isLazy,

							  const UVec2&											targetSize)
{
	{
		vector<VkImageMemoryBarrier>	imageBarriers;

		for (size_t attachmentNdx = 0; attachmentNdx < attachmentInfo.size(); attachmentNdx++)
		{
			if (isLazy[attachmentNdx])
				continue;

			const VkImageLayout			oldLayout	= attachmentInfo[attachmentNdx].getFinalLayout();
			const VkImageMemoryBarrier	barrier		=
			{
				VK_STRUCTURE_TYPE_IMAGE_MEMORY_BARRIER,							// sType
				DE_NULL,														// pNext

				getAllMemoryWriteFlags() | getMemoryFlagsForLayout(oldLayout),	// srcAccessMask
				getAllMemoryReadFlags(),										// dstAccessMask

				oldLayout,														// oldLayout
				VK_IMAGE_LAYOUT_TRANSFER_SRC_OPTIMAL,							// newLayout

				queueIndex,														// srcQueueFamilyIndex
				queueIndex,														// destQueueFamilyIndex

				attachmentResources[attachmentNdx]->getImage(),					// image
				{																// subresourceRange
					getImageAspectFlags(attachmentInfo[attachmentNdx].getFormat()),		// aspect;
					0,																	// baseMipLevel
					1,																	// mipLevels
					0,																	// baseArraySlice
					1																	// arraySize
				}
			};

			imageBarriers.push_back(barrier);
		}

		if (!imageBarriers.empty())
			vk.cmdPipelineBarrier(commandBuffer,
								  getAllPipelineStageFlags(),
								  getAllPipelineStageFlags(),
								  (VkDependencyFlags)0,
								  0, (const VkMemoryBarrier*)DE_NULL,
								  0, (const VkBufferMemoryBarrier*)DE_NULL,
								  (deUint32)imageBarriers.size(), &imageBarriers[0]);
	}

	for (size_t attachmentNdx = 0; attachmentNdx < attachmentInfo.size(); attachmentNdx++)
	{
		if (isLazy[attachmentNdx])
			continue;

		const tcu::TextureFormat::ChannelOrder	order	= mapVkFormat(attachmentInfo[attachmentNdx].getFormat()).order;
		const VkBufferImageCopy					rect	=
		{
			0, // bufferOffset
			0, // bufferRowLength
			0, // bufferImageHeight
			{							// imageSubresource
				(vk::VkImageAspectFlags)getPrimaryImageAspect(mapVkFormat(attachmentInfo[attachmentNdx].getFormat()).order),	// aspect
				0,						// mipLevel
				0,						// arraySlice
				1						// arraySize
			},
			{ 0, 0, 0 },				// imageOffset
			{ targetSize.x(), targetSize.y(), 1u }		// imageExtent
		};

		vk.cmdCopyImageToBuffer(commandBuffer, attachmentResources[attachmentNdx]->getImage(), VK_IMAGE_LAYOUT_TRANSFER_SRC_OPTIMAL, attachmentResources[attachmentNdx]->getBuffer(), 1, &rect);

		if (tcu::TextureFormat::DS == order)
		{
			const VkBufferImageCopy stencilRect =
			{
				0,										// bufferOffset
				0,										// bufferRowLength
				0,										// bufferImageHeight
				{									// imageSubresource
					VK_IMAGE_ASPECT_STENCIL_BIT,	// aspect
					0,								// mipLevel
					0,								// arraySlice
					1								// arraySize
				},
				{ 0, 0, 0 },							// imageOffset
				{ targetSize.x(), targetSize.y(), 1u }	// imageExtent
			};

			vk.cmdCopyImageToBuffer(commandBuffer, attachmentResources[attachmentNdx]->getImage(), VK_IMAGE_LAYOUT_TRANSFER_SRC_OPTIMAL, attachmentResources[attachmentNdx]->getSecondaryBuffer(), 1, &stencilRect);
		}
	}

	{
		vector<VkBufferMemoryBarrier>	bufferBarriers;

		for (size_t attachmentNdx = 0; attachmentNdx < attachmentInfo.size(); attachmentNdx++)
		{
			if (isLazy[attachmentNdx])
				continue;

			const tcu::TextureFormat::ChannelOrder	order			= mapVkFormat(attachmentInfo[attachmentNdx].getFormat()).order;
			const VkBufferMemoryBarrier				bufferBarrier	=
			{
				VK_STRUCTURE_TYPE_BUFFER_MEMORY_BARRIER,
				DE_NULL,

				getAllMemoryWriteFlags(),
				getAllMemoryReadFlags(),

				queueIndex,
				queueIndex,

				attachmentResources[attachmentNdx]->getBuffer(),
				0,
				attachmentResources[attachmentNdx]->getBufferSize()
			};

			bufferBarriers.push_back(bufferBarrier);

			if (tcu::TextureFormat::DS == order)
			{
				const VkBufferMemoryBarrier secondaryBufferBarrier =
				{
					VK_STRUCTURE_TYPE_BUFFER_MEMORY_BARRIER,
					DE_NULL,

					getAllMemoryWriteFlags(),
					getAllMemoryReadFlags(),

					queueIndex,
					queueIndex,

					attachmentResources[attachmentNdx]->getSecondaryBuffer(),
					0,
					attachmentResources[attachmentNdx]->getSecondaryBufferSize()
				};

				bufferBarriers.push_back(secondaryBufferBarrier);
			}
		}

		if (!bufferBarriers.empty())
			vk.cmdPipelineBarrier(commandBuffer,
								  getAllPipelineStageFlags(),
								  getAllPipelineStageFlags(),
								  (VkDependencyFlags)0,
								  0, (const VkMemoryBarrier*)DE_NULL,
								  (deUint32)bufferBarriers.size(), &bufferBarriers[0],
								  0, (const VkImageMemoryBarrier*)DE_NULL);
	}
}

class PixelValue
{
public:
				PixelValue		(const Maybe<bool>&	x = nothing<bool>(),
								 const Maybe<bool>&	y = nothing<bool>(),
								 const Maybe<bool>&	z = nothing<bool>(),
								 const Maybe<bool>&	w = nothing<bool>());

	void		setUndefined	(size_t ndx);
	void		setValue		(size_t ndx, bool value);
	Maybe<bool>	getValue		(size_t ndx) const;

private:
	deUint16	m_status;
};

PixelValue::PixelValue (const Maybe<bool>&	x,
						const Maybe<bool>&	y,
						const Maybe<bool>&	z,
						const Maybe<bool>&	w)
	: m_status (0)
{
	const Maybe<bool> values[] =
	{
		x, y, z, w
	};

	for (size_t ndx = 0; ndx < DE_LENGTH_OF_ARRAY(values); ndx++)
	{
		if (values[ndx])
			setValue(ndx, *values[ndx]);
		else
			setUndefined(ndx);
	}

	DE_ASSERT(m_status <= 0xFFu);
}

void PixelValue::setUndefined (size_t ndx)
{
	DE_ASSERT(ndx < 4);
	DE_ASSERT(m_status <= 0xFFu);

	m_status &= (deUint16)~(0x1u << (deUint16)(ndx * 2));
	DE_ASSERT(m_status <= 0xFFu);
}

void PixelValue::setValue (size_t ndx, bool value)
{
	DE_ASSERT(ndx < 4);
	DE_ASSERT(m_status <= 0xFFu);

	m_status = (deUint16)(m_status | (deUint16)(0x1u << (ndx * 2)));

	if (value)
		m_status = (deUint16)(m_status | (deUint16)(0x1u << (ndx * 2 + 1)));
	else
		m_status &= (deUint16)~(0x1u << (deUint16)(ndx * 2 + 1));

	DE_ASSERT(m_status <= 0xFFu);
}

Maybe<bool> PixelValue::getValue (size_t ndx) const
{
	DE_ASSERT(ndx < 4);
	DE_ASSERT(m_status <= 0xFFu);

	if ((m_status & (0x1u << (deUint16)(ndx * 2))) != 0)
	{
		return just((m_status & (0x1u << (deUint32)(ndx * 2 + 1))) != 0);
	}
	else
		return nothing<bool>();
}

void clearReferenceValues (vector<PixelValue>&	values,
						   const UVec2&			targetSize,
						   const UVec2&			offset,
						   const UVec2&			size,
						   const BVec4&			mask,
						   const PixelValue&	value)
{
	DE_ASSERT(targetSize.x() * targetSize.y() == (deUint32)values.size());
	DE_ASSERT(offset.x() + size.x() <= targetSize.x());
	DE_ASSERT(offset.y() + size.y() <= targetSize.y());

	for (deUint32 y = offset.y(); y < offset.y() + size.y(); y++)
	for (deUint32 x = offset.x(); x < offset.x() + size.x(); x++)
	{
		for (int compNdx = 0; compNdx < 4; compNdx++)
		{
			if (mask[compNdx])
			{
				if (value.getValue(compNdx))
					values[x + y * targetSize.x()].setValue(compNdx, *value.getValue(compNdx));
				else
					values[x + y * targetSize.x()].setUndefined(compNdx);
			}
		}
	}
}

void markUndefined (vector<PixelValue>&	values,
					const BVec4&		mask,
					const UVec2&		targetSize,
					const UVec2&		offset,
					const UVec2&		size)
{
	DE_ASSERT(targetSize.x() * targetSize.y() == (deUint32)values.size());

	for (deUint32 y = offset.y(); y < offset.y() + size.y(); y++)
	for (deUint32 x = offset.x(); x < offset.x() + size.x(); x++)
	{
		for (int compNdx = 0; compNdx < 4; compNdx++)
		{
			if (mask[compNdx])
				values[x + y * targetSize.x()].setUndefined(compNdx);
		}
	}
}

PixelValue clearValueToPixelValue (const VkClearValue&			value,
								   const tcu::TextureFormat&	format)
{
	const bool	isDepthAttachment			= hasDepthComponent(format.order);
	const bool	isStencilAttachment			= hasStencilComponent(format.order);
	const bool	isDepthOrStencilAttachment	= isDepthAttachment || isStencilAttachment;
	PixelValue	pixelValue;

	if (isDepthOrStencilAttachment)
	{
		if (isDepthAttachment)
		{
			if (value.depthStencil.depth == 1.0f)
				pixelValue.setValue(0, true);
			else if (value.depthStencil.depth == 0.0f)
				pixelValue.setValue(0, false);
			else
				DE_FATAL("Unknown depth value");
		}

		if (isStencilAttachment)
		{
			if (value.depthStencil.stencil == 0xFFu)
				pixelValue.setValue(1, true);
			else if (value.depthStencil.stencil == 0x0u)
				pixelValue.setValue(1, false);
			else
				DE_FATAL("Unknown stencil value");
		}
	}
	else
	{
		const tcu::TextureChannelClass	channelClass	= tcu::getTextureChannelClass(format.type);
		const tcu::BVec4				channelMask		= tcu::getTextureFormatChannelMask(format);

		switch (channelClass)
		{
			case tcu::TEXTURECHANNELCLASS_SIGNED_INTEGER:
				for (int i = 0; i < 4; i++)
				{
					if (channelMask[i])
					{
						if (value.color.int32[i] == 1)
							pixelValue.setValue(i, true);
						else if (value.color.int32[i] == 0)
							pixelValue.setValue(i, false);
						else
							DE_FATAL("Unknown clear color value");
					}
				}
				break;

			case tcu::TEXTURECHANNELCLASS_UNSIGNED_INTEGER:
				for (int i = 0; i < 4; i++)
				{
					if (channelMask[i])
					{
						if (value.color.uint32[i] == 1u)
							pixelValue.setValue(i, true);
						else if (value.color.uint32[i] == 0u)
							pixelValue.setValue(i, false);
						else
							DE_FATAL("Unknown clear color value");
					}
				}
				break;

			case tcu::TEXTURECHANNELCLASS_SIGNED_FIXED_POINT:
			case tcu::TEXTURECHANNELCLASS_UNSIGNED_FIXED_POINT:
			case tcu::TEXTURECHANNELCLASS_FLOATING_POINT:
				for (int i = 0; i < 4; i++)
				{
					if (channelMask[i])
					{
						if (value.color.float32[i] == 1.0f)
							pixelValue.setValue(i, true);
						else if (value.color.float32[i] == 0.0f)
							pixelValue.setValue(i, false);
						else
							DE_FATAL("Unknown clear color value");
					}
				}
				break;

			default:
				DE_FATAL("Unknown channel class");
		}
	}

	return pixelValue;
}

void renderReferenceValues (vector<vector<PixelValue> >&		referenceAttachments,
							const RenderPass&					renderPassInfo,
							const UVec2&						targetSize,
							const vector<Maybe<VkClearValue> >&	imageClearValues,
							const vector<Maybe<VkClearValue> >&	renderPassClearValues,
							const vector<SubpassRenderInfo>&	subpassRenderInfo,
							const UVec2&						renderPos,
							const UVec2&						renderSize,
							const deUint32						drawStartNdx)
{
	const vector<Subpass>&	subpasses		= renderPassInfo.getSubpasses();
	vector<bool>			attachmentUsed	(renderPassInfo.getAttachments().size(), false);

	referenceAttachments.resize(renderPassInfo.getAttachments().size());

	for (size_t attachmentNdx = 0; attachmentNdx < renderPassInfo.getAttachments().size(); attachmentNdx++)
	{
		const Attachment			attachment	= renderPassInfo.getAttachments()[attachmentNdx];
		const tcu::TextureFormat	format		= mapVkFormat(attachment.getFormat());
		vector<PixelValue>&			reference	= referenceAttachments[attachmentNdx];

		reference.resize(targetSize.x() * targetSize.y());

		if (imageClearValues[attachmentNdx])
			clearReferenceValues(reference, targetSize, UVec2(0, 0), targetSize, BVec4(true), clearValueToPixelValue(*imageClearValues[attachmentNdx], format));
	}

	for (size_t subpassNdx = 0; subpassNdx < subpasses.size(); subpassNdx++)
	{
		const Subpass&						subpass				= subpasses[subpassNdx];
		const SubpassRenderInfo&			renderInfo			= subpassRenderInfo[subpassNdx];
		const vector<AttachmentReference>&	colorAttachments	= subpass.getColorAttachments();

		// Apply load op if attachment was used for the first time
		for (size_t attachmentNdx = 0; attachmentNdx < colorAttachments.size(); attachmentNdx++)
		{
			const deUint32 attachmentIndex = colorAttachments[attachmentNdx].getAttachment();

			if (!attachmentUsed[attachmentIndex])
			{
				const Attachment&			attachment	= renderPassInfo.getAttachments()[attachmentIndex];
				vector<PixelValue>&			reference	= referenceAttachments[attachmentIndex];
				const tcu::TextureFormat	format		= mapVkFormat(attachment.getFormat());

				DE_ASSERT(!tcu::hasDepthComponent(format.order));
				DE_ASSERT(!tcu::hasStencilComponent(format.order));

				if (attachment.getLoadOp() == VK_ATTACHMENT_LOAD_OP_CLEAR)
					clearReferenceValues(reference, targetSize, renderPos, renderSize, BVec4(true), clearValueToPixelValue(*renderPassClearValues[attachmentIndex], format));
				else if (attachment.getLoadOp() == VK_ATTACHMENT_LOAD_OP_DONT_CARE)
					markUndefined(reference, BVec4(true), targetSize, renderPos, renderSize);

				attachmentUsed[attachmentIndex] = true;
			}
		}

		// Apply load op to depth/stencil attachment if it was used for the first time
		if (subpass.getDepthStencilAttachment().getAttachment() != VK_ATTACHMENT_UNUSED)
		{
			const deUint32 attachmentIndex = subpass.getDepthStencilAttachment().getAttachment();

			// Apply load op if attachment was used for the first time
			if (!attachmentUsed[attachmentIndex])
			{
				const Attachment&			attachment	= renderPassInfo.getAttachments()[attachmentIndex];
				vector<PixelValue>&			reference	= referenceAttachments[attachmentIndex];
				const tcu::TextureFormat	format		= mapVkFormat(attachment.getFormat());

				if (tcu::hasDepthComponent(format.order))
				{
					if (attachment.getLoadOp() == VK_ATTACHMENT_LOAD_OP_CLEAR)
						clearReferenceValues(reference, targetSize, renderPos, renderSize, BVec4(true, false, false, false), clearValueToPixelValue(*renderPassClearValues[attachmentIndex], format));
					else if (attachment.getLoadOp() == VK_ATTACHMENT_LOAD_OP_DONT_CARE)
						markUndefined(reference, BVec4(true, false, false, false), targetSize, renderPos, renderSize);
				}

				if (tcu::hasStencilComponent(format.order))
				{
					if (attachment.getStencilLoadOp() == VK_ATTACHMENT_LOAD_OP_CLEAR)
						clearReferenceValues(reference, targetSize, renderPos, renderSize, BVec4(false, true, false, false), clearValueToPixelValue(*renderPassClearValues[attachmentIndex], format));
					else if (attachment.getStencilLoadOp() == VK_ATTACHMENT_LOAD_OP_DONT_CARE)
						markUndefined(reference, BVec4(false, true, false, false), targetSize, renderPos, renderSize);
				}

				attachmentUsed[attachmentIndex] = true;
			}
		}

		for (size_t colorClearNdx = 0; colorClearNdx < renderInfo.getColorClears().size(); colorClearNdx++)
		{
			const ColorClear&			colorClear		= renderInfo.getColorClears()[colorClearNdx];
			const UVec2					offset			= colorClear.getOffset();
			const UVec2					size			= colorClear.getSize();
			const deUint32				attachmentIndex	= subpass.getColorAttachments()[colorClearNdx].getAttachment();
			const Attachment&			attachment		= renderPassInfo.getAttachments()[attachmentIndex];
			const tcu::TextureFormat	format			= mapVkFormat(attachment.getFormat());
			vector<PixelValue>&			reference		= referenceAttachments[attachmentIndex];
			VkClearValue				value;

			value.color = colorClear.getColor();

			clearReferenceValues(reference, targetSize, offset, size, BVec4(true), clearValueToPixelValue(value, format));
		}

		if (renderInfo.getDepthStencilClear())
		{
			const DepthStencilClear&	dsClear			= *renderInfo.getDepthStencilClear();
			const UVec2					offset			= dsClear.getOffset();
			const UVec2					size			= dsClear.getSize();
			const deUint32				attachmentIndex	= subpass.getDepthStencilAttachment().getAttachment();
			const VkImageLayout			layout			= subpass.getDepthStencilAttachment().getImageLayout();
			const Attachment&			attachment		= renderPassInfo.getAttachments()[attachmentIndex];
			const tcu::TextureFormat	format			= mapVkFormat(attachment.getFormat());
			const bool					hasStencil		= tcu::hasStencilComponent(format.order)
														&& layout != VK_IMAGE_LAYOUT_DEPTH_ATTACHMENT_STENCIL_READ_ONLY_OPTIMAL;
			const bool					hasDepth		= tcu::hasDepthComponent(format.order)
														&& layout != VK_IMAGE_LAYOUT_DEPTH_READ_ONLY_STENCIL_ATTACHMENT_OPTIMAL;
			vector<PixelValue>&			reference		= referenceAttachments[attachmentIndex];
			VkClearValue				value;

			value.depthStencil.depth = dsClear.getDepth();
			value.depthStencil.stencil = dsClear.getStencil();

			clearReferenceValues(reference, targetSize, offset, size, BVec4(hasDepth, hasStencil, false, false), clearValueToPixelValue(value, format));
		}

		if (renderInfo.getRenderQuad())
		{
			const RenderQuad&	renderQuad	= *renderInfo.getRenderQuad();
			const Vec2			posA		= renderQuad.getCornerA();
			const Vec2			posB		= renderQuad.getCornerB();
			const Vec2			origin		= Vec2((float)renderInfo.getViewportOffset().x(), (float)renderInfo.getViewportOffset().y()) + Vec2((float)renderInfo.getViewportSize().x(), (float)renderInfo.getViewportSize().y()) / Vec2(2.0f);
			const Vec2			p			= Vec2((float)renderInfo.getViewportSize().x(), (float)renderInfo.getViewportSize().y()) / Vec2(2.0f);
			const IVec2			posAI		(deRoundFloatToInt32(origin.x() + (p.x() * posA.x())),
											 deRoundFloatToInt32(origin.y() + (p.y() * posA.y())));
			const IVec2			posBI		(deRoundFloatToInt32(origin.x() + (p.x() * posB.x())),
											 deRoundFloatToInt32(origin.y() + (p.y() * posB.y())));

			DE_ASSERT(posAI.x() < posBI.x());
			DE_ASSERT(posAI.y() < posBI.y());

			if (subpass.getInputAttachments().empty())
			{
				for (size_t attachmentRefNdx = drawStartNdx; attachmentRefNdx < subpass.getColorAttachments().size(); attachmentRefNdx++)
				{
					const deUint32				attachmentIndex	= subpass.getColorAttachments()[attachmentRefNdx].getAttachment();
					const Attachment&			attachment		= renderPassInfo.getAttachments()[attachmentIndex];
					const tcu::TextureFormat	format			= mapVkFormat(attachment.getFormat());
					const tcu::BVec4			channelMask		= tcu::getTextureFormatChannelMask(format);
					vector<PixelValue>&			reference		= referenceAttachments[attachmentIndex];

					for (int y = posAI.y(); y < (int)posBI.y(); y++)
					for (int x = posAI.x(); x < (int)posBI.x(); x++)
					{
						for (int compNdx = 0; compNdx < 4; compNdx++)
						{
							const size_t	index	= subpassNdx + attachmentIndex + compNdx;
							const BoolOp	op		= boolOpFromIndex(index);
							const bool		boolX	= x % 2 == (int)(index % 2);
							const bool		boolY	= y % 2 == (int)((index / 2) % 2);

							if (channelMask[compNdx])
								reference[x + y * targetSize.x()].setValue(compNdx, performBoolOp(op, boolX, boolY));
						}
					}
				}

				if (subpass.getDepthStencilAttachment().getAttachment() != VK_ATTACHMENT_UNUSED)
				{
					const deUint32				attachmentIndex	= subpass.getDepthStencilAttachment().getAttachment();
					const VkImageLayout			layout			= subpass.getDepthStencilAttachment().getImageLayout();
					const Attachment&			attachment		= renderPassInfo.getAttachments()[attachmentIndex];
					const tcu::TextureFormat	format			= mapVkFormat(attachment.getFormat());
					vector<PixelValue>&			reference		= referenceAttachments[attachmentIndex];

					for (int y = posAI.y(); y < (int)posBI.y(); y++)
					for (int x = posAI.x(); x < (int)posBI.x(); x++)
					{
						if (tcu::hasDepthComponent(format.order)
							&& layout != VK_IMAGE_LAYOUT_DEPTH_STENCIL_READ_ONLY_OPTIMAL
							&& layout != VK_IMAGE_LAYOUT_DEPTH_READ_ONLY_STENCIL_ATTACHMENT_OPTIMAL)
						{
							const size_t	index	= subpassNdx + 1;
							const BoolOp	op		= boolOpFromIndex(index);
							const bool		boolX	= x % 2 == (int)(index % 2);
							const bool		boolY	= y % 2 == (int)((index / 2) % 2);

							reference[x + y * targetSize.x()].setValue(0, performBoolOp(op, boolX, boolY));
						}

						if (tcu::hasStencilComponent(format.order)
							&& layout != VK_IMAGE_LAYOUT_DEPTH_STENCIL_READ_ONLY_OPTIMAL
							&& layout != VK_IMAGE_LAYOUT_DEPTH_ATTACHMENT_STENCIL_READ_ONLY_OPTIMAL)
						{
							const size_t	index	= subpassNdx;
							reference[x + y * targetSize.x()].setValue(1, (index % 2) == 0);
						}
					}
				}
			}
			else
			{
				size_t					outputComponentCount	= 0;
				vector<Maybe<bool> >	inputs;

				DE_ASSERT(posAI.x() < posBI.x());
				DE_ASSERT(posAI.y() < posBI.y());

				for (size_t attachmentRefNdx = 0; attachmentRefNdx < subpass.getColorAttachments().size(); attachmentRefNdx++)
				{
					const deUint32				attachmentIndex	= subpass.getColorAttachments()[attachmentRefNdx].getAttachment();
					const Attachment&			attachment		= renderPassInfo.getAttachments()[attachmentIndex];
					const tcu::TextureFormat	format			= mapVkFormat(attachment.getFormat());
					const int					componentCount	= tcu::getNumUsedChannels(format.order);

					outputComponentCount += (size_t)componentCount;
				}

				if (subpass.getDepthStencilAttachment().getAttachment() != VK_ATTACHMENT_UNUSED
					&& subpass.getDepthStencilAttachment().getImageLayout() != VK_IMAGE_LAYOUT_DEPTH_STENCIL_READ_ONLY_OPTIMAL
					&& subpass.getDepthStencilAttachment().getImageLayout() != VK_IMAGE_LAYOUT_DEPTH_READ_ONLY_STENCIL_ATTACHMENT_OPTIMAL)
				{
					const Attachment&			attachment	(renderPassInfo.getAttachments()[subpass.getDepthStencilAttachment().getAttachment()]);
					const tcu::TextureFormat	format		(mapVkFormat(attachment.getFormat()));

					if (tcu::hasDepthComponent(format.order))
						outputComponentCount++;
				}

				if (outputComponentCount > 0)
				{
					for (int y = posAI.y(); y < (int)posBI.y(); y++)
					for (int x = posAI.x(); x < (int)posBI.x(); x++)
					{
						for (size_t inputAttachmentNdx = 0; inputAttachmentNdx < subpass.getInputAttachments().size(); inputAttachmentNdx++)
						{
							const deUint32				attachmentIndex	= subpass.getInputAttachments()[inputAttachmentNdx].getAttachment();
							const VkImageLayout			layout			= subpass.getInputAttachments()[inputAttachmentNdx].getImageLayout();
							const Attachment&			attachment		= renderPassInfo.getAttachments()[attachmentIndex];
							const tcu::TextureFormat	format			= mapVkFormat(attachment.getFormat());
							const int					componentCount	= tcu::getNumUsedChannels(format.order);

							for (int compNdx = 0; compNdx < componentCount; compNdx++)
							{
								if ((compNdx != 0 || layout != VK_IMAGE_LAYOUT_DEPTH_ATTACHMENT_STENCIL_READ_ONLY_OPTIMAL)
									&& (compNdx != 1 || layout != VK_IMAGE_LAYOUT_DEPTH_READ_ONLY_STENCIL_ATTACHMENT_OPTIMAL))
								{
									inputs.push_back(referenceAttachments[attachmentIndex][x + y * targetSize.x()].getValue(compNdx));
								}
							}
						}

						const size_t inputsPerOutput = inputs.size() >= outputComponentCount
														? ((inputs.size() / outputComponentCount)
															+ ((inputs.size() % outputComponentCount) != 0 ? 1 : 0))
														: 1;

						size_t outputValueNdx = 0;

						for (size_t attachmentRefNdx = 0; attachmentRefNdx < subpass.getColorAttachments().size(); attachmentRefNdx++)
						{
							const deUint32				attachmentIndex	= subpass.getColorAttachments()[attachmentRefNdx].getAttachment();
							const Attachment&			attachment		= renderPassInfo.getAttachments()[attachmentIndex];
							const tcu::TextureFormat	format			= mapVkFormat(attachment.getFormat());
							vector<PixelValue>&			reference		= referenceAttachments[attachmentIndex];
							const int					componentCount	= tcu::getNumUsedChannels(format.order);

							for (int compNdx = 0; compNdx < componentCount; compNdx++)
							{
								const size_t	index	= subpassNdx + attachmentIndex + outputValueNdx;
								const BoolOp	op		= boolOpFromIndex(index);
								const bool		boolX	= x % 2 == (int)(index % 2);
								const bool		boolY	= y % 2 == (int)((index / 2) % 2);
								Maybe<bool>		output	= tcu::just(performBoolOp(op, boolX, boolY));

								for (size_t i = 0; i < inputsPerOutput; i++)
								{
									if (!output)
										break;
									else if (!inputs[((outputValueNdx + compNdx) * inputsPerOutput + i) % inputs.size()])
										output = tcu::nothing<bool>();
									else
										output = (*output) == (*inputs[((outputValueNdx + compNdx) * inputsPerOutput + i) % inputs.size()]);
								}

								if (output)
									reference[x + y * targetSize.x()].setValue(compNdx, *output);
								else
									reference[x + y * targetSize.x()].setUndefined(compNdx);
							}

							outputValueNdx += componentCount;
						}

						if (subpass.getDepthStencilAttachment().getAttachment() != VK_ATTACHMENT_UNUSED
							&& subpass.getDepthStencilAttachment().getImageLayout() != VK_IMAGE_LAYOUT_DEPTH_STENCIL_READ_ONLY_OPTIMAL
							&& subpass.getDepthStencilAttachment().getImageLayout() != VK_IMAGE_LAYOUT_DEPTH_READ_ONLY_STENCIL_ATTACHMENT_OPTIMAL)
						{
							const deUint32		attachmentIndex	= subpass.getDepthStencilAttachment().getAttachment();
							vector<PixelValue>&	reference		= referenceAttachments[attachmentIndex];
							const size_t		index			= subpassNdx + attachmentIndex;
							const BoolOp		op				= boolOpFromIndex(index);
							const bool			boolX			= x % 2 == (int)(index % 2);
							const bool			boolY			= y % 2 == (int)((index / 2) % 2);
							Maybe<bool>			output			= tcu::just(performBoolOp(op, boolX, boolY));

							for (size_t i = 0; i < inputsPerOutput; i++)
							{
								if (!output)
									break;
								else if (inputs[(outputValueNdx * inputsPerOutput + i) % inputs.size()])
									output = (*output) == (*inputs[(outputValueNdx * inputsPerOutput + i) % inputs.size()]);
								else
									output = tcu::nothing<bool>();
							}

							if (output)
								reference[x + y * targetSize.x()].setValue(0, *output);
							else
								reference[x + y * targetSize.x()].setUndefined(0);
						}

						inputs.clear();
					}
				}

				if (subpass.getDepthStencilAttachment().getAttachment() != VK_ATTACHMENT_UNUSED
					&& subpass.getDepthStencilAttachment().getImageLayout() != VK_IMAGE_LAYOUT_DEPTH_STENCIL_READ_ONLY_OPTIMAL
					&& subpass.getDepthStencilAttachment().getImageLayout() != VK_IMAGE_LAYOUT_DEPTH_ATTACHMENT_STENCIL_READ_ONLY_OPTIMAL)
				{
					const deUint32				attachmentIndex	= subpass.getDepthStencilAttachment().getAttachment();
					const Attachment&			attachment		= renderPassInfo.getAttachments()[attachmentIndex];
					const tcu::TextureFormat	format			= mapVkFormat(attachment.getFormat());
					vector<PixelValue>&			reference		= referenceAttachments[attachmentIndex];

					if (tcu::hasStencilComponent(format.order))
					{
						for (int y = posAI.y(); y < (int)posBI.y(); y++)
						for (int x = posAI.x(); x < (int)posBI.x(); x++)
						{
							const size_t	index	= subpassNdx;
							reference[x + y * targetSize.x()].setValue(1, (index % 2) == 0);
						}
					}
				}
			}
		}
	}

	// Mark all attachments that were used but not stored as undefined
	for (size_t attachmentIndex = 0; attachmentIndex < renderPassInfo.getAttachments().size(); attachmentIndex++)
	{
		const Attachment			attachment					= renderPassInfo.getAttachments()[attachmentIndex];
		const tcu::TextureFormat	format						= mapVkFormat(attachment.getFormat());
		vector<PixelValue>&			reference					= referenceAttachments[attachmentIndex];
		const bool					isStencilAttachment			= hasStencilComponent(format.order);
		const bool					isDepthOrStencilAttachment	= hasDepthComponent(format.order) || isStencilAttachment;

		if (attachmentUsed[attachmentIndex] && renderPassInfo.getAttachments()[attachmentIndex].getStoreOp() == VK_ATTACHMENT_STORE_OP_DONT_CARE)
		{
			if (isDepthOrStencilAttachment)
				markUndefined(reference, BVec4(true, false, false, false), targetSize, renderPos, renderSize);
			else
				markUndefined(reference, BVec4(true), targetSize, renderPos, renderSize);
		}

		if (attachmentUsed[attachmentIndex] && isStencilAttachment && renderPassInfo.getAttachments()[attachmentIndex].getStencilStoreOp() == VK_ATTACHMENT_STORE_OP_DONT_CARE)
			markUndefined(reference, BVec4(false, true, false, false), targetSize, renderPos, renderSize);
	}
}

void renderReferenceImagesFromValues (vector<tcu::TextureLevel>&			referenceImages,
									  const vector<vector<PixelValue> >&	referenceValues,
									  const UVec2&							targetSize,
									  const RenderPass&						renderPassInfo)
{
	referenceImages.resize(referenceValues.size());

	for (size_t attachmentNdx = 0; attachmentNdx < renderPassInfo.getAttachments().size(); attachmentNdx++)
	{
		const Attachment			attachment			= renderPassInfo.getAttachments()[attachmentNdx];
		const tcu::TextureFormat	format				= mapVkFormat(attachment.getFormat());
		const vector<PixelValue>&	reference			= referenceValues[attachmentNdx];
		const bool					hasDepth			= tcu::hasDepthComponent(format.order);
		const bool					hasStencil			= tcu::hasStencilComponent(format.order);
		const bool					hasDepthOrStencil	= hasDepth || hasStencil;
		tcu::TextureLevel&			referenceImage		= referenceImages[attachmentNdx];

		referenceImage.setStorage(format, targetSize.x(), targetSize.y());

		if (hasDepthOrStencil)
		{
			if (hasDepth)
			{
				const PixelBufferAccess depthAccess (tcu::getEffectiveDepthStencilAccess(referenceImage.getAccess(), tcu::Sampler::MODE_DEPTH));

				for (deUint32 y = 0; y < targetSize.y(); y++)
				for (deUint32 x = 0; x < targetSize.x(); x++)
				{
					if (reference[x + y * targetSize.x()].getValue(0))
					{
						if (*reference[x + y * targetSize.x()].getValue(0))
							depthAccess.setPixDepth(1.0f, x, y);
						else
							depthAccess.setPixDepth(0.0f, x, y);
					}
					else // Fill with 3x3 grid
						depthAccess.setPixDepth(((x / 3) % 2) == ((y / 3) % 2) ? 0.33f : 0.66f, x, y);
				}
			}

			if (hasStencil)
			{
				const PixelBufferAccess stencilAccess (tcu::getEffectiveDepthStencilAccess(referenceImage.getAccess(), tcu::Sampler::MODE_STENCIL));

				for (deUint32 y = 0; y < targetSize.y(); y++)
				for (deUint32 x = 0; x < targetSize.x(); x++)
				{
					if (reference[x + y * targetSize.x()].getValue(1))
					{
						if (*reference[x + y * targetSize.x()].getValue(1))
							stencilAccess.setPixStencil(0xFFu, x, y);
						else
							stencilAccess.setPixStencil(0x0u, x, y);
					}
					else // Fill with 3x3 grid
						stencilAccess.setPixStencil(((x / 3) % 2) == ((y / 3) % 2) ? 85 : 170, x, y);
				}
			}
		}
		else
		{
			for (deUint32 y = 0; y < targetSize.y(); y++)
			for (deUint32 x = 0; x < targetSize.x(); x++)
			{
				tcu::Vec4 color;

				for (int compNdx = 0; compNdx < 4; compNdx++)
				{
					if (reference[x + y * targetSize.x()].getValue(compNdx))
					{
						if (*reference[x + y * targetSize.x()].getValue(compNdx))
							color[compNdx] = 1.0f;
						else
							color[compNdx] = 0.0f;
					}
					else // Fill with 3x3 grid
						color[compNdx] = ((compNdx + (x / 3)) % 2) == ((y / 3) % 2) ? 0.33f : 0.66f;
				}

				referenceImage.getAccess().setPixel(color, x, y);
			}
		}
	}
}

bool verifyColorAttachment (const vector<PixelValue>&		reference,
							const ConstPixelBufferAccess&	result,
							const PixelBufferAccess&		errorImage,
							const deBool					useFormatCompCount)
{
	const Vec4	red		(1.0f, 0.0f, 0.0f, 1.0f);
	const Vec4	green	(0.0f, 1.0f, 0.0f, 1.0f);
	bool		ok		= true;

	DE_ASSERT(result.getWidth() * result.getHeight() == (int)reference.size());
	DE_ASSERT(result.getWidth() == errorImage.getWidth());
	DE_ASSERT(result.getHeight() == errorImage.getHeight());

	for (int y = 0; y < result.getHeight(); y++)
	for (int x = 0; x < result.getWidth(); x++)
	{
		const Vec4			resultColor		= result.getPixel(x, y);
		const PixelValue&	referenceValue	= reference[x + y * result.getWidth()];
		bool				pixelOk			= true;
		const deUint32		componentCount	= useFormatCompCount ? (deUint32)tcu::getNumUsedChannels(result.getFormat().order) : 4;

		for (deUint32 compNdx = 0; compNdx < componentCount; compNdx++)
		{
			const Maybe<bool> maybeValue = referenceValue.getValue(compNdx);

			if (maybeValue)
			{
				const bool value = *maybeValue;

				if ((value && (resultColor[compNdx] != 1.0f))
					|| (!value && resultColor[compNdx] != 0.0f))
					pixelOk = false;
			}
		}

		if (!pixelOk)
		{
			errorImage.setPixel(red, x, y);
			ok = false;
		}
		else
			errorImage.setPixel(green, x, y);
	}

	return ok;
}

bool verifyDepthAttachment (const vector<PixelValue>&		reference,
							const ConstPixelBufferAccess&	result,
							const PixelBufferAccess&		errorImage)
{
	const Vec4	red		(1.0f, 0.0f, 0.0f, 1.0f);
	const Vec4	green	(0.0f, 1.0f, 0.0f, 1.0f);
	bool		ok		= true;

	DE_ASSERT(result.getWidth() * result.getHeight() == (int)reference.size());
	DE_ASSERT(result.getWidth() == errorImage.getWidth());
	DE_ASSERT(result.getHeight() == errorImage.getHeight());

	for (int y = 0; y < result.getHeight(); y++)
	for (int x = 0; x < result.getWidth(); x++)
	{
		bool pixelOk = true;

		const float			resultDepth		= result.getPixDepth(x, y);
		const PixelValue&	referenceValue	= reference[x + y * result.getWidth()];
		const Maybe<bool>	maybeValue		= referenceValue.getValue(0);

		if (maybeValue)
		{
			const bool value = *maybeValue;

			if ((value && (resultDepth != 1.0f))
				|| (!value && resultDepth != 0.0f))
				pixelOk = false;
		}

		if (!pixelOk)
		{
			errorImage.setPixel(red, x, y);
			ok = false;
		}
		else
			errorImage.setPixel(green, x, y);
	}

	return ok;
}

bool verifyStencilAttachment (const vector<PixelValue>&		reference,
							  const ConstPixelBufferAccess&	result,
							  const PixelBufferAccess&		errorImage)
{
	const Vec4	red		(1.0f, 0.0f, 0.0f, 1.0f);
	const Vec4	green	(0.0f, 1.0f, 0.0f, 1.0f);
	bool		ok		= true;

	DE_ASSERT(result.getWidth() * result.getHeight() == (int)reference.size());
	DE_ASSERT(result.getWidth() == errorImage.getWidth());
	DE_ASSERT(result.getHeight() == errorImage.getHeight());

	for (int y = 0; y < result.getHeight(); y++)
	for (int x = 0; x < result.getWidth(); x++)
	{
		bool pixelOk = true;

		const deUint32		resultStencil	= result.getPixStencil(x, y);
		const PixelValue&	referenceValue	= reference[x + y * result.getWidth()];
		const Maybe<bool>	maybeValue		= referenceValue.getValue(1);

		if (maybeValue)
		{
			const bool value = *maybeValue;

			if ((value && (resultStencil != 0xFFu))
				|| (!value && resultStencil != 0x0u))
				pixelOk = false;
		}

		if (!pixelOk)
		{
			errorImage.setPixel(red, x, y);
			ok = false;
		}
		else
			errorImage.setPixel(green, x, y);
	}

	return ok;
}

bool logAndVerifyImages (TestLog&											log,
						 const DeviceInterface&								vk,
						 VkDevice											device,
						 const vector<de::SharedPtr<AttachmentResources> >&	attachmentResources,
						 const vector<bool>&								attachmentIsLazy,
						 const RenderPass&									renderPassInfo,
						 const vector<Maybe<VkClearValue> >&				renderPassClearValues,
						 const vector<Maybe<VkClearValue> >&				imageClearValues,
						 const vector<SubpassRenderInfo>&					subpassRenderInfo,
						 const UVec2&										targetSize,
						 const TestConfig&									config)
{
	vector<vector<PixelValue> >	referenceValues;
	vector<tcu::TextureLevel>	referenceAttachments;
	bool						isOk					= true;

	log << TestLog::Message << "Reference images fill undefined pixels with 3x3 grid pattern." << TestLog::EndMessage;

	renderReferenceValues(referenceValues, renderPassInfo, targetSize, imageClearValues, renderPassClearValues, subpassRenderInfo, config.renderPos, config.renderSize, config.drawStartNdx);
	renderReferenceImagesFromValues(referenceAttachments, referenceValues, targetSize, renderPassInfo);

	for (size_t attachmentNdx = 0; attachmentNdx < renderPassInfo.getAttachments().size(); attachmentNdx++)
	{
		if (!attachmentIsLazy[attachmentNdx])
		{
			const Attachment			attachment		= renderPassInfo.getAttachments()[attachmentNdx];
			const tcu::TextureFormat	format			= mapVkFormat(attachment.getFormat());

			if (tcu::hasDepthComponent(format.order) && tcu::hasStencilComponent(format.order))
			{
				const tcu::TextureFormat	depthFormat			= getDepthCopyFormat(attachment.getFormat());
				const VkDeviceSize			depthBufferSize		= targetSize.x() * targetSize.y() * depthFormat.getPixelSize();
				void* const					depthPtr			= attachmentResources[attachmentNdx]->getResultMemory().getHostPtr();

				const tcu::TextureFormat	stencilFormat		= getStencilCopyFormat(attachment.getFormat());
				const VkDeviceSize			stencilBufferSize	= targetSize.x() * targetSize.y() * stencilFormat.getPixelSize();
				void* const					stencilPtr			= attachmentResources[attachmentNdx]->getSecondaryResultMemory().getHostPtr();

				const VkMappedMemoryRange	ranges[]			=
				{
					{
						VK_STRUCTURE_TYPE_MAPPED_MEMORY_RANGE,								// sType;
						DE_NULL,															// pNext;
						attachmentResources[attachmentNdx]->getResultMemory().getMemory(),	// mem;
						attachmentResources[attachmentNdx]->getResultMemory().getOffset(),	// offset;
						depthBufferSize														// size;
					},
					{
						VK_STRUCTURE_TYPE_MAPPED_MEMORY_RANGE,										// sType;
						DE_NULL,																	// pNext;
						attachmentResources[attachmentNdx]->getSecondaryResultMemory().getMemory(),	// mem;
						attachmentResources[attachmentNdx]->getSecondaryResultMemory().getOffset(),	// offset;
						stencilBufferSize															// size;
					}
				};
				VK_CHECK(vk.invalidateMappedMemoryRanges(device, 2u, ranges));

				{
					const ConstPixelBufferAccess	depthAccess			(depthFormat, targetSize.x(), targetSize.y(), 1, depthPtr);
					const ConstPixelBufferAccess	stencilAccess		(stencilFormat, targetSize.x(), targetSize.y(), 1, stencilPtr);
					tcu::TextureLevel				depthErrorImage		(tcu::TextureFormat(tcu::TextureFormat::RGBA, tcu::TextureFormat::UNORM_INT8), targetSize.x(), targetSize.y());
					tcu::TextureLevel				stencilErrorImage	(tcu::TextureFormat(tcu::TextureFormat::RGBA, tcu::TextureFormat::UNORM_INT8), targetSize.x(), targetSize.y());

					log << TestLog::Image("Attachment" + de::toString(attachmentNdx) + "Depth", "Attachment " + de::toString(attachmentNdx) + " Depth", depthAccess);
					log << TestLog::Image("Attachment" + de::toString(attachmentNdx) + "Stencil", "Attachment " + de::toString(attachmentNdx) + " Stencil", stencilAccess);

					log << TestLog::Image("AttachmentReference" + de::toString(attachmentNdx), "Attachment reference " + de::toString(attachmentNdx), referenceAttachments[attachmentNdx].getAccess());

					if (renderPassInfo.getAttachments()[attachmentNdx].getStoreOp() == VK_ATTACHMENT_STORE_OP_STORE
						&& !verifyDepthAttachment(referenceValues[attachmentNdx], depthAccess, depthErrorImage.getAccess()))
					{
						log << TestLog::Image("DepthAttachmentError" + de::toString(attachmentNdx), "Depth Attachment Error " + de::toString(attachmentNdx), depthErrorImage.getAccess());
						isOk = false;
					}

					if (renderPassInfo.getAttachments()[attachmentNdx].getStencilStoreOp() == VK_ATTACHMENT_STORE_OP_STORE
						&& !verifyStencilAttachment(referenceValues[attachmentNdx], stencilAccess, stencilErrorImage.getAccess()))
					{
						log << TestLog::Image("StencilAttachmentError" + de::toString(attachmentNdx), "Stencil Attachment Error " + de::toString(attachmentNdx), stencilErrorImage.getAccess());
						isOk = false;
					}
				}
			}
			else
			{
				const VkDeviceSize			bufferSize	= targetSize.x() * targetSize.y() * format.getPixelSize();
				void* const					ptr			= attachmentResources[attachmentNdx]->getResultMemory().getHostPtr();

				const VkMappedMemoryRange	range		=
				{
					VK_STRUCTURE_TYPE_MAPPED_MEMORY_RANGE,								// sType;
					DE_NULL,															// pNext;
					attachmentResources[attachmentNdx]->getResultMemory().getMemory(),	// mem;
					attachmentResources[attachmentNdx]->getResultMemory().getOffset(),	// offset;
					bufferSize															// size;
				};
				VK_CHECK(vk.invalidateMappedMemoryRanges(device, 1u, &range));

				if (tcu::hasDepthComponent(format.order))
				{
					const ConstPixelBufferAccess	access		(format, targetSize.x(), targetSize.y(), 1, ptr);
					tcu::TextureLevel				errorImage	(tcu::TextureFormat(tcu::TextureFormat::RGBA, tcu::TextureFormat::UNORM_INT8), targetSize.x(), targetSize.y());

					log << TestLog::Image("Attachment" + de::toString(attachmentNdx), "Attachment " + de::toString(attachmentNdx), access);
					log << TestLog::Image("AttachmentReference" + de::toString(attachmentNdx), "Attachment reference " + de::toString(attachmentNdx), referenceAttachments[attachmentNdx].getAccess());

					if ((renderPassInfo.getAttachments()[attachmentNdx].getStoreOp() == VK_ATTACHMENT_STORE_OP_STORE || renderPassInfo.getAttachments()[attachmentNdx].getStencilStoreOp() == VK_ATTACHMENT_STORE_OP_STORE)
						&& !verifyDepthAttachment(referenceValues[attachmentNdx], access, errorImage.getAccess()))
					{
						log << TestLog::Image("AttachmentError" + de::toString(attachmentNdx), "Attachment Error " + de::toString(attachmentNdx), errorImage.getAccess());
						isOk = false;
					}
				}
				else if (tcu::hasStencilComponent(format.order))
				{
					const ConstPixelBufferAccess	access		(format, targetSize.x(), targetSize.y(), 1, ptr);
					tcu::TextureLevel				errorImage	(tcu::TextureFormat(tcu::TextureFormat::RGBA, tcu::TextureFormat::UNORM_INT8), targetSize.x(), targetSize.y());

					log << TestLog::Image("Attachment" + de::toString(attachmentNdx), "Attachment " + de::toString(attachmentNdx), access);
					log << TestLog::Image("AttachmentReference" + de::toString(attachmentNdx), "Attachment reference " + de::toString(attachmentNdx), referenceAttachments[attachmentNdx].getAccess());

					if ((renderPassInfo.getAttachments()[attachmentNdx].getStoreOp() == VK_ATTACHMENT_STORE_OP_STORE || renderPassInfo.getAttachments()[attachmentNdx].getStencilStoreOp() == VK_ATTACHMENT_STORE_OP_STORE)
						&& !verifyStencilAttachment(referenceValues[attachmentNdx], access, errorImage.getAccess()))
					{
						log << TestLog::Image("AttachmentError" + de::toString(attachmentNdx), "Attachment Error " + de::toString(attachmentNdx), errorImage.getAccess());
						isOk = false;
					}
				}
				else
				{
					const ConstPixelBufferAccess	access		(format, targetSize.x(), targetSize.y(), 1, ptr);
					tcu::TextureLevel				errorImage	(tcu::TextureFormat(tcu::TextureFormat::RGBA, tcu::TextureFormat::UNORM_INT8), targetSize.x(), targetSize.y());

					log << TestLog::Image("Attachment" + de::toString(attachmentNdx), "Attachment " + de::toString(attachmentNdx), access);
					log << TestLog::Image("AttachmentReference" + de::toString(attachmentNdx), "Attachment reference " + de::toString(attachmentNdx), referenceAttachments[attachmentNdx].getAccess());

					if ((renderPassInfo.getAttachments()[attachmentNdx].getStoreOp() == VK_ATTACHMENT_STORE_OP_STORE || renderPassInfo.getAttachments()[attachmentNdx].getStencilStoreOp() == VK_ATTACHMENT_STORE_OP_STORE)
						&& !verifyColorAttachment(referenceValues[attachmentNdx], access, errorImage.getAccess(), config.useFormatCompCount))
					{
						log << TestLog::Image("AttachmentError" + de::toString(attachmentNdx), "Attachment Error " + de::toString(attachmentNdx), errorImage.getAccess());
						isOk = false;
					}
				}
			}
		}
	}

	return isOk;
}

std::string getInputAttachmentType (VkFormat vkFormat)
{
	const tcu::TextureFormat		format			= mapVkFormat(vkFormat);
	const tcu::TextureChannelClass	channelClass	= tcu::getTextureChannelClass(format.type);

	switch (channelClass)
	{
		case tcu::TEXTURECHANNELCLASS_SIGNED_INTEGER:
			return "isubpassInput";

		case tcu::TEXTURECHANNELCLASS_UNSIGNED_INTEGER:
			return "usubpassInput";

		case tcu::TEXTURECHANNELCLASS_SIGNED_FIXED_POINT:
		case tcu::TEXTURECHANNELCLASS_UNSIGNED_FIXED_POINT:
		case tcu::TEXTURECHANNELCLASS_FLOATING_POINT:
			return "subpassInput";

		default:
			DE_FATAL("Unknown channel class");
			return "";
	}
}

std::string getAttachmentType (VkFormat vkFormat, deBool useFormatCompCount)
{
	const tcu::TextureFormat		format			= mapVkFormat(vkFormat);
	const tcu::TextureChannelClass	channelClass	= tcu::getTextureChannelClass(format.type);
	const size_t					componentCount	= (size_t)tcu::getNumUsedChannels(format.order);

	switch (channelClass)
	{
		case tcu::TEXTURECHANNELCLASS_SIGNED_INTEGER:
			if (useFormatCompCount)
				return (componentCount == 1 ? "int" : "ivec" + de::toString(componentCount));
			else
				return "ivec4";

		case tcu::TEXTURECHANNELCLASS_UNSIGNED_INTEGER:
			if (useFormatCompCount)
				return (componentCount == 1 ? "uint" : "uvec" + de::toString(componentCount));
			else
				return "uvec4";

		case tcu::TEXTURECHANNELCLASS_SIGNED_FIXED_POINT:
		case tcu::TEXTURECHANNELCLASS_UNSIGNED_FIXED_POINT:
		case tcu::TEXTURECHANNELCLASS_FLOATING_POINT:
			if (useFormatCompCount)
				return (componentCount == 1 ? "float" : "vec" + de::toString(componentCount));
			else
				return "vec4";

		default:
			DE_FATAL("Unknown channel class");
			return "";
	}
}

void createTestShaders (SourceCollections& dst, TestConfig config)
{
	if (config.renderTypes & TestConfig::RENDERTYPES_DRAW)
	{
		const vector<Subpass>&	subpasses	= config.renderPass.getSubpasses();

		for (size_t subpassNdx = 0; subpassNdx < subpasses.size(); subpassNdx++)
		{
			const Subpass&		subpass					= subpasses[subpassNdx];
			deUint32			inputAttachmentBinding	= 0;
			std::ostringstream	vertexShader;
			std::ostringstream	fragmentShader;

			vertexShader << "#version 310 es\n"
						 << "layout(location = 0) in highp vec2 a_position;\n"
						 << "void main (void) {\n"
						 << "\tgl_Position = vec4(a_position, 1.0, 1.0);\n"
						 << "}\n";

			fragmentShader << "#version 310 es\n"
						   << "precision highp float;\n";

			for (size_t attachmentNdx = config.drawStartNdx; attachmentNdx < subpass.getInputAttachments().size(); attachmentNdx++)
			{
				const deUint32				attachmentIndex	= subpass.getInputAttachments()[attachmentNdx].getAttachment();
				const VkImageLayout			layout			= subpass.getInputAttachments()[attachmentNdx].getImageLayout();
				const Attachment			attachment		= config.renderPass.getAttachments()[attachmentIndex];
				const tcu::TextureFormat	format			= mapVkFormat(attachment.getFormat());
				const bool					isDepthFormat	= tcu::hasDepthComponent(format.order);
				const bool					isStencilFormat	= tcu::hasStencilComponent(format.order);

				if (isDepthFormat || isStencilFormat)
				{
					if (isDepthFormat && layout != VK_IMAGE_LAYOUT_DEPTH_ATTACHMENT_STENCIL_READ_ONLY_OPTIMAL)
					{
						fragmentShader << "layout(input_attachment_index = " << attachmentNdx << ", set=0, binding=" << inputAttachmentBinding << ") uniform highp subpassInput i_depth" << attachmentNdx << ";\n";
						inputAttachmentBinding++;
					}

					if (isStencilFormat && layout != VK_IMAGE_LAYOUT_DEPTH_READ_ONLY_STENCIL_ATTACHMENT_OPTIMAL)
					{
						fragmentShader << "layout(input_attachment_index = " << attachmentNdx << ", set=0, binding=" << inputAttachmentBinding << ") uniform highp usubpassInput i_stencil" << attachmentNdx << ";\n";
						inputAttachmentBinding++;
					}
				}
				else
				{
					const std::string attachmentType = getInputAttachmentType(attachment.getFormat());

					fragmentShader << "layout(input_attachment_index = " << attachmentNdx << ", set=0, binding=" << inputAttachmentBinding << ") uniform highp " << attachmentType << " i_color" << attachmentNdx << ";\n";
					inputAttachmentBinding++;
				}
			}

			for (size_t attachmentNdx = config.drawStartNdx; attachmentNdx < subpass.getColorAttachments().size(); attachmentNdx++)
			{
				const Attachment	attachment		= config.renderPass.getAttachments()[subpass.getColorAttachments()[attachmentNdx].getAttachment()];
				std::string			attachmentType	= getAttachmentType(attachment.getFormat(), config.useFormatCompCount);

				fragmentShader << "layout(location = " << attachmentNdx << ") out highp " << attachmentType << " o_color" << attachmentNdx << ";\n";
			}

			fragmentShader << "void main (void) {\n";

			if (subpass.getInputAttachments().empty())
			{
				for (size_t attachmentNdx = config.drawStartNdx; attachmentNdx < subpass.getColorAttachments().size(); attachmentNdx++)
				{
					const deUint32				attachmentIndex	= subpass.getColorAttachments()[attachmentNdx].getAttachment();
					const Attachment			attachment		= config.renderPass.getAttachments()[attachmentIndex];
					const tcu::TextureFormat	format			= mapVkFormat(attachment.getFormat());
					const size_t				componentCount	= config.useFormatCompCount ? (size_t)tcu::getNumUsedChannels(format.order) : 4;
					std::string					attachmentType	= getAttachmentType(attachment.getFormat(), config.useFormatCompCount);

					fragmentShader << "\to_color" << attachmentNdx << " = " << attachmentType << "(" << attachmentType + "(";

					for (size_t compNdx = 0; compNdx < componentCount; compNdx++)
					{
						const size_t	index	= subpassNdx + attachmentIndex + compNdx;
						const BoolOp	op		= boolOpFromIndex(index);

						if (compNdx > 0)
							fragmentShader << ",\n\t\t";

						fragmentShader	<< "((int(gl_FragCoord.x) % 2 == " << (index % 2)
										<< ") " << boolOpToString(op) << " ("
										<< "int(gl_FragCoord.y) % 2 == " << ((index / 2) % 2)
										<< ") ? 1.0 : 0.0)";
					}

					fragmentShader << "));\n";
				}

				if (subpass.getDepthStencilAttachment().getAttachment() != VK_ATTACHMENT_UNUSED
					&& subpass.getDepthStencilAttachment().getImageLayout() != VK_IMAGE_LAYOUT_DEPTH_STENCIL_READ_ONLY_OPTIMAL
					&& subpass.getDepthStencilAttachment().getImageLayout() != VK_IMAGE_LAYOUT_DEPTH_READ_ONLY_STENCIL_ATTACHMENT_OPTIMAL)
				{
					const size_t	index	= subpassNdx + 1;
					const BoolOp	op		= boolOpFromIndex(index);

					fragmentShader	<< "\tgl_FragDepth = ((int(gl_FragCoord.x) % 2 == " << (index % 2)
									<< ") " << boolOpToString(op) << " ("
									<< "int(gl_FragCoord.y) % 2 == " << ((index / 2) % 2)
									<< ") ? 1.0 : 0.0);\n";
				}
			}
			else
			{
				size_t	inputComponentCount		= 0;
				size_t	outputComponentCount	= 0;

				for (size_t attachmentNdx = config.drawStartNdx; attachmentNdx < subpass.getInputAttachments().size(); attachmentNdx++)
				{
					const deUint32				attachmentIndex	= subpass.getInputAttachments()[attachmentNdx].getAttachment();
					const VkImageLayout			layout			= subpass.getInputAttachments()[attachmentNdx].getImageLayout();
					const Attachment			attachment		= config.renderPass.getAttachments()[attachmentIndex];
					const tcu::TextureFormat	format			= mapVkFormat(attachment.getFormat());
					const size_t				componentCount	= (size_t)tcu::getNumUsedChannels(format.order);

					if (layout == VK_IMAGE_LAYOUT_DEPTH_READ_ONLY_STENCIL_ATTACHMENT_OPTIMAL)
						inputComponentCount += 1;
					else if (layout == VK_IMAGE_LAYOUT_DEPTH_ATTACHMENT_STENCIL_READ_ONLY_OPTIMAL)
						inputComponentCount += 1;
					else
						inputComponentCount += componentCount;
				}

				for (size_t attachmentNdx = config.drawStartNdx; attachmentNdx < subpass.getColorAttachments().size(); attachmentNdx++)
				{
					const deUint32				attachmentIndex	= subpass.getColorAttachments()[attachmentNdx].getAttachment();
					const Attachment			attachment		= config.renderPass.getAttachments()[attachmentIndex];
					const tcu::TextureFormat	format			= mapVkFormat(attachment.getFormat());
					const size_t				componentCount	= (size_t)tcu::getNumUsedChannels(format.order);

					outputComponentCount += componentCount;
				}

				if (subpass.getDepthStencilAttachment().getAttachment() != VK_ATTACHMENT_UNUSED
					&& subpass.getDepthStencilAttachment().getImageLayout() != VK_IMAGE_LAYOUT_DEPTH_STENCIL_READ_ONLY_OPTIMAL
					&& subpass.getDepthStencilAttachment().getImageLayout() != VK_IMAGE_LAYOUT_DEPTH_READ_ONLY_STENCIL_ATTACHMENT_OPTIMAL)
				{
					outputComponentCount++;
				}

				if (outputComponentCount > 0)
				{
					const size_t inputsPerOutput = inputComponentCount >= outputComponentCount
													? ((inputComponentCount / outputComponentCount)
														+ ((inputComponentCount % outputComponentCount) != 0 ? 1 : 0))
													: 1;

					fragmentShader << "\tbool inputs[" << inputComponentCount << "];\n";

					if (outputComponentCount > 0)
						fragmentShader << "\tbool outputs[" << outputComponentCount << "];\n";

					size_t inputValueNdx = 0;

					for (size_t attachmentNdx = config.drawStartNdx; attachmentNdx < subpass.getInputAttachments().size(); attachmentNdx++)
					{
						const char* const	components[]	=
						{
							"x", "y", "z", "w"
						};
						const deUint32				attachmentIndex	= subpass.getInputAttachments()[attachmentNdx].getAttachment();
						const VkImageLayout			layout			= subpass.getInputAttachments()[attachmentNdx].getImageLayout();
						const Attachment			attachment		= config.renderPass.getAttachments()[attachmentIndex];
						const tcu::TextureFormat	format			= mapVkFormat(attachment.getFormat());
						const size_t				componentCount	= (size_t)tcu::getNumUsedChannels(format.order);
						const bool					isDepthFormat	= tcu::hasDepthComponent(format.order);
						const bool					isStencilFormat	= tcu::hasStencilComponent(format.order);

						if (isDepthFormat || isStencilFormat)
						{
							if (isDepthFormat && layout != VK_IMAGE_LAYOUT_DEPTH_ATTACHMENT_STENCIL_READ_ONLY_OPTIMAL)
							{
								fragmentShader << "\tinputs[" << inputValueNdx << "] = 1.0 == float(subpassLoad(i_depth" << attachmentNdx << ").x);\n";
								inputValueNdx++;
							}

							if (isStencilFormat && layout != VK_IMAGE_LAYOUT_DEPTH_READ_ONLY_STENCIL_ATTACHMENT_OPTIMAL)
							{
								fragmentShader << "\tinputs[" << inputValueNdx << "] = 255u == subpassLoad(i_stencil" << attachmentNdx << ").x;\n";
								inputValueNdx++;
							}
						}
						else
						{
							for (size_t compNdx = 0; compNdx < componentCount; compNdx++)
							{
								fragmentShader << "\tinputs[" << inputValueNdx << "] = 1.0 == float(subpassLoad(i_color" << attachmentNdx << ")." << components[compNdx] << ");\n";
								inputValueNdx++;
							}
						}
					}

					size_t outputValueNdx = 0;

					for (size_t attachmentNdx = config.drawStartNdx; attachmentNdx < subpass.getColorAttachments().size(); attachmentNdx++)
					{
						const deUint32				attachmentIndex	= subpass.getColorAttachments()[attachmentNdx].getAttachment();
						const Attachment			attachment		= config.renderPass.getAttachments()[attachmentIndex];
						const std::string			attachmentType	= getAttachmentType(config.renderPass.getAttachments()[attachmentIndex].getFormat(), config.useFormatCompCount);
						const tcu::TextureFormat	format			= mapVkFormat(attachment.getFormat());
						const size_t				componentCount	= (size_t)tcu::getNumUsedChannels(format.order);

						for (size_t compNdx = 0; compNdx < componentCount; compNdx++)
						{
							const size_t	index	= subpassNdx + attachmentIndex + outputValueNdx;
							const BoolOp	op		= boolOpFromIndex(index);

							fragmentShader << "\toutputs[" << outputValueNdx + compNdx << "] = "
											<< "(int(gl_FragCoord.x) % 2 == " << (index % 2)
											<< ") " << boolOpToString(op) << " ("
											<< "int(gl_FragCoord.y) % 2 == " << ((index / 2) % 2)
											<< ");\n";

							for (size_t i = 0; i < inputsPerOutput; i++)
								fragmentShader << "\toutputs[" << outputValueNdx + compNdx << "] = outputs[" << outputValueNdx + compNdx << "] == inputs[" <<  ((outputValueNdx + compNdx) * inputsPerOutput + i) %  inputComponentCount << "];\n";
						}

						fragmentShader << "\to_color" << attachmentNdx << " = " << attachmentType << "(";

						for (size_t compNdx = 0; compNdx < (config.useFormatCompCount ? componentCount : 4); compNdx++)
						{
							if (compNdx > 0)
								fragmentShader << ", ";

							if (compNdx < componentCount)
								fragmentShader << "outputs[" << outputValueNdx + compNdx << "]";
							else
								fragmentShader << "0";
						}

						outputValueNdx += componentCount;

						fragmentShader << ");\n";
					}

					if (subpass.getDepthStencilAttachment().getAttachment() != VK_ATTACHMENT_UNUSED
						&& subpass.getDepthStencilAttachment().getImageLayout() != VK_IMAGE_LAYOUT_DEPTH_STENCIL_READ_ONLY_OPTIMAL
						&& subpass.getDepthStencilAttachment().getImageLayout() != VK_IMAGE_LAYOUT_DEPTH_READ_ONLY_STENCIL_ATTACHMENT_OPTIMAL)
					{
						const deUint32	attachmentIndex	= subpass.getDepthStencilAttachment().getAttachment();
						const size_t	index			= subpassNdx + attachmentIndex;
						const BoolOp	op				= boolOpFromIndex(index);

						fragmentShader << "\toutputs[" << outputValueNdx << "] = "
										<< "(int(gl_FragCoord.x) % 2 == " << (index % 2)
										<< ") " << boolOpToString(op) << " ("
										<< "int(gl_FragCoord.y) % 2 == " << ((index / 2) % 2)
										<< ");\n";

						for (size_t i = 0; i < inputsPerOutput; i++)
							fragmentShader << "\toutputs[" << outputValueNdx << "] = outputs[" << outputValueNdx << "] == inputs[" <<  (outputValueNdx * inputsPerOutput + i) %  inputComponentCount << "];\n";

						fragmentShader << "\tgl_FragDepth = outputs[" << outputValueNdx << "] ? 1.0 : 0.0;";
					}
				}
			}

			fragmentShader << "}\n";

			dst.glslSources.add(de::toString(subpassNdx) + "-vert") << glu::VertexSource(vertexShader.str());
			dst.glslSources.add(de::toString(subpassNdx) + "-frag") << glu::FragmentSource(fragmentShader.str());
		}
	}
}

void initializeAttachmentIsLazy (vector<bool>& attachmentIsLazy, const vector<Attachment>& attachments, TestConfig::ImageMemory imageMemory)
{
	bool lastAttachmentWasLazy	= false;

	for (size_t attachmentNdx = 0; attachmentNdx < attachments.size(); attachmentNdx++)
	{
		if (attachments[attachmentNdx].getLoadOp() != VK_ATTACHMENT_LOAD_OP_LOAD
			&& attachments[attachmentNdx].getStoreOp() != VK_ATTACHMENT_STORE_OP_STORE
			&& attachments[attachmentNdx].getStencilLoadOp() != VK_ATTACHMENT_LOAD_OP_LOAD
			&& attachments[attachmentNdx].getStencilStoreOp() != VK_ATTACHMENT_STORE_OP_STORE)
		{
			if (imageMemory == TestConfig::IMAGEMEMORY_LAZY || (imageMemory & TestConfig::IMAGEMEMORY_LAZY && !lastAttachmentWasLazy))
			{
				attachmentIsLazy.push_back(true);

				lastAttachmentWasLazy	= true;
			}
			else if (imageMemory & TestConfig::IMAGEMEMORY_STRICT)
			{
				attachmentIsLazy.push_back(false);
				lastAttachmentWasLazy = false;
			}
			else
				DE_FATAL("Unknown imageMemory");
		}
		else
			attachmentIsLazy.push_back(false);
	}
}

enum AttachmentRefType
{
	ATTACHMENTREFTYPE_COLOR,
	ATTACHMENTREFTYPE_DEPTH_STENCIL,
	ATTACHMENTREFTYPE_INPUT,
	ATTACHMENTREFTYPE_RESOLVE,
};

VkImageUsageFlags getImageUsageFromLayout (VkImageLayout layout)
{
	switch (layout)
	{
		case VK_IMAGE_LAYOUT_GENERAL:
		case VK_IMAGE_LAYOUT_PREINITIALIZED:
			return 0;

		case VK_IMAGE_LAYOUT_COLOR_ATTACHMENT_OPTIMAL:
			return VK_IMAGE_USAGE_COLOR_ATTACHMENT_BIT;

		case VK_IMAGE_LAYOUT_DEPTH_STENCIL_ATTACHMENT_OPTIMAL:
		case VK_IMAGE_LAYOUT_DEPTH_STENCIL_READ_ONLY_OPTIMAL:
			return VK_IMAGE_USAGE_DEPTH_STENCIL_ATTACHMENT_BIT;

		case VK_IMAGE_LAYOUT_SHADER_READ_ONLY_OPTIMAL:
			return VK_IMAGE_USAGE_INPUT_ATTACHMENT_BIT;

		case VK_IMAGE_LAYOUT_TRANSFER_SRC_OPTIMAL:
			return VK_IMAGE_USAGE_TRANSFER_SRC_BIT;

		case VK_IMAGE_LAYOUT_TRANSFER_DST_OPTIMAL:
			return VK_IMAGE_USAGE_TRANSFER_DST_BIT;

		default:
			DE_FATAL("Unexpected image layout");
			return 0;
	}
}

void getImageUsageFromAttachmentReferences(vector<VkImageUsageFlags>& attachmentImageUsage, AttachmentRefType refType, size_t count, const AttachmentReference* references)
{
	for (size_t referenceNdx = 0; referenceNdx < count; ++referenceNdx)
	{
		const deUint32 attachment = references[referenceNdx].getAttachment();

		if (attachment != VK_ATTACHMENT_UNUSED)
		{
			VkImageUsageFlags usage;

			switch (refType)
			{
				case ATTACHMENTREFTYPE_COLOR:
				case ATTACHMENTREFTYPE_RESOLVE:
					usage = VK_IMAGE_USAGE_COLOR_ATTACHMENT_BIT;
					break;

				case ATTACHMENTREFTYPE_DEPTH_STENCIL:
					usage = VK_IMAGE_USAGE_DEPTH_STENCIL_ATTACHMENT_BIT;
					break;

				case ATTACHMENTREFTYPE_INPUT:
					usage = VK_IMAGE_USAGE_INPUT_ATTACHMENT_BIT;
					break;

				default:
					DE_FATAL("Unexpected attachment reference type");
					usage = 0;
					break;
			}

			attachmentImageUsage[attachment] |= usage;
		}
	}
}

void getImageUsageFromAttachmentReferences(vector<VkImageUsageFlags>& attachmentImageUsage, AttachmentRefType refType, const vector<AttachmentReference>& references)
{
	if (!references.empty())
	{
		getImageUsageFromAttachmentReferences(attachmentImageUsage, refType, references.size(), &references[0]);
	}
}

void initializeAttachmentImageUsage (Context &context, vector<VkImageUsageFlags>& attachmentImageUsage, const RenderPass& renderPassInfo, const vector<bool>& attachmentIsLazy, const vector<Maybe<VkClearValue> >& clearValues)
{
	attachmentImageUsage.resize(renderPassInfo.getAttachments().size(), VkImageUsageFlags(0));

	for (size_t subpassNdx = 0; subpassNdx < renderPassInfo.getSubpasses().size(); ++subpassNdx)
	{
		const Subpass& subpass = renderPassInfo.getSubpasses()[subpassNdx];

		getImageUsageFromAttachmentReferences(attachmentImageUsage, ATTACHMENTREFTYPE_COLOR, subpass.getColorAttachments());
		getImageUsageFromAttachmentReferences(attachmentImageUsage, ATTACHMENTREFTYPE_DEPTH_STENCIL, 1, &subpass.getDepthStencilAttachment());
		getImageUsageFromAttachmentReferences(attachmentImageUsage, ATTACHMENTREFTYPE_INPUT, subpass.getInputAttachments());
		getImageUsageFromAttachmentReferences(attachmentImageUsage, ATTACHMENTREFTYPE_RESOLVE, subpass.getResolveAttachments());
	}

	for (size_t attachmentNdx = 0; attachmentNdx < renderPassInfo.getAttachments().size(); attachmentNdx++)
	{
		const Attachment& attachment = renderPassInfo.getAttachments()[attachmentNdx];
		const VkFormatProperties	formatProperties	= getPhysicalDeviceFormatProperties(context.getInstanceInterface(), context.getPhysicalDevice(), attachment.getFormat());
		const VkFormatFeatureFlags	supportedFeatures	= formatProperties.optimalTilingFeatures;

		if ((supportedFeatures & VK_FORMAT_FEATURE_SAMPLED_IMAGE_BIT) != 0)
			attachmentImageUsage[attachmentNdx] |= VK_IMAGE_USAGE_SAMPLED_BIT;

		if ((supportedFeatures & VK_FORMAT_FEATURE_STORAGE_IMAGE_BIT) != 0)
			attachmentImageUsage[attachmentNdx] |= VK_IMAGE_USAGE_STORAGE_BIT;

		attachmentImageUsage[attachmentNdx] |= getImageUsageFromLayout(attachment.getInitialLayout());
		attachmentImageUsage[attachmentNdx] |= getImageUsageFromLayout(attachment.getFinalLayout());

		if (!attachmentIsLazy[attachmentNdx])
		{
			if (clearValues[attachmentNdx])
				attachmentImageUsage[attachmentNdx] |= VK_IMAGE_USAGE_TRANSFER_DST_BIT;

			attachmentImageUsage[attachmentNdx] |= VK_IMAGE_USAGE_TRANSFER_SRC_BIT;
		}
		else
		{
			const VkImageUsageFlags allowedTransientBits = static_cast<VkImageUsageFlags>(VK_IMAGE_USAGE_COLOR_ATTACHMENT_BIT | VK_IMAGE_USAGE_DEPTH_STENCIL_ATTACHMENT_BIT | VK_IMAGE_USAGE_INPUT_ATTACHMENT_BIT);

			attachmentImageUsage[attachmentNdx] &= allowedTransientBits;
			attachmentImageUsage[attachmentNdx] |= VK_IMAGE_USAGE_TRANSIENT_ATTACHMENT_BIT;
		}
	}
}

void initializeSubpassIsSecondary (vector<bool>& subpassIsSecondary, const vector<Subpass>& subpasses, TestConfig::CommandBufferTypes commandBuffer)
{
	bool lastSubpassWasSecondary = false;

	for (size_t subpassNdx = 0; subpassNdx < subpasses.size(); subpassNdx++)
	{
		if (commandBuffer == TestConfig::COMMANDBUFFERTYPES_SECONDARY || (commandBuffer & TestConfig::COMMANDBUFFERTYPES_SECONDARY && !lastSubpassWasSecondary))
		{
			subpassIsSecondary.push_back(true);
			lastSubpassWasSecondary = true;
		}
		else if (commandBuffer & TestConfig::COMMANDBUFFERTYPES_INLINE)
		{
			subpassIsSecondary.push_back(false);
			lastSubpassWasSecondary = false;
		}
		else
			DE_FATAL("Unknown commandBuffer");
	}
}

void initializeImageClearValues (de::Random& rng, vector<Maybe<VkClearValue> >& clearValues, const vector<Attachment>& attachments, const vector<bool>& isLazy, deBool useFormatCompCount)
{
	for (size_t attachmentNdx = 0; attachmentNdx < attachments.size(); attachmentNdx++)
	{
		if (!isLazy[attachmentNdx])
			clearValues.push_back(just(randomClearValue(attachments[attachmentNdx], rng, useFormatCompCount)));
		else
			clearValues.push_back(nothing<VkClearValue>());
	}
}

void initializeRenderPassClearValues (de::Random& rng, vector<Maybe<VkClearValue> >& clearValues, const vector<Attachment>& attachments, deBool useFormatCompCount)
{
	for (size_t attachmentNdx = 0; attachmentNdx < attachments.size(); attachmentNdx++)
	{
		if (attachments[attachmentNdx].getLoadOp() == VK_ATTACHMENT_LOAD_OP_CLEAR
			|| attachments[attachmentNdx].getStencilLoadOp() == VK_ATTACHMENT_LOAD_OP_CLEAR)
		{
			clearValues.push_back(just(randomClearValue(attachments[attachmentNdx], rng, useFormatCompCount)));
		}
		else
			clearValues.push_back(nothing<VkClearValue>());
	}
}

void initializeSubpassClearValues (de::Random& rng, vector<vector<VkClearColorValue> >& clearValues, const RenderPass& renderPass, deBool useFormatCompCount)
{
	clearValues.resize(renderPass.getSubpasses().size());

	for (size_t subpassNdx = 0; subpassNdx < renderPass.getSubpasses().size(); subpassNdx++)
	{
		const Subpass&						subpass				= renderPass.getSubpasses()[subpassNdx];
		const vector<AttachmentReference>&	colorAttachments	= subpass.getColorAttachments();

		clearValues[subpassNdx].resize(colorAttachments.size());

		for (size_t attachmentRefNdx = 0; attachmentRefNdx < colorAttachments.size(); attachmentRefNdx++)
		{
			const AttachmentReference&	attachmentRef	= colorAttachments[attachmentRefNdx];
			const Attachment&			attachment		= renderPass.getAttachments()[attachmentRef.getAttachment()];

			clearValues[subpassNdx][attachmentRefNdx] = randomColorClearValue(attachment, rng, useFormatCompCount);
		}
	}
}

void logSubpassRenderInfo (TestLog& log, const SubpassRenderInfo& info, TestConfig config)
{
	log << TestLog::Message << "Viewport, offset: " << info.getViewportOffset() << ", size: " << info.getViewportSize() << TestLog::EndMessage;

	if (info.isSecondary())
		log << TestLog::Message << "Subpass uses secondary command buffers" << TestLog::EndMessage;
	else
		log << TestLog::Message << "Subpass uses inlined commands" << TestLog::EndMessage;

	for (deUint32 attachmentNdx = 0; attachmentNdx < info.getColorClears().size(); attachmentNdx++)
	{
		const ColorClear&	colorClear	= info.getColorClears()[attachmentNdx];

		log << TestLog::Message << "Clearing color attachment " << attachmentNdx
			<< ". Offset: " << colorClear.getOffset()
			<< ", Size: " << colorClear.getSize()
			<< ", Color: " << clearColorToString(info.getColorAttachment(attachmentNdx).getFormat(), colorClear.getColor(), config.useFormatCompCount) << TestLog::EndMessage;
	}

	if (info.getDepthStencilClear())
	{
		const DepthStencilClear&	depthStencilClear	= *info.getDepthStencilClear();

		log << TestLog::Message << "Clearing depth stencil attachment"
			<< ". Offset: " << depthStencilClear.getOffset()
			<< ", Size: " << depthStencilClear.getSize()
			<< ", Depth: " << depthStencilClear.getDepth()
			<< ", Stencil: " << depthStencilClear.getStencil() << TestLog::EndMessage;
	}

	if (info.getRenderQuad())
	{
		const RenderQuad&	renderQuad	= *info.getRenderQuad();

		log << TestLog::Message << "Rendering grid quad to " << renderQuad.getCornerA() << " -> " << renderQuad.getCornerB() << TestLog::EndMessage;
	}
}

void logTestCaseInfo (TestLog&								log,
					  const TestConfig&						config,
					  const vector<bool>&					attachmentIsLazy,
					  const vector<Maybe<VkClearValue> >&	imageClearValues,
					  const vector<Maybe<VkClearValue> >&	renderPassClearValues,
					  const vector<SubpassRenderInfo>&		subpassRenderInfo)
{
	const RenderPass&	renderPass	= config.renderPass;

	logRenderPassInfo(log, renderPass);

	DE_ASSERT(attachmentIsLazy.size() == renderPass.getAttachments().size());
	DE_ASSERT(imageClearValues.size() == renderPass.getAttachments().size());
	DE_ASSERT(renderPassClearValues.size() == renderPass.getAttachments().size());

	log << TestLog::Message << "TargetSize: " << config.targetSize << TestLog::EndMessage;
	log << TestLog::Message << "Render area, Offset: " << config.renderPos << ", Size: " << config.renderSize << TestLog::EndMessage;

	for (size_t attachmentNdx = 0; attachmentNdx < attachmentIsLazy.size(); attachmentNdx++)
	{
		const tcu::ScopedLogSection	section	(log, "Attachment" + de::toString(attachmentNdx), "Attachment " + de::toString(attachmentNdx));

		if (attachmentIsLazy[attachmentNdx])
			log << TestLog::Message << "Is lazy." << TestLog::EndMessage;

		if (imageClearValues[attachmentNdx])
			log << TestLog::Message << "Image is cleared to " << clearValueToString(renderPass.getAttachments()[attachmentNdx].getFormat(),
					*imageClearValues[attachmentNdx], config.useFormatCompCount) << " before rendering." << TestLog::EndMessage;

		if (renderPass.getAttachments()[attachmentNdx].getLoadOp() == VK_ATTACHMENT_LOAD_OP_CLEAR && renderPassClearValues[attachmentNdx])
			log << TestLog::Message << "Attachment is cleared to " << clearValueToString(renderPass.getAttachments()[attachmentNdx].getFormat(),
					*renderPassClearValues[attachmentNdx], config.useFormatCompCount) << " in the beginning of the render pass." << TestLog::EndMessage;
	}

	for (size_t subpassNdx = 0; subpassNdx < renderPass.getSubpasses().size(); subpassNdx++)
	{
		const tcu::ScopedLogSection section (log, "Subpass" + de::toString(subpassNdx), "Subpass " + de::toString(subpassNdx));

		logSubpassRenderInfo(log, subpassRenderInfo[subpassNdx], config);
	}
}

float roundToViewport (float x, deUint32 offset, deUint32 size)
{
	const float		origin	= (float)(offset) + ((float(size) / 2.0f));
	const float		p		= (float)(size) / 2.0f;
	const deInt32	xi		= deRoundFloatToInt32(origin + (p * x));

	return (((float)xi) - origin) / p;
}

void initializeSubpassRenderInfo (vector<SubpassRenderInfo>& renderInfos, de::Random& rng, const RenderPass& renderPass, const TestConfig& config)
{
	const TestConfig::CommandBufferTypes	commandBuffer			= config.commandBufferTypes;
	const vector<Subpass>&					subpasses				= renderPass.getSubpasses();
	bool									lastSubpassWasSecondary	= false;

	for (deUint32 subpassNdx = 0; subpassNdx < (deUint32)subpasses.size(); subpassNdx++)
	{
		const Subpass&				subpass				= subpasses[subpassNdx];
		const bool					subpassIsSecondary	= commandBuffer == TestConfig::COMMANDBUFFERTYPES_SECONDARY
														|| (commandBuffer & TestConfig::COMMANDBUFFERTYPES_SECONDARY && !lastSubpassWasSecondary) ? true : false;
		const UVec2					viewportSize		((config.renderSize * UVec2(2)) / UVec2(3));
		const UVec2					viewportOffset		(config.renderPos.x() + (subpassNdx % 2) * (config.renderSize.x() / 3),
														 config.renderPos.y() + ((subpassNdx / 2) % 2) * (config.renderSize.y() / 3));

		vector<ColorClear>			colorClears;
		Maybe<DepthStencilClear>	depthStencilClear;
		Maybe<RenderQuad>			renderQuad;

		lastSubpassWasSecondary		= subpassIsSecondary;

		if (config.renderTypes & TestConfig::RENDERTYPES_CLEAR)
		{
			const vector<AttachmentReference>&	colorAttachments	= subpass.getColorAttachments();

			for (size_t attachmentRefNdx = 0; attachmentRefNdx < colorAttachments.size(); attachmentRefNdx++)
			{
				const AttachmentReference&	attachmentRef	= colorAttachments[attachmentRefNdx];
				const Attachment&			attachment		= renderPass.getAttachments()[attachmentRef.getAttachment()];
				const UVec2					size			((viewportSize * UVec2(2)) / UVec2(3));
				const UVec2					offset			(viewportOffset.x() + ((deUint32)attachmentRefNdx % 2u) * (viewportSize.x() / 3u),
															 viewportOffset.y() + (((deUint32)attachmentRefNdx / 2u) % 2u) * (viewportSize.y() / 3u));
				const VkClearColorValue		color			= randomColorClearValue(attachment, rng, config.useFormatCompCount);

				colorClears.push_back(ColorClear(offset, size, color));
			}

			if (subpass.getDepthStencilAttachment().getAttachment() != VK_ATTACHMENT_UNUSED)
			{
				const Attachment&	attachment	= renderPass.getAttachments()[subpass.getDepthStencilAttachment().getAttachment()];
				const UVec2			size		((viewportSize * UVec2(2)) / UVec2(3));
				const UVec2			offset		(viewportOffset.x() + ((deUint32)colorAttachments.size() % 2u) * (viewportSize.x() / 3u),
												 viewportOffset.y() + (((deUint32)colorAttachments.size() / 2u) % 2u) * (viewportSize.y() / 3u));
				const VkClearValue	value		= randomClearValue(attachment, rng, config.useFormatCompCount);

				depthStencilClear = tcu::just(DepthStencilClear(offset, size, value.depthStencil.depth, value.depthStencil.stencil));
			}
		}

		if (config.renderTypes & TestConfig::RENDERTYPES_DRAW)
		{
			const float	w	= (subpassNdx % 2) == 0 ? 1.0f : 1.25f;
			const float	h	= (subpassNdx % 2) == 0 ? 1.25f : 1.0f;

			const float	x0	= roundToViewport((subpassNdx % 2) == 0 ? 1.0f - w : -1.0f, viewportOffset.x(), viewportSize.x());
			const float	x1	= roundToViewport((subpassNdx % 2) == 0 ? 1.0f : -1.0f + w, viewportOffset.x(), viewportSize.x());

			const float	y0	= roundToViewport(((subpassNdx / 2) % 2) == 0 ? 1.0f - h : -1.0f, viewportOffset.y(), viewportSize.y());
			const float	y1	= roundToViewport(((subpassNdx / 2) % 2) == 0 ? 1.0f : -1.0f + h, viewportOffset.y(), viewportSize.y());

			renderQuad = tcu::just(RenderQuad(tcu::Vec2(x0, y0), tcu::Vec2(x1, y1)));
		}

		renderInfos.push_back(SubpassRenderInfo(renderPass, subpassNdx, config.drawStartNdx, subpassIsSecondary, viewportOffset, viewportSize, renderQuad, colorClears, depthStencilClear));
	}
}

void checkTextureFormatSupport (TestLog&					log,
								const InstanceInterface&	vk,
								VkPhysicalDevice			device,
								const vector<Attachment>&	attachments)
{
	bool supported = true;

	for (size_t attachmentNdx = 0; attachmentNdx < attachments.size(); attachmentNdx++)
	{
		const Attachment&			attachment					= attachments[attachmentNdx];
		const tcu::TextureFormat	format						= mapVkFormat(attachment.getFormat());
		const bool					isDepthOrStencilAttachment	= hasDepthComponent(format.order) || hasStencilComponent(format.order);
		const VkFormatFeatureFlags	flags						= isDepthOrStencilAttachment? VK_FORMAT_FEATURE_DEPTH_STENCIL_ATTACHMENT_BIT : VK_FORMAT_FEATURE_COLOR_ATTACHMENT_BIT;
		VkFormatProperties			properties;

		vk.getPhysicalDeviceFormatProperties(device, attachment.getFormat(), &properties);

		if ((properties.optimalTilingFeatures & flags) != flags)
		{
			supported = false;
			log << TestLog::Message << "Format: " << attachment.getFormat() << " not supported as " << (isDepthOrStencilAttachment ? "depth stencil attachment" : "color attachment") << TestLog::EndMessage;
		}
	}

	if (!supported)
		TCU_THROW(NotSupportedError, "Format not supported");
}

tcu::TestStatus renderPassTest (Context& context, TestConfig config)
{
	const UVec2							targetSize			= config.targetSize;
	const UVec2							renderPos			= config.renderPos;
	const UVec2							renderSize			= config.renderSize;
	const RenderPass&					renderPassInfo		= config.renderPass;

	TestLog&							log					= context.getTestContext().getLog();
	de::Random							rng					(config.seed);

	vector<bool>						attachmentIsLazy;
	vector<VkImageUsageFlags>			attachmentImageUsage;
	vector<Maybe<VkClearValue> >		imageClearValues;
	vector<Maybe<VkClearValue> >		renderPassClearValues;

	vector<bool>						subpassIsSecondary;
	vector<SubpassRenderInfo>			subpassRenderInfo;
	vector<vector<VkClearColorValue> >	subpassColorClearValues;

	if (config.renderPassType == RENDERPASS_TYPE_RENDERPASS2)
		context.requireDeviceExtension("VK_KHR_create_renderpass2");

	if (config.allocationKind == ALLOCATION_KIND_DEDICATED)
	{
		if (!isDeviceExtensionSupported(context.getUsedApiVersion(), context.getDeviceExtensions(), "VK_KHR_dedicated_allocation"))
			TCU_THROW(NotSupportedError, "VK_KHR_dedicated_allocation is not supported");
	}

	if (!renderPassInfo.getInputAspects().empty())
	{
		if (!isDeviceExtensionSupported(context.getUsedApiVersion(), context.getDeviceExtensions(), "VK_KHR_maintenance2"))
			TCU_THROW(NotSupportedError, "Extension VK_KHR_maintenance2 not supported.");
	}

	{
		bool requireDepthStencilLayout = false;

		for (size_t attachmentNdx = 0; attachmentNdx < renderPassInfo.getAttachments().size(); attachmentNdx++)
		{
			if (renderPassInfo.getAttachments()[attachmentNdx].getInitialLayout() == VK_IMAGE_LAYOUT_DEPTH_ATTACHMENT_STENCIL_READ_ONLY_OPTIMAL
				|| renderPassInfo.getAttachments()[attachmentNdx].getInitialLayout() == VK_IMAGE_LAYOUT_DEPTH_READ_ONLY_STENCIL_ATTACHMENT_OPTIMAL
				|| renderPassInfo.getAttachments()[attachmentNdx].getFinalLayout() == VK_IMAGE_LAYOUT_DEPTH_ATTACHMENT_STENCIL_READ_ONLY_OPTIMAL
				|| renderPassInfo.getAttachments()[attachmentNdx].getFinalLayout() == VK_IMAGE_LAYOUT_DEPTH_READ_ONLY_STENCIL_ATTACHMENT_OPTIMAL)
			{
				requireDepthStencilLayout = true;
				break;
			}
		}

		for (size_t subpassNdx = 0; subpassNdx < renderPassInfo.getSubpasses().size() && !requireDepthStencilLayout; subpassNdx++)
		{
			const Subpass& subpass (renderPassInfo.getSubpasses()[subpassNdx]);

			for (size_t attachmentNdx = 0; attachmentNdx < subpass.getColorAttachments().size(); attachmentNdx++)
			{
				if (subpass.getColorAttachments()[attachmentNdx].getImageLayout() == VK_IMAGE_LAYOUT_DEPTH_ATTACHMENT_STENCIL_READ_ONLY_OPTIMAL
					|| subpass.getColorAttachments()[attachmentNdx].getImageLayout() == VK_IMAGE_LAYOUT_DEPTH_READ_ONLY_STENCIL_ATTACHMENT_OPTIMAL)
				{
					requireDepthStencilLayout = true;
					break;
				}
			}

			for (size_t attachmentNdx = 0; !requireDepthStencilLayout && attachmentNdx < subpass.getInputAttachments().size(); attachmentNdx++)
			{
				if (subpass.getInputAttachments()[attachmentNdx].getImageLayout() == VK_IMAGE_LAYOUT_DEPTH_ATTACHMENT_STENCIL_READ_ONLY_OPTIMAL
					|| subpass.getInputAttachments()[attachmentNdx].getImageLayout() == VK_IMAGE_LAYOUT_DEPTH_READ_ONLY_STENCIL_ATTACHMENT_OPTIMAL)
				{
					requireDepthStencilLayout = true;
					break;
				}
			}

			for (size_t attachmentNdx = 0; !requireDepthStencilLayout && attachmentNdx < subpass.getResolveAttachments().size(); attachmentNdx++)
			{
				if (subpass.getResolveAttachments()[attachmentNdx].getImageLayout() == VK_IMAGE_LAYOUT_DEPTH_ATTACHMENT_STENCIL_READ_ONLY_OPTIMAL
					|| subpass.getResolveAttachments()[attachmentNdx].getImageLayout() == VK_IMAGE_LAYOUT_DEPTH_READ_ONLY_STENCIL_ATTACHMENT_OPTIMAL)
				{
					requireDepthStencilLayout = true;
					break;
				}
			}

			if (subpass.getDepthStencilAttachment().getImageLayout() == VK_IMAGE_LAYOUT_DEPTH_ATTACHMENT_STENCIL_READ_ONLY_OPTIMAL
				|| subpass.getDepthStencilAttachment().getImageLayout() == VK_IMAGE_LAYOUT_DEPTH_READ_ONLY_STENCIL_ATTACHMENT_OPTIMAL)
			{
				requireDepthStencilLayout = true;
				break;
			}
		}

		if (requireDepthStencilLayout && !isDeviceExtensionSupported(context.getUsedApiVersion(), context.getDeviceExtensions(), "VK_KHR_maintenance2"))
			TCU_THROW(NotSupportedError, "VK_KHR_maintenance2 is not supported");
	}

	initializeAttachmentIsLazy(attachmentIsLazy, renderPassInfo.getAttachments(), config.imageMemory);
	initializeImageClearValues(rng, imageClearValues, renderPassInfo.getAttachments(), attachmentIsLazy, config.useFormatCompCount);
	initializeAttachmentImageUsage(context, attachmentImageUsage, renderPassInfo, attachmentIsLazy, imageClearValues);
	initializeRenderPassClearValues(rng, renderPassClearValues, renderPassInfo.getAttachments(), config.useFormatCompCount);

	initializeSubpassIsSecondary(subpassIsSecondary, renderPassInfo.getSubpasses(), config.commandBufferTypes);
	initializeSubpassClearValues(rng, subpassColorClearValues, renderPassInfo, config.useFormatCompCount);
	initializeSubpassRenderInfo(subpassRenderInfo, rng, renderPassInfo, config);

	logTestCaseInfo(log, config, attachmentIsLazy, imageClearValues, renderPassClearValues, subpassRenderInfo);

	checkTextureFormatSupport(log, context.getInstanceInterface(), context.getPhysicalDevice(), config.renderPass.getAttachments());

	{
		const vk::VkPhysicalDeviceProperties properties = vk::getPhysicalDeviceProperties(context.getInstanceInterface(), context.getPhysicalDevice());

		log << TestLog::Message << "Max color attachments: " << properties.limits.maxColorAttachments << TestLog::EndMessage;

		for (size_t subpassNdx = 0; subpassNdx < renderPassInfo.getSubpasses().size(); subpassNdx++)
		{
			 if (renderPassInfo.getSubpasses()[subpassNdx].getColorAttachments().size() > (size_t)properties.limits.maxColorAttachments)
				 TCU_THROW(NotSupportedError, "Subpass uses more than maxColorAttachments.");
		}
	}

	{
		const InstanceInterface&					vki									= context.getInstanceInterface();
		const VkPhysicalDevice&						physDevice							= context.getPhysicalDevice();
		const VkDevice								device								= context.getDevice();
		const DeviceInterface&						vk									= context.getDeviceInterface();
		const VkQueue								queue								= context.getUniversalQueue();
		const deUint32								queueIndex							= context.getUniversalQueueFamilyIndex();
		Allocator&									allocator							= context.getDefaultAllocator();

		const Unique<VkRenderPass>					renderPass							(createRenderPass(vk, device, renderPassInfo, config.renderPassType));
		const Unique<VkCommandPool>					commandBufferPool					(createCommandPool(vk, device, queueIndex, 0));
		const Unique<VkCommandBuffer>				initializeImagesCommandBuffer		(allocateCommandBuffer(vk, device, *commandBufferPool, VK_COMMAND_BUFFER_LEVEL_PRIMARY));
		const Unique<VkCommandBuffer>				renderCommandBuffer					(allocateCommandBuffer(vk, device, *commandBufferPool, VK_COMMAND_BUFFER_LEVEL_PRIMARY));
		const Unique<VkCommandBuffer>				readImagesToBuffersCommandBuffer	(allocateCommandBuffer(vk, device, *commandBufferPool, VK_COMMAND_BUFFER_LEVEL_PRIMARY));

		vector<de::SharedPtr<AttachmentResources> >	attachmentResources;
		vector<de::SharedPtr<SubpassRenderer> >		subpassRenderers;
		vector<VkImage>								attachmentImages;
		vector<VkImageView>							attachmentViews;
		vector<pair<VkImageView, VkImageView> >		inputAttachmentViews;

		for (size_t attachmentNdx = 0; attachmentNdx < renderPassInfo.getAttachments().size(); attachmentNdx++)
		{
			const Attachment&	attachmentInfo	= renderPassInfo.getAttachments()[attachmentNdx];

			attachmentResources.push_back(de::SharedPtr<AttachmentResources>(new AttachmentResources(vki, physDevice, vk, device, allocator, queueIndex, targetSize, attachmentInfo, attachmentImageUsage[attachmentNdx], config.allocationKind)));
			attachmentViews.push_back(attachmentResources[attachmentNdx]->getAttachmentView());
			attachmentImages.push_back(attachmentResources[attachmentNdx]->getImage());

			inputAttachmentViews.push_back(attachmentResources[attachmentNdx]->getInputAttachmentViews());
		}

		beginCommandBuffer(vk, *initializeImagesCommandBuffer, (VkCommandBufferUsageFlags)0, DE_NULL, 0, DE_NULL, VK_FALSE, (VkQueryControlFlags)0, (VkQueryPipelineStatisticFlags)0);
		pushImageInitializationCommands(vk, *initializeImagesCommandBuffer, renderPassInfo.getAttachments(), attachmentResources, queueIndex, imageClearValues);
		endCommandBuffer(vk, *initializeImagesCommandBuffer);

		{
			const Unique<VkFramebuffer> framebuffer (createFramebuffer(vk, device, *renderPass, targetSize, attachmentViews));

			for (size_t subpassNdx = 0; subpassNdx < renderPassInfo.getSubpasses().size(); subpassNdx++)
				subpassRenderers.push_back(de::SharedPtr<SubpassRenderer>(new SubpassRenderer(context, vk, device, allocator, *renderPass, *framebuffer, *commandBufferPool, queueIndex, attachmentImages, inputAttachmentViews, subpassRenderInfo[subpassNdx], config.renderPass.getAttachments(), config.allocationKind)));

			beginCommandBuffer(vk, *renderCommandBuffer, (VkCommandBufferUsageFlags)0, DE_NULL, 0, DE_NULL, VK_FALSE, (VkQueryControlFlags)0, (VkQueryPipelineStatisticFlags)0);
			pushRenderPassCommands(vk, *renderCommandBuffer, *renderPass, *framebuffer, subpassRenderers, renderPos, renderSize, renderPassClearValues, config.renderTypes, config.renderPassType);
			endCommandBuffer(vk, *renderCommandBuffer);

			beginCommandBuffer(vk, *readImagesToBuffersCommandBuffer, (VkCommandBufferUsageFlags)0, DE_NULL, 0, DE_NULL, VK_FALSE, (VkQueryControlFlags)0, (VkQueryPipelineStatisticFlags)0);
			pushReadImagesToBuffers(vk, *readImagesToBuffersCommandBuffer, queueIndex, attachmentResources, renderPassInfo.getAttachments(), attachmentIsLazy, targetSize);
			endCommandBuffer(vk, *readImagesToBuffersCommandBuffer);
			{
				const VkCommandBuffer commandBuffers[] =
				{
					*initializeImagesCommandBuffer,
					*renderCommandBuffer,
					*readImagesToBuffersCommandBuffer
				};
				const Unique<VkFence>	fence		(createFence(vk, device, 0u));

				queueSubmit(vk, queue, DE_LENGTH_OF_ARRAY(commandBuffers), commandBuffers, *fence);
				waitForFences(vk, device, 1, &fence.get(), VK_TRUE, ~0ull);
			}
		}

		if (logAndVerifyImages(log, vk, device, attachmentResources, attachmentIsLazy, renderPassInfo, renderPassClearValues, imageClearValues, subpassRenderInfo, targetSize, config))
			return tcu::TestStatus::pass("Pass");
		else
			return tcu::TestStatus::fail("Result verification failed");
	}
}

static const VkFormat s_coreColorFormats[] =
{
	VK_FORMAT_R5G6B5_UNORM_PACK16,
	VK_FORMAT_R8_UNORM,
	VK_FORMAT_R8_SNORM,
	VK_FORMAT_R8_UINT,
	VK_FORMAT_R8_SINT,
	VK_FORMAT_R8G8_UNORM,
	VK_FORMAT_R8G8_SNORM,
	VK_FORMAT_R8G8_UINT,
	VK_FORMAT_R8G8_SINT,
	VK_FORMAT_R8G8B8A8_UNORM,
	VK_FORMAT_R8G8B8A8_SNORM,
	VK_FORMAT_R8G8B8A8_UINT,
	VK_FORMAT_R8G8B8A8_SINT,
	VK_FORMAT_R8G8B8A8_SRGB,
	VK_FORMAT_A8B8G8R8_UNORM_PACK32,
	VK_FORMAT_A8B8G8R8_SNORM_PACK32,
	VK_FORMAT_A8B8G8R8_UINT_PACK32,
	VK_FORMAT_A8B8G8R8_SINT_PACK32,
	VK_FORMAT_A8B8G8R8_SRGB_PACK32,
	VK_FORMAT_B8G8R8A8_UNORM,
	VK_FORMAT_B8G8R8A8_SRGB,
	VK_FORMAT_A2R10G10B10_UNORM_PACK32,
	VK_FORMAT_A2B10G10R10_UNORM_PACK32,
	VK_FORMAT_A2B10G10R10_UINT_PACK32,
	VK_FORMAT_R16_UNORM,
	VK_FORMAT_R16_SNORM,
	VK_FORMAT_R16_UINT,
	VK_FORMAT_R16_SINT,
	VK_FORMAT_R16_SFLOAT,
	VK_FORMAT_R16G16_UNORM,
	VK_FORMAT_R16G16_SNORM,
	VK_FORMAT_R16G16_UINT,
	VK_FORMAT_R16G16_SINT,
	VK_FORMAT_R16G16_SFLOAT,
	VK_FORMAT_R16G16B16A16_UNORM,
	VK_FORMAT_R16G16B16A16_SNORM,
	VK_FORMAT_R16G16B16A16_UINT,
	VK_FORMAT_R16G16B16A16_SINT,
	VK_FORMAT_R16G16B16A16_SFLOAT,
	VK_FORMAT_R32_UINT,
	VK_FORMAT_R32_SINT,
	VK_FORMAT_R32_SFLOAT,
	VK_FORMAT_R32G32_UINT,
	VK_FORMAT_R32G32_SINT,
	VK_FORMAT_R32G32_SFLOAT,
	VK_FORMAT_R32G32B32A32_UINT,
	VK_FORMAT_R32G32B32A32_SINT,
	VK_FORMAT_R32G32B32A32_SFLOAT
};

static const VkFormat s_coreDepthStencilFormats[] =
{
	VK_FORMAT_D16_UNORM,

	VK_FORMAT_X8_D24_UNORM_PACK32,
	VK_FORMAT_D32_SFLOAT,

	VK_FORMAT_D24_UNORM_S8_UINT,
	VK_FORMAT_D32_SFLOAT_S8_UINT
};

void addAttachmentTests (tcu::TestCaseGroup* group, const TestConfigExternal testConfigExternal)
{
	const deUint32 attachmentCounts[] = { 1, 3, 4, 8 };
	const VkAttachmentLoadOp loadOps[] =
	{
		VK_ATTACHMENT_LOAD_OP_LOAD,
		VK_ATTACHMENT_LOAD_OP_CLEAR,
		VK_ATTACHMENT_LOAD_OP_DONT_CARE
	};

	const VkAttachmentStoreOp storeOps[] =
	{
		VK_ATTACHMENT_STORE_OP_STORE,
		VK_ATTACHMENT_STORE_OP_DONT_CARE
	};

	const VkImageLayout initialAndFinalColorLayouts[] =
	{
		VK_IMAGE_LAYOUT_GENERAL,
		VK_IMAGE_LAYOUT_COLOR_ATTACHMENT_OPTIMAL,
		VK_IMAGE_LAYOUT_SHADER_READ_ONLY_OPTIMAL,
		VK_IMAGE_LAYOUT_TRANSFER_SRC_OPTIMAL,
		VK_IMAGE_LAYOUT_TRANSFER_DST_OPTIMAL
	};

	const VkImageLayout initialAndFinalDepthStencilLayouts[] =
	{
		VK_IMAGE_LAYOUT_GENERAL,
		VK_IMAGE_LAYOUT_DEPTH_STENCIL_ATTACHMENT_OPTIMAL,
		VK_IMAGE_LAYOUT_DEPTH_STENCIL_READ_ONLY_OPTIMAL,
		VK_IMAGE_LAYOUT_SHADER_READ_ONLY_OPTIMAL,
		VK_IMAGE_LAYOUT_TRANSFER_SRC_OPTIMAL,
		VK_IMAGE_LAYOUT_TRANSFER_DST_OPTIMAL
	};

	const VkImageLayout subpassLayouts[] =
	{
		VK_IMAGE_LAYOUT_GENERAL,
		VK_IMAGE_LAYOUT_COLOR_ATTACHMENT_OPTIMAL
	};

	const VkImageLayout depthStencilLayouts[] =
	{
		VK_IMAGE_LAYOUT_GENERAL,
		VK_IMAGE_LAYOUT_DEPTH_STENCIL_ATTACHMENT_OPTIMAL
	};

	const TestConfig::RenderTypes renderCommands[] =
	{
		TestConfig::RENDERTYPES_NONE,
		TestConfig::RENDERTYPES_CLEAR,
		TestConfig::RENDERTYPES_DRAW,
		TestConfig::RENDERTYPES_CLEAR|TestConfig::RENDERTYPES_DRAW,
	};

	const TestConfig::CommandBufferTypes commandBuffers[] =
	{
		TestConfig::COMMANDBUFFERTYPES_INLINE,
		TestConfig::COMMANDBUFFERTYPES_SECONDARY,
		TestConfig::COMMANDBUFFERTYPES_INLINE|TestConfig::COMMANDBUFFERTYPES_SECONDARY
	};

	const TestConfig::ImageMemory imageMemories[] =
	{
		TestConfig::IMAGEMEMORY_STRICT,
		TestConfig::IMAGEMEMORY_LAZY,
		TestConfig::IMAGEMEMORY_STRICT|TestConfig::IMAGEMEMORY_LAZY
	};

	const UVec2 targetSizes[] =
	{
		UVec2(64, 64),
		UVec2(63, 65)
	};

	const UVec2 renderPositions[] =
	{
		UVec2(0, 0),
		UVec2(3, 17)
	};

	const UVec2 renderSizes[] =
	{
		UVec2(32, 32),
		UVec2(60, 47)
	};

	tcu::TestContext&	testCtx	= group->getTestContext();
	de::Random			rng		(1433774382u);

	for (size_t attachmentCountNdx = 0; attachmentCountNdx < DE_LENGTH_OF_ARRAY(attachmentCounts); attachmentCountNdx++)
	{
		const deUint32					attachmentCount			= attachmentCounts[attachmentCountNdx];
		const deUint32					testCaseCount			= (attachmentCount == 1 ? 100 : 200);
		de::MovePtr<tcu::TestCaseGroup>	attachmentCountGroup	(new tcu::TestCaseGroup(testCtx, de::toString(attachmentCount).c_str(), de::toString(attachmentCount).c_str()));

		for (size_t testCaseNdx = 0; testCaseNdx < testCaseCount; testCaseNdx++)
		{
			const bool					useDepthStencil		= rng.getBool();
			VkImageLayout				depthStencilLayout	= VK_IMAGE_LAYOUT_GENERAL;
			vector<Attachment>			attachments;
			vector<AttachmentReference>	colorAttachmentReferences;

			for (size_t attachmentNdx = 0; attachmentNdx < attachmentCount; attachmentNdx++)
			{
				const VkSampleCountFlagBits	sampleCount		= VK_SAMPLE_COUNT_1_BIT;
				const VkFormat				format			= rng.choose<VkFormat>(DE_ARRAY_BEGIN(s_coreColorFormats), DE_ARRAY_END(s_coreColorFormats));
				const VkAttachmentLoadOp	loadOp			= rng.choose<VkAttachmentLoadOp>(DE_ARRAY_BEGIN(loadOps), DE_ARRAY_END(loadOps));
				const VkAttachmentStoreOp	storeOp			= rng.choose<VkAttachmentStoreOp>(DE_ARRAY_BEGIN(storeOps), DE_ARRAY_END(storeOps));

				const VkImageLayout			initialLayout	= rng.choose<VkImageLayout>(DE_ARRAY_BEGIN(initialAndFinalColorLayouts), DE_ARRAY_END(initialAndFinalColorLayouts));
				const VkImageLayout			finalizeLayout	= rng.choose<VkImageLayout>(DE_ARRAY_BEGIN(initialAndFinalColorLayouts), DE_ARRAY_END(initialAndFinalColorLayouts));
				const VkImageLayout			subpassLayout	= rng.choose<VkImageLayout>(DE_ARRAY_BEGIN(subpassLayouts), DE_ARRAY_END(subpassLayouts));

				const VkAttachmentLoadOp	stencilLoadOp	= rng.choose<VkAttachmentLoadOp>(DE_ARRAY_BEGIN(loadOps), DE_ARRAY_END(loadOps));
				const VkAttachmentStoreOp	stencilStoreOp	= rng.choose<VkAttachmentStoreOp>(DE_ARRAY_BEGIN(storeOps), DE_ARRAY_END(storeOps));

				attachments.push_back(Attachment(format, sampleCount, loadOp, storeOp, stencilLoadOp, stencilStoreOp, initialLayout, finalizeLayout));
				colorAttachmentReferences.push_back(AttachmentReference((deUint32)attachmentNdx, subpassLayout));
			}

			if (useDepthStencil)
			{
				const VkSampleCountFlagBits	sampleCount		= VK_SAMPLE_COUNT_1_BIT;
				const VkFormat				format			= rng.choose<VkFormat>(DE_ARRAY_BEGIN(s_coreDepthStencilFormats), DE_ARRAY_END(s_coreDepthStencilFormats));
				const VkAttachmentLoadOp	loadOp			= rng.choose<VkAttachmentLoadOp>(DE_ARRAY_BEGIN(loadOps), DE_ARRAY_END(loadOps));
				const VkAttachmentStoreOp	storeOp			= rng.choose<VkAttachmentStoreOp>(DE_ARRAY_BEGIN(storeOps), DE_ARRAY_END(storeOps));

				const VkImageLayout			initialLayout	= rng.choose<VkImageLayout>(DE_ARRAY_BEGIN(initialAndFinalDepthStencilLayouts), DE_ARRAY_END(initialAndFinalDepthStencilLayouts));
				const VkImageLayout			finalizeLayout	= rng.choose<VkImageLayout>(DE_ARRAY_BEGIN(initialAndFinalDepthStencilLayouts), DE_ARRAY_END(initialAndFinalDepthStencilLayouts));

				const VkAttachmentLoadOp	stencilLoadOp	= rng.choose<VkAttachmentLoadOp>(DE_ARRAY_BEGIN(loadOps), DE_ARRAY_END(loadOps));
				const VkAttachmentStoreOp	stencilStoreOp	= rng.choose<VkAttachmentStoreOp>(DE_ARRAY_BEGIN(storeOps), DE_ARRAY_END(storeOps));

				depthStencilLayout = rng.choose<VkImageLayout>(DE_ARRAY_BEGIN(depthStencilLayouts), DE_ARRAY_END(depthStencilLayouts));
				attachments.push_back(Attachment(format, sampleCount, loadOp, storeOp, stencilLoadOp, stencilStoreOp, initialLayout, finalizeLayout));
			}

			{
				const TestConfig::RenderTypes			render			= rng.choose<TestConfig::RenderTypes>(DE_ARRAY_BEGIN(renderCommands), DE_ARRAY_END(renderCommands));
				const TestConfig::CommandBufferTypes	commandBuffer	= rng.choose<TestConfig::CommandBufferTypes>(DE_ARRAY_BEGIN(commandBuffers), DE_ARRAY_END(commandBuffers));
				const TestConfig::ImageMemory			imageMemory		= rng.choose<TestConfig::ImageMemory>(DE_ARRAY_BEGIN(imageMemories), DE_ARRAY_END(imageMemories));
				const vector<Subpass>					subpasses		(1, Subpass(VK_PIPELINE_BIND_POINT_GRAPHICS, 0u, vector<AttachmentReference>(), colorAttachmentReferences, vector<AttachmentReference>(), AttachmentReference((useDepthStencil ? (deUint32)(attachments.size() - 1) : VK_ATTACHMENT_UNUSED), depthStencilLayout), vector<deUint32>()));
				const vector<SubpassDependency>			deps;

				const string							testCaseName	= de::toString(attachmentCountNdx * testCaseCount + testCaseNdx);
				const RenderPass						renderPass		(attachments, subpasses, deps);
				const UVec2								targetSize		= rng.choose<UVec2>(DE_ARRAY_BEGIN(targetSizes), DE_ARRAY_END(targetSizes));
				const UVec2								renderPos		= rng.choose<UVec2>(DE_ARRAY_BEGIN(renderPositions), DE_ARRAY_END(renderPositions));
				const UVec2								renderSize		= rng.choose<UVec2>(DE_ARRAY_BEGIN(renderSizes), DE_ARRAY_END(renderSizes));
<<<<<<< HEAD
				const TestConfig						testConfig		(renderPass,
																		 render,
																		 commandBuffer,
																		 imageMemory,
																		 targetSize,
																		 renderPos,
																		 renderSize,
																		 1293809,
																		 testConfigExternal.allocationKind,
																		 testConfigExternal.renderPassType);

				addFunctionCaseWithPrograms<TestConfig>(attachmentCountGroup.get(), testCaseName.c_str(), testCaseName.c_str(), createTestShaders, renderPassTest, testConfig);
=======

				addFunctionCaseWithPrograms<TestConfig>(attachmentCountGroup.get(), testCaseName.c_str(), testCaseName.c_str(), createTestShaders, renderPassTest,TestConfig(renderPass, render, commandBuffer, imageMemory, targetSize, renderPos, renderSize, DE_FALSE, 1293809, 0, allocationKind));
			}
		}

		group->addChild(attachmentCountGroup.release());
	}
}

void addAttachmentWriteMaskTests(tcu::TestCaseGroup* group, AllocationKind allocationKind)
{
	const deUint32 attachmentCounts[]	= { 1, 2, 3, 4, 8 };

	const VkFormat attachmentFormats[]	=
	{
		VK_FORMAT_R8G8B8A8_UINT,
		VK_FORMAT_R8G8B8A8_UNORM,
		VK_FORMAT_R5G6B5_UNORM_PACK16,
		VK_FORMAT_R8G8_UNORM
	};

	tcu::TestContext&	testCtx			= group->getTestContext();

	for (deUint32 attachmentCountNdx = 0; attachmentCountNdx < DE_LENGTH_OF_ARRAY(attachmentCounts); attachmentCountNdx++)
	{
		const deUint32	attachmentCount	= attachmentCounts[attachmentCountNdx];
		const string	groupName		= "attachment_count_" + de::toString(attachmentCount);

		de::MovePtr<tcu::TestCaseGroup>	attachmentCountGroup(new tcu::TestCaseGroup(testCtx, groupName.c_str(), de::toString(attachmentCount).c_str()));

		for (deUint32 drawStartNdx = 0; drawStartNdx < (attachmentCount); drawStartNdx++)
		{
			deUint32					formatNdx = 0;
			vector<Attachment>			attachments;
			vector<AttachmentReference>	colorAttachmentReferences;

			for (deUint32 attachmentNdx = 0; attachmentNdx < attachmentCount; attachmentNdx++)
			{
				const VkFormat				format				= attachmentFormats[formatNdx];
				const VkSampleCountFlagBits	sampleCount			= VK_SAMPLE_COUNT_1_BIT;
				const VkAttachmentLoadOp	loadOp				= VK_ATTACHMENT_LOAD_OP_CLEAR;
				const VkAttachmentStoreOp	storeOp				= VK_ATTACHMENT_STORE_OP_STORE;
				const VkAttachmentLoadOp	stencilLoadOp		= VK_ATTACHMENT_LOAD_OP_CLEAR;
				const VkAttachmentStoreOp	stencilStoreOp		= VK_ATTACHMENT_STORE_OP_STORE;
				const VkImageLayout			initialLayout		= VK_IMAGE_LAYOUT_COLOR_ATTACHMENT_OPTIMAL;
				const VkImageLayout			finalizeLayout		= VK_IMAGE_LAYOUT_TRANSFER_SRC_OPTIMAL;
				const VkImageLayout			subpassLayout		= VK_IMAGE_LAYOUT_GENERAL;

				attachments.push_back(Attachment(format, sampleCount, loadOp, storeOp, stencilLoadOp, stencilStoreOp, initialLayout, finalizeLayout));
				colorAttachmentReferences.push_back(AttachmentReference((deUint32)attachmentNdx, subpassLayout));

				if (++formatNdx == DE_LENGTH_OF_ARRAY(attachmentFormats))
					formatNdx = 0;
			}

			{
				const VkImageLayout						depthStencilLayout	= VK_IMAGE_LAYOUT_GENERAL;
				const vector<Subpass>					subpass				(1, Subpass(VK_PIPELINE_BIND_POINT_GRAPHICS, 0u, vector<AttachmentReference>(), colorAttachmentReferences, vector<AttachmentReference>(), AttachmentReference(VK_ATTACHMENT_UNUSED, depthStencilLayout), vector<deUint32>()));
				const vector<SubpassDependency>			deps;

				const string							testCaseName		= "start_index_" + de::toString(drawStartNdx);
				const RenderPass						renderPass			(attachments, subpass, deps);

				const TestConfig::RenderTypes			render				= TestConfig::RENDERTYPES_DRAW;
				const TestConfig::CommandBufferTypes	commandBuffer		= TestConfig::COMMANDBUFFERTYPES_INLINE;
				const TestConfig::ImageMemory			imageMemory			= TestConfig::IMAGEMEMORY_LAZY;
				const UVec2								targetSize			= UVec2(64, 64);
				const UVec2								renderPos			= UVec2(0, 0);
				const UVec2								renderSize			= UVec2(64, 64);
				const deBool							useFormatCompCount	= DE_TRUE;

				addFunctionCaseWithPrograms<TestConfig>(attachmentCountGroup.get(), testCaseName.c_str(), testCaseName.c_str(), createTestShaders, renderPassTest, TestConfig(renderPass, render, commandBuffer, imageMemory, targetSize, renderPos, renderSize, useFormatCompCount, 1293809, drawStartNdx, allocationKind));
>>>>>>> fd68124a
			}
		}

		group->addChild(attachmentCountGroup.release());
	}
}

template<typename T>
T chooseRandom (de::Random& rng, const set<T>& values)
{
	size_t							ndx		= ((size_t)rng.getUint32()) % values.size();
	typename set<T>::const_iterator	iter	= values.begin();

	for (; ndx > 0; ndx--)
		iter++;

	return *iter;
}

void addAttachmentAllocationTests (tcu::TestCaseGroup* group, const TestConfigExternal testConfigExternal)
{
	const deUint32 attachmentCounts[] = { 4, 8 };
	const VkAttachmentLoadOp loadOps[] =
	{
		VK_ATTACHMENT_LOAD_OP_LOAD,
		VK_ATTACHMENT_LOAD_OP_CLEAR,
		VK_ATTACHMENT_LOAD_OP_DONT_CARE
	};

	const VkAttachmentStoreOp storeOps[] =
	{
		VK_ATTACHMENT_STORE_OP_STORE,
		VK_ATTACHMENT_STORE_OP_DONT_CARE
	};

	const VkImageLayout initialAndFinalColorLayouts[] =
	{
		VK_IMAGE_LAYOUT_GENERAL,
		VK_IMAGE_LAYOUT_COLOR_ATTACHMENT_OPTIMAL,
		VK_IMAGE_LAYOUT_SHADER_READ_ONLY_OPTIMAL,
		VK_IMAGE_LAYOUT_TRANSFER_SRC_OPTIMAL,
		VK_IMAGE_LAYOUT_TRANSFER_DST_OPTIMAL
	};

	const VkImageLayout initialAndFinalDepthStencilLayouts[] =
	{
		VK_IMAGE_LAYOUT_GENERAL,
		VK_IMAGE_LAYOUT_DEPTH_STENCIL_ATTACHMENT_OPTIMAL,
		VK_IMAGE_LAYOUT_DEPTH_STENCIL_READ_ONLY_OPTIMAL,
		VK_IMAGE_LAYOUT_SHADER_READ_ONLY_OPTIMAL,
		VK_IMAGE_LAYOUT_TRANSFER_SRC_OPTIMAL,
		VK_IMAGE_LAYOUT_TRANSFER_DST_OPTIMAL
	};

	const VkImageLayout subpassLayoutsColor[] =
	{
		VK_IMAGE_LAYOUT_GENERAL,
		VK_IMAGE_LAYOUT_COLOR_ATTACHMENT_OPTIMAL
	};

	const VkImageLayout subpassLayoutsDepthStencil[] =
	{
		VK_IMAGE_LAYOUT_GENERAL,
		VK_IMAGE_LAYOUT_DEPTH_STENCIL_ATTACHMENT_OPTIMAL
	};

	const VkImageLayout subpassLayoutsInput[] =
	{
		VK_IMAGE_LAYOUT_GENERAL,
		VK_IMAGE_LAYOUT_SHADER_READ_ONLY_OPTIMAL
	};

	enum AllocationType
	{
		// Each pass uses one more attachmen than previous one
		ALLOCATIONTYPE_GROW,
		// Each pass uses one less attachment than previous one
		ALLOCATIONTYPE_SHRINK,
		// Each pass drops one attachment and picks up new one
		ALLOCATIONTYPE_ROLL,
		// Start by growing and end by shrinking
		ALLOCATIONTYPE_GROW_SHRINK,
		// Each subpass has single input and single output attachment
		ALLOCATIONTYPE_IO_CHAIN,
		// Each subpass has multiple inputs and multiple outputs attachment
		ALLOCATIONTYPE_IO_GENERIC
	};

	const AllocationType allocationTypes[] =
	{
		ALLOCATIONTYPE_GROW,
		ALLOCATIONTYPE_SHRINK,
		ALLOCATIONTYPE_ROLL,
		ALLOCATIONTYPE_GROW_SHRINK,
		ALLOCATIONTYPE_IO_CHAIN,
		ALLOCATIONTYPE_IO_GENERIC
	};

	const char* const allocationTypeStr[] =
	{
		"grow",
		"shrink",
		"roll",
		"grow_shrink",
		"input_output_chain",
		"input_output",
	};

	const TestConfig::RenderTypes renderCommands[] =
	{
		TestConfig::RENDERTYPES_NONE,
		TestConfig::RENDERTYPES_CLEAR,
		TestConfig::RENDERTYPES_DRAW,
		TestConfig::RENDERTYPES_CLEAR|TestConfig::RENDERTYPES_DRAW,
	};

	const TestConfig::CommandBufferTypes commandBuffers[] =
	{
		TestConfig::COMMANDBUFFERTYPES_INLINE,
		TestConfig::COMMANDBUFFERTYPES_SECONDARY,
		TestConfig::COMMANDBUFFERTYPES_INLINE|TestConfig::COMMANDBUFFERTYPES_SECONDARY
	};

	const TestConfig::ImageMemory imageMemories[] =
	{
		TestConfig::IMAGEMEMORY_STRICT,
		TestConfig::IMAGEMEMORY_LAZY,
		TestConfig::IMAGEMEMORY_STRICT|TestConfig::IMAGEMEMORY_LAZY
	};

	const UVec2 targetSizes[] =
	{
		UVec2(64, 64),
		UVec2(63, 65)
	};

	const UVec2 renderPositions[] =
	{
		UVec2(0, 0),
		UVec2(3, 17)
	};

	const UVec2 renderSizes[] =
	{
		UVec2(32, 32),
		UVec2(60, 47)
	};

	tcu::TestContext&				testCtx	= group->getTestContext();
	de::Random						rng		(3700649827u);

	for (size_t allocationTypeNdx = 0; allocationTypeNdx < DE_LENGTH_OF_ARRAY(allocationTypes); allocationTypeNdx++)
	{
		const AllocationType			allocationType		= allocationTypes[allocationTypeNdx];
		const size_t					testCaseCount		= 100;
		de::MovePtr<tcu::TestCaseGroup>	allocationTypeGroup	(new tcu::TestCaseGroup(testCtx, allocationTypeStr[allocationTypeNdx], allocationTypeStr[allocationTypeNdx]));

		for (size_t testCaseNdx = 0; testCaseNdx < testCaseCount; testCaseNdx++)
		{
			if (allocationType == ALLOCATIONTYPE_IO_GENERIC)
			{
				const deUint32		attachmentCount	= 4u + rng.getUint32() % 31u;
				const deUint32		subpassCount	= 4u + rng.getUint32() % 31u;
				vector<Attachment>	attachments;

				set<deUint32>		definedAttachments;

				vector<Subpass>		subpasses;
				set<deUint32>		colorAttachments;
				set<deUint32>		depthStencilAttachments;

				for (deUint32 attachmentIndex = 0; attachmentIndex < attachmentCount; attachmentIndex++)
				{
					const bool					isDepthStencilAttachment	= rng.getFloat() < 0.01f;
					const VkSampleCountFlagBits	sampleCount					= VK_SAMPLE_COUNT_1_BIT;
					const VkAttachmentLoadOp	loadOp						= rng.choose<VkAttachmentLoadOp>(DE_ARRAY_BEGIN(loadOps), DE_ARRAY_END(loadOps));
					const VkAttachmentStoreOp	storeOp						= rng.choose<VkAttachmentStoreOp>(DE_ARRAY_BEGIN(storeOps), DE_ARRAY_END(storeOps));

					const VkImageLayout			initialLayout				= isDepthStencilAttachment
																			? rng.choose<VkImageLayout>(DE_ARRAY_BEGIN(initialAndFinalDepthStencilLayouts), DE_ARRAY_END(initialAndFinalDepthStencilLayouts))
																			: rng.choose<VkImageLayout>(DE_ARRAY_BEGIN(initialAndFinalColorLayouts), DE_ARRAY_END(initialAndFinalColorLayouts));
					const VkImageLayout			finalizeLayout				= isDepthStencilAttachment
																			? rng.choose<VkImageLayout>(DE_ARRAY_BEGIN(initialAndFinalDepthStencilLayouts), DE_ARRAY_END(initialAndFinalDepthStencilLayouts))
																			: rng.choose<VkImageLayout>(DE_ARRAY_BEGIN(initialAndFinalColorLayouts), DE_ARRAY_END(initialAndFinalColorLayouts));

					const VkAttachmentLoadOp	stencilLoadOp				= rng.choose<VkAttachmentLoadOp>(DE_ARRAY_BEGIN(loadOps), DE_ARRAY_END(loadOps));
					const VkAttachmentStoreOp	stencilStoreOp				= rng.choose<VkAttachmentStoreOp>(DE_ARRAY_BEGIN(storeOps), DE_ARRAY_END(storeOps));

					if (isDepthStencilAttachment)
					{
						const VkFormat	format	= rng.choose<VkFormat>(DE_ARRAY_BEGIN(s_coreDepthStencilFormats), DE_ARRAY_END(s_coreDepthStencilFormats));

						if (loadOp == VK_ATTACHMENT_LOAD_OP_LOAD || loadOp == VK_ATTACHMENT_LOAD_OP_CLEAR
							|| stencilLoadOp == VK_ATTACHMENT_LOAD_OP_LOAD || stencilLoadOp == VK_ATTACHMENT_LOAD_OP_CLEAR)
							definedAttachments.insert(attachmentIndex);

						depthStencilAttachments.insert(attachmentIndex);

						attachments.push_back(Attachment(format, sampleCount, loadOp, storeOp, stencilLoadOp, stencilStoreOp, initialLayout, finalizeLayout));
					}
					else
					{
						const VkFormat	format	= rng.choose<VkFormat>(DE_ARRAY_BEGIN(s_coreColorFormats), DE_ARRAY_END(s_coreColorFormats));

						if (loadOp == VK_ATTACHMENT_LOAD_OP_LOAD || loadOp == VK_ATTACHMENT_LOAD_OP_CLEAR)
							definedAttachments.insert(attachmentIndex);

						colorAttachments.insert(attachmentIndex);

						attachments.push_back(Attachment(format, sampleCount, loadOp, storeOp, stencilLoadOp, stencilStoreOp, initialLayout, finalizeLayout));
					}
				}
				vector<Maybe<deUint32> >	lastUseOfAttachment	(attachments.size(), nothing<deUint32>());
				vector<SubpassDependency>	deps;

				for (deUint32 subpassIndex = 0; subpassIndex < subpassCount; subpassIndex++)
				{
					const deUint32				colorAttachmentCount		= depthStencilAttachments.empty()
																			? 1 + rng.getUint32() % de::min(4u, (deUint32)colorAttachments.size())
																			: rng.getUint32() % (de::min(4u, (deUint32)colorAttachments.size()) + 1u);
					const deUint32				inputAttachmentCount		= rng.getUint32() % (deUint32)(de::min<size_t>(4, definedAttachments.size()) + 1);
					const bool					useDepthStencilAttachment	= !depthStencilAttachments.empty() && (colorAttachmentCount == 0 || rng.getBool());
					std::vector<deUint32>		subpassColorAttachments		(colorAttachmentCount);
					std::vector<deUint32>		subpassInputAttachments		(inputAttachmentCount);
					Maybe<deUint32>				depthStencilAttachment		(useDepthStencilAttachment
																			? just(chooseRandom(rng, depthStencilAttachments))
																			: nothing<deUint32>());
					std::vector<deUint32>		subpassPreserveAttachments;

					rng.choose(colorAttachments.begin(), colorAttachments.end(), subpassColorAttachments.begin(), colorAttachmentCount);
					rng.choose(definedAttachments.begin(), definedAttachments.end(), subpassInputAttachments.begin(), inputAttachmentCount);

					for (size_t colorAttachmentNdx = 0; colorAttachmentNdx < subpassColorAttachments.size(); colorAttachmentNdx++)
						definedAttachments.insert(subpassColorAttachments[colorAttachmentNdx]);

					if (depthStencilAttachment)
						definedAttachments.insert(*depthStencilAttachment);

					{
						std::vector<AttachmentReference>	inputAttachmentReferences;
						std::vector<AttachmentReference>	colorAttachmentReferences;
						AttachmentReference					depthStencilAttachmentReference (VK_ATTACHMENT_UNUSED, VK_IMAGE_LAYOUT_GENERAL);

						for (size_t colorAttachmentNdx = 0; colorAttachmentNdx < subpassColorAttachments.size(); colorAttachmentNdx++)
						{
							const deUint32		colorAttachmentIndex	= subpassColorAttachments[colorAttachmentNdx];

							if (lastUseOfAttachment[colorAttachmentIndex])
							{
								const bool byRegion = rng.getBool();

								deps.push_back(SubpassDependency(*lastUseOfAttachment[colorAttachmentIndex], subpassIndex,
																 VK_PIPELINE_STAGE_FRAGMENT_SHADER_BIT
																	| VK_PIPELINE_STAGE_COLOR_ATTACHMENT_OUTPUT_BIT
																	| VK_PIPELINE_STAGE_EARLY_FRAGMENT_TESTS_BIT
																	| VK_PIPELINE_STAGE_LATE_FRAGMENT_TESTS_BIT,

																 VK_PIPELINE_STAGE_FRAGMENT_SHADER_BIT
																	| VK_PIPELINE_STAGE_COLOR_ATTACHMENT_OUTPUT_BIT
																	| VK_PIPELINE_STAGE_EARLY_FRAGMENT_TESTS_BIT
																	| VK_PIPELINE_STAGE_LATE_FRAGMENT_TESTS_BIT,

																 VK_ACCESS_COLOR_ATTACHMENT_WRITE_BIT,
																 VK_ACCESS_COLOR_ATTACHMENT_READ_BIT,

																 byRegion ? (VkDependencyFlags)VK_DEPENDENCY_BY_REGION_BIT : 0u));
							}

							lastUseOfAttachment[colorAttachmentIndex] = just(subpassIndex);

							colorAttachmentReferences.push_back(AttachmentReference((deUint32)subpassColorAttachments[colorAttachmentNdx], VK_IMAGE_LAYOUT_GENERAL));
						}

						for (size_t inputAttachmentNdx = 0; inputAttachmentNdx < subpassInputAttachments.size(); inputAttachmentNdx++)
						{
							const deUint32		inputAttachmentIndex	= subpassInputAttachments[inputAttachmentNdx];

							if(lastUseOfAttachment[inputAttachmentIndex])
							{
								if(*lastUseOfAttachment[inputAttachmentIndex] == subpassIndex)
								{
									deps.push_back(SubpassDependency(subpassIndex, subpassIndex,
																	 VK_PIPELINE_STAGE_FRAGMENT_SHADER_BIT
																		| VK_PIPELINE_STAGE_COLOR_ATTACHMENT_OUTPUT_BIT
																		| VK_PIPELINE_STAGE_EARLY_FRAGMENT_TESTS_BIT
																		| VK_PIPELINE_STAGE_LATE_FRAGMENT_TESTS_BIT,

																	 VK_PIPELINE_STAGE_FRAGMENT_SHADER_BIT
																		| VK_PIPELINE_STAGE_COLOR_ATTACHMENT_OUTPUT_BIT
																		| VK_PIPELINE_STAGE_EARLY_FRAGMENT_TESTS_BIT
																		| VK_PIPELINE_STAGE_LATE_FRAGMENT_TESTS_BIT,

																	 VK_ACCESS_COLOR_ATTACHMENT_WRITE_BIT | VK_ACCESS_DEPTH_STENCIL_ATTACHMENT_WRITE_BIT,
																	 VK_ACCESS_INPUT_ATTACHMENT_READ_BIT,

																	 VK_DEPENDENCY_BY_REGION_BIT));
								}
								else
								{
									const bool byRegion = rng.getBool();

									deps.push_back(SubpassDependency(*lastUseOfAttachment[inputAttachmentIndex], subpassIndex,
																	 VK_PIPELINE_STAGE_FRAGMENT_SHADER_BIT
																		| VK_PIPELINE_STAGE_COLOR_ATTACHMENT_OUTPUT_BIT
																		| VK_PIPELINE_STAGE_EARLY_FRAGMENT_TESTS_BIT
																		| VK_PIPELINE_STAGE_LATE_FRAGMENT_TESTS_BIT,

																	 VK_PIPELINE_STAGE_FRAGMENT_SHADER_BIT
																		| VK_PIPELINE_STAGE_COLOR_ATTACHMENT_OUTPUT_BIT
																		| VK_PIPELINE_STAGE_EARLY_FRAGMENT_TESTS_BIT
																		| VK_PIPELINE_STAGE_LATE_FRAGMENT_TESTS_BIT,

																	 VK_ACCESS_COLOR_ATTACHMENT_WRITE_BIT | VK_ACCESS_DEPTH_STENCIL_ATTACHMENT_WRITE_BIT,
																	 VK_ACCESS_INPUT_ATTACHMENT_READ_BIT,

																	 byRegion ? (VkDependencyFlags)VK_DEPENDENCY_BY_REGION_BIT : 0u));
								}

								lastUseOfAttachment[inputAttachmentIndex] = just(subpassIndex);

								inputAttachmentReferences.push_back(AttachmentReference((deUint32)subpassInputAttachments[inputAttachmentNdx], VK_IMAGE_LAYOUT_GENERAL));
							}
						}

						if (depthStencilAttachment)
						{
							if (lastUseOfAttachment[*depthStencilAttachment])
							{
								if(*lastUseOfAttachment[*depthStencilAttachment] == subpassIndex)
								{
									deps.push_back(SubpassDependency(subpassIndex, subpassIndex,
																	 VK_PIPELINE_STAGE_FRAGMENT_SHADER_BIT
																		| VK_PIPELINE_STAGE_COLOR_ATTACHMENT_OUTPUT_BIT
																		| VK_PIPELINE_STAGE_EARLY_FRAGMENT_TESTS_BIT
																		| VK_PIPELINE_STAGE_LATE_FRAGMENT_TESTS_BIT,

																	 VK_PIPELINE_STAGE_FRAGMENT_SHADER_BIT
																		| VK_PIPELINE_STAGE_COLOR_ATTACHMENT_OUTPUT_BIT
																		| VK_PIPELINE_STAGE_EARLY_FRAGMENT_TESTS_BIT
																		| VK_PIPELINE_STAGE_LATE_FRAGMENT_TESTS_BIT,

																	 VK_ACCESS_COLOR_ATTACHMENT_WRITE_BIT | VK_ACCESS_DEPTH_STENCIL_ATTACHMENT_WRITE_BIT,
																	 VK_ACCESS_INPUT_ATTACHMENT_READ_BIT,

																	 VK_DEPENDENCY_BY_REGION_BIT));
								}
								else
								{
									const bool byRegion = rng.getBool();

									deps.push_back(SubpassDependency(*lastUseOfAttachment[*depthStencilAttachment], subpassIndex,
																	 VK_PIPELINE_STAGE_FRAGMENT_SHADER_BIT
																		| VK_PIPELINE_STAGE_COLOR_ATTACHMENT_OUTPUT_BIT
																		| VK_PIPELINE_STAGE_EARLY_FRAGMENT_TESTS_BIT
																		| VK_PIPELINE_STAGE_LATE_FRAGMENT_TESTS_BIT,

																	 VK_PIPELINE_STAGE_FRAGMENT_SHADER_BIT
																		| VK_PIPELINE_STAGE_COLOR_ATTACHMENT_OUTPUT_BIT
																		| VK_PIPELINE_STAGE_EARLY_FRAGMENT_TESTS_BIT
																		| VK_PIPELINE_STAGE_LATE_FRAGMENT_TESTS_BIT,

																	 VK_ACCESS_COLOR_ATTACHMENT_WRITE_BIT | VK_ACCESS_DEPTH_STENCIL_ATTACHMENT_WRITE_BIT,
																	 VK_ACCESS_INPUT_ATTACHMENT_READ_BIT,

																	 byRegion ? (VkDependencyFlags)VK_DEPENDENCY_BY_REGION_BIT : 0u));
								}
							}

							lastUseOfAttachment[*depthStencilAttachment] = just(subpassIndex);
							depthStencilAttachmentReference = AttachmentReference(*depthStencilAttachment, VK_IMAGE_LAYOUT_GENERAL);
						}
						else
							depthStencilAttachmentReference = AttachmentReference(VK_ATTACHMENT_UNUSED, VK_IMAGE_LAYOUT_GENERAL);

						vector<deUint32>	preserveAttachments;
						for (deUint32 attachmentIndex = 0; attachmentIndex < (deUint32)attachments.size(); attachmentIndex++)
						{
							if (lastUseOfAttachment[attachmentIndex] && (*lastUseOfAttachment[attachmentIndex]) != subpassIndex)
								preserveAttachments.push_back(attachmentIndex);
						}

						// Use random image layout when possible
						for (size_t colorRefIdx = 0; colorRefIdx < colorAttachmentReferences.size(); ++colorRefIdx)
						{
							bool usedAsInput = false;
							for (size_t inputRefIdx = 0; inputRefIdx < inputAttachmentReferences.size(); ++inputRefIdx)
								if (colorAttachmentReferences[colorRefIdx].getAttachment() == inputAttachmentReferences[inputRefIdx].getAttachment())
									usedAsInput = true;

							if (!usedAsInput)
								colorAttachmentReferences[colorRefIdx].setImageLayout(rng.choose<VkImageLayout>(DE_ARRAY_BEGIN(subpassLayoutsColor), DE_ARRAY_END(subpassLayoutsColor)));
						}
						for (size_t inputRefIdx = 0; inputRefIdx < inputAttachmentReferences.size(); ++inputRefIdx)
						{
							bool usedAsDepthStencil	= inputAttachmentReferences[inputRefIdx].getAttachment() == depthStencilAttachmentReference.getAttachment();
							bool usedAsColor		= false;
							for (size_t colorRefIdx = 0; colorRefIdx < colorAttachmentReferences.size(); ++colorRefIdx)
								if (inputAttachmentReferences[inputRefIdx].getAttachment() == colorAttachmentReferences[colorRefIdx].getAttachment())
									usedAsColor = true;

							if (!usedAsColor && !usedAsDepthStencil)
								inputAttachmentReferences[inputRefIdx].setImageLayout(rng.choose<VkImageLayout>(DE_ARRAY_BEGIN(subpassLayoutsInput), DE_ARRAY_END(subpassLayoutsInput)));
						}
						{
							bool usedAsInput = false;
							for (size_t inputRefIdx = 0; inputRefIdx < inputAttachmentReferences.size(); ++inputRefIdx)
								if (depthStencilAttachmentReference.getAttachment() == inputAttachmentReferences[inputRefIdx].getAttachment())
									usedAsInput = true;

							if (!usedAsInput)
								depthStencilAttachmentReference.setImageLayout(rng.choose<VkImageLayout>(DE_ARRAY_BEGIN(subpassLayoutsDepthStencil), DE_ARRAY_END(subpassLayoutsDepthStencil)));
						}

						subpasses.push_back(Subpass(VK_PIPELINE_BIND_POINT_GRAPHICS, 0u,
												inputAttachmentReferences,
												colorAttachmentReferences,
												vector<AttachmentReference>(),
												depthStencilAttachmentReference,
												preserveAttachments));
					}
				}
				{
					const TestConfig::RenderTypes			render			= rng.choose<TestConfig::RenderTypes>(DE_ARRAY_BEGIN(renderCommands), DE_ARRAY_END(renderCommands));
					const TestConfig::CommandBufferTypes	commandBuffer	= rng.choose<TestConfig::CommandBufferTypes>(DE_ARRAY_BEGIN(commandBuffers), DE_ARRAY_END(commandBuffers));
					const TestConfig::ImageMemory			imageMemory		= rng.choose<TestConfig::ImageMemory>(DE_ARRAY_BEGIN(imageMemories), DE_ARRAY_END(imageMemories));

					const string							testCaseName	= de::toString(testCaseNdx);
					const UVec2								targetSize		= rng.choose<UVec2>(DE_ARRAY_BEGIN(targetSizes), DE_ARRAY_END(targetSizes));
					const UVec2								renderPos		= rng.choose<UVec2>(DE_ARRAY_BEGIN(renderPositions), DE_ARRAY_END(renderPositions));
					const UVec2								renderSize		= rng.choose<UVec2>(DE_ARRAY_BEGIN(renderSizes), DE_ARRAY_END(renderSizes));

					const RenderPass						renderPass		(attachments, subpasses, deps);
<<<<<<< HEAD
					const TestConfig						testConfig		(renderPass,
																			 render,
																			 commandBuffer,
																			 imageMemory,
																			 targetSize,
																			 renderPos,
																			 renderSize,
																			 80329,
																			 testConfigExternal.allocationKind,
																			 testConfigExternal.renderPassType);

					addFunctionCaseWithPrograms<TestConfig>(allocationTypeGroup.get(), testCaseName.c_str(), testCaseName.c_str(), createTestShaders, renderPassTest, testConfig);
=======

					addFunctionCaseWithPrograms<TestConfig>(allocationTypeGroup.get(), testCaseName.c_str(), testCaseName.c_str(), createTestShaders, renderPassTest, TestConfig(renderPass, render, commandBuffer, imageMemory, targetSize, renderPos, renderSize, DE_FALSE, 80329, 0, allocationKind));
>>>>>>> fd68124a
				}
			}
			else
			{
				const deUint32		attachmentCount	= rng.choose<deUint32>(DE_ARRAY_BEGIN(attachmentCounts), DE_ARRAY_END(attachmentCounts));
				vector<Attachment>	attachments;
				vector<Subpass>		subpasses;

				for (size_t attachmentNdx = 0; attachmentNdx < attachmentCount; attachmentNdx++)
				{
					const VkSampleCountFlagBits	sampleCount		= VK_SAMPLE_COUNT_1_BIT;
					const VkFormat				format			= rng.choose<VkFormat>(DE_ARRAY_BEGIN(s_coreColorFormats), DE_ARRAY_END(s_coreColorFormats));
					const VkAttachmentLoadOp	loadOp			= rng.choose<VkAttachmentLoadOp>(DE_ARRAY_BEGIN(loadOps), DE_ARRAY_END(loadOps));
					const VkAttachmentStoreOp	storeOp			= rng.choose<VkAttachmentStoreOp>(DE_ARRAY_BEGIN(storeOps), DE_ARRAY_END(storeOps));

					const VkImageLayout			initialLayout	= rng.choose<VkImageLayout>(DE_ARRAY_BEGIN(initialAndFinalColorLayouts), DE_ARRAY_END(initialAndFinalColorLayouts));
					const VkImageLayout			finalizeLayout	= rng.choose<VkImageLayout>(DE_ARRAY_BEGIN(initialAndFinalColorLayouts), DE_ARRAY_END(initialAndFinalColorLayouts));

					const VkAttachmentLoadOp	stencilLoadOp	= rng.choose<VkAttachmentLoadOp>(DE_ARRAY_BEGIN(loadOps), DE_ARRAY_END(loadOps));
					const VkAttachmentStoreOp	stencilStoreOp	= rng.choose<VkAttachmentStoreOp>(DE_ARRAY_BEGIN(storeOps), DE_ARRAY_END(storeOps));

					attachments.push_back(Attachment(format, sampleCount, loadOp, storeOp, stencilLoadOp, stencilStoreOp, initialLayout, finalizeLayout));
				}

				if (allocationType == ALLOCATIONTYPE_GROW)
				{
					for (size_t subpassNdx = 0; subpassNdx < attachmentCount; subpassNdx++)
					{
						vector<AttachmentReference>	colorAttachmentReferences;

						for (size_t attachmentNdx = 0; attachmentNdx < subpassNdx + 1; attachmentNdx++)
						{
							const VkImageLayout subpassLayout = rng.choose<VkImageLayout>(DE_ARRAY_BEGIN(subpassLayoutsColor), DE_ARRAY_END(subpassLayoutsColor));

							colorAttachmentReferences.push_back(AttachmentReference((deUint32)attachmentNdx, subpassLayout));
						}

						subpasses.push_back(Subpass(VK_PIPELINE_BIND_POINT_GRAPHICS, 0u,
												vector<AttachmentReference>(),
												colorAttachmentReferences,
												vector<AttachmentReference>(),
												AttachmentReference(VK_ATTACHMENT_UNUSED, VK_IMAGE_LAYOUT_GENERAL),
												vector<deUint32>()));
					}
				}
				else if (allocationType == ALLOCATIONTYPE_SHRINK)
				{
					for (size_t subpassNdx = 0; subpassNdx < attachmentCount; subpassNdx++)
					{
						vector<AttachmentReference>	colorAttachmentReferences;

						for (size_t attachmentNdx = 0; attachmentNdx < (attachmentCount - subpassNdx); attachmentNdx++)
						{
							const VkImageLayout subpassLayout = rng.choose<VkImageLayout>(DE_ARRAY_BEGIN(subpassLayoutsColor), DE_ARRAY_END(subpassLayoutsColor));

							colorAttachmentReferences.push_back(AttachmentReference((deUint32)attachmentNdx, subpassLayout));
						}

						subpasses.push_back(Subpass(VK_PIPELINE_BIND_POINT_GRAPHICS, 0u,
													vector<AttachmentReference>(),
													colorAttachmentReferences,
													vector<AttachmentReference>(),
													AttachmentReference(VK_ATTACHMENT_UNUSED, VK_IMAGE_LAYOUT_GENERAL),
													vector<deUint32>()));
					}
				}
				else if (allocationType == ALLOCATIONTYPE_ROLL)
				{
					for (size_t subpassNdx = 0; subpassNdx < attachmentCount / 2; subpassNdx++)
					{
						vector<AttachmentReference>	colorAttachmentReferences;

						for (size_t attachmentNdx = 0; attachmentNdx < attachmentCount / 2; attachmentNdx++)
						{
							const VkImageLayout subpassLayout = rng.choose<VkImageLayout>(DE_ARRAY_BEGIN(subpassLayoutsColor), DE_ARRAY_END(subpassLayoutsColor));

							colorAttachmentReferences.push_back(AttachmentReference((deUint32)(subpassNdx + attachmentNdx), subpassLayout));
						}

						subpasses.push_back(Subpass(VK_PIPELINE_BIND_POINT_GRAPHICS, 0u,
													vector<AttachmentReference>(),
													colorAttachmentReferences,
													vector<AttachmentReference>(),
													AttachmentReference(VK_ATTACHMENT_UNUSED, VK_IMAGE_LAYOUT_GENERAL),
													vector<deUint32>()));
					}
				}
				else if (allocationType == ALLOCATIONTYPE_GROW_SHRINK)
				{
					for (size_t subpassNdx = 0; subpassNdx < attachmentCount; subpassNdx++)
					{
						vector<AttachmentReference>	colorAttachmentReferences;

						for (size_t attachmentNdx = 0; attachmentNdx < subpassNdx + 1; attachmentNdx++)
						{
							const VkImageLayout subpassLayout = rng.choose<VkImageLayout>(DE_ARRAY_BEGIN(subpassLayoutsColor), DE_ARRAY_END(subpassLayoutsColor));

							colorAttachmentReferences.push_back(AttachmentReference((deUint32)attachmentNdx, subpassLayout));
						}

						subpasses.push_back(Subpass(VK_PIPELINE_BIND_POINT_GRAPHICS, 0u,
													vector<AttachmentReference>(),
													colorAttachmentReferences,
													vector<AttachmentReference>(),
													AttachmentReference(VK_ATTACHMENT_UNUSED, VK_IMAGE_LAYOUT_GENERAL),
													vector<deUint32>()));
					}

					for (size_t subpassNdx = 0; subpassNdx < attachmentCount; subpassNdx++)
					{
						vector<AttachmentReference>	colorAttachmentReferences;

						for (size_t attachmentNdx = 0; attachmentNdx < (attachmentCount - subpassNdx); attachmentNdx++)
						{
							const VkImageLayout subpassLayout = rng.choose<VkImageLayout>(DE_ARRAY_BEGIN(subpassLayoutsColor), DE_ARRAY_END(subpassLayoutsColor));

							colorAttachmentReferences.push_back(AttachmentReference((deUint32)attachmentNdx, subpassLayout));
						}

						subpasses.push_back(Subpass(VK_PIPELINE_BIND_POINT_GRAPHICS, 0u,
											vector<AttachmentReference>(),
											colorAttachmentReferences,
											vector<AttachmentReference>(),
											AttachmentReference(VK_ATTACHMENT_UNUSED, VK_IMAGE_LAYOUT_GENERAL),
											vector<deUint32>()));
					}
				}
				else if (allocationType == ALLOCATIONTYPE_IO_CHAIN)
				{
					subpasses.push_back(Subpass(VK_PIPELINE_BIND_POINT_GRAPHICS, 0u,
											vector<AttachmentReference>(),
											vector<AttachmentReference>(1, AttachmentReference(0, rng.choose<VkImageLayout>(DE_ARRAY_BEGIN(subpassLayoutsColor), DE_ARRAY_END(subpassLayoutsColor)))),
											vector<AttachmentReference>(),
											AttachmentReference(VK_ATTACHMENT_UNUSED, VK_IMAGE_LAYOUT_GENERAL),
											vector<deUint32>()));

					for (size_t subpassNdx = 1; subpassNdx < attachmentCount; subpassNdx++)
					{
						subpasses.push_back(Subpass(VK_PIPELINE_BIND_POINT_GRAPHICS, 0u,
												vector<AttachmentReference>(1, AttachmentReference((deUint32)(subpassNdx - 1), VK_IMAGE_LAYOUT_SHADER_READ_ONLY_OPTIMAL)),
												vector<AttachmentReference>(1, AttachmentReference((deUint32)(subpassNdx), rng.choose<VkImageLayout>(DE_ARRAY_BEGIN(subpassLayoutsColor), DE_ARRAY_END(subpassLayoutsColor)))),
												vector<AttachmentReference>(),
												AttachmentReference(VK_ATTACHMENT_UNUSED, VK_IMAGE_LAYOUT_GENERAL),
												vector<deUint32>()));
					}
				}
				else
					DE_FATAL("Unknown allocation type");

				{
					const TestConfig::RenderTypes			render			= rng.choose<TestConfig::RenderTypes>(DE_ARRAY_BEGIN(renderCommands), DE_ARRAY_END(renderCommands));
					const TestConfig::CommandBufferTypes	commandBuffer	= rng.choose<TestConfig::CommandBufferTypes>(DE_ARRAY_BEGIN(commandBuffers), DE_ARRAY_END(commandBuffers));
					const TestConfig::ImageMemory			imageMemory		= rng.choose<TestConfig::ImageMemory>(DE_ARRAY_BEGIN(imageMemories), DE_ARRAY_END(imageMemories));

					const string							testCaseName	= de::toString(testCaseNdx);
					const UVec2								targetSize		= rng.choose<UVec2>(DE_ARRAY_BEGIN(targetSizes), DE_ARRAY_END(targetSizes));
					const UVec2								renderPos		= rng.choose<UVec2>(DE_ARRAY_BEGIN(renderPositions), DE_ARRAY_END(renderPositions));
					const UVec2								renderSize		= rng.choose<UVec2>(DE_ARRAY_BEGIN(renderSizes), DE_ARRAY_END(renderSizes));

					vector<SubpassDependency>				deps;

					for (size_t subpassNdx = 0; subpassNdx < subpasses.size() - 1; subpassNdx++)
					{
						const bool byRegion				= rng.getBool();
						deps.push_back(SubpassDependency((deUint32)subpassNdx, (deUint32)subpassNdx + 1,
														 VK_PIPELINE_STAGE_FRAGMENT_SHADER_BIT
															| VK_PIPELINE_STAGE_COLOR_ATTACHMENT_OUTPUT_BIT
															| VK_PIPELINE_STAGE_EARLY_FRAGMENT_TESTS_BIT
															| VK_PIPELINE_STAGE_LATE_FRAGMENT_TESTS_BIT,

														 VK_PIPELINE_STAGE_FRAGMENT_SHADER_BIT
															| VK_PIPELINE_STAGE_COLOR_ATTACHMENT_OUTPUT_BIT
															| VK_PIPELINE_STAGE_EARLY_FRAGMENT_TESTS_BIT
															| VK_PIPELINE_STAGE_LATE_FRAGMENT_TESTS_BIT,

														 VK_ACCESS_COLOR_ATTACHMENT_WRITE_BIT,
														 VK_ACCESS_COLOR_ATTACHMENT_READ_BIT,

														 byRegion ? (VkDependencyFlags)VK_DEPENDENCY_BY_REGION_BIT : 0u));
					}

					const RenderPass					renderPass		(attachments, subpasses, deps);
<<<<<<< HEAD
					const TestConfig					testConfig		(renderPass,
																		 render,
																		 commandBuffer,
																		 imageMemory,
																		 targetSize,
																		 renderPos,
																		 renderSize,
																		 80329,
																		 testConfigExternal.allocationKind,
																		 testConfigExternal.renderPassType);

					addFunctionCaseWithPrograms<TestConfig>(allocationTypeGroup.get(), testCaseName.c_str(), testCaseName.c_str(), createTestShaders, renderPassTest, testConfig);
=======

					addFunctionCaseWithPrograms<TestConfig>(allocationTypeGroup.get(), testCaseName.c_str(), testCaseName.c_str(), createTestShaders, renderPassTest, TestConfig(renderPass, render, commandBuffer, imageMemory, targetSize, renderPos, renderSize, DE_FALSE, 80329, 0, allocationKind));
>>>>>>> fd68124a
				}
			}
		}
		group->addChild(allocationTypeGroup.release());
	}
}

void addSimpleTests (tcu::TestCaseGroup* group, const TestConfigExternal testConfigExternal)
{
	const UVec2	targetSize	(64, 64);
	const UVec2	renderPos	(0, 0);
	const UVec2	renderSize	(64, 64);

	// color
	{
		const RenderPass	renderPass	(vector<Attachment>(1, Attachment(VK_FORMAT_R8G8B8A8_UNORM,
																		  VK_SAMPLE_COUNT_1_BIT,
																		  VK_ATTACHMENT_LOAD_OP_CLEAR,
																		  VK_ATTACHMENT_STORE_OP_STORE,
																		  VK_ATTACHMENT_LOAD_OP_DONT_CARE,
																		  VK_ATTACHMENT_STORE_OP_DONT_CARE,
																		  VK_IMAGE_LAYOUT_COLOR_ATTACHMENT_OPTIMAL,
																		  VK_IMAGE_LAYOUT_COLOR_ATTACHMENT_OPTIMAL)),
										 vector<Subpass>(1, Subpass(VK_PIPELINE_BIND_POINT_GRAPHICS,
																	0u,
																	vector<AttachmentReference>(),
																	vector<AttachmentReference>(1, AttachmentReference(0, VK_IMAGE_LAYOUT_COLOR_ATTACHMENT_OPTIMAL)),
																	vector<AttachmentReference>(),
																	AttachmentReference(VK_ATTACHMENT_UNUSED, VK_IMAGE_LAYOUT_GENERAL),
																	vector<deUint32>())),
										 vector<SubpassDependency>());
<<<<<<< HEAD
		const TestConfig	testConfig	(renderPass,
										 TestConfig::RENDERTYPES_DRAW,
										 TestConfig::COMMANDBUFFERTYPES_INLINE,
										 TestConfig::IMAGEMEMORY_STRICT,
										 targetSize,
										 renderPos,
										 renderSize,
										 90239,
										 testConfigExternal.allocationKind,
										 testConfigExternal.renderPassType);

		addFunctionCaseWithPrograms<TestConfig>(group, "color", "Single color attachment case.", createTestShaders, renderPassTest, testConfig);
=======

		addFunctionCaseWithPrograms<TestConfig>(group, "color", "Single color attachment case.", createTestShaders, renderPassTest, TestConfig(renderPass, TestConfig::RENDERTYPES_DRAW, TestConfig::COMMANDBUFFERTYPES_INLINE, TestConfig::IMAGEMEMORY_STRICT, targetSize, renderPos, renderSize, DE_FALSE, 90239, 0, allocationKind));
>>>>>>> fd68124a
	}

	// depth
	{
		const RenderPass	renderPass	(vector<Attachment>(1, Attachment(VK_FORMAT_X8_D24_UNORM_PACK32,
																		  VK_SAMPLE_COUNT_1_BIT,
																		  VK_ATTACHMENT_LOAD_OP_CLEAR,
																		  VK_ATTACHMENT_STORE_OP_STORE,
																		  VK_ATTACHMENT_LOAD_OP_DONT_CARE,
																		  VK_ATTACHMENT_STORE_OP_DONT_CARE,
																		  VK_IMAGE_LAYOUT_DEPTH_STENCIL_ATTACHMENT_OPTIMAL,
																		  VK_IMAGE_LAYOUT_DEPTH_STENCIL_ATTACHMENT_OPTIMAL)),
										 vector<Subpass>(1, Subpass(VK_PIPELINE_BIND_POINT_GRAPHICS,
																	0u,
																	vector<AttachmentReference>(),
																	vector<AttachmentReference>(),
																	vector<AttachmentReference>(),
																	AttachmentReference(0, VK_IMAGE_LAYOUT_DEPTH_STENCIL_ATTACHMENT_OPTIMAL),
																	vector<deUint32>())),
										 vector<SubpassDependency>());
<<<<<<< HEAD
		const TestConfig	testConfig	(renderPass,
										 TestConfig::RENDERTYPES_DRAW,
										 TestConfig::COMMANDBUFFERTYPES_INLINE,
										 TestConfig::IMAGEMEMORY_STRICT,
										 targetSize,
										 renderPos,
										 renderSize,
										 90239,
										 testConfigExternal.allocationKind,
										 testConfigExternal.renderPassType);

		addFunctionCaseWithPrograms<TestConfig>(group, "depth", "Single depth attachment case.", createTestShaders, renderPassTest, testConfig);
=======

		addFunctionCaseWithPrograms<TestConfig>(group, "depth", "Single depth attachment case.", createTestShaders, renderPassTest, TestConfig(renderPass, TestConfig::RENDERTYPES_DRAW, TestConfig::COMMANDBUFFERTYPES_INLINE, TestConfig::IMAGEMEMORY_STRICT, targetSize, renderPos, renderSize, DE_FALSE, 90239, 0, allocationKind));
>>>>>>> fd68124a
	}

	// stencil
	{
		const RenderPass	renderPass	(vector<Attachment>(1, Attachment(VK_FORMAT_S8_UINT,
																		  VK_SAMPLE_COUNT_1_BIT,
																		  VK_ATTACHMENT_LOAD_OP_DONT_CARE,
																		  VK_ATTACHMENT_STORE_OP_DONT_CARE,
																		  VK_ATTACHMENT_LOAD_OP_CLEAR,
																		  VK_ATTACHMENT_STORE_OP_STORE,
																		  VK_IMAGE_LAYOUT_DEPTH_STENCIL_ATTACHMENT_OPTIMAL,
																		  VK_IMAGE_LAYOUT_DEPTH_STENCIL_ATTACHMENT_OPTIMAL)),
										 vector<Subpass>(1, Subpass(VK_PIPELINE_BIND_POINT_GRAPHICS,
																	0u,
																	vector<AttachmentReference>(),
																	vector<AttachmentReference>(),
																	vector<AttachmentReference>(),
																	AttachmentReference(0, VK_IMAGE_LAYOUT_DEPTH_STENCIL_ATTACHMENT_OPTIMAL),
																	vector<deUint32>())),
										 vector<SubpassDependency>());
<<<<<<< HEAD
		const TestConfig	testConfig	(renderPass,
										 TestConfig::RENDERTYPES_DRAW,
										 TestConfig::COMMANDBUFFERTYPES_INLINE,
										 TestConfig::IMAGEMEMORY_STRICT,
										 targetSize,
										 renderPos,
										 renderSize,
										 90239,
										 testConfigExternal.allocationKind,
										 testConfigExternal.renderPassType);

		addFunctionCaseWithPrograms<TestConfig>(group, "stencil", "Single stencil attachment case.", createTestShaders, renderPassTest, testConfig);
=======

		addFunctionCaseWithPrograms<TestConfig>(group, "stencil", "Single stencil attachment case.", createTestShaders, renderPassTest, TestConfig(renderPass, TestConfig::RENDERTYPES_DRAW, TestConfig::COMMANDBUFFERTYPES_INLINE, TestConfig::IMAGEMEMORY_STRICT, targetSize, renderPos, renderSize, DE_FALSE, 90239, 0, allocationKind));
>>>>>>> fd68124a
	}

	// depth_stencil
	{
		const RenderPass	renderPass	(vector<Attachment>(1, Attachment(VK_FORMAT_D24_UNORM_S8_UINT,
																		  VK_SAMPLE_COUNT_1_BIT,
																		  VK_ATTACHMENT_LOAD_OP_CLEAR,
																		  VK_ATTACHMENT_STORE_OP_STORE,
																		  VK_ATTACHMENT_LOAD_OP_CLEAR,
																		  VK_ATTACHMENT_STORE_OP_STORE,
																		  VK_IMAGE_LAYOUT_DEPTH_STENCIL_ATTACHMENT_OPTIMAL,
																		  VK_IMAGE_LAYOUT_DEPTH_STENCIL_ATTACHMENT_OPTIMAL)),
										 vector<Subpass>(1, Subpass(VK_PIPELINE_BIND_POINT_GRAPHICS,
																	0u,
																	vector<AttachmentReference>(),
																	vector<AttachmentReference>(),
																	vector<AttachmentReference>(),
																	AttachmentReference(0, VK_IMAGE_LAYOUT_DEPTH_STENCIL_ATTACHMENT_OPTIMAL),
																	vector<deUint32>())),
										 vector<SubpassDependency>());
<<<<<<< HEAD
		const TestConfig	testConfig	(renderPass,
										 TestConfig::RENDERTYPES_DRAW,
										 TestConfig::COMMANDBUFFERTYPES_INLINE,
										 TestConfig::IMAGEMEMORY_STRICT,
										 targetSize,
										 renderPos,
										 renderSize,
										 90239,
										 testConfigExternal.allocationKind,
										 testConfigExternal.renderPassType);

		addFunctionCaseWithPrograms<TestConfig>(group, "depth_stencil", "Single depth stencil attachment case.", createTestShaders, renderPassTest, testConfig);
=======

		addFunctionCaseWithPrograms<TestConfig>(group, "depth_stencil", "Single depth stencil attachment case.", createTestShaders, renderPassTest, TestConfig(renderPass, TestConfig::RENDERTYPES_DRAW, TestConfig::COMMANDBUFFERTYPES_INLINE, TestConfig::IMAGEMEMORY_STRICT, targetSize, renderPos, renderSize, DE_FALSE, 90239, 0, allocationKind));
>>>>>>> fd68124a
	}

	// color_depth
	{
		const Attachment	attachments[] =
		{
			Attachment(VK_FORMAT_R8G8B8A8_UNORM,
					   VK_SAMPLE_COUNT_1_BIT,
					   VK_ATTACHMENT_LOAD_OP_CLEAR,
					   VK_ATTACHMENT_STORE_OP_STORE,
					   VK_ATTACHMENT_LOAD_OP_DONT_CARE,
					   VK_ATTACHMENT_STORE_OP_DONT_CARE,
					   VK_IMAGE_LAYOUT_COLOR_ATTACHMENT_OPTIMAL,
					   VK_IMAGE_LAYOUT_COLOR_ATTACHMENT_OPTIMAL),
			Attachment(VK_FORMAT_X8_D24_UNORM_PACK32,
					   VK_SAMPLE_COUNT_1_BIT,
					   VK_ATTACHMENT_LOAD_OP_CLEAR,
					   VK_ATTACHMENT_STORE_OP_STORE,
					   VK_ATTACHMENT_LOAD_OP_DONT_CARE,
					   VK_ATTACHMENT_STORE_OP_DONT_CARE,
					   VK_IMAGE_LAYOUT_DEPTH_STENCIL_ATTACHMENT_OPTIMAL,
					   VK_IMAGE_LAYOUT_DEPTH_STENCIL_ATTACHMENT_OPTIMAL),
		};

		const RenderPass	renderPass	(vector<Attachment>(DE_ARRAY_BEGIN(attachments), DE_ARRAY_END(attachments)),
										 vector<Subpass>(1, Subpass(VK_PIPELINE_BIND_POINT_GRAPHICS,
																	0u,
																	vector<AttachmentReference>(),
																	vector<AttachmentReference>(1, AttachmentReference(0, VK_IMAGE_LAYOUT_COLOR_ATTACHMENT_OPTIMAL)),
																	vector<AttachmentReference>(),
																	AttachmentReference(1, VK_IMAGE_LAYOUT_DEPTH_STENCIL_ATTACHMENT_OPTIMAL),
																	vector<deUint32>())),
										 vector<SubpassDependency>());
<<<<<<< HEAD
		const TestConfig	testConfig	(renderPass,
										 TestConfig::RENDERTYPES_DRAW,
										 TestConfig::COMMANDBUFFERTYPES_INLINE,
										 TestConfig::IMAGEMEMORY_STRICT,
										 targetSize,
										 renderPos,
										 renderSize,
										 90239,
										 testConfigExternal.allocationKind,
										 testConfigExternal.renderPassType);

		addFunctionCaseWithPrograms<TestConfig>(group, "color_depth", "Color and depth attachment case.", createTestShaders, renderPassTest, testConfig);
=======

		addFunctionCaseWithPrograms<TestConfig>(group, "color_depth", "Color and depth attachment case.", createTestShaders, renderPassTest, TestConfig(renderPass, TestConfig::RENDERTYPES_DRAW, TestConfig::COMMANDBUFFERTYPES_INLINE, TestConfig::IMAGEMEMORY_STRICT, targetSize, renderPos, renderSize, DE_FALSE, 90239, 0, allocationKind));
>>>>>>> fd68124a
	}

	// color_stencil
	{
		const Attachment	attachments[] =
		{
			Attachment(VK_FORMAT_R8G8B8A8_UNORM,
					   VK_SAMPLE_COUNT_1_BIT,
					   VK_ATTACHMENT_LOAD_OP_CLEAR,
					   VK_ATTACHMENT_STORE_OP_STORE,
					   VK_ATTACHMENT_LOAD_OP_DONT_CARE,
					   VK_ATTACHMENT_STORE_OP_DONT_CARE,
					   VK_IMAGE_LAYOUT_COLOR_ATTACHMENT_OPTIMAL,
					   VK_IMAGE_LAYOUT_COLOR_ATTACHMENT_OPTIMAL),
			Attachment(VK_FORMAT_S8_UINT,
					   VK_SAMPLE_COUNT_1_BIT,
					   VK_ATTACHMENT_LOAD_OP_CLEAR,
					   VK_ATTACHMENT_STORE_OP_STORE,
					   VK_ATTACHMENT_LOAD_OP_DONT_CARE,
					   VK_ATTACHMENT_STORE_OP_DONT_CARE,
					   VK_IMAGE_LAYOUT_DEPTH_STENCIL_ATTACHMENT_OPTIMAL,
					   VK_IMAGE_LAYOUT_DEPTH_STENCIL_ATTACHMENT_OPTIMAL),
		};

		const RenderPass	renderPass	(vector<Attachment>(DE_ARRAY_BEGIN(attachments), DE_ARRAY_END(attachments)),
										 vector<Subpass>(1, Subpass(VK_PIPELINE_BIND_POINT_GRAPHICS,
																	0u,
																	vector<AttachmentReference>(),
																	vector<AttachmentReference>(1, AttachmentReference(0, VK_IMAGE_LAYOUT_COLOR_ATTACHMENT_OPTIMAL)),
																	vector<AttachmentReference>(),
																	AttachmentReference(1, VK_IMAGE_LAYOUT_DEPTH_STENCIL_ATTACHMENT_OPTIMAL),
																	vector<deUint32>())),
										 vector<SubpassDependency>());
<<<<<<< HEAD
		const TestConfig	testConfig	(renderPass,
										 TestConfig::RENDERTYPES_DRAW,
										 TestConfig::COMMANDBUFFERTYPES_INLINE,
										 TestConfig::IMAGEMEMORY_STRICT,
										 targetSize,
										 renderPos,
										 renderSize,
										 90239,
										 testConfigExternal.allocationKind,
										 testConfigExternal.renderPassType);

		addFunctionCaseWithPrograms<TestConfig>(group, "color_stencil", "Color and stencil attachment case.", createTestShaders, renderPassTest, testConfig);
=======

		addFunctionCaseWithPrograms<TestConfig>(group, "color_stencil", "Color and stencil attachment case.", createTestShaders, renderPassTest, TestConfig(renderPass, TestConfig::RENDERTYPES_DRAW, TestConfig::COMMANDBUFFERTYPES_INLINE, TestConfig::IMAGEMEMORY_STRICT, targetSize, renderPos, renderSize, DE_FALSE, 90239, 0, allocationKind));
>>>>>>> fd68124a
	}

	// color_depth_stencil
	{
		const Attachment	attachments[] =
		{
			Attachment(VK_FORMAT_R8G8B8A8_UNORM,
					   VK_SAMPLE_COUNT_1_BIT,
					   VK_ATTACHMENT_LOAD_OP_CLEAR,
					   VK_ATTACHMENT_STORE_OP_STORE,
					   VK_ATTACHMENT_LOAD_OP_DONT_CARE,
					   VK_ATTACHMENT_STORE_OP_DONT_CARE,
					   VK_IMAGE_LAYOUT_COLOR_ATTACHMENT_OPTIMAL,
					   VK_IMAGE_LAYOUT_COLOR_ATTACHMENT_OPTIMAL),
			Attachment(VK_FORMAT_D24_UNORM_S8_UINT,
					   VK_SAMPLE_COUNT_1_BIT,
					   VK_ATTACHMENT_LOAD_OP_CLEAR,
					   VK_ATTACHMENT_STORE_OP_STORE,
					   VK_ATTACHMENT_LOAD_OP_CLEAR,
					   VK_ATTACHMENT_STORE_OP_STORE,
					   VK_IMAGE_LAYOUT_DEPTH_STENCIL_ATTACHMENT_OPTIMAL,
					   VK_IMAGE_LAYOUT_DEPTH_STENCIL_ATTACHMENT_OPTIMAL),
		};

		const RenderPass	renderPass	(vector<Attachment>(DE_ARRAY_BEGIN(attachments), DE_ARRAY_END(attachments)),
										 vector<Subpass>(1, Subpass(VK_PIPELINE_BIND_POINT_GRAPHICS,
																	0u,
																	vector<AttachmentReference>(),
																	vector<AttachmentReference>(1, AttachmentReference(0, VK_IMAGE_LAYOUT_COLOR_ATTACHMENT_OPTIMAL)),
																	vector<AttachmentReference>(),
																	AttachmentReference(1, VK_IMAGE_LAYOUT_DEPTH_STENCIL_ATTACHMENT_OPTIMAL),
																	vector<deUint32>())),
										 vector<SubpassDependency>());
<<<<<<< HEAD
		const TestConfig	testConfig	(renderPass,
										 TestConfig::RENDERTYPES_DRAW,
										 TestConfig::COMMANDBUFFERTYPES_INLINE,
										 TestConfig::IMAGEMEMORY_STRICT,
										 targetSize,
										 renderPos,
										 renderSize,
										 90239,
										 testConfigExternal.allocationKind,
										 testConfigExternal.renderPassType);

		addFunctionCaseWithPrograms<TestConfig>(group, "color_depth_stencil", "Color, depth and stencil attachment case.", createTestShaders, renderPassTest, testConfig);
=======

		addFunctionCaseWithPrograms<TestConfig>(group, "color_depth_stencil", "Color, depth and stencil attachment case.", createTestShaders, renderPassTest, TestConfig(renderPass, TestConfig::RENDERTYPES_DRAW, TestConfig::COMMANDBUFFERTYPES_INLINE, TestConfig::IMAGEMEMORY_STRICT, targetSize, renderPos, renderSize, DE_FALSE, 90239, 0, allocationKind));
>>>>>>> fd68124a
	}

	// no attachments
	{
		const RenderPass	renderPass	(vector<Attachment>(),
										 vector<Subpass>(1, Subpass(VK_PIPELINE_BIND_POINT_GRAPHICS,
																	0u,
																	vector<AttachmentReference>(),
																	vector<AttachmentReference>(),
																	vector<AttachmentReference>(),
																	AttachmentReference(VK_ATTACHMENT_UNUSED, VK_IMAGE_LAYOUT_GENERAL),
																	vector<deUint32>())),
										vector<SubpassDependency>());
<<<<<<< HEAD
		const TestConfig	testConfig	(renderPass,
										 TestConfig::RENDERTYPES_DRAW,
										 TestConfig::COMMANDBUFFERTYPES_INLINE,
										 TestConfig::IMAGEMEMORY_STRICT,
										 targetSize,
										 renderPos,
										 renderSize,
										 90239,
										 testConfigExternal.allocationKind,
										 testConfigExternal.renderPassType);

		addFunctionCaseWithPrograms<TestConfig>(group, "no_attachments", "No attachments case.", createTestShaders, renderPassTest, testConfig);
=======

		addFunctionCaseWithPrograms<TestConfig>(group, "no_attachments", "No attachments case.", createTestShaders, renderPassTest, TestConfig(renderPass, TestConfig::RENDERTYPES_DRAW, TestConfig::COMMANDBUFFERTYPES_INLINE, TestConfig::IMAGEMEMORY_STRICT, targetSize, renderPos, renderSize, DE_FALSE, 90239, 0, allocationKind));
>>>>>>> fd68124a
	}
}

std::string formatToName (VkFormat format)
{
	const std::string	formatStr	= de::toString(format);
	const std::string	prefix		= "VK_FORMAT_";

	DE_ASSERT(formatStr.substr(0, prefix.length()) == prefix);

	return de::toLower(formatStr.substr(prefix.length()));
}

void addFormatTests (tcu::TestCaseGroup* group, const TestConfigExternal testConfigExternal)
{
	tcu::TestContext&	testCtx		= group->getTestContext();

	const UVec2			targetSize	(64, 64);
	const UVec2			renderPos	(0, 0);
	const UVec2			renderSize	(64, 64);

	const struct
	{
		const char* const			str;
		const VkAttachmentStoreOp	op;
	} storeOps[] =
	{
		{ "store",		VK_ATTACHMENT_STORE_OP_STORE		},
		{ "dont_care",	VK_ATTACHMENT_STORE_OP_DONT_CARE	}
	};

	const struct
	{
		const char* const			str;
		const VkAttachmentLoadOp	op;
	} loadOps[] =
	{
		{ "clear",		VK_ATTACHMENT_LOAD_OP_CLEAR		},
		{ "load",		VK_ATTACHMENT_LOAD_OP_LOAD		},
		{ "dont_care",	VK_ATTACHMENT_LOAD_OP_DONT_CARE	}
	};

	const struct
	{
		 const char* const				str;
		 const TestConfig::RenderTypes	types;
	} renderTypes[] =
	{
		{ "clear",		TestConfig::RENDERTYPES_CLEAR								},
		{ "draw",		TestConfig::RENDERTYPES_DRAW								},
		{ "clear_draw",	TestConfig::RENDERTYPES_CLEAR|TestConfig::RENDERTYPES_DRAW	}
	};

	// Color formats
	for (size_t formatNdx = 0; formatNdx < DE_LENGTH_OF_ARRAY(s_coreColorFormats); formatNdx++)
	{
		const VkFormat					format		= s_coreColorFormats[formatNdx];
		de::MovePtr<tcu::TestCaseGroup>	formatGroup	(new tcu::TestCaseGroup(testCtx, formatToName(format).c_str(), de::toString(format).c_str()));

		for (size_t loadOpNdx = 0; loadOpNdx < DE_LENGTH_OF_ARRAY(loadOps); loadOpNdx++)
		{
			const VkAttachmentLoadOp		loadOp	= loadOps[loadOpNdx].op;
			de::MovePtr<tcu::TestCaseGroup>	loadOpGroup	(new tcu::TestCaseGroup(testCtx, loadOps[loadOpNdx].str, loadOps[loadOpNdx].str));

			for (size_t renderTypeNdx = 0; renderTypeNdx < DE_LENGTH_OF_ARRAY(renderTypes); renderTypeNdx++)
			{
				const RenderPass	renderPass	(vector<Attachment>(1, Attachment(format,
																				  VK_SAMPLE_COUNT_1_BIT,
																				  loadOp,
																				  VK_ATTACHMENT_STORE_OP_STORE,
																				  VK_ATTACHMENT_LOAD_OP_DONT_CARE,
																				  VK_ATTACHMENT_STORE_OP_DONT_CARE,
																				  VK_IMAGE_LAYOUT_COLOR_ATTACHMENT_OPTIMAL,
																				  VK_IMAGE_LAYOUT_COLOR_ATTACHMENT_OPTIMAL)),
												 vector<Subpass>(1, Subpass(VK_PIPELINE_BIND_POINT_GRAPHICS,
																			0u,
																			vector<AttachmentReference>(),
																			vector<AttachmentReference>(1, AttachmentReference(0, VK_IMAGE_LAYOUT_COLOR_ATTACHMENT_OPTIMAL)),
																			vector<AttachmentReference>(),
																			AttachmentReference(VK_ATTACHMENT_UNUSED, VK_IMAGE_LAYOUT_GENERAL),
																			vector<deUint32>())),
												 vector<SubpassDependency>());
<<<<<<< HEAD
				const TestConfig	testConfig	(renderPass,
												 renderTypes[renderTypeNdx].types,
												 TestConfig::COMMANDBUFFERTYPES_INLINE,
												 TestConfig::IMAGEMEMORY_STRICT,
												 targetSize,
												 renderPos,
												 renderSize,
												 90239,
												 testConfigExternal.allocationKind,
												 testConfigExternal.renderPassType);

				addFunctionCaseWithPrograms<TestConfig>(loadOpGroup.get(), renderTypes[renderTypeNdx].str, renderTypes[renderTypeNdx].str, createTestShaders, renderPassTest, testConfig);
=======

				addFunctionCaseWithPrograms<TestConfig>(loadOpGroup.get(), renderTypes[renderTypeNdx].str, renderTypes[renderTypeNdx].str, createTestShaders, renderPassTest, TestConfig(renderPass, renderTypes[renderTypeNdx].types, TestConfig::COMMANDBUFFERTYPES_INLINE, TestConfig::IMAGEMEMORY_STRICT, targetSize, renderPos, renderSize, DE_FALSE, 90239, 0, allocationKind));
>>>>>>> fd68124a
			}

			formatGroup->addChild(loadOpGroup.release());
		}

		{
			de::MovePtr<tcu::TestCaseGroup>	inputGroup (new tcu::TestCaseGroup(testCtx, "input", "Test attachment format as input"));

			for (size_t loadOpNdx = 0; loadOpNdx < DE_LENGTH_OF_ARRAY(loadOps); loadOpNdx++)
			{
				const VkAttachmentLoadOp		loadOp		= loadOps[loadOpNdx].op;
				de::MovePtr<tcu::TestCaseGroup>	loadOpGroup	(new tcu::TestCaseGroup(testCtx, loadOps[loadOpNdx].str, loadOps[loadOpNdx].str));

				for (size_t storeOpNdx = 0; storeOpNdx < DE_LENGTH_OF_ARRAY(storeOps); storeOpNdx++)
				{
					const VkImageAspectFlags		inputAttachmentAspectMask	= (testConfigExternal.renderPassType == RENDERPASS_TYPE_RENDERPASS2)
																				? static_cast<VkImageAspectFlags>(VK_IMAGE_ASPECT_COLOR_BIT)
																				: static_cast<VkImageAspectFlags>(0);
					const VkAttachmentStoreOp		storeOp						= storeOps[storeOpNdx].op;
					de::MovePtr<tcu::TestCaseGroup>	storeOpGroup				(new tcu::TestCaseGroup(testCtx, storeOps[storeOpNdx].str, storeOps[storeOpNdx].str));

					for (size_t useInputAspectNdx = 0; useInputAspectNdx < 2; useInputAspectNdx++)
					{
						const bool useInputAspect = useInputAspectNdx != 0;

						if (testConfigExternal.renderPassType == RENDERPASS_TYPE_RENDERPASS2 && useInputAspect)
							continue;

						for (size_t renderTypeNdx = 0; renderTypeNdx < DE_LENGTH_OF_ARRAY(renderTypes); renderTypeNdx++)
						{
							{
								vector<Attachment>							attachments;
								vector<Subpass>								subpasses;
								vector<SubpassDependency>					deps;
								vector<VkInputAttachmentAspectReference>	inputAspects;

								attachments.push_back(Attachment(format,
																 VK_SAMPLE_COUNT_1_BIT,
																 loadOp,
																 storeOp,
																 VK_ATTACHMENT_LOAD_OP_DONT_CARE,
																 VK_ATTACHMENT_STORE_OP_DONT_CARE,
																 VK_IMAGE_LAYOUT_COLOR_ATTACHMENT_OPTIMAL,
																 VK_IMAGE_LAYOUT_COLOR_ATTACHMENT_OPTIMAL));

								attachments.push_back(Attachment(vk::VK_FORMAT_R8G8B8A8_UNORM,
																 VK_SAMPLE_COUNT_1_BIT,
																 VK_ATTACHMENT_LOAD_OP_DONT_CARE,
																 VK_ATTACHMENT_STORE_OP_STORE,
																 VK_ATTACHMENT_LOAD_OP_DONT_CARE,
																 VK_ATTACHMENT_STORE_OP_DONT_CARE,
																 VK_IMAGE_LAYOUT_COLOR_ATTACHMENT_OPTIMAL,
																 VK_IMAGE_LAYOUT_COLOR_ATTACHMENT_OPTIMAL));

								subpasses.push_back(Subpass(VK_PIPELINE_BIND_POINT_GRAPHICS,
															0u,
															vector<AttachmentReference>(),
															vector<AttachmentReference>(1, AttachmentReference(0, VK_IMAGE_LAYOUT_COLOR_ATTACHMENT_OPTIMAL)),
															vector<AttachmentReference>(),
															AttachmentReference(VK_ATTACHMENT_UNUSED, VK_IMAGE_LAYOUT_GENERAL),
															vector<deUint32>()));
								subpasses.push_back(Subpass(VK_PIPELINE_BIND_POINT_GRAPHICS,
															0u,
															vector<AttachmentReference>(1, AttachmentReference(0, VK_IMAGE_LAYOUT_SHADER_READ_ONLY_OPTIMAL, inputAttachmentAspectMask)),
															vector<AttachmentReference>(1, AttachmentReference(1, VK_IMAGE_LAYOUT_COLOR_ATTACHMENT_OPTIMAL)),
															vector<AttachmentReference>(),
															AttachmentReference(VK_ATTACHMENT_UNUSED, VK_IMAGE_LAYOUT_GENERAL),
															vector<deUint32>()));

								deps.push_back(SubpassDependency(0, 1,

																vk::VK_PIPELINE_STAGE_COLOR_ATTACHMENT_OUTPUT_BIT,
																vk::VK_PIPELINE_STAGE_FRAGMENT_SHADER_BIT,

																vk::VK_ACCESS_COLOR_ATTACHMENT_WRITE_BIT,
																vk::VK_ACCESS_INPUT_ATTACHMENT_READ_BIT,
																vk::VK_DEPENDENCY_BY_REGION_BIT));

								if (useInputAspect)
								{
									const VkInputAttachmentAspectReference inputAspect =
									{
										0u,
										0u,
										VK_IMAGE_ASPECT_COLOR_BIT
									};

									inputAspects.push_back(inputAspect);
								}

								{
<<<<<<< HEAD
									const RenderPass	renderPass	(attachments, subpasses, deps, inputAspects);
									const TestConfig	testConfig	(renderPass,
																	 renderTypes[renderTypeNdx].types,
																	 TestConfig::COMMANDBUFFERTYPES_INLINE,
																	 TestConfig::IMAGEMEMORY_STRICT,
																	 targetSize,
																	 renderPos,
																	 renderSize,
																	 89246,
																	 testConfigExternal.allocationKind,
																	 testConfigExternal.renderPassType);
									const string		testName	(renderTypes[renderTypeNdx].str + string(useInputAspect ? "_use_input_aspect" : ""));

									addFunctionCaseWithPrograms<TestConfig>(storeOpGroup.get(), testName, renderTypes[renderTypeNdx].str, createTestShaders, renderPassTest, testConfig);
=======
									const RenderPass renderPass (attachments, subpasses, deps, inputAspects);

									addFunctionCaseWithPrograms<TestConfig>(storeOpGroup.get(), renderTypes[renderTypeNdx].str + string(useInputAspect ? "_use_input_aspect" : ""), renderTypes[renderTypeNdx].str, createTestShaders, renderPassTest, TestConfig(renderPass, renderTypes[renderTypeNdx].types, TestConfig::COMMANDBUFFERTYPES_INLINE, TestConfig::IMAGEMEMORY_STRICT, targetSize, renderPos, renderSize, DE_FALSE, 89246, 0, allocationKind));
>>>>>>> fd68124a
								}
							}
							{
								vector<Attachment>							attachments;
								vector<Subpass>								subpasses;
								vector<SubpassDependency>					deps;
								vector<VkInputAttachmentAspectReference>	inputAspects;

								attachments.push_back(Attachment(format,
																 VK_SAMPLE_COUNT_1_BIT,
																 loadOp,
																 storeOp,
																 VK_ATTACHMENT_LOAD_OP_DONT_CARE,
																 VK_ATTACHMENT_STORE_OP_DONT_CARE,
																 VK_IMAGE_LAYOUT_COLOR_ATTACHMENT_OPTIMAL,
																 VK_IMAGE_LAYOUT_COLOR_ATTACHMENT_OPTIMAL));

								subpasses.push_back(Subpass(VK_PIPELINE_BIND_POINT_GRAPHICS,
															0u,
															vector<AttachmentReference>(),
															vector<AttachmentReference>(1, AttachmentReference(0, VK_IMAGE_LAYOUT_COLOR_ATTACHMENT_OPTIMAL)),
															vector<AttachmentReference>(),
															AttachmentReference(VK_ATTACHMENT_UNUSED, VK_IMAGE_LAYOUT_GENERAL),
															vector<deUint32>()));
								subpasses.push_back(Subpass(VK_PIPELINE_BIND_POINT_GRAPHICS,
															0u,
															vector<AttachmentReference>(1, AttachmentReference(0, VK_IMAGE_LAYOUT_GENERAL, inputAttachmentAspectMask)),
															vector<AttachmentReference>(1, AttachmentReference(0, VK_IMAGE_LAYOUT_GENERAL)),
															vector<AttachmentReference>(),
															AttachmentReference(VK_ATTACHMENT_UNUSED, VK_IMAGE_LAYOUT_GENERAL),
															vector<deUint32>()));

								deps.push_back(SubpassDependency(0, 1,
																vk::VK_PIPELINE_STAGE_COLOR_ATTACHMENT_OUTPUT_BIT,
																vk::VK_PIPELINE_STAGE_FRAGMENT_SHADER_BIT,

																vk::VK_ACCESS_COLOR_ATTACHMENT_WRITE_BIT,
																vk::VK_ACCESS_INPUT_ATTACHMENT_READ_BIT,
																vk::VK_DEPENDENCY_BY_REGION_BIT));

								deps.push_back(SubpassDependency(1, 1,
																vk::VK_PIPELINE_STAGE_COLOR_ATTACHMENT_OUTPUT_BIT,
																vk::VK_PIPELINE_STAGE_FRAGMENT_SHADER_BIT,
																vk::VK_ACCESS_COLOR_ATTACHMENT_WRITE_BIT,
																vk::VK_ACCESS_INPUT_ATTACHMENT_READ_BIT,
																vk::VK_DEPENDENCY_BY_REGION_BIT));

								if (useInputAspect)
								{
									const VkInputAttachmentAspectReference inputAspect =
									{
										0u,
										0u,
										VK_IMAGE_ASPECT_COLOR_BIT
									};

									inputAspects.push_back(inputAspect);
								}

								{
									const RenderPass renderPass (attachments, subpasses, deps, inputAspects);
<<<<<<< HEAD
									const TestConfig testConfig (renderPass,
																 renderTypes[renderTypeNdx].types,
																 TestConfig::COMMANDBUFFERTYPES_INLINE,
																 TestConfig::IMAGEMEMORY_STRICT,
																 targetSize,
																 renderPos,
																 renderSize,
																 89246,
																 testConfigExternal.allocationKind,
																 testConfigExternal.renderPassType);
									const string	testName	(string("self_dep_") + renderTypes[renderTypeNdx].str + (useInputAspect ? "_use_input_aspect" : ""));

									addFunctionCaseWithPrograms<TestConfig>(storeOpGroup.get(), testName, string("self_dep_") + renderTypes[renderTypeNdx].str, createTestShaders, renderPassTest, testConfig);
=======

									addFunctionCaseWithPrograms<TestConfig>(storeOpGroup.get(), string("self_dep_") + renderTypes[renderTypeNdx].str + (useInputAspect ? "_use_input_aspect" : ""), string("self_dep_") + renderTypes[renderTypeNdx].str, createTestShaders, renderPassTest, TestConfig(renderPass, renderTypes[renderTypeNdx].types, TestConfig::COMMANDBUFFERTYPES_INLINE, TestConfig::IMAGEMEMORY_STRICT, targetSize, renderPos, renderSize, DE_FALSE, 89246, 0, allocationKind));
>>>>>>> fd68124a
								}
							}
						}
					}

					loadOpGroup->addChild(storeOpGroup.release());
				}

				inputGroup->addChild(loadOpGroup.release());
			}

			formatGroup->addChild(inputGroup.release());
		}

		group->addChild(formatGroup.release());
	}

	// Depth stencil formats
	for (size_t formatNdx = 0; formatNdx < DE_LENGTH_OF_ARRAY(s_coreDepthStencilFormats); formatNdx++)
	{
		const VkFormat					vkFormat			= s_coreDepthStencilFormats[formatNdx];
		const tcu::TextureFormat		format				= mapVkFormat(vkFormat);
		const bool						isStencilAttachment	= hasStencilComponent(format.order);
		const bool						isDepthAttachment	= hasDepthComponent(format.order);
		const VkImageAspectFlags		formatAspectFlags	= (isDepthAttachment ? (VkImageAspectFlags)VK_IMAGE_ASPECT_DEPTH_BIT : 0u)
															| (isStencilAttachment ? (VkImageAspectFlags)VK_IMAGE_ASPECT_STENCIL_BIT : 0u);
		de::MovePtr<tcu::TestCaseGroup>	formatGroup			(new tcu::TestCaseGroup(testCtx, formatToName(vkFormat).c_str(), de::toString(vkFormat).c_str()));

		for (size_t loadOpNdx = 0; loadOpNdx < DE_LENGTH_OF_ARRAY(loadOps); loadOpNdx++)
		{
			const VkAttachmentLoadOp		loadOp	= loadOps[loadOpNdx].op;
			de::MovePtr<tcu::TestCaseGroup>	loadOpGroup	(new tcu::TestCaseGroup(testCtx, loadOps[loadOpNdx].str, loadOps[loadOpNdx].str));

			for (size_t renderTypeNdx = 0; renderTypeNdx < DE_LENGTH_OF_ARRAY(renderTypes); renderTypeNdx++)
			{
				{
					const RenderPass	renderPass	(vector<Attachment>(1, Attachment(vkFormat,
																					  VK_SAMPLE_COUNT_1_BIT,
																					  isDepthAttachment ? loadOp : VK_ATTACHMENT_LOAD_OP_DONT_CARE,
																					  isDepthAttachment ? VK_ATTACHMENT_STORE_OP_STORE :VK_ATTACHMENT_STORE_OP_DONT_CARE,
																					  isStencilAttachment ? loadOp : VK_ATTACHMENT_LOAD_OP_DONT_CARE,
																					  isStencilAttachment ? VK_ATTACHMENT_STORE_OP_STORE :VK_ATTACHMENT_STORE_OP_DONT_CARE,
																					  VK_IMAGE_LAYOUT_DEPTH_STENCIL_ATTACHMENT_OPTIMAL,
																					  VK_IMAGE_LAYOUT_DEPTH_STENCIL_ATTACHMENT_OPTIMAL)),
													 vector<Subpass>(1, Subpass(VK_PIPELINE_BIND_POINT_GRAPHICS,
																				0u,
																				vector<AttachmentReference>(),
																				vector<AttachmentReference>(),
																				vector<AttachmentReference>(),
																				AttachmentReference(0, VK_IMAGE_LAYOUT_DEPTH_STENCIL_ATTACHMENT_OPTIMAL),
																				vector<deUint32>())),
													 vector<SubpassDependency>());
<<<<<<< HEAD
					const TestConfig	testConfig	(renderPass,
													 renderTypes[renderTypeNdx].types,
													 TestConfig::COMMANDBUFFERTYPES_INLINE,
													 TestConfig::IMAGEMEMORY_STRICT,
													 targetSize,
													 renderPos,
													 renderSize,
													 90239,
													 testConfigExternal.allocationKind,
													 testConfigExternal.renderPassType);

					addFunctionCaseWithPrograms<TestConfig>(loadOpGroup.get(), renderTypes[renderTypeNdx].str, renderTypes[renderTypeNdx].str, createTestShaders, renderPassTest, testConfig);
=======

					addFunctionCaseWithPrograms<TestConfig>(loadOpGroup.get(), renderTypes[renderTypeNdx].str, renderTypes[renderTypeNdx].str, createTestShaders, renderPassTest, TestConfig(renderPass, renderTypes[renderTypeNdx].types, TestConfig::COMMANDBUFFERTYPES_INLINE, TestConfig::IMAGEMEMORY_STRICT, targetSize, renderPos, renderSize, DE_FALSE, 90239, 0, allocationKind));
>>>>>>> fd68124a
				}

				if (isStencilAttachment && isDepthAttachment && loadOp != VK_ATTACHMENT_LOAD_OP_CLEAR)
				{
					{
<<<<<<< HEAD
						const RenderPass	renderPass	(vector<Attachment>(1, Attachment(vkFormat,
																				  VK_SAMPLE_COUNT_1_BIT,
																				  isDepthAttachment ? loadOp : VK_ATTACHMENT_LOAD_OP_DONT_CARE,
																				  isDepthAttachment ? VK_ATTACHMENT_STORE_OP_STORE :VK_ATTACHMENT_STORE_OP_DONT_CARE,
																				  isStencilAttachment ? loadOp : VK_ATTACHMENT_LOAD_OP_DONT_CARE,
																				  isStencilAttachment ? VK_ATTACHMENT_STORE_OP_STORE :VK_ATTACHMENT_STORE_OP_DONT_CARE,
																				  VK_IMAGE_LAYOUT_DEPTH_STENCIL_ATTACHMENT_OPTIMAL,
																				  VK_IMAGE_LAYOUT_DEPTH_STENCIL_ATTACHMENT_OPTIMAL)),
														 vector<Subpass>(1, Subpass(VK_PIPELINE_BIND_POINT_GRAPHICS,
																					0u,
																					vector<AttachmentReference>(),
																					vector<AttachmentReference>(),
																					vector<AttachmentReference>(),
																					AttachmentReference(0, VK_IMAGE_LAYOUT_DEPTH_READ_ONLY_STENCIL_ATTACHMENT_OPTIMAL),
																					vector<deUint32>())),
														 vector<SubpassDependency>());
						const TestConfig	testConfig	(renderPass,
														 renderTypes[renderTypeNdx].types,
														 TestConfig::COMMANDBUFFERTYPES_INLINE,
														 TestConfig::IMAGEMEMORY_STRICT,
														 targetSize,
														 renderPos,
														 renderSize,
														 90239,
														 testConfigExternal.allocationKind,
														 testConfigExternal.renderPassType);
						const string		testName	(string(renderTypes[renderTypeNdx].str) + "_depth_read_only");

						addFunctionCaseWithPrograms<TestConfig>(loadOpGroup.get(), testName, renderTypes[renderTypeNdx].str, createTestShaders, renderPassTest, testConfig);
					}

					{
						const RenderPass	renderPass	(vector<Attachment>(1, Attachment(vkFormat,
																		  VK_SAMPLE_COUNT_1_BIT,
																		  isDepthAttachment ? loadOp : VK_ATTACHMENT_LOAD_OP_DONT_CARE,
																		  isDepthAttachment ? VK_ATTACHMENT_STORE_OP_STORE :VK_ATTACHMENT_STORE_OP_DONT_CARE,
																		  isStencilAttachment ? loadOp : VK_ATTACHMENT_LOAD_OP_DONT_CARE,
																		  isStencilAttachment ? VK_ATTACHMENT_STORE_OP_STORE :VK_ATTACHMENT_STORE_OP_DONT_CARE,
																		  VK_IMAGE_LAYOUT_DEPTH_STENCIL_ATTACHMENT_OPTIMAL,
																		  VK_IMAGE_LAYOUT_DEPTH_STENCIL_ATTACHMENT_OPTIMAL)),
														 vector<Subpass>(1, Subpass(VK_PIPELINE_BIND_POINT_GRAPHICS,
																					0u,
																					vector<AttachmentReference>(),
																					vector<AttachmentReference>(),
																					vector<AttachmentReference>(),
																					AttachmentReference(0, VK_IMAGE_LAYOUT_DEPTH_ATTACHMENT_STENCIL_READ_ONLY_OPTIMAL),
																					vector<deUint32>())),
														 vector<SubpassDependency>());
						const TestConfig	testConfig	(renderPass,
														 renderTypes[renderTypeNdx].types,
														 TestConfig::COMMANDBUFFERTYPES_INLINE,
														 TestConfig::IMAGEMEMORY_STRICT,
														 targetSize,
														 renderPos,
														 renderSize,
														 90239,
														 testConfigExternal.allocationKind,
														 testConfigExternal.renderPassType);
						const string		testName	(string(renderTypes[renderTypeNdx].str) + "_stencil_read_only");

						addFunctionCaseWithPrograms<TestConfig>(loadOpGroup.get(), testName, renderTypes[renderTypeNdx].str, createTestShaders, renderPassTest, testConfig);
=======
						const RenderPass			renderPass			(vector<Attachment>(1, Attachment(vkFormat,
																								  VK_SAMPLE_COUNT_1_BIT,
																								  isDepthAttachment ? loadOp : VK_ATTACHMENT_LOAD_OP_DONT_CARE,
																								  isDepthAttachment ? VK_ATTACHMENT_STORE_OP_STORE :VK_ATTACHMENT_STORE_OP_DONT_CARE,
																								  isStencilAttachment ? loadOp : VK_ATTACHMENT_LOAD_OP_DONT_CARE,
																								  isStencilAttachment ? VK_ATTACHMENT_STORE_OP_STORE :VK_ATTACHMENT_STORE_OP_DONT_CARE,
																								  VK_IMAGE_LAYOUT_DEPTH_STENCIL_ATTACHMENT_OPTIMAL,
																								  VK_IMAGE_LAYOUT_DEPTH_STENCIL_ATTACHMENT_OPTIMAL)),
																		 vector<Subpass>(1, Subpass(VK_PIPELINE_BIND_POINT_GRAPHICS,
																									0u,
																									vector<AttachmentReference>(),
																									vector<AttachmentReference>(),
																									vector<AttachmentReference>(),
																									AttachmentReference(0, VK_IMAGE_LAYOUT_DEPTH_READ_ONLY_STENCIL_ATTACHMENT_OPTIMAL),
																									vector<deUint32>())),
																		 vector<SubpassDependency>());

						addFunctionCaseWithPrograms<TestConfig>(loadOpGroup.get(), string(renderTypes[renderTypeNdx].str) + "_depth_read_only", renderTypes[renderTypeNdx].str, createTestShaders, renderPassTest, TestConfig(renderPass, renderTypes[renderTypeNdx].types, TestConfig::COMMANDBUFFERTYPES_INLINE, TestConfig::IMAGEMEMORY_STRICT, targetSize, renderPos, renderSize, DE_FALSE, 90239, 0, allocationKind));
					}

					{
						const RenderPass			renderPass			(vector<Attachment>(1, Attachment(vkFormat,
																						  VK_SAMPLE_COUNT_1_BIT,
																						  isDepthAttachment ? loadOp : VK_ATTACHMENT_LOAD_OP_DONT_CARE,
																						  isDepthAttachment ? VK_ATTACHMENT_STORE_OP_STORE :VK_ATTACHMENT_STORE_OP_DONT_CARE,
																						  isStencilAttachment ? loadOp : VK_ATTACHMENT_LOAD_OP_DONT_CARE,
																						  isStencilAttachment ? VK_ATTACHMENT_STORE_OP_STORE :VK_ATTACHMENT_STORE_OP_DONT_CARE,
																						  VK_IMAGE_LAYOUT_DEPTH_STENCIL_ATTACHMENT_OPTIMAL,
																						  VK_IMAGE_LAYOUT_DEPTH_STENCIL_ATTACHMENT_OPTIMAL)),
																		 vector<Subpass>(1, Subpass(VK_PIPELINE_BIND_POINT_GRAPHICS,
																									0u,
																									vector<AttachmentReference>(),
																									vector<AttachmentReference>(),
																									vector<AttachmentReference>(),
																									AttachmentReference(0, VK_IMAGE_LAYOUT_DEPTH_ATTACHMENT_STENCIL_READ_ONLY_OPTIMAL),
																									vector<deUint32>())),
																		 vector<SubpassDependency>());

						addFunctionCaseWithPrograms<TestConfig>(loadOpGroup.get(), string(renderTypes[renderTypeNdx].str) + "_stencil_read_only", renderTypes[renderTypeNdx].str, createTestShaders, renderPassTest, TestConfig(renderPass, renderTypes[renderTypeNdx].types, TestConfig::COMMANDBUFFERTYPES_INLINE, TestConfig::IMAGEMEMORY_STRICT, targetSize, renderPos, renderSize, DE_FALSE, 90239, 0, allocationKind));
>>>>>>> fd68124a
					}
				}
			}

			formatGroup->addChild(loadOpGroup.release());
		}

		{
			de::MovePtr<tcu::TestCaseGroup>	inputGroup (new tcu::TestCaseGroup(testCtx, "input", "Test attachment format as input"));

			for (size_t loadOpNdx = 0; loadOpNdx < DE_LENGTH_OF_ARRAY(loadOps); loadOpNdx++)
			{
				const VkAttachmentLoadOp		loadOp		= loadOps[loadOpNdx].op;
				de::MovePtr<tcu::TestCaseGroup>	loadOpGroup	(new tcu::TestCaseGroup(testCtx, loadOps[loadOpNdx].str, loadOps[loadOpNdx].str));

				for (size_t storeOpNdx = 0; storeOpNdx < DE_LENGTH_OF_ARRAY(storeOps); storeOpNdx++)
				{
					const VkImageAspectFlags		inputAttachmentAspectMask	= (testConfigExternal.renderPassType == RENDERPASS_TYPE_RENDERPASS2)
																				? formatAspectFlags
																				: static_cast<VkImageAspectFlags>(0);
					const VkAttachmentStoreOp		storeOp						= storeOps[storeOpNdx].op;
					de::MovePtr<tcu::TestCaseGroup>	storeOpGroup				(new tcu::TestCaseGroup(testCtx, storeOps[storeOpNdx].str, storeOps[storeOpNdx].str));

					for (size_t useInputAspectNdx = 0; useInputAspectNdx < 2; useInputAspectNdx++)
					{
						const bool useInputAspect = useInputAspectNdx != 0;

						if (testConfigExternal.renderPassType == RENDERPASS_TYPE_RENDERPASS2 && useInputAspect)
							continue;

						for (size_t renderTypeNdx = 0; renderTypeNdx < DE_LENGTH_OF_ARRAY(renderTypes); renderTypeNdx++)
						{
							{
								vector<Attachment>							attachments;
								vector<Subpass>								subpasses;
								vector<SubpassDependency>					deps;
								vector<VkInputAttachmentAspectReference>	inputAspects;

								attachments.push_back(Attachment(vkFormat,
																 VK_SAMPLE_COUNT_1_BIT,
																 loadOp,
																 storeOp,
																 loadOp,
																 storeOp,
																 VK_IMAGE_LAYOUT_DEPTH_STENCIL_ATTACHMENT_OPTIMAL,
																 VK_IMAGE_LAYOUT_DEPTH_STENCIL_ATTACHMENT_OPTIMAL));

								attachments.push_back(Attachment(vk::VK_FORMAT_R8G8B8A8_UNORM,
																 VK_SAMPLE_COUNT_1_BIT,
																 VK_ATTACHMENT_LOAD_OP_DONT_CARE,
																 VK_ATTACHMENT_STORE_OP_STORE,
																 VK_ATTACHMENT_LOAD_OP_DONT_CARE,
																 VK_ATTACHMENT_STORE_OP_DONT_CARE,
																 VK_IMAGE_LAYOUT_COLOR_ATTACHMENT_OPTIMAL,
																 VK_IMAGE_LAYOUT_COLOR_ATTACHMENT_OPTIMAL));

								subpasses.push_back(Subpass(VK_PIPELINE_BIND_POINT_GRAPHICS,
															0u,
															vector<AttachmentReference>(),
															vector<AttachmentReference>(),
															vector<AttachmentReference>(),
															AttachmentReference(0, VK_IMAGE_LAYOUT_DEPTH_STENCIL_ATTACHMENT_OPTIMAL),
															vector<deUint32>()));
								subpasses.push_back(Subpass(VK_PIPELINE_BIND_POINT_GRAPHICS,
															0u,
															vector<AttachmentReference>(1, AttachmentReference(0, VK_IMAGE_LAYOUT_SHADER_READ_ONLY_OPTIMAL, inputAttachmentAspectMask)),
															vector<AttachmentReference>(1, AttachmentReference(1, VK_IMAGE_LAYOUT_COLOR_ATTACHMENT_OPTIMAL)),
															vector<AttachmentReference>(),
															AttachmentReference(VK_ATTACHMENT_UNUSED, VK_IMAGE_LAYOUT_GENERAL),
															vector<deUint32>()));

								deps.push_back(SubpassDependency(0, 1,
																vk::VK_PIPELINE_STAGE_COLOR_ATTACHMENT_OUTPUT_BIT,
																vk::VK_PIPELINE_STAGE_FRAGMENT_SHADER_BIT,

																vk::VK_ACCESS_COLOR_ATTACHMENT_WRITE_BIT,
																vk::VK_ACCESS_INPUT_ATTACHMENT_READ_BIT,
																0u));

								deps.push_back(SubpassDependency(1, 1,
																vk::VK_PIPELINE_STAGE_COLOR_ATTACHMENT_OUTPUT_BIT,
																vk::VK_PIPELINE_STAGE_FRAGMENT_SHADER_BIT,

																vk::VK_ACCESS_COLOR_ATTACHMENT_WRITE_BIT,
																vk::VK_ACCESS_INPUT_ATTACHMENT_READ_BIT,
																vk::VK_DEPENDENCY_BY_REGION_BIT));

								if (useInputAspect)
								{
									const VkInputAttachmentAspectReference inputAspect =
									{
										0u,
										0u,
										(isDepthAttachment ? (VkImageAspectFlags)VK_IMAGE_ASPECT_DEPTH_BIT : 0u)
											| (isStencilAttachment ? (VkImageAspectFlags)VK_IMAGE_ASPECT_STENCIL_BIT : 0u)
									};

									inputAspects.push_back(inputAspect);
								}

								{
<<<<<<< HEAD
									const RenderPass	renderPass	(attachments, subpasses, deps, inputAspects);
									const TestConfig	testConfig	(renderPass,
																	 renderTypes[renderTypeNdx].types,
																	 TestConfig::COMMANDBUFFERTYPES_INLINE,
																	 TestConfig::IMAGEMEMORY_STRICT,
																	 targetSize,
																	 renderPos,
																	 renderSize,
																	 89246,
																	 testConfigExternal.allocationKind,
																	 testConfigExternal.renderPassType);
									const string		testName	(renderTypes[renderTypeNdx].str + string(useInputAspect ? "_use_input_aspect" : ""));

									addFunctionCaseWithPrograms<TestConfig>(storeOpGroup.get(), testName, renderTypes[renderTypeNdx].str, createTestShaders, renderPassTest, testConfig);
=======
									const RenderPass renderPass (attachments, subpasses, deps, inputAspects);

									addFunctionCaseWithPrograms<TestConfig>(storeOpGroup.get(), renderTypes[renderTypeNdx].str + string(useInputAspect ? "_use_input_aspect" : ""), renderTypes[renderTypeNdx].str, createTestShaders, renderPassTest, TestConfig(renderPass, renderTypes[renderTypeNdx].types, TestConfig::COMMANDBUFFERTYPES_INLINE, TestConfig::IMAGEMEMORY_STRICT, targetSize, renderPos, renderSize, DE_FALSE, 89246, 0, allocationKind));
>>>>>>> fd68124a
								}
							}
							{
								vector<Attachment>							attachments;
								vector<Subpass>								subpasses;
								vector<SubpassDependency>					deps;
								vector<VkInputAttachmentAspectReference>	inputAspects;

								attachments.push_back(Attachment(vkFormat,
																 VK_SAMPLE_COUNT_1_BIT,
																 loadOp,
																 storeOp,
																 VK_ATTACHMENT_LOAD_OP_DONT_CARE,
																 VK_ATTACHMENT_STORE_OP_DONT_CARE,
																 VK_IMAGE_LAYOUT_DEPTH_STENCIL_ATTACHMENT_OPTIMAL,
																 VK_IMAGE_LAYOUT_DEPTH_STENCIL_ATTACHMENT_OPTIMAL));

								subpasses.push_back(Subpass(VK_PIPELINE_BIND_POINT_GRAPHICS,
															0u,
															vector<AttachmentReference>(),
															vector<AttachmentReference>(),
															vector<AttachmentReference>(),
															AttachmentReference(0, VK_IMAGE_LAYOUT_DEPTH_STENCIL_ATTACHMENT_OPTIMAL),
															vector<deUint32>()));
								subpasses.push_back(Subpass(VK_PIPELINE_BIND_POINT_GRAPHICS,
															0u,
															vector<AttachmentReference>(1, AttachmentReference(0, VK_IMAGE_LAYOUT_GENERAL, inputAttachmentAspectMask)),
															vector<AttachmentReference>(),
															vector<AttachmentReference>(),
															AttachmentReference(0, VK_IMAGE_LAYOUT_GENERAL),
															vector<deUint32>()));

								deps.push_back(SubpassDependency(0, 1,
																vk::VK_PIPELINE_STAGE_EARLY_FRAGMENT_TESTS_BIT | vk::VK_PIPELINE_STAGE_LATE_FRAGMENT_TESTS_BIT,
																vk::VK_PIPELINE_STAGE_FRAGMENT_SHADER_BIT,

																vk::VK_ACCESS_DEPTH_STENCIL_ATTACHMENT_WRITE_BIT,
																vk::VK_ACCESS_INPUT_ATTACHMENT_READ_BIT,
																vk::VK_DEPENDENCY_BY_REGION_BIT));

								deps.push_back(SubpassDependency(1, 1,
																vk::VK_PIPELINE_STAGE_EARLY_FRAGMENT_TESTS_BIT | vk::VK_PIPELINE_STAGE_LATE_FRAGMENT_TESTS_BIT,
																vk::VK_PIPELINE_STAGE_FRAGMENT_SHADER_BIT,
																vk::VK_ACCESS_DEPTH_STENCIL_ATTACHMENT_WRITE_BIT,
																vk::VK_ACCESS_INPUT_ATTACHMENT_READ_BIT,
																vk::VK_DEPENDENCY_BY_REGION_BIT));


								if (useInputAspect)
								{
									const VkInputAttachmentAspectReference inputAspect =
									{
										0u,
										0u,

										(isDepthAttachment ? (VkImageAspectFlags)VK_IMAGE_ASPECT_DEPTH_BIT : 0u)
											| (isStencilAttachment ? (VkImageAspectFlags)VK_IMAGE_ASPECT_STENCIL_BIT : 0u)
									};

									inputAspects.push_back(inputAspect);
								}

								{
<<<<<<< HEAD
									const RenderPass	renderPass	(attachments, subpasses, deps, inputAspects);
									const TestConfig	testConfig	(renderPass,
																	 renderTypes[renderTypeNdx].types,
																	 TestConfig::COMMANDBUFFERTYPES_INLINE,
																	 TestConfig::IMAGEMEMORY_STRICT,
																	 targetSize,
																	 renderPos,
																	 renderSize,
																	 89246,
																	 testConfigExternal.allocationKind,
																	 testConfigExternal.renderPassType);
									const string		testName	(string("self_dep_") + renderTypes[renderTypeNdx].str + (useInputAspect ? "_use_input_aspect" : ""));

									addFunctionCaseWithPrograms<TestConfig>(storeOpGroup.get(), testName, string("self_dep_") + renderTypes[renderTypeNdx].str, createTestShaders, renderPassTest, testConfig);
=======
									const RenderPass renderPass (attachments, subpasses, deps, inputAspects);

									addFunctionCaseWithPrograms<TestConfig>(storeOpGroup.get(), string("self_dep_") + renderTypes[renderTypeNdx].str + (useInputAspect ? "_use_input_aspect" : ""), string("self_dep_") + renderTypes[renderTypeNdx].str, createTestShaders, renderPassTest, TestConfig(renderPass, renderTypes[renderTypeNdx].types, TestConfig::COMMANDBUFFERTYPES_INLINE, TestConfig::IMAGEMEMORY_STRICT, targetSize, renderPos, renderSize, DE_FALSE, 89246, 0, allocationKind));
>>>>>>> fd68124a
								}
							}

							if (isStencilAttachment && isDepthAttachment)
							{
								// Depth read only
								{
									vector<Attachment>							attachments;
									vector<Subpass>								subpasses;
									vector<SubpassDependency>					deps;
									vector<VkInputAttachmentAspectReference>	inputAspects;

									attachments.push_back(Attachment(vkFormat,
																	 VK_SAMPLE_COUNT_1_BIT,
																	 loadOp,
																	 storeOp,
																	 loadOp,
																	 storeOp,
																	 VK_IMAGE_LAYOUT_DEPTH_STENCIL_ATTACHMENT_OPTIMAL,
																	 VK_IMAGE_LAYOUT_DEPTH_STENCIL_ATTACHMENT_OPTIMAL));

									attachments.push_back(Attachment(vk::VK_FORMAT_R8G8B8A8_UNORM,
																	 VK_SAMPLE_COUNT_1_BIT,
																	 VK_ATTACHMENT_LOAD_OP_DONT_CARE,
																	 VK_ATTACHMENT_STORE_OP_STORE,
																	 VK_ATTACHMENT_LOAD_OP_DONT_CARE,
																	 VK_ATTACHMENT_STORE_OP_DONT_CARE,
																	 VK_IMAGE_LAYOUT_COLOR_ATTACHMENT_OPTIMAL,
																	 VK_IMAGE_LAYOUT_COLOR_ATTACHMENT_OPTIMAL));

									subpasses.push_back(Subpass(VK_PIPELINE_BIND_POINT_GRAPHICS,
																0u,
																vector<AttachmentReference>(),
																vector<AttachmentReference>(),
																vector<AttachmentReference>(),
																AttachmentReference(0, VK_IMAGE_LAYOUT_DEPTH_STENCIL_ATTACHMENT_OPTIMAL),
																vector<deUint32>()));
									subpasses.push_back(Subpass(VK_PIPELINE_BIND_POINT_GRAPHICS,
																0u,
																vector<AttachmentReference>(1, AttachmentReference(0, VK_IMAGE_LAYOUT_DEPTH_READ_ONLY_STENCIL_ATTACHMENT_OPTIMAL, inputAttachmentAspectMask)),
																vector<AttachmentReference>(1, AttachmentReference(1, VK_IMAGE_LAYOUT_COLOR_ATTACHMENT_OPTIMAL)),
																vector<AttachmentReference>(),
																AttachmentReference(VK_ATTACHMENT_UNUSED, VK_IMAGE_LAYOUT_GENERAL),
																vector<deUint32>()));

									deps.push_back(SubpassDependency(0, 1,
																	vk::VK_PIPELINE_STAGE_COLOR_ATTACHMENT_OUTPUT_BIT,
																	vk::VK_PIPELINE_STAGE_FRAGMENT_SHADER_BIT,

																	vk::VK_ACCESS_COLOR_ATTACHMENT_WRITE_BIT,
																	vk::VK_ACCESS_INPUT_ATTACHMENT_READ_BIT,
																	0u));

									if (useInputAspect)
									{
										const VkInputAttachmentAspectReference inputAspect =
										{
											0u,
											0u,

											(isDepthAttachment ? (VkImageAspectFlags)VK_IMAGE_ASPECT_DEPTH_BIT : 0u)
												| (isStencilAttachment ? (VkImageAspectFlags)VK_IMAGE_ASPECT_STENCIL_BIT : 0u)
										};

										inputAspects.push_back(inputAspect);
									}

									{
<<<<<<< HEAD
										const RenderPass	renderPass	 (attachments, subpasses, deps, inputAspects);
										const TestConfig	testConfig	 (renderPass,
																		 renderTypes[renderTypeNdx].types,
																		 TestConfig::COMMANDBUFFERTYPES_INLINE,
																		 TestConfig::IMAGEMEMORY_STRICT,
																		 targetSize,
																		 renderPos,
																		 renderSize,
																		 89246,
																		 testConfigExternal.allocationKind,
																		 testConfigExternal.renderPassType);
										const string		testName	(renderTypes[renderTypeNdx].str + string(useInputAspect ? "_use_input_aspect" : "") + "_depth_read_only");

										addFunctionCaseWithPrograms<TestConfig>(storeOpGroup.get(), testName, renderTypes[renderTypeNdx].str, createTestShaders, renderPassTest, testConfig);
=======
										const RenderPass renderPass (attachments, subpasses, deps, inputAspects);

										addFunctionCaseWithPrograms<TestConfig>(storeOpGroup.get(), renderTypes[renderTypeNdx].str + string(useInputAspect ? "_use_input_aspect" : "") + "_depth_read_only", renderTypes[renderTypeNdx].str, createTestShaders, renderPassTest, TestConfig(renderPass, renderTypes[renderTypeNdx].types, TestConfig::COMMANDBUFFERTYPES_INLINE, TestConfig::IMAGEMEMORY_STRICT, targetSize, renderPos, renderSize, DE_FALSE, 89246, 0, allocationKind));
>>>>>>> fd68124a
									}
								}
								{
									vector<Attachment>							attachments;
									vector<Subpass>								subpasses;
									vector<SubpassDependency>					deps;
									vector<VkInputAttachmentAspectReference>	inputAspects;

									attachments.push_back(Attachment(vkFormat,
																	 VK_SAMPLE_COUNT_1_BIT,
																	 loadOp,
																	 storeOp,
																	 loadOp,
																	 storeOp,
																	 VK_IMAGE_LAYOUT_DEPTH_STENCIL_ATTACHMENT_OPTIMAL,
																	 VK_IMAGE_LAYOUT_DEPTH_STENCIL_ATTACHMENT_OPTIMAL));

									subpasses.push_back(Subpass(VK_PIPELINE_BIND_POINT_GRAPHICS,
																0u,
																vector<AttachmentReference>(),
																vector<AttachmentReference>(),
																vector<AttachmentReference>(),
																AttachmentReference(0, VK_IMAGE_LAYOUT_DEPTH_STENCIL_ATTACHMENT_OPTIMAL),
																vector<deUint32>()));
									subpasses.push_back(Subpass(VK_PIPELINE_BIND_POINT_GRAPHICS,
																0u,
																vector<AttachmentReference>(1, AttachmentReference(0, VK_IMAGE_LAYOUT_DEPTH_READ_ONLY_STENCIL_ATTACHMENT_OPTIMAL, inputAttachmentAspectMask)),
																vector<AttachmentReference>(),
																vector<AttachmentReference>(),
																AttachmentReference(0, VK_IMAGE_LAYOUT_DEPTH_READ_ONLY_STENCIL_ATTACHMENT_OPTIMAL),
																vector<deUint32>()));

									deps.push_back(SubpassDependency(0, 1,
																	vk::VK_PIPELINE_STAGE_EARLY_FRAGMENT_TESTS_BIT | vk::VK_PIPELINE_STAGE_LATE_FRAGMENT_TESTS_BIT,
																	vk::VK_PIPELINE_STAGE_FRAGMENT_SHADER_BIT,

																	vk::VK_ACCESS_DEPTH_STENCIL_ATTACHMENT_WRITE_BIT,
																	vk::VK_ACCESS_INPUT_ATTACHMENT_READ_BIT,
																	vk::VK_DEPENDENCY_BY_REGION_BIT));

									deps.push_back(SubpassDependency(1, 1,
																	vk::VK_PIPELINE_STAGE_COLOR_ATTACHMENT_OUTPUT_BIT,
																	vk::VK_PIPELINE_STAGE_FRAGMENT_SHADER_BIT,

																	vk::VK_ACCESS_COLOR_ATTACHMENT_WRITE_BIT,
																	vk::VK_ACCESS_INPUT_ATTACHMENT_READ_BIT,
																	vk::VK_DEPENDENCY_BY_REGION_BIT));

									if (useInputAspect)
									{
										const VkInputAttachmentAspectReference inputAspect =
										{
											0u,
											0u,

											(isDepthAttachment ? (VkImageAspectFlags)VK_IMAGE_ASPECT_DEPTH_BIT : 0u)
												| (isStencilAttachment ? (VkImageAspectFlags)VK_IMAGE_ASPECT_STENCIL_BIT : 0u)
										};

										inputAspects.push_back(inputAspect);
									}

									{
<<<<<<< HEAD
										const RenderPass	renderPass	(attachments, subpasses, deps, inputAspects);
										const TestConfig	testConfig	(renderPass,
																		 renderTypes[renderTypeNdx].types,
																		 TestConfig::COMMANDBUFFERTYPES_INLINE,
																		 TestConfig::IMAGEMEMORY_STRICT,
																		 targetSize,
																		 renderPos,
																		 renderSize,
																		 89246,
																		 testConfigExternal.allocationKind,
																		 testConfigExternal.renderPassType);
										const string		testName	(string("self_dep_") + renderTypes[renderTypeNdx].str + (useInputAspect ? "_use_input_aspect" : "") + "_depth_read_only");

										addFunctionCaseWithPrograms<TestConfig>(storeOpGroup.get(), testName, string("self_dep_") + renderTypes[renderTypeNdx].str, createTestShaders, renderPassTest, testConfig);
=======
										const RenderPass renderPass (attachments, subpasses, deps, inputAspects);

										addFunctionCaseWithPrograms<TestConfig>(storeOpGroup.get(), string("self_dep_") + renderTypes[renderTypeNdx].str + (useInputAspect ? "_use_input_aspect" : "") + "_depth_read_only", string("self_dep_") + renderTypes[renderTypeNdx].str, createTestShaders, renderPassTest, TestConfig(renderPass, renderTypes[renderTypeNdx].types, TestConfig::COMMANDBUFFERTYPES_INLINE, TestConfig::IMAGEMEMORY_STRICT, targetSize, renderPos, renderSize, DE_FALSE, 89246, 0, allocationKind));
>>>>>>> fd68124a
									}
								}
								// Stencil read only
								{
									vector<Attachment>							attachments;
									vector<Subpass>								subpasses;
									vector<SubpassDependency>					deps;
									vector<VkInputAttachmentAspectReference>	inputAspects;

									attachments.push_back(Attachment(vkFormat,
																	 VK_SAMPLE_COUNT_1_BIT,
																	 loadOp,
																	 storeOp,
																	 loadOp,
																	 storeOp,
																	 VK_IMAGE_LAYOUT_DEPTH_STENCIL_ATTACHMENT_OPTIMAL,
																	 VK_IMAGE_LAYOUT_DEPTH_STENCIL_ATTACHMENT_OPTIMAL));

									attachments.push_back(Attachment(vk::VK_FORMAT_R8G8B8A8_UNORM,
																	 VK_SAMPLE_COUNT_1_BIT,
																	 VK_ATTACHMENT_LOAD_OP_DONT_CARE,
																	 VK_ATTACHMENT_STORE_OP_STORE,
																	 VK_ATTACHMENT_LOAD_OP_DONT_CARE,
																	 VK_ATTACHMENT_STORE_OP_DONT_CARE,
																	 VK_IMAGE_LAYOUT_COLOR_ATTACHMENT_OPTIMAL,
																	 VK_IMAGE_LAYOUT_COLOR_ATTACHMENT_OPTIMAL));

									subpasses.push_back(Subpass(VK_PIPELINE_BIND_POINT_GRAPHICS,
																0u,
																vector<AttachmentReference>(),
																vector<AttachmentReference>(),
																vector<AttachmentReference>(),
																AttachmentReference(0, VK_IMAGE_LAYOUT_DEPTH_STENCIL_ATTACHMENT_OPTIMAL),
																vector<deUint32>()));
									subpasses.push_back(Subpass(VK_PIPELINE_BIND_POINT_GRAPHICS,
																0u,
																vector<AttachmentReference>(1, AttachmentReference(0, VK_IMAGE_LAYOUT_DEPTH_ATTACHMENT_STENCIL_READ_ONLY_OPTIMAL, inputAttachmentAspectMask)),
																vector<AttachmentReference>(1, AttachmentReference(1, VK_IMAGE_LAYOUT_COLOR_ATTACHMENT_OPTIMAL)),
																vector<AttachmentReference>(),
																AttachmentReference(VK_ATTACHMENT_UNUSED, VK_IMAGE_LAYOUT_GENERAL),
																vector<deUint32>()));

									deps.push_back(SubpassDependency(0, 1,
																	vk::VK_PIPELINE_STAGE_EARLY_FRAGMENT_TESTS_BIT | vk::VK_PIPELINE_STAGE_LATE_FRAGMENT_TESTS_BIT,
																	vk::VK_PIPELINE_STAGE_FRAGMENT_SHADER_BIT,

																	vk::VK_ACCESS_COLOR_ATTACHMENT_WRITE_BIT | VK_ACCESS_DEPTH_STENCIL_ATTACHMENT_WRITE_BIT,
																	vk::VK_ACCESS_INPUT_ATTACHMENT_READ_BIT,
																	0u));

									if (useInputAspect)
									{
										const VkInputAttachmentAspectReference inputAspect =
										{
											0u,
											0u,

											(isDepthAttachment ? (VkImageAspectFlags)VK_IMAGE_ASPECT_DEPTH_BIT : 0u)
												| (isStencilAttachment ? (VkImageAspectFlags)VK_IMAGE_ASPECT_STENCIL_BIT : 0u)
										};

										inputAspects.push_back(inputAspect);
									}

									{
<<<<<<< HEAD
										const RenderPass	renderPass	(attachments, subpasses, deps, inputAspects);
										const TestConfig	testConfig	(renderPass,
																		 renderTypes[renderTypeNdx].types,
																		 TestConfig::COMMANDBUFFERTYPES_INLINE,
																		 TestConfig::IMAGEMEMORY_STRICT,
																		 targetSize,
																		 renderPos,
																		 renderSize,
																		 89246,
																		 testConfigExternal.allocationKind,
																		 testConfigExternal.renderPassType);
										const string		testName	(renderTypes[renderTypeNdx].str + string(useInputAspect ? "_use_input_aspect" : "") + "_stencil_read_only");

										addFunctionCaseWithPrograms<TestConfig>(storeOpGroup.get(), testName, renderTypes[renderTypeNdx].str, createTestShaders, renderPassTest, testConfig);
=======
										const RenderPass renderPass (attachments, subpasses, deps, inputAspects);

										addFunctionCaseWithPrograms<TestConfig>(storeOpGroup.get(), renderTypes[renderTypeNdx].str + string(useInputAspect ? "_use_input_aspect" : "") + "_stencil_read_only", renderTypes[renderTypeNdx].str, createTestShaders, renderPassTest, TestConfig(renderPass, renderTypes[renderTypeNdx].types, TestConfig::COMMANDBUFFERTYPES_INLINE, TestConfig::IMAGEMEMORY_STRICT, targetSize, renderPos, renderSize, DE_FALSE, 89246, 0, allocationKind));
>>>>>>> fd68124a
									}
								}
								{
									vector<Attachment>							attachments;
									vector<Subpass>								subpasses;
									vector<SubpassDependency>					deps;
									vector<VkInputAttachmentAspectReference>	inputAspects;

									attachments.push_back(Attachment(vkFormat,
																	 VK_SAMPLE_COUNT_1_BIT,
																	 loadOp,
																	 storeOp,
																	 loadOp,
																	 storeOp,
																	 VK_IMAGE_LAYOUT_DEPTH_STENCIL_ATTACHMENT_OPTIMAL,
																	 VK_IMAGE_LAYOUT_DEPTH_STENCIL_ATTACHMENT_OPTIMAL));

									subpasses.push_back(Subpass(VK_PIPELINE_BIND_POINT_GRAPHICS,
																0u,
																vector<AttachmentReference>(),
																vector<AttachmentReference>(),
																vector<AttachmentReference>(),
																AttachmentReference(0, VK_IMAGE_LAYOUT_DEPTH_STENCIL_ATTACHMENT_OPTIMAL),
																vector<deUint32>()));
									subpasses.push_back(Subpass(VK_PIPELINE_BIND_POINT_GRAPHICS,
																0u,
																vector<AttachmentReference>(1, AttachmentReference(0, VK_IMAGE_LAYOUT_DEPTH_ATTACHMENT_STENCIL_READ_ONLY_OPTIMAL, inputAttachmentAspectMask)),
																vector<AttachmentReference>(),
																vector<AttachmentReference>(),
																AttachmentReference(0, VK_IMAGE_LAYOUT_DEPTH_ATTACHMENT_STENCIL_READ_ONLY_OPTIMAL),
																vector<deUint32>()));

									deps.push_back(SubpassDependency(0, 1,
																	vk::VK_PIPELINE_STAGE_EARLY_FRAGMENT_TESTS_BIT | vk::VK_PIPELINE_STAGE_LATE_FRAGMENT_TESTS_BIT,
																	vk::VK_PIPELINE_STAGE_FRAGMENT_SHADER_BIT,

																	vk::VK_ACCESS_DEPTH_STENCIL_ATTACHMENT_WRITE_BIT,
																	vk::VK_ACCESS_INPUT_ATTACHMENT_READ_BIT,
																	vk::VK_DEPENDENCY_BY_REGION_BIT));

									deps.push_back(SubpassDependency(1, 1,
																	vk::VK_PIPELINE_STAGE_COLOR_ATTACHMENT_OUTPUT_BIT,
																	vk::VK_PIPELINE_STAGE_FRAGMENT_SHADER_BIT,

																	vk::VK_ACCESS_COLOR_ATTACHMENT_WRITE_BIT,
																	vk::VK_ACCESS_INPUT_ATTACHMENT_READ_BIT,
																	vk::VK_DEPENDENCY_BY_REGION_BIT));


									if (useInputAspect)
									{
										const VkInputAttachmentAspectReference inputAspect =
										{
											0u,
											0u,

											(isDepthAttachment ? (VkImageAspectFlags)VK_IMAGE_ASPECT_DEPTH_BIT : 0u)
												| (isStencilAttachment ? (VkImageAspectFlags)VK_IMAGE_ASPECT_STENCIL_BIT : 0u)
										};

										inputAspects.push_back(inputAspect);
									}

									{
<<<<<<< HEAD
										const RenderPass	renderPass	(attachments, subpasses, deps, inputAspects);
										const TestConfig	testConfig	(renderPass,
																		 renderTypes[renderTypeNdx].types,
																		 TestConfig::COMMANDBUFFERTYPES_INLINE,
																		 TestConfig::IMAGEMEMORY_STRICT,
																		 targetSize,
																		 renderPos,
																		 renderSize,
																		 89246,
																		 testConfigExternal.allocationKind,
																		 testConfigExternal.renderPassType);
										const string		testName	(string("self_dep_") + renderTypes[renderTypeNdx].str + (useInputAspect ? "_use_input_aspect" : "") + "_stencil_read_only");

										addFunctionCaseWithPrograms<TestConfig>(storeOpGroup.get(), testName, string("self_dep_") + renderTypes[renderTypeNdx].str, createTestShaders, renderPassTest, testConfig);
=======
										const RenderPass renderPass (attachments, subpasses, deps, inputAspects);

										addFunctionCaseWithPrograms<TestConfig>(storeOpGroup.get(), string("self_dep_") + renderTypes[renderTypeNdx].str + (useInputAspect ? "_use_input_aspect" : "") + "_stencil_read_only", string("self_dep_") + renderTypes[renderTypeNdx].str, createTestShaders, renderPassTest, TestConfig(renderPass, renderTypes[renderTypeNdx].types, TestConfig::COMMANDBUFFERTYPES_INLINE, TestConfig::IMAGEMEMORY_STRICT, targetSize, renderPos, renderSize, DE_FALSE, 89246, 0, allocationKind));
>>>>>>> fd68124a
									}
								}
							}
						}
					}

					loadOpGroup->addChild(storeOpGroup.release());
				}

				inputGroup->addChild(loadOpGroup.release());
			}

			formatGroup->addChild(inputGroup.release());
		}

		group->addChild(formatGroup.release());
	}
}

void addRenderPassTests (tcu::TestCaseGroup* group, const AllocationKind allocationKind, const RenderPassType renderPassType)
{
<<<<<<< HEAD
	const TestConfigExternal	testConfigExternal	(allocationKind, renderPassType);

	addTestGroup(group, "simple", "Simple basic render pass tests", addSimpleTests, testConfigExternal);
	addTestGroup(group, "formats", "Tests for different image formats.", addFormatTests, testConfigExternal);
	addTestGroup(group, "attachment", "Attachment format and count tests with load and store ops and image layouts", addAttachmentTests, testConfigExternal);
	addTestGroup(group, "attachment_allocation", "Attachment allocation tests", addAttachmentAllocationTests, testConfigExternal);
=======
	addTestGroup(group, "simple", "Simple basic render pass tests", addSimpleTests, allocationKind);
	addTestGroup(group, "formats", "Tests for different image formats.", addFormatTests, allocationKind);
	addTestGroup(group, "attachment", "Attachment format and count tests with load and store ops and image layouts", addAttachmentTests, allocationKind);
	addTestGroup(group, "attachment_allocation", "Attachment allocation tests", addAttachmentAllocationTests, allocationKind);
	addTestGroup(group, "attachment_write_mask", "Attachment write mask tests", addAttachmentWriteMaskTests, allocationKind);
>>>>>>> fd68124a
}

de::MovePtr<tcu::TestCaseGroup> createSuballocationTests(tcu::TestContext& testCtx, RenderPassType renderPassType)
{
	de::MovePtr<tcu::TestCaseGroup>	suballocationTestsGroup(new tcu::TestCaseGroup(testCtx, "suballocation", "Suballocation RenderPass Tests"));

	addRenderPassTests(suballocationTestsGroup.get(), ALLOCATION_KIND_SUBALLOCATED, renderPassType);

	return suballocationTestsGroup;
}

de::MovePtr<tcu::TestCaseGroup> createDedicatedAllocationTests(tcu::TestContext& testCtx, RenderPassType renderPassType)
{
	de::MovePtr<tcu::TestCaseGroup>	dedicatedAllocationTestsGroup(new tcu::TestCaseGroup(testCtx, "dedicated_allocation", "RenderPass Tests For Dedicated Allocation"));

	addRenderPassTests(dedicatedAllocationTestsGroup.get(), ALLOCATION_KIND_DEDICATED, renderPassType);

	return dedicatedAllocationTestsGroup;
}

tcu::TestCaseGroup* createRenderPassTestsInternal (tcu::TestContext& testCtx, RenderPassType renderPassType)
{
	const char*						renderpassTestsGroupName		= (renderPassType == RENDERPASS_TYPE_LEGACY) ? "renderpass" :
																	  (renderPassType == RENDERPASS_TYPE_RENDERPASS2) ? "renderpass2" :
																	  "";
	const char*						renderpassTestsGroupDescription	= (renderPassType == RENDERPASS_TYPE_LEGACY) ? "RenderPass Tests" :
																	  (renderPassType == RENDERPASS_TYPE_RENDERPASS2) ? "RenderPass2 Tests" :
																	  "";
	de::MovePtr<tcu::TestCaseGroup>	renderpassTests					(new tcu::TestCaseGroup(testCtx, renderpassTestsGroupName, renderpassTestsGroupDescription));
	de::MovePtr<tcu::TestCaseGroup>	suballocationTestGroup			= createSuballocationTests(testCtx, renderPassType);
	de::MovePtr<tcu::TestCaseGroup>	dedicatedAllocationTestGroup	= createDedicatedAllocationTests(testCtx, renderPassType);

	suballocationTestGroup->addChild((renderPassType == RENDERPASS_TYPE_LEGACY) ? createRenderPassMultisampleTests(testCtx) : createRenderPass2MultisampleTests(testCtx));
	suballocationTestGroup->addChild((renderPassType == RENDERPASS_TYPE_LEGACY) ? createRenderPassMultisampleResolveTests(testCtx) : createRenderPass2MultisampleResolveTests(testCtx));

	renderpassTests->addChild(suballocationTestGroup.release());
	renderpassTests->addChild(dedicatedAllocationTestGroup.release());

	if (renderPassType == RENDERPASS_TYPE_LEGACY)
	{
		renderpassTests->addChild(createRenderPassMultisampleTests(testCtx));
		renderpassTests->addChild(createRenderPassMultisampleResolveTests(testCtx));
	}

	renderpassTests->addChild((renderPassType == RENDERPASS_TYPE_LEGACY) ? createRenderPassSampleReadTests(testCtx) : createRenderPass2SampleReadTests(testCtx));
	renderpassTests->addChild((renderPassType == RENDERPASS_TYPE_LEGACY) ? createRenderPassSparseRenderTargetTests(testCtx) : createRenderPass2SparseRenderTargetTests(testCtx));

	return renderpassTests.release();
}

} // anonymous

tcu::TestCaseGroup* createRenderPassTests (tcu::TestContext& testCtx)
{
	return createRenderPassTestsInternal(testCtx, RENDERPASS_TYPE_LEGACY);
}

tcu::TestCaseGroup* createRenderPass2Tests (tcu::TestContext& testCtx)
{
	return createRenderPassTestsInternal(testCtx, RENDERPASS_TYPE_RENDERPASS2);
}

} // vkt<|MERGE_RESOLUTION|>--- conflicted
+++ resolved
@@ -529,15 +529,10 @@
 	{
 	}
 
-<<<<<<< HEAD
 	deUint32			getAttachment			(void) const { return m_attachment;	}
 	VkImageLayout		getImageLayout			(void) const { return m_layout;		}
 	VkImageAspectFlags	getAspectMask			(void) const { return m_aspectMask;	}
-=======
-	deUint32		getAttachment			(void) const { return m_attachment;	}
-	VkImageLayout	getImageLayout			(void) const { return m_layout;		}
-	void			setImageLayout			(VkImageLayout layout) { m_layout = layout;	}
->>>>>>> fd68124a
+	void				setImageLayout			(VkImageLayout layout) { m_layout = layout;	}
 
 private:
 	deUint32			m_attachment;
@@ -744,13 +739,9 @@
 									const UVec2&		renderSize_,
 									deBool				useFormatCompCount_,
 									deUint32			seed_,
-<<<<<<< HEAD
+									deUint32			drawStartNdx_,
 									AllocationKind		allocationKind_,
 									RenderPassType		renderPassType_)
-=======
-									deUint32			drawStartNdx_,
-									AllocationKind		allocationKind_)
->>>>>>> fd68124a
 		: renderPass			(renderPass_)
 		, renderTypes			(renderTypes_)
 		, commandBufferTypes	(commandBufferTypes_)
@@ -4839,7 +4830,6 @@
 				const UVec2								targetSize		= rng.choose<UVec2>(DE_ARRAY_BEGIN(targetSizes), DE_ARRAY_END(targetSizes));
 				const UVec2								renderPos		= rng.choose<UVec2>(DE_ARRAY_BEGIN(renderPositions), DE_ARRAY_END(renderPositions));
 				const UVec2								renderSize		= rng.choose<UVec2>(DE_ARRAY_BEGIN(renderSizes), DE_ARRAY_END(renderSizes));
-<<<<<<< HEAD
 				const TestConfig						testConfig		(renderPass,
 																		 render,
 																		 commandBuffer,
@@ -4847,14 +4837,13 @@
 																		 targetSize,
 																		 renderPos,
 																		 renderSize,
+																		 DE_FALSE,
 																		 1293809,
+																		 0,
 																		 testConfigExternal.allocationKind,
 																		 testConfigExternal.renderPassType);
 
 				addFunctionCaseWithPrograms<TestConfig>(attachmentCountGroup.get(), testCaseName.c_str(), testCaseName.c_str(), createTestShaders, renderPassTest, testConfig);
-=======
-
-				addFunctionCaseWithPrograms<TestConfig>(attachmentCountGroup.get(), testCaseName.c_str(), testCaseName.c_str(), createTestShaders, renderPassTest,TestConfig(renderPass, render, commandBuffer, imageMemory, targetSize, renderPos, renderSize, DE_FALSE, 1293809, 0, allocationKind));
 			}
 		}
 
@@ -4862,7 +4851,7 @@
 	}
 }
 
-void addAttachmentWriteMaskTests(tcu::TestCaseGroup* group, AllocationKind allocationKind)
+void addAttachmentWriteMaskTests(tcu::TestCaseGroup* group, const TestConfigExternal testConfigExternal)
 {
 	const deUint32 attachmentCounts[]	= { 1, 2, 3, 4, 8 };
 
@@ -4923,9 +4912,20 @@
 				const UVec2								renderPos			= UVec2(0, 0);
 				const UVec2								renderSize			= UVec2(64, 64);
 				const deBool							useFormatCompCount	= DE_TRUE;
-
-				addFunctionCaseWithPrograms<TestConfig>(attachmentCountGroup.get(), testCaseName.c_str(), testCaseName.c_str(), createTestShaders, renderPassTest, TestConfig(renderPass, render, commandBuffer, imageMemory, targetSize, renderPos, renderSize, useFormatCompCount, 1293809, drawStartNdx, allocationKind));
->>>>>>> fd68124a
+				const TestConfig						testConfig			(renderPass,
+																			 render,
+																			 commandBuffer,
+																			 imageMemory,
+																			 targetSize,
+																			 renderPos,
+																			 renderSize,
+																			 useFormatCompCount,
+																			 1293809,
+																			 drawStartNdx,
+																			 testConfigExternal.allocationKind,
+																			 testConfigExternal.renderPassType);
+
+				addFunctionCaseWithPrograms<TestConfig>(attachmentCountGroup.get(), testCaseName.c_str(), testCaseName.c_str(), createTestShaders, renderPassTest, testConfig);
 			}
 		}
 
@@ -5358,7 +5358,6 @@
 					const UVec2								renderSize		= rng.choose<UVec2>(DE_ARRAY_BEGIN(renderSizes), DE_ARRAY_END(renderSizes));
 
 					const RenderPass						renderPass		(attachments, subpasses, deps);
-<<<<<<< HEAD
 					const TestConfig						testConfig		(renderPass,
 																			 render,
 																			 commandBuffer,
@@ -5366,15 +5365,13 @@
 																			 targetSize,
 																			 renderPos,
 																			 renderSize,
+																			 DE_FALSE,
 																			 80329,
+																			 0,
 																			 testConfigExternal.allocationKind,
 																			 testConfigExternal.renderPassType);
 
 					addFunctionCaseWithPrograms<TestConfig>(allocationTypeGroup.get(), testCaseName.c_str(), testCaseName.c_str(), createTestShaders, renderPassTest, testConfig);
-=======
-
-					addFunctionCaseWithPrograms<TestConfig>(allocationTypeGroup.get(), testCaseName.c_str(), testCaseName.c_str(), createTestShaders, renderPassTest, TestConfig(renderPass, render, commandBuffer, imageMemory, targetSize, renderPos, renderSize, DE_FALSE, 80329, 0, allocationKind));
->>>>>>> fd68124a
 				}
 			}
 			else
@@ -5557,7 +5554,6 @@
 					}
 
 					const RenderPass					renderPass		(attachments, subpasses, deps);
-<<<<<<< HEAD
 					const TestConfig					testConfig		(renderPass,
 																		 render,
 																		 commandBuffer,
@@ -5565,15 +5561,13 @@
 																		 targetSize,
 																		 renderPos,
 																		 renderSize,
+																		 DE_FALSE,
 																		 80329,
+																		 0,
 																		 testConfigExternal.allocationKind,
 																		 testConfigExternal.renderPassType);
 
 					addFunctionCaseWithPrograms<TestConfig>(allocationTypeGroup.get(), testCaseName.c_str(), testCaseName.c_str(), createTestShaders, renderPassTest, testConfig);
-=======
-
-					addFunctionCaseWithPrograms<TestConfig>(allocationTypeGroup.get(), testCaseName.c_str(), testCaseName.c_str(), createTestShaders, renderPassTest, TestConfig(renderPass, render, commandBuffer, imageMemory, targetSize, renderPos, renderSize, DE_FALSE, 80329, 0, allocationKind));
->>>>>>> fd68124a
 				}
 			}
 		}
@@ -5605,7 +5599,6 @@
 																	AttachmentReference(VK_ATTACHMENT_UNUSED, VK_IMAGE_LAYOUT_GENERAL),
 																	vector<deUint32>())),
 										 vector<SubpassDependency>());
-<<<<<<< HEAD
 		const TestConfig	testConfig	(renderPass,
 										 TestConfig::RENDERTYPES_DRAW,
 										 TestConfig::COMMANDBUFFERTYPES_INLINE,
@@ -5613,15 +5606,13 @@
 										 targetSize,
 										 renderPos,
 										 renderSize,
+										 DE_FALSE,
 										 90239,
+										 0,
 										 testConfigExternal.allocationKind,
 										 testConfigExternal.renderPassType);
 
 		addFunctionCaseWithPrograms<TestConfig>(group, "color", "Single color attachment case.", createTestShaders, renderPassTest, testConfig);
-=======
-
-		addFunctionCaseWithPrograms<TestConfig>(group, "color", "Single color attachment case.", createTestShaders, renderPassTest, TestConfig(renderPass, TestConfig::RENDERTYPES_DRAW, TestConfig::COMMANDBUFFERTYPES_INLINE, TestConfig::IMAGEMEMORY_STRICT, targetSize, renderPos, renderSize, DE_FALSE, 90239, 0, allocationKind));
->>>>>>> fd68124a
 	}
 
 	// depth
@@ -5642,7 +5633,6 @@
 																	AttachmentReference(0, VK_IMAGE_LAYOUT_DEPTH_STENCIL_ATTACHMENT_OPTIMAL),
 																	vector<deUint32>())),
 										 vector<SubpassDependency>());
-<<<<<<< HEAD
 		const TestConfig	testConfig	(renderPass,
 										 TestConfig::RENDERTYPES_DRAW,
 										 TestConfig::COMMANDBUFFERTYPES_INLINE,
@@ -5650,15 +5640,13 @@
 										 targetSize,
 										 renderPos,
 										 renderSize,
+										 DE_FALSE,
 										 90239,
+										 0,
 										 testConfigExternal.allocationKind,
 										 testConfigExternal.renderPassType);
 
 		addFunctionCaseWithPrograms<TestConfig>(group, "depth", "Single depth attachment case.", createTestShaders, renderPassTest, testConfig);
-=======
-
-		addFunctionCaseWithPrograms<TestConfig>(group, "depth", "Single depth attachment case.", createTestShaders, renderPassTest, TestConfig(renderPass, TestConfig::RENDERTYPES_DRAW, TestConfig::COMMANDBUFFERTYPES_INLINE, TestConfig::IMAGEMEMORY_STRICT, targetSize, renderPos, renderSize, DE_FALSE, 90239, 0, allocationKind));
->>>>>>> fd68124a
 	}
 
 	// stencil
@@ -5679,7 +5667,6 @@
 																	AttachmentReference(0, VK_IMAGE_LAYOUT_DEPTH_STENCIL_ATTACHMENT_OPTIMAL),
 																	vector<deUint32>())),
 										 vector<SubpassDependency>());
-<<<<<<< HEAD
 		const TestConfig	testConfig	(renderPass,
 										 TestConfig::RENDERTYPES_DRAW,
 										 TestConfig::COMMANDBUFFERTYPES_INLINE,
@@ -5687,15 +5674,13 @@
 										 targetSize,
 										 renderPos,
 										 renderSize,
+										 DE_FALSE,
 										 90239,
+										 0,
 										 testConfigExternal.allocationKind,
 										 testConfigExternal.renderPassType);
 
 		addFunctionCaseWithPrograms<TestConfig>(group, "stencil", "Single stencil attachment case.", createTestShaders, renderPassTest, testConfig);
-=======
-
-		addFunctionCaseWithPrograms<TestConfig>(group, "stencil", "Single stencil attachment case.", createTestShaders, renderPassTest, TestConfig(renderPass, TestConfig::RENDERTYPES_DRAW, TestConfig::COMMANDBUFFERTYPES_INLINE, TestConfig::IMAGEMEMORY_STRICT, targetSize, renderPos, renderSize, DE_FALSE, 90239, 0, allocationKind));
->>>>>>> fd68124a
 	}
 
 	// depth_stencil
@@ -5716,7 +5701,6 @@
 																	AttachmentReference(0, VK_IMAGE_LAYOUT_DEPTH_STENCIL_ATTACHMENT_OPTIMAL),
 																	vector<deUint32>())),
 										 vector<SubpassDependency>());
-<<<<<<< HEAD
 		const TestConfig	testConfig	(renderPass,
 										 TestConfig::RENDERTYPES_DRAW,
 										 TestConfig::COMMANDBUFFERTYPES_INLINE,
@@ -5724,15 +5708,13 @@
 										 targetSize,
 										 renderPos,
 										 renderSize,
+										 DE_FALSE,
 										 90239,
+										 0,
 										 testConfigExternal.allocationKind,
 										 testConfigExternal.renderPassType);
 
 		addFunctionCaseWithPrograms<TestConfig>(group, "depth_stencil", "Single depth stencil attachment case.", createTestShaders, renderPassTest, testConfig);
-=======
-
-		addFunctionCaseWithPrograms<TestConfig>(group, "depth_stencil", "Single depth stencil attachment case.", createTestShaders, renderPassTest, TestConfig(renderPass, TestConfig::RENDERTYPES_DRAW, TestConfig::COMMANDBUFFERTYPES_INLINE, TestConfig::IMAGEMEMORY_STRICT, targetSize, renderPos, renderSize, DE_FALSE, 90239, 0, allocationKind));
->>>>>>> fd68124a
 	}
 
 	// color_depth
@@ -5766,7 +5748,6 @@
 																	AttachmentReference(1, VK_IMAGE_LAYOUT_DEPTH_STENCIL_ATTACHMENT_OPTIMAL),
 																	vector<deUint32>())),
 										 vector<SubpassDependency>());
-<<<<<<< HEAD
 		const TestConfig	testConfig	(renderPass,
 										 TestConfig::RENDERTYPES_DRAW,
 										 TestConfig::COMMANDBUFFERTYPES_INLINE,
@@ -5774,15 +5755,13 @@
 										 targetSize,
 										 renderPos,
 										 renderSize,
+										 DE_FALSE,
 										 90239,
+										 0,
 										 testConfigExternal.allocationKind,
 										 testConfigExternal.renderPassType);
 
 		addFunctionCaseWithPrograms<TestConfig>(group, "color_depth", "Color and depth attachment case.", createTestShaders, renderPassTest, testConfig);
-=======
-
-		addFunctionCaseWithPrograms<TestConfig>(group, "color_depth", "Color and depth attachment case.", createTestShaders, renderPassTest, TestConfig(renderPass, TestConfig::RENDERTYPES_DRAW, TestConfig::COMMANDBUFFERTYPES_INLINE, TestConfig::IMAGEMEMORY_STRICT, targetSize, renderPos, renderSize, DE_FALSE, 90239, 0, allocationKind));
->>>>>>> fd68124a
 	}
 
 	// color_stencil
@@ -5816,7 +5795,6 @@
 																	AttachmentReference(1, VK_IMAGE_LAYOUT_DEPTH_STENCIL_ATTACHMENT_OPTIMAL),
 																	vector<deUint32>())),
 										 vector<SubpassDependency>());
-<<<<<<< HEAD
 		const TestConfig	testConfig	(renderPass,
 										 TestConfig::RENDERTYPES_DRAW,
 										 TestConfig::COMMANDBUFFERTYPES_INLINE,
@@ -5824,15 +5802,13 @@
 										 targetSize,
 										 renderPos,
 										 renderSize,
+										 DE_FALSE,
 										 90239,
+										 0,
 										 testConfigExternal.allocationKind,
 										 testConfigExternal.renderPassType);
 
 		addFunctionCaseWithPrograms<TestConfig>(group, "color_stencil", "Color and stencil attachment case.", createTestShaders, renderPassTest, testConfig);
-=======
-
-		addFunctionCaseWithPrograms<TestConfig>(group, "color_stencil", "Color and stencil attachment case.", createTestShaders, renderPassTest, TestConfig(renderPass, TestConfig::RENDERTYPES_DRAW, TestConfig::COMMANDBUFFERTYPES_INLINE, TestConfig::IMAGEMEMORY_STRICT, targetSize, renderPos, renderSize, DE_FALSE, 90239, 0, allocationKind));
->>>>>>> fd68124a
 	}
 
 	// color_depth_stencil
@@ -5866,7 +5842,6 @@
 																	AttachmentReference(1, VK_IMAGE_LAYOUT_DEPTH_STENCIL_ATTACHMENT_OPTIMAL),
 																	vector<deUint32>())),
 										 vector<SubpassDependency>());
-<<<<<<< HEAD
 		const TestConfig	testConfig	(renderPass,
 										 TestConfig::RENDERTYPES_DRAW,
 										 TestConfig::COMMANDBUFFERTYPES_INLINE,
@@ -5874,15 +5849,13 @@
 										 targetSize,
 										 renderPos,
 										 renderSize,
+										 DE_FALSE,
 										 90239,
+										 0,
 										 testConfigExternal.allocationKind,
 										 testConfigExternal.renderPassType);
 
 		addFunctionCaseWithPrograms<TestConfig>(group, "color_depth_stencil", "Color, depth and stencil attachment case.", createTestShaders, renderPassTest, testConfig);
-=======
-
-		addFunctionCaseWithPrograms<TestConfig>(group, "color_depth_stencil", "Color, depth and stencil attachment case.", createTestShaders, renderPassTest, TestConfig(renderPass, TestConfig::RENDERTYPES_DRAW, TestConfig::COMMANDBUFFERTYPES_INLINE, TestConfig::IMAGEMEMORY_STRICT, targetSize, renderPos, renderSize, DE_FALSE, 90239, 0, allocationKind));
->>>>>>> fd68124a
 	}
 
 	// no attachments
@@ -5896,7 +5869,6 @@
 																	AttachmentReference(VK_ATTACHMENT_UNUSED, VK_IMAGE_LAYOUT_GENERAL),
 																	vector<deUint32>())),
 										vector<SubpassDependency>());
-<<<<<<< HEAD
 		const TestConfig	testConfig	(renderPass,
 										 TestConfig::RENDERTYPES_DRAW,
 										 TestConfig::COMMANDBUFFERTYPES_INLINE,
@@ -5904,15 +5876,13 @@
 										 targetSize,
 										 renderPos,
 										 renderSize,
+										 DE_FALSE,
 										 90239,
+										 0,
 										 testConfigExternal.allocationKind,
 										 testConfigExternal.renderPassType);
 
 		addFunctionCaseWithPrograms<TestConfig>(group, "no_attachments", "No attachments case.", createTestShaders, renderPassTest, testConfig);
-=======
-
-		addFunctionCaseWithPrograms<TestConfig>(group, "no_attachments", "No attachments case.", createTestShaders, renderPassTest, TestConfig(renderPass, TestConfig::RENDERTYPES_DRAW, TestConfig::COMMANDBUFFERTYPES_INLINE, TestConfig::IMAGEMEMORY_STRICT, targetSize, renderPos, renderSize, DE_FALSE, 90239, 0, allocationKind));
->>>>>>> fd68124a
 	}
 }
 
@@ -5995,7 +5965,6 @@
 																			AttachmentReference(VK_ATTACHMENT_UNUSED, VK_IMAGE_LAYOUT_GENERAL),
 																			vector<deUint32>())),
 												 vector<SubpassDependency>());
-<<<<<<< HEAD
 				const TestConfig	testConfig	(renderPass,
 												 renderTypes[renderTypeNdx].types,
 												 TestConfig::COMMANDBUFFERTYPES_INLINE,
@@ -6003,15 +5972,13 @@
 												 targetSize,
 												 renderPos,
 												 renderSize,
+												 DE_FALSE,
 												 90239,
+												 0,
 												 testConfigExternal.allocationKind,
 												 testConfigExternal.renderPassType);
 
 				addFunctionCaseWithPrograms<TestConfig>(loadOpGroup.get(), renderTypes[renderTypeNdx].str, renderTypes[renderTypeNdx].str, createTestShaders, renderPassTest, testConfig);
-=======
-
-				addFunctionCaseWithPrograms<TestConfig>(loadOpGroup.get(), renderTypes[renderTypeNdx].str, renderTypes[renderTypeNdx].str, createTestShaders, renderPassTest, TestConfig(renderPass, renderTypes[renderTypeNdx].types, TestConfig::COMMANDBUFFERTYPES_INLINE, TestConfig::IMAGEMEMORY_STRICT, targetSize, renderPos, renderSize, DE_FALSE, 90239, 0, allocationKind));
->>>>>>> fd68124a
 			}
 
 			formatGroup->addChild(loadOpGroup.release());
@@ -6103,7 +6070,6 @@
 								}
 
 								{
-<<<<<<< HEAD
 									const RenderPass	renderPass	(attachments, subpasses, deps, inputAspects);
 									const TestConfig	testConfig	(renderPass,
 																	 renderTypes[renderTypeNdx].types,
@@ -6112,17 +6078,14 @@
 																	 targetSize,
 																	 renderPos,
 																	 renderSize,
+																	 DE_FALSE,
 																	 89246,
+																	 0,
 																	 testConfigExternal.allocationKind,
 																	 testConfigExternal.renderPassType);
 									const string		testName	(renderTypes[renderTypeNdx].str + string(useInputAspect ? "_use_input_aspect" : ""));
 
 									addFunctionCaseWithPrograms<TestConfig>(storeOpGroup.get(), testName, renderTypes[renderTypeNdx].str, createTestShaders, renderPassTest, testConfig);
-=======
-									const RenderPass renderPass (attachments, subpasses, deps, inputAspects);
-
-									addFunctionCaseWithPrograms<TestConfig>(storeOpGroup.get(), renderTypes[renderTypeNdx].str + string(useInputAspect ? "_use_input_aspect" : ""), renderTypes[renderTypeNdx].str, createTestShaders, renderPassTest, TestConfig(renderPass, renderTypes[renderTypeNdx].types, TestConfig::COMMANDBUFFERTYPES_INLINE, TestConfig::IMAGEMEMORY_STRICT, targetSize, renderPos, renderSize, DE_FALSE, 89246, 0, allocationKind));
->>>>>>> fd68124a
 								}
 							}
 							{
@@ -6184,7 +6147,6 @@
 
 								{
 									const RenderPass renderPass (attachments, subpasses, deps, inputAspects);
-<<<<<<< HEAD
 									const TestConfig testConfig (renderPass,
 																 renderTypes[renderTypeNdx].types,
 																 TestConfig::COMMANDBUFFERTYPES_INLINE,
@@ -6192,16 +6154,14 @@
 																 targetSize,
 																 renderPos,
 																 renderSize,
+																 DE_FALSE,
 																 89246,
+																 0,
 																 testConfigExternal.allocationKind,
 																 testConfigExternal.renderPassType);
 									const string	testName	(string("self_dep_") + renderTypes[renderTypeNdx].str + (useInputAspect ? "_use_input_aspect" : ""));
 
 									addFunctionCaseWithPrograms<TestConfig>(storeOpGroup.get(), testName, string("self_dep_") + renderTypes[renderTypeNdx].str, createTestShaders, renderPassTest, testConfig);
-=======
-
-									addFunctionCaseWithPrograms<TestConfig>(storeOpGroup.get(), string("self_dep_") + renderTypes[renderTypeNdx].str + (useInputAspect ? "_use_input_aspect" : ""), string("self_dep_") + renderTypes[renderTypeNdx].str, createTestShaders, renderPassTest, TestConfig(renderPass, renderTypes[renderTypeNdx].types, TestConfig::COMMANDBUFFERTYPES_INLINE, TestConfig::IMAGEMEMORY_STRICT, targetSize, renderPos, renderSize, DE_FALSE, 89246, 0, allocationKind));
->>>>>>> fd68124a
 								}
 							}
 						}
@@ -6254,7 +6214,6 @@
 																				AttachmentReference(0, VK_IMAGE_LAYOUT_DEPTH_STENCIL_ATTACHMENT_OPTIMAL),
 																				vector<deUint32>())),
 													 vector<SubpassDependency>());
-<<<<<<< HEAD
 					const TestConfig	testConfig	(renderPass,
 													 renderTypes[renderTypeNdx].types,
 													 TestConfig::COMMANDBUFFERTYPES_INLINE,
@@ -6262,21 +6221,18 @@
 													 targetSize,
 													 renderPos,
 													 renderSize,
+													 DE_FALSE,
 													 90239,
+													 0,
 													 testConfigExternal.allocationKind,
 													 testConfigExternal.renderPassType);
 
 					addFunctionCaseWithPrograms<TestConfig>(loadOpGroup.get(), renderTypes[renderTypeNdx].str, renderTypes[renderTypeNdx].str, createTestShaders, renderPassTest, testConfig);
-=======
-
-					addFunctionCaseWithPrograms<TestConfig>(loadOpGroup.get(), renderTypes[renderTypeNdx].str, renderTypes[renderTypeNdx].str, createTestShaders, renderPassTest, TestConfig(renderPass, renderTypes[renderTypeNdx].types, TestConfig::COMMANDBUFFERTYPES_INLINE, TestConfig::IMAGEMEMORY_STRICT, targetSize, renderPos, renderSize, DE_FALSE, 90239, 0, allocationKind));
->>>>>>> fd68124a
 				}
 
 				if (isStencilAttachment && isDepthAttachment && loadOp != VK_ATTACHMENT_LOAD_OP_CLEAR)
 				{
 					{
-<<<<<<< HEAD
 						const RenderPass	renderPass	(vector<Attachment>(1, Attachment(vkFormat,
 																				  VK_SAMPLE_COUNT_1_BIT,
 																				  isDepthAttachment ? loadOp : VK_ATTACHMENT_LOAD_OP_DONT_CARE,
@@ -6300,7 +6256,9 @@
 														 targetSize,
 														 renderPos,
 														 renderSize,
+														 DE_FALSE,
 														 90239,
+														 0,
 														 testConfigExternal.allocationKind,
 														 testConfigExternal.renderPassType);
 						const string		testName	(string(renderTypes[renderTypeNdx].str) + "_depth_read_only");
@@ -6332,53 +6290,14 @@
 														 targetSize,
 														 renderPos,
 														 renderSize,
+														 DE_FALSE,
 														 90239,
+														 0,
 														 testConfigExternal.allocationKind,
 														 testConfigExternal.renderPassType);
 						const string		testName	(string(renderTypes[renderTypeNdx].str) + "_stencil_read_only");
 
 						addFunctionCaseWithPrograms<TestConfig>(loadOpGroup.get(), testName, renderTypes[renderTypeNdx].str, createTestShaders, renderPassTest, testConfig);
-=======
-						const RenderPass			renderPass			(vector<Attachment>(1, Attachment(vkFormat,
-																								  VK_SAMPLE_COUNT_1_BIT,
-																								  isDepthAttachment ? loadOp : VK_ATTACHMENT_LOAD_OP_DONT_CARE,
-																								  isDepthAttachment ? VK_ATTACHMENT_STORE_OP_STORE :VK_ATTACHMENT_STORE_OP_DONT_CARE,
-																								  isStencilAttachment ? loadOp : VK_ATTACHMENT_LOAD_OP_DONT_CARE,
-																								  isStencilAttachment ? VK_ATTACHMENT_STORE_OP_STORE :VK_ATTACHMENT_STORE_OP_DONT_CARE,
-																								  VK_IMAGE_LAYOUT_DEPTH_STENCIL_ATTACHMENT_OPTIMAL,
-																								  VK_IMAGE_LAYOUT_DEPTH_STENCIL_ATTACHMENT_OPTIMAL)),
-																		 vector<Subpass>(1, Subpass(VK_PIPELINE_BIND_POINT_GRAPHICS,
-																									0u,
-																									vector<AttachmentReference>(),
-																									vector<AttachmentReference>(),
-																									vector<AttachmentReference>(),
-																									AttachmentReference(0, VK_IMAGE_LAYOUT_DEPTH_READ_ONLY_STENCIL_ATTACHMENT_OPTIMAL),
-																									vector<deUint32>())),
-																		 vector<SubpassDependency>());
-
-						addFunctionCaseWithPrograms<TestConfig>(loadOpGroup.get(), string(renderTypes[renderTypeNdx].str) + "_depth_read_only", renderTypes[renderTypeNdx].str, createTestShaders, renderPassTest, TestConfig(renderPass, renderTypes[renderTypeNdx].types, TestConfig::COMMANDBUFFERTYPES_INLINE, TestConfig::IMAGEMEMORY_STRICT, targetSize, renderPos, renderSize, DE_FALSE, 90239, 0, allocationKind));
-					}
-
-					{
-						const RenderPass			renderPass			(vector<Attachment>(1, Attachment(vkFormat,
-																						  VK_SAMPLE_COUNT_1_BIT,
-																						  isDepthAttachment ? loadOp : VK_ATTACHMENT_LOAD_OP_DONT_CARE,
-																						  isDepthAttachment ? VK_ATTACHMENT_STORE_OP_STORE :VK_ATTACHMENT_STORE_OP_DONT_CARE,
-																						  isStencilAttachment ? loadOp : VK_ATTACHMENT_LOAD_OP_DONT_CARE,
-																						  isStencilAttachment ? VK_ATTACHMENT_STORE_OP_STORE :VK_ATTACHMENT_STORE_OP_DONT_CARE,
-																						  VK_IMAGE_LAYOUT_DEPTH_STENCIL_ATTACHMENT_OPTIMAL,
-																						  VK_IMAGE_LAYOUT_DEPTH_STENCIL_ATTACHMENT_OPTIMAL)),
-																		 vector<Subpass>(1, Subpass(VK_PIPELINE_BIND_POINT_GRAPHICS,
-																									0u,
-																									vector<AttachmentReference>(),
-																									vector<AttachmentReference>(),
-																									vector<AttachmentReference>(),
-																									AttachmentReference(0, VK_IMAGE_LAYOUT_DEPTH_ATTACHMENT_STENCIL_READ_ONLY_OPTIMAL),
-																									vector<deUint32>())),
-																		 vector<SubpassDependency>());
-
-						addFunctionCaseWithPrograms<TestConfig>(loadOpGroup.get(), string(renderTypes[renderTypeNdx].str) + "_stencil_read_only", renderTypes[renderTypeNdx].str, createTestShaders, renderPassTest, TestConfig(renderPass, renderTypes[renderTypeNdx].types, TestConfig::COMMANDBUFFERTYPES_INLINE, TestConfig::IMAGEMEMORY_STRICT, targetSize, renderPos, renderSize, DE_FALSE, 90239, 0, allocationKind));
->>>>>>> fd68124a
 					}
 				}
 			}
@@ -6480,7 +6399,6 @@
 								}
 
 								{
-<<<<<<< HEAD
 									const RenderPass	renderPass	(attachments, subpasses, deps, inputAspects);
 									const TestConfig	testConfig	(renderPass,
 																	 renderTypes[renderTypeNdx].types,
@@ -6489,17 +6407,14 @@
 																	 targetSize,
 																	 renderPos,
 																	 renderSize,
+																	 DE_FALSE,
 																	 89246,
+																	 0,
 																	 testConfigExternal.allocationKind,
 																	 testConfigExternal.renderPassType);
 									const string		testName	(renderTypes[renderTypeNdx].str + string(useInputAspect ? "_use_input_aspect" : ""));
 
 									addFunctionCaseWithPrograms<TestConfig>(storeOpGroup.get(), testName, renderTypes[renderTypeNdx].str, createTestShaders, renderPassTest, testConfig);
-=======
-									const RenderPass renderPass (attachments, subpasses, deps, inputAspects);
-
-									addFunctionCaseWithPrograms<TestConfig>(storeOpGroup.get(), renderTypes[renderTypeNdx].str + string(useInputAspect ? "_use_input_aspect" : ""), renderTypes[renderTypeNdx].str, createTestShaders, renderPassTest, TestConfig(renderPass, renderTypes[renderTypeNdx].types, TestConfig::COMMANDBUFFERTYPES_INLINE, TestConfig::IMAGEMEMORY_STRICT, targetSize, renderPos, renderSize, DE_FALSE, 89246, 0, allocationKind));
->>>>>>> fd68124a
 								}
 							}
 							{
@@ -6563,7 +6478,6 @@
 								}
 
 								{
-<<<<<<< HEAD
 									const RenderPass	renderPass	(attachments, subpasses, deps, inputAspects);
 									const TestConfig	testConfig	(renderPass,
 																	 renderTypes[renderTypeNdx].types,
@@ -6572,17 +6486,14 @@
 																	 targetSize,
 																	 renderPos,
 																	 renderSize,
+																	 DE_FALSE,
 																	 89246,
+																	 0,
 																	 testConfigExternal.allocationKind,
 																	 testConfigExternal.renderPassType);
 									const string		testName	(string("self_dep_") + renderTypes[renderTypeNdx].str + (useInputAspect ? "_use_input_aspect" : ""));
 
 									addFunctionCaseWithPrograms<TestConfig>(storeOpGroup.get(), testName, string("self_dep_") + renderTypes[renderTypeNdx].str, createTestShaders, renderPassTest, testConfig);
-=======
-									const RenderPass renderPass (attachments, subpasses, deps, inputAspects);
-
-									addFunctionCaseWithPrograms<TestConfig>(storeOpGroup.get(), string("self_dep_") + renderTypes[renderTypeNdx].str + (useInputAspect ? "_use_input_aspect" : ""), string("self_dep_") + renderTypes[renderTypeNdx].str, createTestShaders, renderPassTest, TestConfig(renderPass, renderTypes[renderTypeNdx].types, TestConfig::COMMANDBUFFERTYPES_INLINE, TestConfig::IMAGEMEMORY_STRICT, targetSize, renderPos, renderSize, DE_FALSE, 89246, 0, allocationKind));
->>>>>>> fd68124a
 								}
 							}
 
@@ -6651,7 +6562,6 @@
 									}
 
 									{
-<<<<<<< HEAD
 										const RenderPass	renderPass	 (attachments, subpasses, deps, inputAspects);
 										const TestConfig	testConfig	 (renderPass,
 																		 renderTypes[renderTypeNdx].types,
@@ -6660,17 +6570,14 @@
 																		 targetSize,
 																		 renderPos,
 																		 renderSize,
+																		 DE_FALSE,
 																		 89246,
+																		 0,
 																		 testConfigExternal.allocationKind,
 																		 testConfigExternal.renderPassType);
 										const string		testName	(renderTypes[renderTypeNdx].str + string(useInputAspect ? "_use_input_aspect" : "") + "_depth_read_only");
 
 										addFunctionCaseWithPrograms<TestConfig>(storeOpGroup.get(), testName, renderTypes[renderTypeNdx].str, createTestShaders, renderPassTest, testConfig);
-=======
-										const RenderPass renderPass (attachments, subpasses, deps, inputAspects);
-
-										addFunctionCaseWithPrograms<TestConfig>(storeOpGroup.get(), renderTypes[renderTypeNdx].str + string(useInputAspect ? "_use_input_aspect" : "") + "_depth_read_only", renderTypes[renderTypeNdx].str, createTestShaders, renderPassTest, TestConfig(renderPass, renderTypes[renderTypeNdx].types, TestConfig::COMMANDBUFFERTYPES_INLINE, TestConfig::IMAGEMEMORY_STRICT, targetSize, renderPos, renderSize, DE_FALSE, 89246, 0, allocationKind));
->>>>>>> fd68124a
 									}
 								}
 								{
@@ -6734,7 +6641,6 @@
 									}
 
 									{
-<<<<<<< HEAD
 										const RenderPass	renderPass	(attachments, subpasses, deps, inputAspects);
 										const TestConfig	testConfig	(renderPass,
 																		 renderTypes[renderTypeNdx].types,
@@ -6743,17 +6649,14 @@
 																		 targetSize,
 																		 renderPos,
 																		 renderSize,
+																		 DE_FALSE,
 																		 89246,
+																		 0,
 																		 testConfigExternal.allocationKind,
 																		 testConfigExternal.renderPassType);
 										const string		testName	(string("self_dep_") + renderTypes[renderTypeNdx].str + (useInputAspect ? "_use_input_aspect" : "") + "_depth_read_only");
 
 										addFunctionCaseWithPrograms<TestConfig>(storeOpGroup.get(), testName, string("self_dep_") + renderTypes[renderTypeNdx].str, createTestShaders, renderPassTest, testConfig);
-=======
-										const RenderPass renderPass (attachments, subpasses, deps, inputAspects);
-
-										addFunctionCaseWithPrograms<TestConfig>(storeOpGroup.get(), string("self_dep_") + renderTypes[renderTypeNdx].str + (useInputAspect ? "_use_input_aspect" : "") + "_depth_read_only", string("self_dep_") + renderTypes[renderTypeNdx].str, createTestShaders, renderPassTest, TestConfig(renderPass, renderTypes[renderTypeNdx].types, TestConfig::COMMANDBUFFERTYPES_INLINE, TestConfig::IMAGEMEMORY_STRICT, targetSize, renderPos, renderSize, DE_FALSE, 89246, 0, allocationKind));
->>>>>>> fd68124a
 									}
 								}
 								// Stencil read only
@@ -6819,7 +6722,6 @@
 									}
 
 									{
-<<<<<<< HEAD
 										const RenderPass	renderPass	(attachments, subpasses, deps, inputAspects);
 										const TestConfig	testConfig	(renderPass,
 																		 renderTypes[renderTypeNdx].types,
@@ -6828,17 +6730,14 @@
 																		 targetSize,
 																		 renderPos,
 																		 renderSize,
+																		 DE_FALSE,
 																		 89246,
+																		 0,
 																		 testConfigExternal.allocationKind,
 																		 testConfigExternal.renderPassType);
 										const string		testName	(renderTypes[renderTypeNdx].str + string(useInputAspect ? "_use_input_aspect" : "") + "_stencil_read_only");
 
 										addFunctionCaseWithPrograms<TestConfig>(storeOpGroup.get(), testName, renderTypes[renderTypeNdx].str, createTestShaders, renderPassTest, testConfig);
-=======
-										const RenderPass renderPass (attachments, subpasses, deps, inputAspects);
-
-										addFunctionCaseWithPrograms<TestConfig>(storeOpGroup.get(), renderTypes[renderTypeNdx].str + string(useInputAspect ? "_use_input_aspect" : "") + "_stencil_read_only", renderTypes[renderTypeNdx].str, createTestShaders, renderPassTest, TestConfig(renderPass, renderTypes[renderTypeNdx].types, TestConfig::COMMANDBUFFERTYPES_INLINE, TestConfig::IMAGEMEMORY_STRICT, targetSize, renderPos, renderSize, DE_FALSE, 89246, 0, allocationKind));
->>>>>>> fd68124a
 									}
 								}
 								{
@@ -6903,7 +6802,6 @@
 									}
 
 									{
-<<<<<<< HEAD
 										const RenderPass	renderPass	(attachments, subpasses, deps, inputAspects);
 										const TestConfig	testConfig	(renderPass,
 																		 renderTypes[renderTypeNdx].types,
@@ -6912,17 +6810,14 @@
 																		 targetSize,
 																		 renderPos,
 																		 renderSize,
+																		 DE_FALSE,
 																		 89246,
+																		 0,
 																		 testConfigExternal.allocationKind,
 																		 testConfigExternal.renderPassType);
 										const string		testName	(string("self_dep_") + renderTypes[renderTypeNdx].str + (useInputAspect ? "_use_input_aspect" : "") + "_stencil_read_only");
 
 										addFunctionCaseWithPrograms<TestConfig>(storeOpGroup.get(), testName, string("self_dep_") + renderTypes[renderTypeNdx].str, createTestShaders, renderPassTest, testConfig);
-=======
-										const RenderPass renderPass (attachments, subpasses, deps, inputAspects);
-
-										addFunctionCaseWithPrograms<TestConfig>(storeOpGroup.get(), string("self_dep_") + renderTypes[renderTypeNdx].str + (useInputAspect ? "_use_input_aspect" : "") + "_stencil_read_only", string("self_dep_") + renderTypes[renderTypeNdx].str, createTestShaders, renderPassTest, TestConfig(renderPass, renderTypes[renderTypeNdx].types, TestConfig::COMMANDBUFFERTYPES_INLINE, TestConfig::IMAGEMEMORY_STRICT, targetSize, renderPos, renderSize, DE_FALSE, 89246, 0, allocationKind));
->>>>>>> fd68124a
 									}
 								}
 							}
@@ -6944,20 +6839,13 @@
 
 void addRenderPassTests (tcu::TestCaseGroup* group, const AllocationKind allocationKind, const RenderPassType renderPassType)
 {
-<<<<<<< HEAD
 	const TestConfigExternal	testConfigExternal	(allocationKind, renderPassType);
 
 	addTestGroup(group, "simple", "Simple basic render pass tests", addSimpleTests, testConfigExternal);
 	addTestGroup(group, "formats", "Tests for different image formats.", addFormatTests, testConfigExternal);
 	addTestGroup(group, "attachment", "Attachment format and count tests with load and store ops and image layouts", addAttachmentTests, testConfigExternal);
 	addTestGroup(group, "attachment_allocation", "Attachment allocation tests", addAttachmentAllocationTests, testConfigExternal);
-=======
-	addTestGroup(group, "simple", "Simple basic render pass tests", addSimpleTests, allocationKind);
-	addTestGroup(group, "formats", "Tests for different image formats.", addFormatTests, allocationKind);
-	addTestGroup(group, "attachment", "Attachment format and count tests with load and store ops and image layouts", addAttachmentTests, allocationKind);
-	addTestGroup(group, "attachment_allocation", "Attachment allocation tests", addAttachmentAllocationTests, allocationKind);
-	addTestGroup(group, "attachment_write_mask", "Attachment write mask tests", addAttachmentWriteMaskTests, allocationKind);
->>>>>>> fd68124a
+	addTestGroup(group, "attachment_write_mask", "Attachment write mask tests", addAttachmentWriteMaskTests, testConfigExternal);
 }
 
 de::MovePtr<tcu::TestCaseGroup> createSuballocationTests(tcu::TestContext& testCtx, RenderPassType renderPassType)
