/*------------------------------------------------------------------------
 * Vulkan Conformance Tests
 * ------------------------
 *
 * Copyright (c) 2015 The Khronos Group Inc.
 * Copyright (c) 2015 Samsung Electronics Co., Ltd.
 * Copyright (c) 2016 The Android Open Source Project
 *
 * Licensed under the Apache License, Version 2.0 (the "License");
 * you may not use this file except in compliance with the License.
 * You may obtain a copy of the License at
 *
 *      http://www.apache.org/licenses/LICENSE-2.0
 *
 * Unless required by applicable law or agreed to in writing, software
 * distributed under the License is distributed on an "AS IS" BASIS,
 * WITHOUT WARRANTIES OR CONDITIONS OF ANY KIND, either express or implied.
 * See the License for the specific language governing permissions and
 * limitations under the License.
 *
 *//*!
 * \file
 * \brief Shader builtin variable tests.
 *//*--------------------------------------------------------------------*/

#include "vktShaderRenderBuiltinVarTests.hpp"

#include "tcuFloat.hpp"
#include "deUniquePtr.hpp"
#include "vkDefs.hpp"
#include "vktShaderRender.hpp"
#include "gluShaderUtil.hpp"
#include "tcuImageCompare.hpp"
#include "tcuStringTemplate.hpp"
#include "tcuTextureUtil.hpp"
#include "tcuTestLog.hpp"
#include "vktDrawUtil.hpp"
#include "vkImageUtil.hpp"
#include "vkTypeUtil.hpp"
#include "vkMemUtil.hpp"

#include "deMath.h"
#include "deRandom.hpp"

#include <map>

using namespace std;
using namespace tcu;
using namespace vk;
using namespace de;

namespace vkt
{
using namespace drawutil;

namespace sr
{

namespace
{

enum
{
	FRONTFACE_RENDERWIDTH			= 16,
	FRONTFACE_RENDERHEIGHT			= 16
};

class FrontFacingVertexShader : public rr::VertexShader
{
public:
	FrontFacingVertexShader (void)
		: rr::VertexShader(1, 0)
	{
		m_inputs[0].type = rr::GENERICVECTYPE_FLOAT;
	}

	void shadeVertices (const rr::VertexAttrib* inputs, rr::VertexPacket* const* packets, const int numPackets) const
	{
		for (int packetNdx = 0; packetNdx < numPackets; ++packetNdx)
		{
			packets[packetNdx]->position = rr::readVertexAttribFloat(inputs[0],
																	 packets[packetNdx]->instanceNdx,
																	 packets[packetNdx]->vertexNdx);
		}
	}
};

class FrontFacingFragmentShader : public rr::FragmentShader
{
public:
	FrontFacingFragmentShader (void)
		: rr::FragmentShader(0, 1)
	{
		m_outputs[0].type = rr::GENERICVECTYPE_FLOAT;
	}

	void shadeFragments (rr::FragmentPacket* , const int numPackets, const rr::FragmentShadingContext& context) const
	{
		tcu::Vec4 color;
		for (int packetNdx = 0; packetNdx < numPackets; ++packetNdx)
		{
			for (int fragNdx = 0; fragNdx < rr::NUM_FRAGMENTS_PER_PACKET; ++fragNdx)
			{
				if (context.visibleFace == rr::FACETYPE_FRONT)
					color = tcu::Vec4(1.0f, 0.0f, 0.0f, 1.0f);
				else
					color = tcu::Vec4(0.0f, 1.0f, 0.0f, 1.0f);
				rr::writeFragmentOutput(context, packetNdx, fragNdx, 0, color);
			}
		}
	}
};

class BuiltinGlFrontFacingCaseInstance : public ShaderRenderCaseInstance
{
public:
					BuiltinGlFrontFacingCaseInstance	(Context& context, VkPrimitiveTopology topology);

	TestStatus		iterate								(void);
private:
	const VkPrimitiveTopology							m_topology;
};

BuiltinGlFrontFacingCaseInstance::BuiltinGlFrontFacingCaseInstance (Context& context, VkPrimitiveTopology topology)
	: ShaderRenderCaseInstance	(context)
	, m_topology				(topology)
{
}


TestStatus BuiltinGlFrontFacingCaseInstance::iterate (void)
{
	TestLog&					log				= m_context.getTestContext().getLog();
	std::vector<Vec4>			vertices;
	std::vector<VulkanShader>	shaders;
	FrontFacingVertexShader		vertexShader;
	FrontFacingFragmentShader	fragmentShader;
	std::string					testDesc;

	vertices.push_back(Vec4( -0.75f,	-0.75f,	0.0f,	1.0f));
	vertices.push_back(Vec4(  0.0f,		-0.75f,	0.0f,	1.0f));
	vertices.push_back(Vec4( -0.37f,	0.75f,	0.0f,	1.0f));
	vertices.push_back(Vec4(  0.37f,	0.75f,	0.0f,	1.0f));
	vertices.push_back(Vec4(  0.75f,	-0.75f,	0.0f,	1.0f));
	vertices.push_back(Vec4(  0.0f,		-0.75f,	0.0f,	1.0f));

	shaders.push_back(VulkanShader(VK_SHADER_STAGE_VERTEX_BIT, m_context.getBinaryCollection().get("vert")));
	shaders.push_back(VulkanShader(VK_SHADER_STAGE_FRAGMENT_BIT, m_context.getBinaryCollection().get("frag")));

	testDesc = "gl_FrontFacing " + getPrimitiveTopologyShortName(m_topology) + " ";

	DrawState					drawState		(m_topology, FRONTFACE_RENDERWIDTH, FRONTFACE_RENDERHEIGHT);
	DrawCallData				drawCallData	(vertices);
	VulkanProgram				vulkanProgram	(shaders);

	VulkanDrawContext			dc(m_context, drawState, drawCallData, vulkanProgram);
	dc.draw();

	ReferenceDrawContext		refDrawContext(drawState, drawCallData, vertexShader, fragmentShader);
	refDrawContext.draw();

	log << TestLog::Image( "reference",
							"reference",
							tcu::ConstPixelBufferAccess(tcu::TextureFormat(
									refDrawContext.getColorPixels().getFormat()),
									refDrawContext.getColorPixels().getWidth(),
									refDrawContext.getColorPixels().getHeight(),
									1,
									refDrawContext.getColorPixels().getDataPtr()));

	log << TestLog::Image(	"result",
							"result",
							tcu::ConstPixelBufferAccess(tcu::TextureFormat(
									dc.getColorPixels().getFormat()),
									dc.getColorPixels().getWidth(),
									dc.getColorPixels().getHeight(),
									1,
									dc.getColorPixels().getDataPtr()));

	if (tcu::intThresholdPositionDeviationCompare(m_context.getTestContext().getLog(),
												  "ComparisonResult",
												  "Image comparison result",
												  refDrawContext.getColorPixels(),
												  dc.getColorPixels(),
												  UVec4(0u),
												  IVec3(1,1,0),
												  false,
												  tcu::COMPARE_LOG_RESULT))
	{
		testDesc += "passed";
		return tcu::TestStatus::pass(testDesc.c_str());
	}
	else
	{
		testDesc += "failed";
		return tcu::TestStatus::fail(testDesc.c_str());
	}
}

class BuiltinGlFrontFacingCase : public TestCase
{
public:
								BuiltinGlFrontFacingCase	(TestContext& testCtx, VkPrimitiveTopology topology, const char* name, const char* description);
	virtual						~BuiltinGlFrontFacingCase	(void);

	void						initPrograms				(SourceCollections& dst) const;
	TestInstance*				createInstance				(Context& context) const;

private:
								BuiltinGlFrontFacingCase	(const BuiltinGlFrontFacingCase&);	// not allowed!
	BuiltinGlFrontFacingCase&	operator=					(const BuiltinGlFrontFacingCase&);	// not allowed!

	const VkPrimitiveTopology	m_topology;
};

BuiltinGlFrontFacingCase::BuiltinGlFrontFacingCase (TestContext& testCtx, VkPrimitiveTopology topology, const char* name, const char* description)
	: TestCase					(testCtx, name, description)
	, m_topology				(topology)
{
}

BuiltinGlFrontFacingCase::~BuiltinGlFrontFacingCase (void)
{
}

void BuiltinGlFrontFacingCase::initPrograms (SourceCollections& programCollection) const
{
	{
		std::ostringstream vertexSource;
		vertexSource << glu::getGLSLVersionDeclaration(glu::GLSL_VERSION_310_ES) << "\n"
			<< "\n"
			<< "layout(location = 0) in highp vec4 position;\n"
			<< "void main()\n"
			<< "{\n"
			<< "gl_Position = position;\n"
			<< "gl_PointSize = 1.0;\n"
			<< "}\n";
		programCollection.glslSources.add("vert") << glu::VertexSource(vertexSource.str());
	}

	{
		std::ostringstream fragmentSource;
		fragmentSource << glu::getGLSLVersionDeclaration(glu::GLSL_VERSION_310_ES) << "\n"
			<< "\n"
			<< "layout(location = 0) out mediump vec4 color;\n"
			<< "void main()\n"
			<< "{\n"
			<< "if (gl_FrontFacing)\n"
			<< "	color = vec4(1.0, 0.0, 0.0, 1.0);\n"
			<< "else\n"
			<< "	color = vec4(0.0, 1.0, 0.0, 1.0);\n"
			<< "}\n";
		programCollection.glslSources.add("frag") << glu::FragmentSource(fragmentSource.str());
	}
}

TestInstance* BuiltinGlFrontFacingCase::createInstance (Context& context) const
{
	return new BuiltinGlFrontFacingCaseInstance(context, m_topology);
}

class BuiltinFragDepthCaseInstance : public TestInstance
{
public:
	enum
	{
		RENDERWIDTH		= 16,
		RENDERHEIGHT	= 16
	};
					BuiltinFragDepthCaseInstance		(Context& context, VkPrimitiveTopology topology, VkFormat format, bool largeDepthEnable, float defaultDepth, bool depthClampEnable, const VkSampleCountFlagBits samples);
	TestStatus		iterate								(void);

	bool			validateDepthBuffer					(const tcu::ConstPixelBufferAccess& validationBuffer, const tcu::ConstPixelBufferAccess& markerBuffer, const float tolerance) const;
private:
	const VkPrimitiveTopology		m_topology;
	const VkFormat					m_format;
	const bool						m_largeDepthEnable;
	const float						m_defaultDepthValue;
	const bool						m_depthClampEnable;
	const VkSampleCountFlagBits		m_samples;
	const tcu::UVec2				m_renderSize;
	const float						m_largeDepthBase;
};

BuiltinFragDepthCaseInstance::BuiltinFragDepthCaseInstance (Context& context, VkPrimitiveTopology topology, VkFormat format, bool largeDepthEnable, float defaultDepth, bool depthClampEnable, const VkSampleCountFlagBits samples)
	: TestInstance			(context)
	, m_topology			(topology)
	, m_format				(format)
	, m_largeDepthEnable	(largeDepthEnable)
	, m_defaultDepthValue	(defaultDepth)
	, m_depthClampEnable	(depthClampEnable)
	, m_samples				(samples)
	, m_renderSize			(RENDERWIDTH, RENDERHEIGHT)
	, m_largeDepthBase		(20.0f)
{
	const InstanceInterface&	vki					= m_context.getInstanceInterface();
	const VkPhysicalDevice		physicalDevice		= m_context.getPhysicalDevice();

	try
	{
		VkImageFormatProperties		imageFormatProperties;
		VkFormatProperties			formatProperties;

		if (m_context.getDeviceFeatures().fragmentStoresAndAtomics == VK_FALSE)
			throw tcu::NotSupportedError("fragmentStoresAndAtomics not supported");

		imageFormatProperties = getPhysicalDeviceImageFormatProperties(vki, physicalDevice, m_format, VK_IMAGE_TYPE_2D,
				VK_IMAGE_TILING_OPTIMAL, VK_IMAGE_USAGE_DEPTH_STENCIL_ATTACHMENT_BIT, (VkImageCreateFlags)0);

		if ((imageFormatProperties.sampleCounts & m_samples) == 0)
			throw tcu::NotSupportedError("Image format and sample count not supported");

		formatProperties = getPhysicalDeviceFormatProperties(vki, physicalDevice, VK_FORMAT_R8G8B8A8_UINT);

		if ((formatProperties.optimalTilingFeatures & VK_FORMAT_FEATURE_STORAGE_IMAGE_BIT) == 0)
			throw tcu::NotSupportedError("MarkerImage format not supported as storage image");

		if (m_largeDepthEnable && !de::contains(context.getDeviceExtensions().begin(), context.getDeviceExtensions().end(), "VK_EXT_depth_range_unrestricted"))
			throw tcu::NotSupportedError("large_depth test variants require the VK_EXT_depth_range_unrestricted extension");
<<<<<<< HEAD
=======

		if (m_context.getDeviceFeatures().depthClamp == VK_FALSE && m_depthClampEnable)
			throw tcu::NotSupportedError("Depthclamp is not supported.");
>>>>>>> aa804d5d
	}
	catch (const vk::Error& e)
	{
		if (e.getError() == VK_ERROR_FORMAT_NOT_SUPPORTED)
			throw tcu::NotSupportedError("Image format not supported");
		else
			throw;

	}
}

TestStatus BuiltinFragDepthCaseInstance::iterate (void)
{
	const VkDevice					device				= m_context.getDevice();
	const DeviceInterface&			vk					= m_context.getDeviceInterface();
	const VkQueue					queue				= m_context.getUniversalQueue();
	Allocator&						allocator			= m_context.getDefaultAllocator();
	const deUint32					queueFamilyIndex	= m_context.getUniversalQueueFamilyIndex();
	TestLog&						log					= m_context.getTestContext().getLog();
	const deUint32					scale				= 4;										// To account for std140 stride
	const VkDeviceSize				pixelCount			= m_renderSize.x() * m_renderSize.y();
	std::string						testDesc;
	Move<VkImage>					depthResolveImage;
	Move<VkImageView>				depthResolveImageView;
	MovePtr<Allocation>				depthResolveAllocation;
	Move<VkImage>					depthImage;
	Move<VkImageView>				depthImageView;
	MovePtr<Allocation>				depthImageAllocation;
	Move<VkBuffer>					controlBuffer;
	MovePtr<Allocation>				controlBufferAllocation;
	Move<VkImage>					markerImage;
	Move<VkImageView>				markerImageView;
	MovePtr<Allocation>				markerImageAllocation;
	Move<VkBuffer>					markerBuffer;
	MovePtr<Allocation>				markerBufferAllocation;
	Move<VkBuffer>					validationBuffer;
	MovePtr<Allocation>				validationAlloc;
	MovePtr<Allocation>				depthInitAllocation;
	Move<VkCommandPool>				cmdPool;
	Move<VkCommandBuffer>			transferCmdBuffer;
	Move<VkFence>					fence;
	Move<VkSampler>					depthSampler;

	// Create Buffer/Image for validation
	{
		VkFormat	resolvedBufferFormat = VK_FORMAT_R32_SFLOAT;
		const VkBufferCreateInfo validationBufferCreateInfo =
		{
			VK_STRUCTURE_TYPE_BUFFER_CREATE_INFO,										// VkStructureType		sType
			DE_NULL,																	// const void*			pNext
			(VkBufferCreateFlags)0,														// VkBufferCreateFlags	flags
			m_samples * pixelCount * getPixelSize(mapVkFormat(resolvedBufferFormat)),	// VkDeviceSize			size
			VK_BUFFER_USAGE_TRANSFER_DST_BIT,											// VkBufferUsageFlags	usage
			VK_SHARING_MODE_EXCLUSIVE,													// VkSharingMode		sharingMode
			0u,																			// uint32_t				queueFamilyIndexCount,
			DE_NULL																		// const uint32_t*		pQueueFamilyIndices
		};

		validationBuffer = createBuffer(vk, device, &validationBufferCreateInfo);
		validationAlloc = allocator.allocate(getBufferMemoryRequirements(vk, device, *validationBuffer), MemoryRequirement::HostVisible);
		VK_CHECK(vk.bindBufferMemory(device, *validationBuffer, validationAlloc->getMemory(), validationAlloc->getOffset()));

		const VkImageCreateInfo depthResolveImageCreateInfo =
		{
			VK_STRUCTURE_TYPE_IMAGE_CREATE_INFO,								// VkStructureType			sType
			DE_NULL,															// const void*				pNext
			(VkImageCreateFlags)0,												// VkImageCreateFlags		flags
			VK_IMAGE_TYPE_2D,													// VkIMageType				imageType
			resolvedBufferFormat,												// VkFormat					format
			makeExtent3D(m_samples * m_renderSize.x(), m_renderSize.y(), 1u),	// VkExtent3D				extent
			1u,																	// uint32_t					mipLevels
			1u,																	// uint32_t					arrayLayers
			VK_SAMPLE_COUNT_1_BIT,												// VkSampleCountFlagsBits	samples
			VK_IMAGE_TILING_OPTIMAL,											// VkImageTiling			tiling
			VK_IMAGE_USAGE_TRANSFER_SRC_BIT |									// VkImageUsageFlags		usage
			VK_IMAGE_USAGE_STORAGE_BIT |
			VK_IMAGE_USAGE_TRANSFER_DST_BIT,
			VK_SHARING_MODE_EXCLUSIVE,											// VkSharingMode			sharingMode
			0u,																	// uint32_t					queueFamilyIndexCount
			DE_NULL,															// const uint32_t			pQueueFamilyIndices
			VK_IMAGE_LAYOUT_UNDEFINED											// VkImageLayout			initialLayout
		};

		depthResolveImage = createImage(vk, device, &depthResolveImageCreateInfo, DE_NULL);
		depthResolveAllocation = allocator.allocate(getImageMemoryRequirements(vk, device, *depthResolveImage), MemoryRequirement::Any);
		VK_CHECK(vk.bindImageMemory(device, *depthResolveImage, depthResolveAllocation->getMemory(), depthResolveAllocation->getOffset()));

		const VkImageViewCreateInfo depthResolveImageViewCreateInfo =
		{
			VK_STRUCTURE_TYPE_IMAGE_VIEW_CREATE_INFO,								// VkStructureType			sType
			DE_NULL,																// const void*				pNext
			(VkImageViewCreateFlags)0,												// VkImageViewCreateFlags	flags
			*depthResolveImage,														// VkImage					image
			VK_IMAGE_VIEW_TYPE_2D,													// VkImageViewType			type
			resolvedBufferFormat,													// VkFormat					format
			makeComponentMappingRGBA(),												// VkComponentMapping		componentMapping
			makeImageSubresourceRange(VK_IMAGE_ASPECT_COLOR_BIT, 0u, 1u, 0u, 1u)	// VkImageSUbresourceRange	subresourceRange
		};

		depthResolveImageView = createImageView(vk, device, &depthResolveImageViewCreateInfo, DE_NULL);
	}

	// Marker Buffer
	{
		const VkDeviceSize	size			= m_samples * m_renderSize.x() * m_renderSize.y() * getPixelSize(mapVkFormat(VK_FORMAT_R8G8B8A8_UINT));

		const VkBufferCreateInfo markerBufferCreateInfo =
		{
			VK_STRUCTURE_TYPE_BUFFER_CREATE_INFO,			// VkStructureType			sType
			DE_NULL,										// const void*				pNext
			(VkBufferCreateFlags)0,							// VkBufferCreateFlags		flags
			size,											// VkDeviceSize				size
			VK_BUFFER_USAGE_TRANSFER_DST_BIT,				// VkBufferUsageFlags		usage
			VK_SHARING_MODE_EXCLUSIVE,						// VkSharingMode			sharingMode
			0u,												// uint32_t					queueFamilyIndexCount
			DE_NULL											// const uint32_t*			pQueueFamilyIndices
		};

		markerBuffer = createBuffer(vk, device, &markerBufferCreateInfo, DE_NULL);
		markerBufferAllocation = allocator.allocate(getBufferMemoryRequirements(vk, device, *markerBuffer), MemoryRequirement::HostVisible);
		VK_CHECK(vk.bindBufferMemory(device, *markerBuffer, markerBufferAllocation->getMemory(), markerBufferAllocation->getOffset()));

		const VkImageCreateInfo markerImageCreateInfo =
		{
			VK_STRUCTURE_TYPE_IMAGE_CREATE_INFO,							// VkStructureType			sType
			DE_NULL,														// const void*				pNext
			(VkImageCreateFlags)0,											// VkImageCreateFlags		flags
			VK_IMAGE_TYPE_2D,												// VkImageType				imageType
			VK_FORMAT_R8G8B8A8_UINT,										// VkFormat					format
			makeExtent3D(m_samples * m_renderSize.x(), m_renderSize.y(), 1),// VkExtent3D				extent
			1u,																// uint32_t					mipLevels
			1u,																// uint32_t					arrayLayers
			VK_SAMPLE_COUNT_1_BIT,											// VkSampleCountFlagsBit	smaples
			VK_IMAGE_TILING_OPTIMAL,										// VkImageTiling			tiling
			VK_IMAGE_USAGE_STORAGE_BIT |									// VkImageUsageFlags		usage
			VK_IMAGE_USAGE_TRANSFER_SRC_BIT |
			VK_IMAGE_USAGE_TRANSFER_DST_BIT,
			VK_SHARING_MODE_EXCLUSIVE,										// VkSharingMode			sharing
			0u,																// uint32_t					queueFamilyIndexCount
			DE_NULL,														// const uint32_t*			pQueueFamilyIndices
			VK_IMAGE_LAYOUT_UNDEFINED										// VkImageLayout			initialLayout
		};

		markerImage = createImage(vk, device, &markerImageCreateInfo, DE_NULL);
		markerImageAllocation = allocator.allocate(getImageMemoryRequirements(vk, device, *markerImage), MemoryRequirement::Any);
		VK_CHECK(vk.bindImageMemory(device, *markerImage, markerImageAllocation->getMemory(), markerImageAllocation->getOffset()));

		const VkImageViewCreateInfo markerViewCreateInfo =
		{
			VK_STRUCTURE_TYPE_IMAGE_VIEW_CREATE_INFO,				// VkStructureType			sType
			DE_NULL,												// const void*				pNext
			(VkImageViewCreateFlags)0,								// VkImageViewCreateFlags	flags
			*markerImage,											// VkImage					image
			VK_IMAGE_VIEW_TYPE_2D,									// VkImageViewType			viewType
			VK_FORMAT_R8G8B8A8_UINT,								// VkFormat					format
			makeComponentMappingRGBA(),								// VkComponentMapping		components
			makeImageSubresourceRange(VK_IMAGE_ASPECT_COLOR_BIT, 0u, 1u, 0u, 1u)
		};

		markerImageView = createImageView(vk, device, &markerViewCreateInfo, DE_NULL);
	}

	// Control Buffer
	{
		const VkBufferCreateInfo controlBufferCreateInfo =
		{
			VK_STRUCTURE_TYPE_BUFFER_CREATE_INFO,					// VkStructureType		sType
			DE_NULL,												// const void*			pNext
			(VkBufferCreateFlags)0,									// VkBufferCreateFlags	flags
			pixelCount * sizeof(float)* scale,						// VkDeviceSize			size
			VK_BUFFER_USAGE_UNIFORM_BUFFER_BIT,						// VkBufferUsageFlags	usage
			VK_SHARING_MODE_EXCLUSIVE,								// VkSharingMode		sharingMode
			0u,														// deUint32				queueFamilyIndexCount

			DE_NULL													// pQueueFamilyIndices
		};

		controlBuffer = createBuffer(vk, device, &controlBufferCreateInfo, DE_NULL);
		controlBufferAllocation = allocator.allocate( getBufferMemoryRequirements(vk, device, *controlBuffer), MemoryRequirement::HostVisible);
		VK_CHECK(vk.bindBufferMemory(device, *controlBuffer, controlBufferAllocation->getMemory(), controlBufferAllocation->getOffset()));

		{
			float* bufferData = (float*)(controlBufferAllocation->getHostPtr());
			float sign = m_depthClampEnable ? -1.0f : 1.0f;
			for (deUint32 ndx = 0; ndx < m_renderSize.x() * m_renderSize.y(); ndx++)
			{
				bufferData[ndx * scale] = (float)ndx / 256.0f * sign;
				if (m_largeDepthEnable)
					bufferData[ndx * scale] += m_largeDepthBase;
			}

			const VkMappedMemoryRange range =
			{
				VK_STRUCTURE_TYPE_MAPPED_MEMORY_RANGE,
				DE_NULL,
				controlBufferAllocation->getMemory(),
				0u,
				VK_WHOLE_SIZE
			};

			VK_CHECK(vk.flushMappedMemoryRanges(device, 1u, &range));
		}
	}

	// Depth Buffer
	{
		VkImageSubresourceRange depthSubresourceRange	= makeImageSubresourceRange(VK_IMAGE_ASPECT_DEPTH_BIT, 0u, 1u, 0u, 1u);
		const VkImageCreateInfo depthImageCreateInfo	=
		{
			VK_STRUCTURE_TYPE_IMAGE_CREATE_INFO,					// VkStructureType			sType
			DE_NULL,												// const void*				pNext
			(VkImageCreateFlags)0,									// VkImageCreateFlags		flags
			VK_IMAGE_TYPE_2D,										// VkImageType				imageType
			m_format,												// VkFormat					format
			makeExtent3D(m_renderSize.x(), m_renderSize.y(), 1u),	// VkExtent3D				extent
			1u,														// uint32_t					mipLevels
			1u,														// uint32_t					arrayLayers
			m_samples,												// VkSampleCountFlagsBits	samples
			VK_IMAGE_TILING_OPTIMAL,								// VkImageTiling			tiling
			VK_IMAGE_USAGE_TRANSFER_SRC_BIT |
			VK_IMAGE_USAGE_TRANSFER_DST_BIT |
			VK_IMAGE_USAGE_SAMPLED_BIT      |
			VK_IMAGE_USAGE_DEPTH_STENCIL_ATTACHMENT_BIT,			// VkImageUsageFlags		usage
			VK_SHARING_MODE_EXCLUSIVE,								// VkShaderingMode			sharingMode
			0u,														// uint32_t					queueFamilyIndexCount
			DE_NULL,												// const uint32_t*			pQueueFamilyIndices
			VK_IMAGE_LAYOUT_UNDEFINED								// VkImageLayout			initialLayout
		};

		depthImage = createImage(vk, device, &depthImageCreateInfo, DE_NULL);
		depthImageAllocation = allocator.allocate(getImageMemoryRequirements(vk, device, *depthImage), MemoryRequirement::Any);
		VK_CHECK(vk.bindImageMemory(device, *depthImage, depthImageAllocation->getMemory(), depthImageAllocation->getOffset()));

		const VkImageViewCreateInfo imageViewParams =
		{
			VK_STRUCTURE_TYPE_IMAGE_VIEW_CREATE_INFO,		// VkStructureType			sType;
			DE_NULL,										// const void*				pNext;
			(VkImageViewCreateFlags)0,						// VkImageViewCreateFlags	flags;
			*depthImage,									// VkImage					image;
			VK_IMAGE_VIEW_TYPE_2D,							// VkImageViewType			viewType;
			m_format,										// VkFormat					format;
			makeComponentMappingRGBA(),						// VkComponentMapping		components;
			depthSubresourceRange,							// VkImageSubresourceRange	subresourceRange;
		};
		depthImageView = createImageView(vk, device, &imageViewParams);

		const VkSamplerCreateInfo depthSamplerCreateInfo =
		{
			VK_STRUCTURE_TYPE_SAMPLER_CREATE_INFO,			// VkStructureType			sType
			DE_NULL,										// const void*				pNext
			(VkSamplerCreateFlags)0,						// VkSamplerCreateFlags		flags
			VK_FILTER_NEAREST,								// VkFilter					minFilter
			VK_FILTER_NEAREST,								// VkFilter					magFilter
			VK_SAMPLER_MIPMAP_MODE_NEAREST,					// VkSamplerMipMapMode		mipMapMode
			VK_SAMPLER_ADDRESS_MODE_CLAMP_TO_EDGE,			// VkSamplerAddressMode		addressModeU
			VK_SAMPLER_ADDRESS_MODE_CLAMP_TO_EDGE,			// VkSamplerAddressMode		addressModeV
			VK_SAMPLER_ADDRESS_MODE_CLAMP_TO_EDGE,			// VkSamplerAddressMode		addressmodeW
			0.0f,											// float					mipLodBias
			VK_FALSE,										// VkBool32					anisotropyEnable
			0.0f,											// float					maxAnisotropy
			VK_FALSE,										// VkBool32					compareEnable
			VK_COMPARE_OP_NEVER,							// VkCompareOp				compareOp
			0.0f,											// float					minLod
			0.0f,											// float					maxLod
			VK_BORDER_COLOR_FLOAT_TRANSPARENT_BLACK,		// VkBorderColor			borderColor
			VK_FALSE										// VkBool32					unnormalizedCoordinates
		};

		depthSampler = createSampler(vk, device, &depthSamplerCreateInfo, DE_NULL);
	}

	// Command Pool
	{
		const VkCommandPoolCreateInfo cmdPoolCreateInfo =
		{
			VK_STRUCTURE_TYPE_COMMAND_POOL_CREATE_INFO,			// VkStructureType			sType
			DE_NULL,											// const void*				pNext
			VK_COMMAND_POOL_CREATE_RESET_COMMAND_BUFFER_BIT,	// VkCommandPoolCreateFlags	flags
			queueFamilyIndex									// uint32_t					queueFamilyIndex
		};

		cmdPool = createCommandPool(vk, device, &cmdPoolCreateInfo);
	}

	// Command buffer for data transfers
	{
		const VkCommandBufferAllocateInfo cmdBufferAllocInfo =
		{
			VK_STRUCTURE_TYPE_COMMAND_BUFFER_ALLOCATE_INFO,	// VkStructureType		sType,
			DE_NULL,										// const void*			pNext
			*cmdPool,										// VkCommandPool		commandPool
			VK_COMMAND_BUFFER_LEVEL_PRIMARY,				// VkCommandBufferLevel	level
			1u												// uint32_t				bufferCount
		};

		transferCmdBuffer = allocateCommandBuffer(vk, device, &cmdBufferAllocInfo);
	}

	// Fence for data transfer
	{
		const VkFenceCreateInfo fenceCreateInfo =
		{
			VK_STRUCTURE_TYPE_FENCE_CREATE_INFO,	// VkStructureType		sType
			DE_NULL,								// const void*			pNext
			(VkFenceCreateFlags)0					// VkFenceCreateFlags	flags
		};

		fence = createFence(vk, device, &fenceCreateInfo);
	}

	// Initialize Marker Buffer
	{
		VkImageAspectFlags	depthImageAspectFlags = VK_IMAGE_ASPECT_DEPTH_BIT;
		if (hasStencilComponent(mapVkFormat(m_format).order))
			depthImageAspectFlags |= VK_IMAGE_ASPECT_STENCIL_BIT;

		const VkImageMemoryBarrier imageBarrier[] =
		{
			{
				VK_STRUCTURE_TYPE_IMAGE_MEMORY_BARRIER,			// VkStructureType		sType
				DE_NULL,										// const void*			pNext
				0,												// VkAccessMask			srcAccessMask
				VK_ACCESS_TRANSFER_WRITE_BIT,					// VkAccessMask			dstAccessMask
				VK_IMAGE_LAYOUT_UNDEFINED,						// VkImageLayout		oldLayout
				VK_IMAGE_LAYOUT_TRANSFER_DST_OPTIMAL,			// VkImageLayout		newLayout
				VK_QUEUE_FAMILY_IGNORED,						// uint32_t				srcQueueFamilyIndex
				VK_QUEUE_FAMILY_IGNORED,						// uint32_t				dstQueueFamilyIndex
				*markerImage,									// VkImage				image
				{
					VK_IMAGE_ASPECT_COLOR_BIT,				// VkImageAspectFlags	aspectMask
					0u,										// uint32_t				baseMipLevel
					1u,										// uint32_t				mipLevels
					0u,										// uint32_t				baseArray
					1u										// uint32_t				arraySize
				}
			},
		};

		const VkImageMemoryBarrier imagePostBarrier[] =
		{
			{
				VK_STRUCTURE_TYPE_IMAGE_MEMORY_BARRIER,			// VkStructureType		sType
				DE_NULL,										// const void*			pNext
				VK_ACCESS_TRANSFER_WRITE_BIT,					// VkAccessFlagBits		srcAccessMask
				VK_ACCESS_SHADER_WRITE_BIT,						// VkAccessFlagBits		dstAccessMask
				VK_IMAGE_LAYOUT_TRANSFER_DST_OPTIMAL,			// VkImageLayout		oldLayout
				VK_IMAGE_LAYOUT_GENERAL,						// VkImageLayout		newLayout
				VK_QUEUE_FAMILY_IGNORED,						// uint32_t				srcQueueFamilyIndex
				VK_QUEUE_FAMILY_IGNORED,						// uint32_t				dstQueueFamilyIndex
				*markerImage,									// VkImage				image
				{
					VK_IMAGE_ASPECT_COLOR_BIT,				// VkImageAspectFlags	aspectMask
					0u,										// uint32_t				baseMipLevel
					1u,										// uint32_t				mipLevels
					0u,										// uint32_t				baseArray
					1u										// uint32_t				arraySize
				}
			},
		};

		const VkCommandBufferBeginInfo	cmdBufferBeginInfo =
		{
			VK_STRUCTURE_TYPE_COMMAND_BUFFER_BEGIN_INFO,	// VkStructureType					sType
			DE_NULL,										// const void*						pNext
			VK_COMMAND_BUFFER_USAGE_ONE_TIME_SUBMIT_BIT,	// VkCommandBufferUsageFlags		flags
			(const VkCommandBufferInheritanceInfo*)DE_NULL	// VkCommandBufferInheritanceInfo	pInheritanceInfo
		};

		VK_CHECK(vk.beginCommandBuffer(*transferCmdBuffer, &cmdBufferBeginInfo));
		vk.cmdPipelineBarrier(*transferCmdBuffer, VK_PIPELINE_STAGE_TOP_OF_PIPE_BIT, VK_PIPELINE_STAGE_TRANSFER_BIT,
				(VkDependencyFlags)0,
				0, (const VkMemoryBarrier*)DE_NULL,
				0, (const VkBufferMemoryBarrier*)DE_NULL,
				DE_LENGTH_OF_ARRAY(imageBarrier), imageBarrier);

		const VkClearValue				colorClearValue	= makeClearValueColor(Vec4(0.0f, 0.0f, 0.0f, 0.0f));
		const VkImageSubresourceRange	colorClearRange	= makeImageSubresourceRange(VK_IMAGE_ASPECT_COLOR_BIT, 0u, 1u, 0u, 1u);

		vk.cmdClearColorImage(*transferCmdBuffer, *markerImage, VK_IMAGE_LAYOUT_TRANSFER_DST_OPTIMAL, &colorClearValue.color, 1u, &colorClearRange);

		vk.cmdPipelineBarrier(*transferCmdBuffer, VK_PIPELINE_STAGE_TRANSFER_BIT, VK_PIPELINE_STAGE_FRAGMENT_SHADER_BIT,
				(VkDependencyFlags)0,
				0, (const VkMemoryBarrier*)DE_NULL,
				0, (const VkBufferMemoryBarrier*)DE_NULL,
				DE_LENGTH_OF_ARRAY(imagePostBarrier), imagePostBarrier);

		VK_CHECK(vk.endCommandBuffer(*transferCmdBuffer));

		const VkSubmitInfo submitInfo =
		{
			VK_STRUCTURE_TYPE_SUBMIT_INFO,			// VkStructureType			sType
			DE_NULL,								// const void*				pNext
			0u,										// uint32_t					waitSemaphoreCount
			DE_NULL,								// const VkSemaphore*		pWaitSemaphores
			(const VkPipelineStageFlags*)DE_NULL,	// const VkPipelineStageFlags*	pWaitDstStageMask
			1u,										// uint32_t					commandBufferCount
			&transferCmdBuffer.get(),				// const VkCommandBuffer*	pCommandBuffers
			0u,										// uint32_t					signalSemaphoreCount
			DE_NULL									// const VkSemaphore*		pSignalSemaphores
		};

		VK_CHECK(vk.resetFences(device, 1, &fence.get()));
		VK_CHECK(vk.queueSubmit(queue, 1, &submitInfo, *fence));
		VK_CHECK(vk.waitForFences(device, 1, &fence.get(), true, ~(0ull)));
	}


	// Perform Draw
	{
		std::vector<Vec4>				vertices;
		std::vector<VulkanShader>		shaders;
		Move<VkDescriptorSetLayout>		descriptorSetLayout;
		Move<VkDescriptorPool>			descriptorPool;
		Move<VkDescriptorSet>			descriptorSet;

		// Descriptors
		{
			DescriptorSetLayoutBuilder	layoutBuilder;
			layoutBuilder.addSingleBinding(VK_DESCRIPTOR_TYPE_UNIFORM_BUFFER, VK_SHADER_STAGE_FRAGMENT_BIT);
			layoutBuilder.addSingleBinding(VK_DESCRIPTOR_TYPE_STORAGE_IMAGE, VK_SHADER_STAGE_FRAGMENT_BIT);
			descriptorSetLayout = layoutBuilder.build(vk, device);
			descriptorPool = DescriptorPoolBuilder()
					.addType(VK_DESCRIPTOR_TYPE_UNIFORM_BUFFER)
					.addType(VK_DESCRIPTOR_TYPE_STORAGE_IMAGE)
					.build(vk, device, VK_DESCRIPTOR_POOL_CREATE_FREE_DESCRIPTOR_SET_BIT, 1u);

			const VkDescriptorSetAllocateInfo descriptorSetAllocInfo =
			{
				VK_STRUCTURE_TYPE_DESCRIPTOR_SET_ALLOCATE_INFO,
				DE_NULL,
				*descriptorPool,
				1u,
				&descriptorSetLayout.get()
			};

			descriptorSet = allocateDescriptorSet(vk, device, &descriptorSetAllocInfo);

			const VkDescriptorBufferInfo bufferInfo =
			{
				*controlBuffer,
				0u,
				VK_WHOLE_SIZE
			};

			const VkDescriptorImageInfo imageInfo =
			{
				(VkSampler)DE_NULL,
				*markerImageView,
				VK_IMAGE_LAYOUT_GENERAL
			};

			DescriptorSetUpdateBuilder()
				.writeSingle(*descriptorSet, DescriptorSetUpdateBuilder::Location::binding(0u), VK_DESCRIPTOR_TYPE_UNIFORM_BUFFER, &bufferInfo)
				.writeSingle(*descriptorSet, DescriptorSetUpdateBuilder::Location::binding(1u), VK_DESCRIPTOR_TYPE_STORAGE_IMAGE, &imageInfo)
				.update(vk, device);
		}

		vertices.push_back(Vec4( -0.70f,	0.5f,	0.0f,	1.0f));
		vertices.push_back(Vec4(  0.45f,	-0.75f,	0.0f,	1.0f));
		vertices.push_back(Vec4(  0.78f,	0.0f,	0.0f,	1.0f));
		vertices.push_back(Vec4( -0.1f,		0.6f,	0.0f,	1.0f));

		shaders.push_back(VulkanShader(VK_SHADER_STAGE_VERTEX_BIT, m_context.getBinaryCollection().get("FragDepthVert")));
		shaders.push_back(VulkanShader(VK_SHADER_STAGE_FRAGMENT_BIT, m_context.getBinaryCollection().get("FragDepthFrag")));

		DrawState				drawState(m_topology, m_renderSize.x(), m_renderSize.y());
		DrawCallData			drawCallData(vertices);
		VulkanProgram			vulkanProgram(shaders);

		drawState.depthClampEnable			= m_depthClampEnable;
		drawState.depthFormat				= m_format;
		drawState.numSamples				= m_samples;
		drawState.compareOp					= rr::TESTFUNC_ALWAYS;
		drawState.depthTestEnable			= true;
		drawState.depthWriteEnable			= true;
		drawState.sampleShadingEnable		= true;
		vulkanProgram.depthImageView		= *depthImageView;
		vulkanProgram.descriptorSetLayout	= *descriptorSetLayout;
		vulkanProgram.descriptorSet			= *descriptorSet;

		VulkanDrawContext		vulkanDrawContext(m_context, drawState, drawCallData, vulkanProgram);
		vulkanDrawContext.draw();

		log << TestLog::Image(	"resultColor",
								"Result Color Buffer",
								tcu::ConstPixelBufferAccess(tcu::TextureFormat(
										vulkanDrawContext.getColorPixels().getFormat()),
										vulkanDrawContext.getColorPixels().getWidth(),
										vulkanDrawContext.getColorPixels().getHeight(),
										1,
										vulkanDrawContext.getColorPixels().getDataPtr()));
	}

	// Barrier to transition between first and second pass
	{
		VkImageAspectFlags	depthImageAspectFlags = VK_IMAGE_ASPECT_DEPTH_BIT;
		if (hasStencilComponent(mapVkFormat(m_format).order))
			depthImageAspectFlags |= VK_IMAGE_ASPECT_STENCIL_BIT;

		const VkImageMemoryBarrier imageBarrier[] =
		{
			{
				VK_STRUCTURE_TYPE_IMAGE_MEMORY_BARRIER,						// VkStructureType		sType
				DE_NULL,													// const void*			pNext
				VK_ACCESS_DEPTH_STENCIL_ATTACHMENT_WRITE_BIT,				// VkAccessFlags		srcAccessMask
				VK_ACCESS_SHADER_READ_BIT,									// VkAccessFlags		dstAccessMask
				VK_IMAGE_LAYOUT_DEPTH_STENCIL_ATTACHMENT_OPTIMAL,			// VkImageLayout		oldLayout
				VK_IMAGE_LAYOUT_GENERAL,									// VkImageLayout		newLayout
				0u,															// deUint32				srcQueueFamilyIndex
				0u,															// deUint32				dstQueueFamilyIndex
				*depthImage,												// VkImage				image
				{
					depthImageAspectFlags,							// VkImageAspectFlags		aspectMask
					0u,												// deUint32					baseMipLevel
					1u,												// deUint32					levelCount
					0u,												// deUint32					baseArrayLayer
					1u												// deUint32					layerCount
				}
			},
			{
				VK_STRUCTURE_TYPE_IMAGE_MEMORY_BARRIER,						// VkStructureType		sType
				DE_NULL,													// const void*			pNext
				0u,															// VkAccessFlags		srcAccessMask
				VK_ACCESS_HOST_READ_BIT,									// VkAccessFlags		dstAccessMask
				VK_IMAGE_LAYOUT_UNDEFINED,									// VkImageLayout		oldLayout
				VK_IMAGE_LAYOUT_GENERAL,									// VkImageLayout		newLayout
				0u,															// deUint32				srcQueueFamilyIndex
				0u,															// deUint32				dstQueueFamilyIndex
				*depthResolveImage,											// VkImage				image
				{
					VK_IMAGE_ASPECT_COLOR_BIT,						// VkImageAspectFlags		aspectMask
					0u,												// deUint32					baseMipLevel
					1u,												// deUint32					levelCount
					0u,												// deUint32					baseArrayLayer
					1u,												// deUint32					layerCount

				}
			}
		};

		const VkCommandBufferBeginInfo	cmdBufferBeginInfo =
		{
			VK_STRUCTURE_TYPE_COMMAND_BUFFER_BEGIN_INFO,	// VkStructureType					sType
			DE_NULL,										// const void*						pNext
			VK_COMMAND_BUFFER_USAGE_ONE_TIME_SUBMIT_BIT,	// VkCommandBufferUsageFlags		flags
			(const VkCommandBufferInheritanceInfo*)DE_NULL	// VkCommandBufferInheritanceInfo	pInheritanceInfo
		};

		VK_CHECK(vk.beginCommandBuffer(*transferCmdBuffer, &cmdBufferBeginInfo));
		vk.cmdPipelineBarrier(*transferCmdBuffer, VK_PIPELINE_STAGE_FRAGMENT_SHADER_BIT, VK_PIPELINE_STAGE_TOP_OF_PIPE_BIT,
				(VkDependencyFlags)0,
				0, (const VkMemoryBarrier*)DE_NULL,
				0, (const VkBufferMemoryBarrier*)DE_NULL,
				DE_LENGTH_OF_ARRAY(imageBarrier), imageBarrier);
		VK_CHECK(vk.endCommandBuffer(*transferCmdBuffer));

		const VkSubmitInfo submitInfo =
		{
			VK_STRUCTURE_TYPE_SUBMIT_INFO,			// VkStructureType			sType
			DE_NULL,								// const void*				pNext
			0u,										// uint32_t					waitSemaphoreCount
			DE_NULL,								// const VkSemaphore*		pWaitSemaphores
			(const VkPipelineStageFlags*)DE_NULL,	// const VkPipelineStageFlags*	pWaitDstStageMask
			1u,										// uint32_t					commandBufferCount
			&transferCmdBuffer.get(),				// const VkCommandBuffer*	pCommandBuffers
			0u,										// uint32_t					signalSemaphoreCount
			DE_NULL									// const VkSemaphore*		pSignalSemaphores
		};

		VK_CHECK(vk.resetFences(device, 1, &fence.get()));
		VK_CHECK(vk.queueSubmit(queue, 1, &submitInfo, *fence));
		VK_CHECK(vk.waitForFences(device, 1, &fence.get(), true, ~(0ull)));
	}

	// Resolve Depth Buffer
	{
		std::vector<Vec4>				vertices;
		std::vector<VulkanShader>		shaders;
		Move<VkDescriptorSetLayout>		descriptorSetLayout;
		Move<VkDescriptorPool>			descriptorPool;
		Move<VkDescriptorSet>			descriptorSet;

		// Descriptors
		{
			DescriptorSetLayoutBuilder	layoutBuilder;
			layoutBuilder.addSingleBinding(VK_DESCRIPTOR_TYPE_COMBINED_IMAGE_SAMPLER, VK_SHADER_STAGE_FRAGMENT_BIT);
			layoutBuilder.addSingleBinding(VK_DESCRIPTOR_TYPE_STORAGE_IMAGE, VK_SHADER_STAGE_FRAGMENT_BIT);
			descriptorSetLayout = layoutBuilder.build(vk, device);
			descriptorPool = DescriptorPoolBuilder()
					.addType(VK_DESCRIPTOR_TYPE_COMBINED_IMAGE_SAMPLER)
					.addType(VK_DESCRIPTOR_TYPE_STORAGE_IMAGE)
					.build(vk, device, VK_DESCRIPTOR_POOL_CREATE_FREE_DESCRIPTOR_SET_BIT, 1u);

			const VkDescriptorSetAllocateInfo descriptorSetAllocInfo =
			{
				VK_STRUCTURE_TYPE_DESCRIPTOR_SET_ALLOCATE_INFO,
				DE_NULL,
				*descriptorPool,
				1u,
				&descriptorSetLayout.get()
			};

			descriptorSet = allocateDescriptorSet(vk, device, &descriptorSetAllocInfo);

			const VkDescriptorImageInfo depthImageInfo =
			{
				*depthSampler,
				*depthImageView,
				VK_IMAGE_LAYOUT_GENERAL
			};

			const VkDescriptorImageInfo imageInfo =
			{
				(VkSampler)DE_NULL,
				*depthResolveImageView,
				VK_IMAGE_LAYOUT_GENERAL
			};

			DescriptorSetUpdateBuilder()
				.writeSingle(*descriptorSet, DescriptorSetUpdateBuilder::Location::binding(0u), VK_DESCRIPTOR_TYPE_COMBINED_IMAGE_SAMPLER, &depthImageInfo)
				.writeSingle(*descriptorSet, DescriptorSetUpdateBuilder::Location::binding(1u), VK_DESCRIPTOR_TYPE_STORAGE_IMAGE, &imageInfo)
				.update(vk, device);
		}

		vertices.push_back(Vec4( -1.0f,	-1.0f,	0.0f,	1.0f));
		vertices.push_back(Vec4( -1.0f,	 1.0f,	0.0f,	1.0f));
		vertices.push_back(Vec4(  1.0f,	-1.0f,	0.0f,	1.0f));
		vertices.push_back(Vec4(  1.0f,	 1.0f,	0.0f,	1.0f));

		shaders.push_back(VulkanShader(VK_SHADER_STAGE_VERTEX_BIT, m_context.getBinaryCollection().get("FragDepthVertPass2")));
		shaders.push_back(VulkanShader(VK_SHADER_STAGE_FRAGMENT_BIT, m_context.getBinaryCollection().get("FragDepthFragPass2")));

		DrawState				drawState(VK_PRIMITIVE_TOPOLOGY_TRIANGLE_STRIP, m_renderSize.x(), m_renderSize.y());
		DrawCallData			drawCallData(vertices);
		VulkanProgram			vulkanProgram(shaders);

		drawState.numSamples				= m_samples;
		drawState.sampleShadingEnable		= true;
		vulkanProgram.descriptorSetLayout	= *descriptorSetLayout;
		vulkanProgram.descriptorSet			= *descriptorSet;

		VulkanDrawContext		vulkanDrawContext(m_context, drawState, drawCallData, vulkanProgram);
		vulkanDrawContext.draw();
	}

	// Transfer marker buffer
	{
		const UVec2 copySize		= UVec2(m_renderSize.x() * m_samples, m_renderSize.y());
		const VkImageMemoryBarrier imageBarrier =
		{
			VK_STRUCTURE_TYPE_IMAGE_MEMORY_BARRIER,			// VkStructureType		sType
			DE_NULL,										// const void*			pNext
			VK_ACCESS_SHADER_WRITE_BIT,						// VkAccessFlags		srcAccessMask
			VK_ACCESS_TRANSFER_READ_BIT,					// VkAccessMask			dstAccessMask
			VK_IMAGE_LAYOUT_GENERAL,						// VkImageLayout		oldLayout
			VK_IMAGE_LAYOUT_TRANSFER_SRC_OPTIMAL,			// VkImageLayout		newLayout
			VK_QUEUE_FAMILY_IGNORED,						// uint32_t				srcQueueFamilyIndex
			VK_QUEUE_FAMILY_IGNORED,						// uint32_t				dstQueueFamilyIndex
			*markerImage,									// VkImage				image
			{
				VK_IMAGE_ASPECT_COLOR_BIT,				// VkImageAspectFlags	aspectMask
				0u,										// uint32_t				baseMipLevel
				1u,										// uint32_t				mipLevels
				0u,										// uint32_t				baseArray
				1u										// uint32_t				arraySize
			}
		};

		const VkBufferMemoryBarrier bufferBarrier =
		{
			VK_STRUCTURE_TYPE_BUFFER_MEMORY_BARRIER,		// VkStructureType		sType
			DE_NULL,										// const void*			pNext
			VK_ACCESS_TRANSFER_WRITE_BIT,					// VkAccessFlags		srcAccessMask
			VK_ACCESS_HOST_READ_BIT,						// VkAccessFlags		dstAccessMask
			VK_QUEUE_FAMILY_IGNORED,						// uint32_t				srcQueueFamilyIndex
			VK_QUEUE_FAMILY_IGNORED,						// uint32_t				dstQueueFamilyIndex
			*markerBuffer,									// VkBufer				buffer
			0u,												// VkDeviceSize			offset
			VK_WHOLE_SIZE									// VkDeviceSize			size
		};

		const VkBufferImageCopy bufferImageCopy =
		{
			0u,									// VkDeviceSize		bufferOffset
			copySize.x(),						// uint32_t			bufferRowLength
			copySize.y(),						// uint32_t			bufferImageHeight
			{
				VK_IMAGE_ASPECT_COLOR_BIT,	// VkImageAspectFlags	aspect
				0u,							// uint32_t				mipLevel
				0u,							// uint32_t				baseArrayLayer
				1u							// uint32_t				layerCount
			},
			{ 0, 0, 0 },						// VkOffset3D		imageOffset
			{
				copySize.x(),				// uint32_t				width
				copySize.y(),				// uint32_t				height,
				1u							// uint32_t				depth
			}
		};

		const VkCommandBufferBeginInfo	cmdBufferBeginInfo =
		{
			VK_STRUCTURE_TYPE_COMMAND_BUFFER_BEGIN_INFO,	// VkStructureType					sType
			DE_NULL,										// const void*						pNext
			VK_COMMAND_BUFFER_USAGE_ONE_TIME_SUBMIT_BIT,	// VkCommandBufferUsageFlags		flags
			(const VkCommandBufferInheritanceInfo*)DE_NULL	// VkCommandBufferInheritanceInfo	pInheritanceInfo
		};

		VK_CHECK(vk.beginCommandBuffer(*transferCmdBuffer, &cmdBufferBeginInfo));
		vk.cmdPipelineBarrier(*transferCmdBuffer, VK_PIPELINE_STAGE_FRAGMENT_SHADER_BIT, VK_PIPELINE_STAGE_TRANSFER_BIT,
				(VkDependencyFlags)0,
				0, (const VkMemoryBarrier*)DE_NULL,
				0, (const VkBufferMemoryBarrier*)DE_NULL,
				1, &imageBarrier);
		vk.cmdCopyImageToBuffer(*transferCmdBuffer, *markerImage, VK_IMAGE_LAYOUT_TRANSFER_SRC_OPTIMAL, *markerBuffer, 1u, &bufferImageCopy);
		vk.cmdPipelineBarrier(*transferCmdBuffer, VK_PIPELINE_STAGE_TRANSFER_BIT, VK_PIPELINE_STAGE_HOST_BIT,
				(VkDependencyFlags)0,
				0, (const VkMemoryBarrier*)DE_NULL,
				1, &bufferBarrier,
				0, (const VkImageMemoryBarrier*)DE_NULL);
		VK_CHECK(vk.endCommandBuffer(*transferCmdBuffer));

		const VkSubmitInfo submitInfo =
		{
			VK_STRUCTURE_TYPE_SUBMIT_INFO,			// VkStructureType			sType
			DE_NULL,								// const void*				pNext
			0u,										// uint32_t					waitSemaphoreCount
			DE_NULL,								// const VkSemaphore*		pWaitSemaphores
			(const VkPipelineStageFlags*)DE_NULL,	// const VkPipelineStageFlags*	pWaitDstStageMask
			1u,										// uint32_t					commandBufferCount
			&transferCmdBuffer.get(),				// const VkCommandBuffer*	pCommandBuffers
			0u,										// uint32_t					signalSemaphoreCount
			DE_NULL									// const VkSemaphore*		pSignalSemaphores
		};

		VK_CHECK(vk.resetFences(device, 1, &fence.get()));
		VK_CHECK(vk.queueSubmit(queue, 1, &submitInfo, *fence));
		VK_CHECK(vk.waitForFences(device, 1, &fence.get(), true, ~(0ull)));
	}

	// Verify depth buffer
	{
		bool status;

		const VkBufferMemoryBarrier bufferBarrier =
		{
			VK_STRUCTURE_TYPE_BUFFER_MEMORY_BARRIER,			// VkStructureType		sType
			DE_NULL,											// const void*			pNext
			VK_ACCESS_TRANSFER_WRITE_BIT,						// VkAccessFlags		srcAccessMask
			VK_ACCESS_HOST_READ_BIT,							// VkAccessFlags		dstAccessMask
			VK_QUEUE_FAMILY_IGNORED,							// uint32_t				srcQueueFamilyIndex
			VK_QUEUE_FAMILY_IGNORED,							// uint32_t				dstQueueFamilyIndex
			*validationBuffer,									// VkBuffer				buffer
			0u,													// VkDeviceSize			offset
			VK_WHOLE_SIZE										// VkDeviceSize			size
		};

		const VkImageMemoryBarrier imageBarrier =
		{
			VK_STRUCTURE_TYPE_IMAGE_MEMORY_BARRIER,				// VkStructureType		sType
			DE_NULL,											// const void*			pNext
			VK_ACCESS_SHADER_WRITE_BIT,							// VkAccessFlags		srcAccessMask
			VK_ACCESS_TRANSFER_READ_BIT,						// VkAccessFlags		dstAccessMask
			VK_IMAGE_LAYOUT_GENERAL,							// VkImageLayout		oldLayout
			VK_IMAGE_LAYOUT_TRANSFER_SRC_OPTIMAL,				// VkImageLayout		newLayout
			VK_QUEUE_FAMILY_IGNORED,							// uint32_t				srcQueueFamilyIndex
			VK_QUEUE_FAMILY_IGNORED,							// uint32_t				dstQueueFamilyIndex
			*depthResolveImage,									// VkImage				image
			{
				VK_IMAGE_ASPECT_COLOR_BIT,				// VkImageAspectFlags	aspectMask
				0u,										// uint32_t				baseMipLevel
				1u,										// uint32_t				mipLevels,
				0u,										// uint32_t				baseArray
				1u,										// uint32_t				arraySize
			}
		};

		const VkBufferImageCopy bufferImageCopy =
		{
			0u,													// VkDeviceSize			bufferOffset
			m_samples * m_renderSize.x(),						// uint32_t				bufferRowLength
			m_renderSize.y(),									// uint32_t				bufferImageHeight
			{
				VK_IMAGE_ASPECT_COLOR_BIT,				// VkImageAspectFlags	aspect
				0u,										// uint32_t				mipLevel
				0u,										// uint32_t				baseArrayLayer
				1u										// uint32_t				layerCount
			},
			{ 0, 0, 0 },										// VkOffset3D			imageOffset
			{
				m_samples * m_renderSize.x(),			// uint32_t				width
				m_renderSize.y(),						// uint32_t				height
				1u										// uint32_t				depth
			}
		};

		const VkCommandBufferBeginInfo	cmdBufferBeginInfo =
		{
			VK_STRUCTURE_TYPE_COMMAND_BUFFER_BEGIN_INFO,	// VkStructureType					sType
			DE_NULL,										// const void*						pNext
			VK_COMMAND_BUFFER_USAGE_ONE_TIME_SUBMIT_BIT,	// VkCommandBufferUsageFlags		flags
			(const VkCommandBufferInheritanceInfo*)DE_NULL	// VkCommandBufferInheritanceInfo	pInheritanceInfo
		};

		VK_CHECK(vk.beginCommandBuffer(*transferCmdBuffer, &cmdBufferBeginInfo));
		vk.cmdPipelineBarrier(*transferCmdBuffer, VK_PIPELINE_STAGE_FRAGMENT_SHADER_BIT, VK_PIPELINE_STAGE_TRANSFER_BIT,
				(VkDependencyFlags)0,
				0, (const VkMemoryBarrier*)DE_NULL,
				0, (const VkBufferMemoryBarrier*)DE_NULL,
				1, &imageBarrier);
		vk.cmdCopyImageToBuffer(*transferCmdBuffer, *depthResolveImage, VK_IMAGE_LAYOUT_TRANSFER_SRC_OPTIMAL, *validationBuffer, 1u, &bufferImageCopy);
		vk.cmdPipelineBarrier(*transferCmdBuffer, VK_PIPELINE_STAGE_TRANSFER_BIT, VK_PIPELINE_STAGE_HOST_BIT,
				(VkDependencyFlags)0,
				0, (const VkMemoryBarrier*)DE_NULL,
				1, &bufferBarrier,
				0, (const VkImageMemoryBarrier*)DE_NULL);
		VK_CHECK(vk.endCommandBuffer(*transferCmdBuffer));

		const VkSubmitInfo submitInfo =
		{
			VK_STRUCTURE_TYPE_SUBMIT_INFO,			// VkStructureType			sType
			DE_NULL,								// const void*				pNext
			0u,										// uint32_t					waitSemaphoreCount
			DE_NULL,								// const VkSemaphore*		pWaitSemaphores
			(const VkPipelineStageFlags*)DE_NULL,	// const VkPipelineStageFlags*	pWaitDstStageMask
			1u,										// uint32_t					commandBufferCount
			&transferCmdBuffer.get(),				// const VkCommandBuffer*	pCommandBuffers
			0u,										// uint32_t					signalSemaphoreCount
			DE_NULL									// const VkSemaphore*		pSignalSemaphores
		};

		VK_CHECK(vk.resetFences(device, 1, &fence.get()));
		VK_CHECK(vk.queueSubmit(queue, 1, &submitInfo, *fence));
		VK_CHECK(vk.waitForFences(device, 1, &fence.get(), true, ~(0ull)));

		invalidateMappedMemoryRange(vk, device, validationAlloc->getMemory(), validationAlloc->getOffset(), VK_WHOLE_SIZE);
		invalidateMappedMemoryRange(vk, device, markerBufferAllocation->getMemory(), markerBufferAllocation->getOffset(), VK_WHOLE_SIZE);

		tcu::ConstPixelBufferAccess resultPixelBuffer(mapVkFormat(VK_FORMAT_R32_SFLOAT), m_renderSize.x() * m_samples, m_renderSize.y(), 1u, validationAlloc->getHostPtr());
		tcu::ConstPixelBufferAccess markerPixelBuffer(mapVkFormat(VK_FORMAT_R8G8B8A8_UINT), m_renderSize.x() * m_samples, m_renderSize.y(), 1u, markerBufferAllocation->getHostPtr());
		status = validateDepthBuffer(resultPixelBuffer, markerPixelBuffer, 0.001f);
		testDesc = "gl_FragDepth " + getPrimitiveTopologyShortName(m_topology) + " ";
		if (status)
		{
			testDesc += "passed";
			return tcu::TestStatus::pass(testDesc.c_str());
		}
		else
		{
			log << TestLog::Image("resultDepth", "Result Depth Buffer", resultPixelBuffer);
			testDesc += "failed";
			return tcu::TestStatus::fail(testDesc.c_str());
		}
	}
}

bool BuiltinFragDepthCaseInstance::validateDepthBuffer (const tcu::ConstPixelBufferAccess& validationBuffer, const tcu::ConstPixelBufferAccess& markerBuffer, const float tolerance) const
{
	TestLog& log = m_context.getTestContext().getLog();

	for (deUint32 rowNdx = 0; rowNdx < m_renderSize.y(); rowNdx++)
	{
		for (deUint32 colNdx = 0; colNdx < m_renderSize.x(); colNdx++)
		{
			const float multiplier		= m_depthClampEnable ? 0.0f : 1.0f;
			float expectedValue	= (float)(rowNdx * m_renderSize.x() + colNdx)/256.0f * multiplier;

			if (m_largeDepthEnable)
				expectedValue += m_largeDepthBase;

			for (deUint32 sampleNdx = 0; sampleNdx < (deUint32)m_samples; sampleNdx++)
			{
				const float	actualValue		= validationBuffer.getPixel(sampleNdx + m_samples * colNdx, rowNdx).x();
				const float	markerValue		= markerBuffer.getPixel(sampleNdx + m_samples * colNdx, rowNdx).x();

				if (markerValue != 0)
				{
					if (de::abs(expectedValue - actualValue) > tolerance)
					{
						log << TestLog::Message << "Mismatch at pixel (" << colNdx << "," << rowNdx << "," << sampleNdx << "): expected " << expectedValue << " but got " << actualValue << TestLog::EndMessage;
						return false;
					}
				}
				else
				{
					if (de::abs(actualValue - m_defaultDepthValue) > tolerance)
					{
						log << TestLog::Message << "Mismatch at pixel (" << colNdx << "," << rowNdx << "," << sampleNdx << "): expected " << expectedValue << " but got " << actualValue << TestLog::EndMessage;
						return false;
					}
				}
			}
		}
	}

	return true;
}

class BuiltinFragCoordMsaaCaseInstance : public TestInstance
{
public:
	enum
	{
		RENDERWIDTH		= 16,
		RENDERHEIGHT	= 16
	};
				BuiltinFragCoordMsaaCaseInstance	(Context& context, VkSampleCountFlagBits sampleCount);
	TestStatus	iterate								(void);
private:
	bool		validateSampleLocations				(const ConstPixelBufferAccess& sampleLocationBuffer) const;

	const tcu::UVec2				m_renderSize;
	const VkSampleCountFlagBits		m_sampleCount;
};

BuiltinFragCoordMsaaCaseInstance::BuiltinFragCoordMsaaCaseInstance (Context& context, VkSampleCountFlagBits sampleCount)
	: TestInstance		(context)
	, m_renderSize		(RENDERWIDTH, RENDERHEIGHT)
	, m_sampleCount		(sampleCount)
{
	const InstanceInterface&	vki					= m_context.getInstanceInterface();
	const VkPhysicalDevice		physicalDevice		= m_context.getPhysicalDevice();

	try
	{
		VkImageFormatProperties		imageFormatProperties;
		VkFormatProperties			formatProperties;

		if (m_context.getDeviceFeatures().fragmentStoresAndAtomics == VK_FALSE)
			throw tcu::NotSupportedError("fragmentStoresAndAtomics not supported");

		imageFormatProperties = getPhysicalDeviceImageFormatProperties(vki, physicalDevice, VK_FORMAT_R32G32B32A32_SFLOAT, VK_IMAGE_TYPE_2D,
				VK_IMAGE_TILING_OPTIMAL, VK_IMAGE_USAGE_COLOR_ATTACHMENT_BIT, (VkImageCreateFlags)0);

		if ((imageFormatProperties.sampleCounts & m_sampleCount) == 0)
			throw tcu::NotSupportedError("Image format and sample count not supported");

		formatProperties = getPhysicalDeviceFormatProperties(vki, physicalDevice, VK_FORMAT_R32G32B32A32_SFLOAT);

		if ((formatProperties.optimalTilingFeatures & VK_FORMAT_FEATURE_STORAGE_IMAGE_BIT) == 0)
			throw tcu::NotSupportedError("Output format not supported as storage image");
	}
	catch (const vk::Error& e)
	{
		if (e.getError() == VK_ERROR_FORMAT_NOT_SUPPORTED)
			throw tcu::NotSupportedError("Image format not supported");
		else
			throw;

	}
}

TestStatus BuiltinFragCoordMsaaCaseInstance::iterate (void)
{
	const VkDevice					device				= m_context.getDevice();
	const DeviceInterface&			vk					= m_context.getDeviceInterface();
	const VkQueue					queue				= m_context.getUniversalQueue();
	Allocator&						allocator			= m_context.getDefaultAllocator();
	const deUint32					queueFamilyIndex	= m_context.getUniversalQueueFamilyIndex();
	TestLog&						log					= m_context.getTestContext().getLog();
	Move<VkImage>					outputImage;
	Move<VkImageView>				outputImageView;
	MovePtr<Allocation>				outputImageAllocation;
	Move<VkDescriptorSetLayout>		descriptorSetLayout;
	Move<VkDescriptorPool>			descriptorPool;
	Move<VkDescriptorSet>			descriptorSet;
	Move<VkBuffer>					sampleLocationBuffer;
	MovePtr<Allocation>				sampleLocationBufferAllocation;
	Move<VkCommandPool>				cmdPool;
	Move<VkCommandBuffer>			transferCmdBuffer;
	Move<VkFence>					fence;

	// Coordinate result image
	{
		const VkImageCreateInfo outputImageCreateInfo =
		{
			VK_STRUCTURE_TYPE_IMAGE_CREATE_INFO,					// VkStructureType			sType
			DE_NULL,												// const void*				pNext
			(VkImageCreateFlags)0,									// VkImageCreateFlags		flags
			VK_IMAGE_TYPE_2D,										// VkImageType				imageType
			VK_FORMAT_R32G32B32A32_SFLOAT,							// VkFormat					format
			makeExtent3D(m_sampleCount * m_renderSize.x(), m_renderSize.y(), 1u),	// VkExtent3D				extent3d
			1u,														// uint32_t					mipLevels
			1u,														// uint32_t					arrayLayers
			VK_SAMPLE_COUNT_1_BIT,									// VkSampleCountFlagBits	samples
			VK_IMAGE_TILING_OPTIMAL,								// VkImageTiling			tiling
			VK_IMAGE_USAGE_STORAGE_BIT |							// VkImageUsageFlags		usage
			VK_IMAGE_USAGE_TRANSFER_SRC_BIT,
			VK_SHARING_MODE_EXCLUSIVE,								// VkSharingMode			sharingMode
			0u,														// uint32_t					queueFamilyIndexCount
			DE_NULL,												// const uint32_t*			pQueueFamilyIndices
			VK_IMAGE_LAYOUT_UNDEFINED								// VkImageLayout			initialLayout
		};

		outputImage = createImage(vk, device, &outputImageCreateInfo, DE_NULL);
		outputImageAllocation = allocator.allocate(getImageMemoryRequirements(vk, device, *outputImage), MemoryRequirement::Any);
		vk.bindImageMemory(device, *outputImage, outputImageAllocation->getMemory(), outputImageAllocation->getOffset());

		VkImageSubresourceRange imageSubresourceRange = makeImageSubresourceRange(VK_IMAGE_ASPECT_COLOR_BIT, 0u, 1u, 0u, 1u);
		const VkImageViewCreateInfo outputImageViewCreateInfo =
		{
			VK_STRUCTURE_TYPE_IMAGE_VIEW_CREATE_INFO,				// VkStructureType			sType
			DE_NULL,												// const void*				pNext
			(VkImageViewCreateFlags)0,								// VkImageViewCreateFlags	flags
			*outputImage,											// VkImage					image
			VK_IMAGE_VIEW_TYPE_2D,									// VkImageViewType			viewType
			VK_FORMAT_R32G32B32A32_SFLOAT,							// VkFormat					format,
			makeComponentMappingRGBA(),								// VkComponentMapping		components
			imageSubresourceRange									// VkImageSubresourceRange	imageSubresourceRange
		};

		outputImageView = createImageView(vk, device, &outputImageViewCreateInfo);
	}

	// Validation buffer
	{
		VkDeviceSize  pixelSize = getPixelSize(mapVkFormat(VK_FORMAT_R32G32B32A32_SFLOAT));
		const VkBufferCreateInfo sampleLocationBufferCreateInfo =
		{
			VK_STRUCTURE_TYPE_BUFFER_CREATE_INFO,				// VkStructureType		sType
			DE_NULL,											// const void*			pNext
			(VkBufferCreateFlags)0,								// VkBufferCreateFlags	flags
			m_sampleCount * m_renderSize.x() * m_renderSize.y() * pixelSize,	// VkDeviceSize			size
			VK_BUFFER_USAGE_TRANSFER_DST_BIT,					// VkBufferUsageFlags	usage
			VK_SHARING_MODE_EXCLUSIVE,							// VkSharingMode		mode
			0u,													// uint32_t				queueFamilyIndexCount
			DE_NULL												// const uint32_t*		pQueueFamilyIndices
		};

		sampleLocationBuffer = createBuffer(vk, device, &sampleLocationBufferCreateInfo, DE_NULL);
		sampleLocationBufferAllocation = allocator.allocate(getBufferMemoryRequirements(vk, device, *sampleLocationBuffer), MemoryRequirement::HostVisible);
		vk.bindBufferMemory(device, *sampleLocationBuffer, sampleLocationBufferAllocation->getMemory(), sampleLocationBufferAllocation->getOffset());
	}

	// Descriptors
	{
		DescriptorSetLayoutBuilder		layoutBuilder;
		layoutBuilder.addSingleBinding(VK_DESCRIPTOR_TYPE_STORAGE_IMAGE, VK_SHADER_STAGE_FRAGMENT_BIT);
		descriptorSetLayout = layoutBuilder.build(vk, device);
		descriptorPool = DescriptorPoolBuilder()
			.addType(VK_DESCRIPTOR_TYPE_STORAGE_IMAGE)
			.build(vk, device, VK_DESCRIPTOR_POOL_CREATE_FREE_DESCRIPTOR_SET_BIT, 1u);

		const VkDescriptorSetAllocateInfo descriptorSetAllocInfo =
		{
			VK_STRUCTURE_TYPE_DESCRIPTOR_SET_ALLOCATE_INFO,
			DE_NULL,
			*descriptorPool,
			1u,
			&*descriptorSetLayout
		};

		descriptorSet = allocateDescriptorSet(vk, device, &descriptorSetAllocInfo);

		const VkDescriptorImageInfo imageInfo =
		{
			(VkSampler)DE_NULL,
			*outputImageView,
			VK_IMAGE_LAYOUT_GENERAL
		};

		DescriptorSetUpdateBuilder()
			.writeSingle(*descriptorSet, DescriptorSetUpdateBuilder::Location::binding(0u), VK_DESCRIPTOR_TYPE_STORAGE_IMAGE, &imageInfo)
			.update(vk, device);
	}

	// Command Pool
	{
		const VkCommandPoolCreateInfo cmdPoolCreateInfo =
		{
			VK_STRUCTURE_TYPE_COMMAND_POOL_CREATE_INFO,			// VkStructureType			sType
			DE_NULL,											// const void*				pNext
			VK_COMMAND_POOL_CREATE_RESET_COMMAND_BUFFER_BIT,	// VkCommandPoolCreateFlags	flags
			queueFamilyIndex									// uint32_t					queueFamilyIndex
		};

		cmdPool = createCommandPool(vk, device, &cmdPoolCreateInfo);
	}

	// Command buffer for data transfers
	{
		const VkCommandBufferAllocateInfo cmdBufferAllocInfo =
		{
			VK_STRUCTURE_TYPE_COMMAND_BUFFER_ALLOCATE_INFO,	// VkStructureType		sType,
			DE_NULL,										// const void*			pNext
			*cmdPool,										// VkCommandPool		commandPool
			VK_COMMAND_BUFFER_LEVEL_PRIMARY,				// VkCommandBufferLevel	level
			1u												// uint32_t				bufferCount
		};

		transferCmdBuffer = allocateCommandBuffer(vk, device, &cmdBufferAllocInfo);
	}

	// Fence for data transfer
	{
		const VkFenceCreateInfo fenceCreateInfo =
		{
			VK_STRUCTURE_TYPE_FENCE_CREATE_INFO,	// VkStructureType		sType
			DE_NULL,								// const void*			pNext
			(VkFenceCreateFlags)0					// VkFenceCreateFlags	flags
		};

		fence = createFence(vk, device, &fenceCreateInfo);
	}

	// Transition the output image to LAYOUT_GENERAL
	{
		const VkImageMemoryBarrier barrier =
		{
			VK_STRUCTURE_TYPE_IMAGE_MEMORY_BARRIER,		// VkStructureType		sType
			DE_NULL,									// const void*			pNext
			0u,											// VkAccessFlags		srcAccessMask
			VK_ACCESS_SHADER_WRITE_BIT,					// VkAccessFlags		dstAccessMask
			VK_IMAGE_LAYOUT_UNDEFINED,					// VkImageLayout		oldLayout
			VK_IMAGE_LAYOUT_GENERAL,					// VkImageLayout		newLayout
			VK_QUEUE_FAMILY_IGNORED,					// uint32_t				srcQueueFamilyIndex
			VK_QUEUE_FAMILY_IGNORED,					// uint32_t				dstQueueFamilyIndex
			*outputImage,								// VkImage				image
			{
				VK_IMAGE_ASPECT_COLOR_BIT,			// VkImageAspectFlags	aspectMask
				0u,									// uint32_t				baseMipLevel
				1u,									// uint32_t				mipLevels
				0u,									// uint32_t				baseArray
				1u									// uint32_t				arraySize
			}
		};

		const VkCommandBufferBeginInfo cmdBufferBeginInfo =
		{
			VK_STRUCTURE_TYPE_COMMAND_BUFFER_BEGIN_INFO,		// VkStructureType					sType
			DE_NULL,											// const void*						pNext
			VK_COMMAND_BUFFER_USAGE_ONE_TIME_SUBMIT_BIT,		// VkCommandBufferUsageFlags		flags
			(const VkCommandBufferInheritanceInfo*)DE_NULL		// VkCommandBufferInheritanceInfo	pInheritanceInfo
		};

		VK_CHECK(vk.beginCommandBuffer(*transferCmdBuffer, &cmdBufferBeginInfo));
		vk.cmdPipelineBarrier(*transferCmdBuffer, VK_PIPELINE_STAGE_TOP_OF_PIPE_BIT, VK_PIPELINE_STAGE_TRANSFER_BIT,
				(VkDependencyFlags)0,
				0, (const VkMemoryBarrier*)DE_NULL,
				0, (const VkBufferMemoryBarrier*)DE_NULL,
				1, &barrier);

		VK_CHECK(vk.endCommandBuffer(*transferCmdBuffer));

		const VkSubmitInfo submitInfo =
		{
			VK_STRUCTURE_TYPE_SUBMIT_INFO,			// VkStructureType			sType
			DE_NULL,								// const void*				pNext
			0u,										// uint32_t					waitSemaphoreCount
			DE_NULL,								// const VkSemaphore*		pWaitSemaphores
			(const VkPipelineStageFlags*)DE_NULL,	// const VkPipelineStageFlags*	pWaitDstStageMask
			1u,										// uint32_t					commandBufferCount
			&transferCmdBuffer.get(),				// const VkCommandBuffer*	pCommandBuffers
			0u,										// uint32_t					signalSemaphoreCount
			DE_NULL									// const VkSemaphore*		pSignalSemaphores
		};

		vk.resetFences(device, 1, &fence.get());
		vk.queueSubmit(queue, 1, &submitInfo, *fence);
		vk.waitForFences(device, 1, &fence.get(), true, ~(0ull));
	}

	// Perform draw
	{
		std::vector<Vec4>				vertices;
		std::vector<VulkanShader>		shaders;

		vertices.push_back(Vec4( -1.0f,	-1.0f,	0.0f,	1.0f));
		vertices.push_back(Vec4( -1.0f,	 1.0f,	0.0f,	1.0f));
		vertices.push_back(Vec4(  1.0f,	-1.0f,	0.0f,	1.0f));
		vertices.push_back(Vec4(  1.0f,	 1.0f,	0.0f,	1.0f));

		shaders.push_back(VulkanShader(VK_SHADER_STAGE_VERTEX_BIT, m_context.getBinaryCollection().get("FragCoordMsaaVert")));
		shaders.push_back(VulkanShader(VK_SHADER_STAGE_FRAGMENT_BIT, m_context.getBinaryCollection().get("FragCoordMsaaFrag")));

		DrawState			drawState(VK_PRIMITIVE_TOPOLOGY_TRIANGLE_STRIP, m_renderSize.x(), m_renderSize.y());
		DrawCallData		drawCallData(vertices);
		VulkanProgram		vulkanProgram(shaders);

		drawState.numSamples				= m_sampleCount;
		drawState.sampleShadingEnable		= true;
		vulkanProgram.descriptorSetLayout	= *descriptorSetLayout;
		vulkanProgram.descriptorSet			= *descriptorSet;

		VulkanDrawContext	vulkanDrawContext(m_context, drawState, drawCallData, vulkanProgram);
		vulkanDrawContext.draw();

		log << TestLog::Image(	"result",
								"result",
								tcu::ConstPixelBufferAccess(tcu::TextureFormat(
										vulkanDrawContext.getColorPixels().getFormat()),
										vulkanDrawContext.getColorPixels().getWidth(),
										vulkanDrawContext.getColorPixels().getHeight(),
										1,
										vulkanDrawContext.getColorPixels().getDataPtr()));
	}

	// Transfer location image to buffer
	{
		const VkImageMemoryBarrier imageBarrier =
		{
			VK_STRUCTURE_TYPE_IMAGE_MEMORY_BARRIER,			// VkStructureType		sType
			DE_NULL,										// const void*			pNext
			VK_ACCESS_SHADER_WRITE_BIT,						// VkAccessFlags		srcAccessMask
			VK_ACCESS_TRANSFER_READ_BIT,					// VkAccessMask			dstAccessMask
			VK_IMAGE_LAYOUT_GENERAL,						// VkImageLayout		oldLayout
			VK_IMAGE_LAYOUT_TRANSFER_SRC_OPTIMAL,			// VkImageLayout		newLayout
			VK_QUEUE_FAMILY_IGNORED,						// uint32_t				srcQueueFamilyIndex
			VK_QUEUE_FAMILY_IGNORED,						// uint32_t				dstQueueFamilyIndex
			*outputImage,									// VkImage				image
			{
				VK_IMAGE_ASPECT_COLOR_BIT,				// VkImageAspectFlags	aspectMask
				0u,										// uint32_t				baseMipLevel
				1u,										// uint32_t				mipLevels
				0u,										// uint32_t				baseArray
				1u										// uint32_t				arraySize
			}
		};

		const VkBufferMemoryBarrier bufferBarrier =
		{
			VK_STRUCTURE_TYPE_BUFFER_MEMORY_BARRIER,		// VkStructureType		sType
			DE_NULL,										// const void*			pNext
			VK_ACCESS_TRANSFER_WRITE_BIT,					// VkAccessFlags		srcAccessMask
			VK_ACCESS_HOST_READ_BIT,						// VkAccessFlags		dstAccessMask
			VK_QUEUE_FAMILY_IGNORED,						// uint32_t				srcQueueFamilyIndex
			VK_QUEUE_FAMILY_IGNORED,						// uint32_t				dstQueueFamilyIndex
			*sampleLocationBuffer,							// VkBufer				buffer
			0u,												// VkDeviceSize			offset
			VK_WHOLE_SIZE									// VkDeviceSize			size
		};

		const VkBufferImageCopy bufferImageCopy =
		{
			0u,									// VkDeviceSize		bufferOffset
			m_sampleCount * m_renderSize.x(),	// uint32_t			bufferRowLength
			m_renderSize.y(),					// uint32_t			bufferImageHeight
			{
				VK_IMAGE_ASPECT_COLOR_BIT,	// VkImageAspectFlags	aspect
				0u,							// uint32_t				mipLevel
				0u,							// uint32_t				baseArrayLayer
				1u							// uint32_t				layerCount
			},
			{ 0, 0, 0 },						// VkOffset3D		imageOffset
			{
				m_sampleCount * m_renderSize.x(),	// uint32_t				width
				m_renderSize.y(),			// uint32_t				height,
				1u							// uint32_t				depth
			}
		};

		const VkCommandBufferBeginInfo	cmdBufferBeginInfo =
		{
			VK_STRUCTURE_TYPE_COMMAND_BUFFER_BEGIN_INFO,	// VkStructureType					sType
			DE_NULL,										// const void*						pNext
			VK_COMMAND_BUFFER_USAGE_ONE_TIME_SUBMIT_BIT,	// VkCommandBufferUsageFlags		flags
			(const VkCommandBufferInheritanceInfo*)DE_NULL	// VkCommandBufferInheritanceInfo	pInheritanceInfo
		};

		VK_CHECK(vk.beginCommandBuffer(*transferCmdBuffer, &cmdBufferBeginInfo));
		vk.cmdPipelineBarrier(*transferCmdBuffer, VK_PIPELINE_STAGE_FRAGMENT_SHADER_BIT, VK_PIPELINE_STAGE_TRANSFER_BIT,
				(VkDependencyFlags)0,
				0, (const VkMemoryBarrier*)DE_NULL,
				0, (const VkBufferMemoryBarrier*)DE_NULL,
				1, &imageBarrier);
		vk.cmdCopyImageToBuffer(*transferCmdBuffer, *outputImage, VK_IMAGE_LAYOUT_TRANSFER_SRC_OPTIMAL, *sampleLocationBuffer, 1u, &bufferImageCopy);
		vk.cmdPipelineBarrier(*transferCmdBuffer, VK_PIPELINE_STAGE_TRANSFER_BIT, VK_PIPELINE_STAGE_HOST_BIT,
				(VkDependencyFlags)0,
				0, (const VkMemoryBarrier*)DE_NULL,
				1, &bufferBarrier,
				0, (const VkImageMemoryBarrier*)DE_NULL);
		VK_CHECK(vk.endCommandBuffer(*transferCmdBuffer));

		const VkSubmitInfo submitInfo =
		{
			VK_STRUCTURE_TYPE_SUBMIT_INFO,			// VkStructureType			sType
			DE_NULL,								// const void*				pNext
			0u,										// uint32_t					waitSemaphoreCount
			DE_NULL,								// const VkSemaphore*		pWaitSemaphores
			(const VkPipelineStageFlags*)DE_NULL,	// const VkPipelineStageFlags*	pWaitDstStageMask
			1u,										// uint32_t					commandBufferCount
			&transferCmdBuffer.get(),				// const VkCommandBuffer*	pCommandBuffers
			0u,										// uint32_t					signalSemaphoreCount
			DE_NULL									// const VkSemaphore*		pSignalSemaphores
		};

		vk.resetFences(device, 1, &fence.get());
		vk.queueSubmit(queue, 1, &submitInfo, *fence);
		vk.waitForFences(device, 1, &fence.get(), true, ~(0ull));

		invalidateMappedMemoryRange(vk, device, sampleLocationBufferAllocation->getMemory(), sampleLocationBufferAllocation->getOffset(), VK_WHOLE_SIZE);
	}

	// Validate result
	{
		bool status;

		ConstPixelBufferAccess sampleLocationPixelBuffer(mapVkFormat(VK_FORMAT_R32G32B32A32_SFLOAT), m_sampleCount * m_renderSize.x(),
				m_renderSize.y(), 1u, sampleLocationBufferAllocation->getHostPtr());

		status = validateSampleLocations(sampleLocationPixelBuffer);
		if (status)
			return TestStatus::pass("FragCoordMsaa passed");
		else
			return TestStatus::fail("FragCoordMsaa failed");
	}
}

static bool pixelOffsetCompare (const Vec2& a, const Vec2& b)
{
	return a.x() < b.x();
}

bool BuiltinFragCoordMsaaCaseInstance::validateSampleLocations (const ConstPixelBufferAccess& sampleLocationBuffer) const
{
	const InstanceInterface&	vki					= m_context.getInstanceInterface();
	TestLog&					log					= m_context.getTestContext().getLog();
	const VkPhysicalDevice		physicalDevice		= m_context.getPhysicalDevice();
	deUint32					logSampleCount		= deLog2Floor32(m_sampleCount);
	VkPhysicalDeviceProperties	physicalDeviceProperties;

	static const Vec2 sampleCount1Bit[] =
	{
		Vec2(0.5f, 0.5f)
	};

	static const Vec2 sampleCount2Bit[] =
	{
		Vec2(0.25f, 0.25f), Vec2(0.75f, 0.75f)
	};

	static const Vec2 sampleCount4Bit[] =
	{
		Vec2(0.375f, 0.125f), Vec2(0.875f, 0.375f), Vec2(0.125f, 0.625f), Vec2(0.625f, 0.875f)
	};

	static const Vec2 sampleCount8Bit[] =
	{
		Vec2(0.5625f, 0.3125f), Vec2(0.4375f, 0.6875f), Vec2(0.8125f,0.5625f), Vec2(0.3125f, 0.1875f),
		Vec2(0.1875f, 0.8125f), Vec2(0.0625f, 0.4375f), Vec2(0.6875f,0.9375f), Vec2(0.9375f, 0.0625f)
	};

	static const Vec2 sampleCount16Bit[] =
	{
		Vec2(0.5625f, 0.5625f), Vec2(0.4375f, 0.3125f), Vec2(0.3125f,0.6250f), Vec2(0.7500f, 0.4375f),
		Vec2(0.1875f, 0.3750f), Vec2(0.6250f, 0.8125f), Vec2(0.8125f,0.6875f), Vec2(0.6875f, 0.1875f),
		Vec2(0.3750f, 0.8750f), Vec2(0.5000f, 0.0625f), Vec2(0.2500f,0.1250f), Vec2(0.1250f, 0.7500f),
		Vec2(0.0000f, 0.5000f), Vec2(0.9375f, 0.2500f), Vec2(0.8750f,0.9375f), Vec2(0.0625f, 0.0000f)
	};

	static const Vec2* standardSampleLocationTable[] =
	{
		sampleCount1Bit,
		sampleCount2Bit,
		sampleCount4Bit,
		sampleCount8Bit,
		sampleCount16Bit
	};

	vki.getPhysicalDeviceProperties(physicalDevice, &physicalDeviceProperties);

	for (deInt32 rowNdx = 0; rowNdx < (deInt32)m_renderSize.y(); rowNdx++)
	{
		for (deInt32 colNdx = 0; colNdx < (deInt32)m_renderSize.x(); colNdx++)
		{
			std::vector<Vec2> locations;

			for (deUint32 sampleNdx = 0; sampleNdx < (deUint32)m_sampleCount; sampleNdx++)
			{
				const UVec2 pixelAddress	= UVec2(sampleNdx + m_sampleCount * colNdx, rowNdx);
				const Vec4  pixelData		= sampleLocationBuffer.getPixel(pixelAddress.x(), pixelAddress.y());

				locations.push_back(Vec2(pixelData.x(), pixelData.y()));
			}

			std::sort(locations.begin(), locations.end(), pixelOffsetCompare);
			for (std::vector<Vec2>::const_iterator sampleIt = locations.begin(); sampleIt != locations.end(); sampleIt++)
			{
				IVec2	sampleFloor(deFloorFloatToInt32((*sampleIt).x()), deFloorFloatToInt32((*sampleIt).y()));
				IVec2	sampleCeil(deCeilFloatToInt32((*sampleIt).x()), deCeilFloatToInt32((*sampleIt).y()));

				if ( (sampleFloor.x() < colNdx) || (sampleCeil.x() > colNdx + 1) || (sampleFloor.y() < rowNdx) || (sampleCeil.y() > rowNdx + 1) )
				{
					log << TestLog::Message << "Pixel (" << colNdx << "," << rowNdx << "): " << *sampleIt << TestLog::EndMessage;
					return false;
				}
			}

			std::vector<Vec2>::iterator last = std::unique(locations.begin(), locations.end());
			if (last != locations.end())
			{
				log << TestLog::Message << "Fail: Sample locations contains non-unique entry" << TestLog::EndMessage;
				return false;
			}

			// Check standard sample locations
			if (logSampleCount < DE_LENGTH_OF_ARRAY(standardSampleLocationTable))
			{
				if (physicalDeviceProperties.limits.standardSampleLocations)
				{
					for (deUint32 sampleNdx = 0; sampleNdx < (deUint32)m_sampleCount; sampleNdx++)
					{
						if (!de::contains(locations.begin(), locations.end(), standardSampleLocationTable[logSampleCount][sampleNdx] + Vec2(float(colNdx), float(rowNdx))))
						{
							log << TestLog::Message << "Didn't match sample locations " << standardSampleLocationTable[logSampleCount][sampleNdx] << TestLog::EndMessage;
							return false;
						}
					}
				}
			}
		}
	}

	return true;
}

class BuiltinFragCoordMsaaTestCase : public TestCase
{
public:
					BuiltinFragCoordMsaaTestCase	(TestContext& testCtx, const char* name, const char* description, VkSampleCountFlagBits sampleCount);
	virtual			~BuiltinFragCoordMsaaTestCase	(void);
	void			initPrograms					(SourceCollections& sourceCollections) const;
	TestInstance*	createInstance					(Context& context) const;
private:
	const VkSampleCountFlagBits			m_sampleCount;
};

BuiltinFragCoordMsaaTestCase::BuiltinFragCoordMsaaTestCase (TestContext& testCtx, const char* name, const char* description, VkSampleCountFlagBits sampleCount)
	: TestCase			(testCtx, name, description)
	, m_sampleCount		(sampleCount)
{
}

BuiltinFragCoordMsaaTestCase::~BuiltinFragCoordMsaaTestCase (void)
{
}

void BuiltinFragCoordMsaaTestCase::initPrograms (SourceCollections& programCollection) const
{
	{
		std::ostringstream vertexSource;
		vertexSource << glu::getGLSLVersionDeclaration(glu::GLSL_VERSION_450) << "\n"
			<< "\n"
			<<  "layout (location = 0) in vec4 position;\n"
			<< "void main()\n"
			<< "{\n"
			<< "	gl_Position = position;\n"
			<< "}\n";
		programCollection.glslSources.add("FragCoordMsaaVert") << glu::VertexSource(vertexSource.str());
	}

	{
		std::ostringstream fragmentSource;
		fragmentSource << glu::getGLSLVersionDeclaration(glu::GLSL_VERSION_450) << "\n"
			<< "\n"
			<< "layout(location = 0) out mediump vec4 color;\n"
			<< "layout (set = 0, binding = 0, rgba32f) writeonly uniform image2D storageImage;\n"
			<< "void main()\n"
			<< "{\n"
			<< "	const int sampleNdx = int(gl_SampleID);\n"
			<< "	ivec2 imageCoord = ivec2(sampleNdx + int(gl_FragCoord.x) * " << m_sampleCount << ", int(gl_FragCoord.y));\n"
			<< "	imageStore(storageImage, imageCoord, vec4(gl_FragCoord.xy,vec2(0)));\n"
			<< "	color = vec4(1.0, 0.0, 0.0, 1.0);\n"
			<< "}\n";
		programCollection.glslSources.add("FragCoordMsaaFrag") << glu::FragmentSource(fragmentSource.str());
	}
}

TestInstance* BuiltinFragCoordMsaaTestCase::createInstance (Context& context) const
{
	return new BuiltinFragCoordMsaaCaseInstance(context, m_sampleCount);
}

class BuiltinFragDepthCase : public TestCase
{
public:
					BuiltinFragDepthCase		(TestContext& testCtx, const char* name, const char* description, VkPrimitiveTopology topology,  VkFormat format, bool largeDepthEnable, bool depthClampEnable, const VkSampleCountFlagBits samples);
	virtual			~BuiltinFragDepthCase		(void);

	void			initPrograms				(SourceCollections& dst) const;
	TestInstance*	createInstance				(Context& context) const;

private:
	const VkPrimitiveTopology		m_topology;
	const VkFormat					m_format;
	const bool						m_largeDepthEnable;
	const float						m_defaultDepth;
	const bool						m_depthClampEnable;
	const VkSampleCountFlagBits		m_samples;
};

BuiltinFragDepthCase::BuiltinFragDepthCase (TestContext& testCtx, const char* name, const char* description, VkPrimitiveTopology topology, VkFormat format, bool largeDepthEnable, bool depthClampEnable, const VkSampleCountFlagBits  samples)
	: TestCase				(testCtx, name, description)
	, m_topology			(topology)
	, m_format				(format)
	, m_largeDepthEnable	(largeDepthEnable)
	, m_defaultDepth		(0.0f)
	, m_depthClampEnable	(depthClampEnable)
	, m_samples				(samples)
{
}

BuiltinFragDepthCase::~BuiltinFragDepthCase(void)
{
}

void BuiltinFragDepthCase::initPrograms (SourceCollections& programCollection) const
{
	// Vertex
	{
		// Pass 1
		{
			std::ostringstream vertexSource;
			vertexSource << glu::getGLSLVersionDeclaration(glu::GLSL_VERSION_450) << "\n"
				<< "\n"
				<<  "layout (location = 0) in vec4 position;\n"
				<< "void main()\n"
				<< "{\n"
				<< "	gl_Position = position;\n"
				<< "	gl_PointSize = 1.0;\n"
				<< "}\n";
			programCollection.glslSources.add("FragDepthVert") << glu::VertexSource(vertexSource.str());
		}

		// Pass 2
		{
			std::ostringstream vertexSource;
			vertexSource << glu::getGLSLVersionDeclaration(glu::GLSL_VERSION_450) << "\n"
				<< "\n"
				<<  "layout (location = 0) in vec4 position;\n"
				<<  "layout (location = 1) out vec2 texCoord;\n"
				<< "void main()\n"
				<< "{\n"
				<< "	gl_Position = position;\n"
				<< "	gl_PointSize = 1.0;\n"
				<< "	texCoord = position.xy/2 + vec2(0.5);\n"
				<< "}\n";
			programCollection.glslSources.add("FragDepthVertPass2") << glu::VertexSource(vertexSource.str());
		}
	}

	// Fragment
	{
		// Pass 1
		{
			std::ostringstream	fragmentSource;
			fragmentSource << glu::getGLSLVersionDeclaration(glu::GLSL_VERSION_450) << "\n"
				<< "\n"
				<< "layout(location = 0) out mediump vec4 color;\n"
				<< "layout (std140, set = 0, binding = 0) uniform control_buffer_t\n"
				<< "{\n"
				<< "	float data[256];\n"
				<< "} control_buffer;\n"
				<< "layout (set = 0, binding = 1, rgba8ui) writeonly uniform uimage2D storageImage;\n"
				<< "float controlDepthValue;\n"
				<< "void recheck(float controlDepthValue)\n"
				<< "{\n"
				<< "	if (gl_FragDepth != controlDepthValue)\n"
				<< "		gl_FragDepth = 1.0;\n"
				<< "}\n"
				<< "void main()\n"
				<< "{\n"
				<< "	const int numSamples = " << m_samples << ";\n"
				<< "	if (int(gl_FragCoord.x) == " << BuiltinFragDepthCaseInstance::RENDERWIDTH/4 << ")\n"
				<< "		discard;\n"
				<< "	highp int index =int(gl_FragCoord.y) * " << BuiltinFragDepthCaseInstance::RENDERHEIGHT << " + int(gl_FragCoord.x);\n"
				<< "	controlDepthValue = control_buffer.data[index];\n"
				<< "	gl_FragDepth = controlDepthValue;\n"
				<< "	const int sampleNdx = int(gl_SampleID);\n"
				<< "	ivec2 imageCoord = ivec2(sampleNdx + int(gl_FragCoord.x) * " << m_samples << ", int(gl_FragCoord.y));\n"
				<< "	imageStore(storageImage, imageCoord, uvec4(1));\n"
				<< "	recheck(controlDepthValue);\n"
				<< "	color = vec4(1.0, 0.0, 0.0, 1.0);\n"
				<< "}\n";
			programCollection.glslSources.add("FragDepthFrag") << glu::FragmentSource(fragmentSource.str());
		}

		// Pass 2
		{
			const char* multisampleDecoration = m_samples != VK_SAMPLE_COUNT_1_BIT ? "MS" : "";
			std::ostringstream fragmentSource;
			fragmentSource << glu::getGLSLVersionDeclaration(glu::GLSL_VERSION_450) << "\n"
				<< "\n"
				<< "layout (location = 0) out mediump vec4 color;\n"
				<< "layout (location = 1) in vec2 texCoord;\n"
				<< "layout (binding = 0, set = 0) uniform sampler2D" << multisampleDecoration << " u_depthTex;\n"
				<< "layout (binding = 1, set = 0, r32f) writeonly uniform image2D u_outImage;\n"
				<< "void main (void)\n"
				<< "{\n"
				<< "	const int numSamples = " << m_samples << ";\n"
				<< "	const int sampleNdx = int(gl_SampleID);\n"
				<< "	ivec2 renderSize = ivec2(" << BuiltinFragDepthCaseInstance::RENDERWIDTH << "," << BuiltinFragDepthCaseInstance::RENDERHEIGHT << ");\n"
				<< "	ivec2 imageCoord = ivec2(int(texCoord.x * renderSize.x), int(texCoord.y * renderSize.y));\n"
				<< "	vec4 depthVal = texelFetch(u_depthTex, imageCoord, sampleNdx);\n"
				<< "	imageStore(u_outImage, ivec2(sampleNdx + int(texCoord.x * renderSize.x) * numSamples, int(texCoord.y * renderSize.y)), depthVal);\n"
				<< "	color = vec4(1.0, 0.0, 0.0, 1.0);\n"
				<< "}\n";
			programCollection.glslSources.add("FragDepthFragPass2") << glu::FragmentSource(fragmentSource.str());
		}
	}
}

TestInstance* BuiltinFragDepthCase::createInstance (Context& context) const
{
	return new BuiltinFragDepthCaseInstance(context, m_topology, m_format, m_largeDepthEnable, m_defaultDepth, m_depthClampEnable, m_samples);
}

class BuiltinGlFragCoordXYZCaseInstance : public ShaderRenderCaseInstance
{
public:
					BuiltinGlFragCoordXYZCaseInstance	(Context& context);

	TestStatus		iterate								(void);
	virtual void	setupDefaultInputs					(void);
};

BuiltinGlFragCoordXYZCaseInstance::BuiltinGlFragCoordXYZCaseInstance (Context& context)
	: ShaderRenderCaseInstance	(context)
{
	m_colorFormat = VK_FORMAT_R16G16B16A16_UNORM;
}

TestStatus BuiltinGlFragCoordXYZCaseInstance::iterate (void)
{
	const UVec2		viewportSize	= getViewportSize();
	const int		width			= viewportSize.x();
	const int		height			= viewportSize.y();
	const tcu::Vec3	scale			(1.f / float(width), 1.f / float(height), 1.0f);
	const float		precision		= 0.00001f;
	const deUint16	indices[6]		=
	{
		2, 1, 3,
		0, 1, 2,
	};

	setup();
	addUniform(0, VK_DESCRIPTOR_TYPE_UNIFORM_BUFFER, scale);

	render(4, 2, indices);

	// Reference image
	for (int y = 0; y < height; y++)
	{
		for (int x = 0; x < width; x++)
		{
			const float	xf			= (float(x) + .5f) / float(width);
			const float	yf			= (float(height - y - 1) + .5f) / float(height);
			const float	z			= (xf + yf) / 2.0f;
			const Vec3	fragCoord	(float(x) + .5f, float(y) + .5f, z);
			const Vec3	scaledFC	= fragCoord*scale;
			const Vec4	color		(scaledFC.x(), scaledFC.y(), scaledFC.z(), 1.0f);
			const Vec4	resultColor	= getResultImage().getAccess().getPixel(x, y);

			if (de::abs(color.x() - resultColor.x()) > precision ||
				de::abs(color.y() - resultColor.y()) > precision ||
				de::abs(color.z() - resultColor.z()) > precision)
			return TestStatus::fail("Image mismatch");
		}
	}

	return TestStatus::pass("Result image matches reference");
}

void BuiltinGlFragCoordXYZCaseInstance::setupDefaultInputs (void)
{
	const float		vertices[]		=
	{
		-1.0f,  1.0f,  0.0f, 1.0f,
		-1.0f, -1.0f,  0.5f, 1.0f,
		 1.0f,  1.0f,  0.5f, 1.0f,
		 1.0f, -1.0f,  1.0f, 1.0f,
	};

	addAttribute(0u, VK_FORMAT_R32G32B32A32_SFLOAT, deUint32(sizeof(float) * 4), 4, vertices);
}

class BuiltinGlFragCoordXYZCase : public TestCase
{
public:
								BuiltinGlFragCoordXYZCase	(TestContext& testCtx, const string& name, const string& description);
	virtual						~BuiltinGlFragCoordXYZCase	(void);

	void						initPrograms				(SourceCollections& dst) const;
	TestInstance*				createInstance				(Context& context) const;

private:
								BuiltinGlFragCoordXYZCase	(const BuiltinGlFragCoordXYZCase&);	// not allowed!
	BuiltinGlFragCoordXYZCase&	operator=					(const BuiltinGlFragCoordXYZCase&);	// not allowed!
};

BuiltinGlFragCoordXYZCase::BuiltinGlFragCoordXYZCase (TestContext& testCtx, const string& name, const string& description)
	: TestCase(testCtx, name, description)
{
}

BuiltinGlFragCoordXYZCase::~BuiltinGlFragCoordXYZCase (void)
{
}

void BuiltinGlFragCoordXYZCase::initPrograms (SourceCollections& dst) const
{
	dst.glslSources.add("vert") << glu::VertexSource(
		"#version 310 es\n"
		"layout(location = 0) in highp vec4 a_position;\n"
		"void main (void)\n"
		"{\n"
		"       gl_Position = a_position;\n"
		"}\n");

	dst.glslSources.add("frag") << glu::FragmentSource(
		"#version 310 es\n"
		"layout(set=0, binding=0) uniform Scale { highp vec3 u_scale; };\n"
		"layout(location = 0) out highp vec4 o_color;\n"
		"void main (void)\n"
		"{\n"
		"       o_color = vec4(gl_FragCoord.xyz * u_scale, 1.0);\n"
		"}\n");
}

TestInstance* BuiltinGlFragCoordXYZCase::createInstance (Context& context) const
{
	return new BuiltinGlFragCoordXYZCaseInstance(context);
}

inline float projectedTriInterpolate (const Vec3& s, const Vec3& w, float nx, float ny)
{
	return (s[0]*(1.0f-nx-ny)/w[0] + s[1]*ny/w[1] + s[2]*nx/w[2]) / ((1.0f-nx-ny)/w[0] + ny/w[1] + nx/w[2]);
}

class BuiltinGlFragCoordWCaseInstance : public ShaderRenderCaseInstance
{
public:
					BuiltinGlFragCoordWCaseInstance	(Context& context);

	TestStatus		iterate							(void);
	virtual void	setupDefaultInputs				(void);

private:

	const Vec4		m_w;

};

BuiltinGlFragCoordWCaseInstance::BuiltinGlFragCoordWCaseInstance (Context& context)
	: ShaderRenderCaseInstance	(context)
	, m_w						(1.7f, 2.0f, 1.2f, 1.0f)
{
	m_colorFormat = VK_FORMAT_R16G16B16A16_UNORM;
}

TestStatus BuiltinGlFragCoordWCaseInstance::iterate (void)
{
	const UVec2		viewportSize	= getViewportSize();
	const int		width			= viewportSize.x();
	const int		height			= viewportSize.y();
	const float		precision		= 0.00001f;
	const deUint16	indices[6]		=
	{
		2, 1, 3,
		0, 1, 2,
	};

	setup();
	render(4, 2, indices);

	// Reference image
	for (int y = 0; y < height; y++)
	{
		for (int x = 0; x < width; x++)
		{
			const float	xf			= (float(x) + .5f) / float(width);
			const float	yf			= (float(height - y - 1) +.5f) / float(height);
			const float	oow			= ((xf + yf) < 1.0f)
										? projectedTriInterpolate(Vec3(m_w[0], m_w[1], m_w[2]), Vec3(m_w[0], m_w[1], m_w[2]), xf, yf)
										: projectedTriInterpolate(Vec3(m_w[3], m_w[2], m_w[1]), Vec3(m_w[3], m_w[2], m_w[1]), 1.0f - xf, 1.0f - yf);
			const Vec4	color		(0.0f, oow - 1.0f, 0.0f, 1.0f);
			const Vec4	resultColor	= getResultImage().getAccess().getPixel(x, y);

			if (de::abs(color.x() - resultColor.x()) > precision ||
				de::abs(color.y() - resultColor.y()) > precision ||
				de::abs(color.z() - resultColor.z()) > precision)
			return TestStatus::fail("Image mismatch");
		}
	}

	return TestStatus::pass("Result image matches reference");
}

void BuiltinGlFragCoordWCaseInstance::setupDefaultInputs (void)
{
	const float vertices[] =
	{
		-m_w[0],  m_w[0], 0.0f, m_w[0],
		-m_w[1], -m_w[1], 0.0f, m_w[1],
		 m_w[2],  m_w[2], 0.0f, m_w[2],
		 m_w[3], -m_w[3], 0.0f, m_w[3]
	};

	addAttribute(0u, VK_FORMAT_R32G32B32A32_SFLOAT, deUint32(sizeof(float) * 4), 4, vertices);
}

class BuiltinGlFragCoordWCase : public TestCase
{
public:
								BuiltinGlFragCoordWCase		(TestContext& testCtx, const string& name, const string& description);
	virtual						~BuiltinGlFragCoordWCase	(void);

	void						initPrograms				(SourceCollections& dst) const;
	TestInstance*				createInstance				(Context& context) const;

private:
								BuiltinGlFragCoordWCase		(const BuiltinGlFragCoordWCase&);	// not allowed!
	BuiltinGlFragCoordWCase&	operator=					(const BuiltinGlFragCoordWCase&);	// not allowed!
};

BuiltinGlFragCoordWCase::BuiltinGlFragCoordWCase (TestContext& testCtx, const string& name, const string& description)
	: TestCase(testCtx, name, description)
{
}

BuiltinGlFragCoordWCase::~BuiltinGlFragCoordWCase (void)
{
}

void BuiltinGlFragCoordWCase::initPrograms (SourceCollections& dst) const
{
	dst.glslSources.add("vert") << glu::VertexSource(
		"#version 310 es\n"
		"layout(location = 0) in highp vec4 a_position;\n"
		"void main (void)\n"
		"{\n"
		"       gl_Position = a_position;\n"
		"}\n");

	dst.glslSources.add("frag") << glu::FragmentSource(
		"#version 310 es\n"
		"layout(location = 0) out highp vec4 o_color;\n"
		"void main (void)\n"
		"{\n"
		"       o_color = vec4(0.0, 1.0 / gl_FragCoord.w - 1.0, 0.0, 1.0);\n"
		"}\n");
}

TestInstance* BuiltinGlFragCoordWCase::createInstance (Context& context) const
{
	return new BuiltinGlFragCoordWCaseInstance(context);
}

class BuiltinGlPointCoordCaseInstance : public ShaderRenderCaseInstance
{
public:
					BuiltinGlPointCoordCaseInstance	(Context& context);

	TestStatus		iterate								(void);
	virtual void	setupDefaultInputs					(void);
};

BuiltinGlPointCoordCaseInstance::BuiltinGlPointCoordCaseInstance (Context& context)
	: ShaderRenderCaseInstance	(context)
{
}

TestStatus BuiltinGlPointCoordCaseInstance::iterate (void)
{
	const UVec2				viewportSize	= getViewportSize();
	const int				width			= viewportSize.x();
	const int				height			= viewportSize.y();
	const float				threshold		= 0.02f;
	const int				numPoints		= 16;
	vector<Vec3>			coords			(numPoints);
	de::Random				rnd				(0x145fa);
	Surface					resImage		(width, height);
	Surface					refImage		(width, height);
	bool					compareOk		= false;

	// Compute coordinates.
	{
		const VkPhysicalDeviceLimits&	limits					= m_context.getDeviceProperties().limits;
		const float						minPointSize			= limits.pointSizeRange[0];
		const float						maxPointSize			= limits.pointSizeRange[1];
		const int						pointSizeDeltaMultiples	= de::max(1, deCeilFloatToInt32((maxPointSize - minPointSize) / limits.pointSizeGranularity));

		TCU_CHECK(minPointSize <= maxPointSize);

		for (vector<Vec3>::iterator coord = coords.begin(); coord != coords.end(); ++coord)
		{
			coord->x() = rnd.getFloat(-0.9f, 0.9f);
			coord->y() = rnd.getFloat(-0.9f, 0.9f);
			coord->z() = de::min(maxPointSize, minPointSize + float(rnd.getInt(0, pointSizeDeltaMultiples)) * limits.pointSizeGranularity);
		}
	}

	setup();
	addAttribute(0u, VK_FORMAT_R32G32B32_SFLOAT, deUint32(sizeof(Vec3)), numPoints, &coords[0]);
	render(numPoints, 0, DE_NULL, VK_PRIMITIVE_TOPOLOGY_POINT_LIST);
	copy(resImage.getAccess(), getResultImage().getAccess());

	// Draw reference
	clear(refImage.getAccess(), m_clearColor);

	for (vector<Vec3>::const_iterator pointIter = coords.begin(); pointIter != coords.end(); ++pointIter)
	{
		const float	centerX	= float(width) *(pointIter->x()*0.5f + 0.5f);
		const float	centerY	= float(height)*(pointIter->y()*0.5f + 0.5f);
		const float	size	= pointIter->z();
		const int	x0		= deRoundFloatToInt32(centerX - size*0.5f);
		const int	y0		= deRoundFloatToInt32(centerY - size*0.5f);
		const int	x1		= deRoundFloatToInt32(centerX + size*0.5f);
		const int	y1		= deRoundFloatToInt32(centerY + size*0.5f);
		const int	w		= x1-x0;
		const int	h		= y1-y0;

		for (int yo = 0; yo < h; yo++)
		{
			for (int xo = 0; xo < w; xo++)
			{
				const int		dx		= x0+xo;
				const int		dy		= y0+yo;
				const float		fragX	= float(dx) + 0.5f;
				const float		fragY	= float(dy) + 0.5f;
				const float		s		= 0.5f + (fragX - centerX) / size;
				const float		t		= 0.5f + (fragY - centerY) / size;
				const Vec4		color	(s, t, 0.0f, 1.0f);

				if (de::inBounds(dx, 0, refImage.getWidth()) && de::inBounds(dy, 0, refImage.getHeight()))
					refImage.setPixel(dx, dy, RGBA(color));
			}
		}
	}

	compareOk = fuzzyCompare(m_context.getTestContext().getLog(), "Result", "Image comparison result", refImage, resImage, threshold, COMPARE_LOG_RESULT);

	if (compareOk)
		return TestStatus::pass("Result image matches reference");
	else
		return TestStatus::fail("Image mismatch");
}

void BuiltinGlPointCoordCaseInstance::setupDefaultInputs (void)
{
}

class BuiltinGlPointCoordCase : public TestCase
{
public:
								BuiltinGlPointCoordCase	(TestContext& testCtx, const string& name, const string& description);
	virtual						~BuiltinGlPointCoordCase	(void);

	void						initPrograms				(SourceCollections& dst) const;
	TestInstance*				createInstance				(Context& context) const;

private:
								BuiltinGlPointCoordCase	(const BuiltinGlPointCoordCase&);	// not allowed!
	BuiltinGlPointCoordCase&	operator=					(const BuiltinGlPointCoordCase&);	// not allowed!
};

BuiltinGlPointCoordCase::BuiltinGlPointCoordCase (TestContext& testCtx, const string& name, const string& description)
	: TestCase(testCtx, name, description)
{
}

BuiltinGlPointCoordCase::~BuiltinGlPointCoordCase (void)
{
}

void BuiltinGlPointCoordCase::initPrograms (SourceCollections& dst) const
{
	dst.glslSources.add("vert") << glu::VertexSource(
		"#version 310 es\n"
		"layout(location = 0) in highp vec3 a_position;\n"
		"void main (void)\n"
		"{\n"
		"    gl_Position = vec4(a_position.xy, 0.0, 1.0);\n"
		"    gl_PointSize = a_position.z;\n"
		"}\n");

	dst.glslSources.add("frag") << glu::FragmentSource(
		"#version 310 es\n"
		"layout(location = 0) out lowp vec4 o_color;\n"
		"void main (void)\n"
		"{\n"
		"    o_color = vec4(gl_PointCoord, 0.0, 1.0);\n"
		"}\n");
}

TestInstance* BuiltinGlPointCoordCase::createInstance (Context& context) const
{
	return new BuiltinGlPointCoordCaseInstance(context);
}

enum ShaderInputTypeBits
{
	SHADER_INPUT_BUILTIN_BIT	= 0x01,
	SHADER_INPUT_VARYING_BIT	= 0x02,
	SHADER_INPUT_CONSTANT_BIT	= 0x04
};

typedef deUint16 ShaderInputTypes;

string shaderInputTypeToString (ShaderInputTypes type)
{
	string typeString = "input";

	if (type == 0)
		return "input_none";

	if (type & SHADER_INPUT_BUILTIN_BIT)
		typeString += "_builtin";

	if (type & SHADER_INPUT_VARYING_BIT)
		typeString += "_varying";

	if (type & SHADER_INPUT_CONSTANT_BIT)
		typeString += "_constant";

	return typeString;
}

class BuiltinInputVariationsCaseInstance : public ShaderRenderCaseInstance
{
public:
							BuiltinInputVariationsCaseInstance	(Context& context, const ShaderInputTypes shaderInputTypes);

	TestStatus				iterate								(void);
	virtual void			setupDefaultInputs					(void);
	virtual void			updatePushConstants					(vk::VkCommandBuffer commandBuffer, vk::VkPipelineLayout pipelineLayout);

private:
	const ShaderInputTypes	m_shaderInputTypes;
	const Vec4				m_constantColor;
};

BuiltinInputVariationsCaseInstance::BuiltinInputVariationsCaseInstance (Context& context, const ShaderInputTypes shaderInputTypes)
	: ShaderRenderCaseInstance	(context)
	, m_shaderInputTypes		(shaderInputTypes)
	, m_constantColor			(0.1f, 0.05f, 0.2f, 0.0f)
{
}

TestStatus BuiltinInputVariationsCaseInstance::iterate (void)
{
	const UVec2					viewportSize	= getViewportSize();
	const int					width			= viewportSize.x();
	const int					height			= viewportSize.y();
	const tcu::RGBA				threshold		(2, 2, 2, 2);
	Surface						resImage		(width, height);
	Surface						refImage		(width, height);
	bool						compareOk		= false;
	const VkPushConstantRange	pcRanges		=
	{
		VK_SHADER_STAGE_FRAGMENT_BIT,	// VkShaderStageFlags	stageFlags;
		0u,								// deUint32				offset;
		sizeof(Vec4)					// deUint32				size;
	};
	const deUint16				indices[12]		=
	{
		0, 4, 1,
		0, 5, 4,
		1, 2, 3,
		1, 3, 4
	};

	setup();

	if (m_shaderInputTypes & SHADER_INPUT_CONSTANT_BIT)
		setPushConstantRanges(1, &pcRanges);

	render(6, 4, indices);
	copy(resImage.getAccess(), getResultImage().getAccess());

	// Reference image
	for (int y = 0; y < refImage.getHeight(); y++)
	{
		for (int x = 0; x < refImage.getWidth(); x++)
		{
			Vec4 color (0.1f, 0.2f, 0.3f, 1.0f);

			if (((m_shaderInputTypes & SHADER_INPUT_BUILTIN_BIT) && (x < refImage.getWidth() / 2)) ||
				!(m_shaderInputTypes & SHADER_INPUT_BUILTIN_BIT))
			{
				if (m_shaderInputTypes & SHADER_INPUT_VARYING_BIT)
				{
					const float xf = (float(x)+.5f) / float(refImage.getWidth());
					color += Vec4(0.6f * (1 - xf), 0.6f * xf, 0.0f, 0.0f);
				}
				else
					color += Vec4(0.3f, 0.2f, 0.1f, 0.0f);
			}

			if (m_shaderInputTypes & SHADER_INPUT_CONSTANT_BIT)
				color += m_constantColor;

			refImage.setPixel(x, y, RGBA(color));
		}
	}

	compareOk = pixelThresholdCompare(m_context.getTestContext().getLog(), "Result", "Image comparison result", refImage, resImage, threshold, COMPARE_LOG_RESULT);

	if (compareOk)
		return TestStatus::pass("Result image matches reference");
	else
		return TestStatus::fail("Image mismatch");
}

void BuiltinInputVariationsCaseInstance::setupDefaultInputs (void)
{
	const float vertices[] =
	{
		-1.0f, -1.0f, 0.0f, 1.0f,
		 0.0f, -1.0f, 0.0f, 1.0f,
		 1.0f, -1.0f, 0.0f, 1.0f,
		 1.0f,  1.0f, 0.0f, 1.0f,
		 0.0f,  1.0f, 0.0f, 1.0f,
		-1.0f,  1.0f, 0.0f, 1.0f
	};

	addAttribute(0u, VK_FORMAT_R32G32B32A32_SFLOAT, deUint32(sizeof(float) * 4), 6, vertices);

	if (m_shaderInputTypes & SHADER_INPUT_VARYING_BIT)
	{
		const float colors[] =
		{
			 0.6f,  0.0f, 0.0f, 1.0f,
			 0.3f,  0.3f, 0.0f, 1.0f,
			 0.0f,  0.6f, 0.0f, 1.0f,
			 0.0f,  0.6f, 0.0f, 1.0f,
			 0.3f,  0.3f, 0.0f, 1.0f,
			 0.6f,  0.0f, 0.0f, 1.0f
		};
		addAttribute(1u, VK_FORMAT_R32G32B32A32_SFLOAT, deUint32(sizeof(float) * 4), 6, colors);
	}
}

void BuiltinInputVariationsCaseInstance::updatePushConstants (vk::VkCommandBuffer commandBuffer, vk::VkPipelineLayout pipelineLayout)
{
	if (m_shaderInputTypes & SHADER_INPUT_CONSTANT_BIT)
	{
		const DeviceInterface& vk = m_context.getDeviceInterface();
		vk.cmdPushConstants(commandBuffer, pipelineLayout, VK_SHADER_STAGE_FRAGMENT_BIT, 0, sizeof(Vec4), &m_constantColor);
	}
}

class BuiltinInputVariationsCase : public TestCase
{
public:
								BuiltinInputVariationsCase	(TestContext& testCtx, const string& name, const string& description, const ShaderInputTypes shaderInputTypes);
	virtual						~BuiltinInputVariationsCase	(void);

	void						initPrograms				(SourceCollections& dst) const;
	TestInstance*				createInstance				(Context& context) const;

private:
								BuiltinInputVariationsCase	(const BuiltinInputVariationsCase&);	// not allowed!
	BuiltinInputVariationsCase&	operator=					(const BuiltinInputVariationsCase&);	// not allowed!
	const ShaderInputTypes		m_shaderInputTypes;
};

BuiltinInputVariationsCase::BuiltinInputVariationsCase (TestContext& testCtx, const string& name, const string& description, ShaderInputTypes shaderInputTypes)
	: TestCase				(testCtx, name, description)
	, m_shaderInputTypes	(shaderInputTypes)
{
}

BuiltinInputVariationsCase::~BuiltinInputVariationsCase (void)
{
}

void BuiltinInputVariationsCase::initPrograms (SourceCollections& dst) const
{
	map<string, string>			vertexParams;
	map<string, string>			fragmentParams;
	const tcu::StringTemplate	vertexCodeTemplate		(
		"#version 450\n"
		"layout(location = 0) in highp vec4 a_position;\n"
		"out gl_PerVertex {\n"
		"	vec4 gl_Position;\n"
		"};\n"
		"${VARYING_DECL}"
		"void main (void)\n"
		"{\n"
		"    gl_Position = a_position;\n"
		"    ${VARYING_USAGE}"
		"}\n");

	const tcu::StringTemplate	fragmentCodeTemplate	(
		"#version 450\n"
		"${VARYING_DECL}"
		"${CONSTANT_DECL}"
		"layout(location = 0) out highp vec4 o_color;\n"
		"void main (void)\n"
		"{\n"
		"    o_color = vec4(0.1, 0.2, 0.3, 1.0);\n"
		"    ${BUILTIN_USAGE}"
		"    ${VARYING_USAGE}"
		"    ${CONSTANT_USAGE}"
		"}\n");

	vertexParams["VARYING_DECL"]		=
		m_shaderInputTypes & SHADER_INPUT_VARYING_BIT	? "layout(location = 1) in highp vec4 a_color;\n"
														  "layout(location = 0) out highp vec4 v_color;\n"
														: "";

	vertexParams["VARYING_USAGE"]		=
		m_shaderInputTypes & SHADER_INPUT_VARYING_BIT	? "v_color = a_color;\n"
														: "";

	fragmentParams["VARYING_DECL"]		=
		m_shaderInputTypes & SHADER_INPUT_VARYING_BIT	? "layout(location = 0) in highp vec4 a_color;\n"
														: "";

	fragmentParams["CONSTANT_DECL"]		=
		m_shaderInputTypes & SHADER_INPUT_CONSTANT_BIT	? "layout(push_constant) uniform PCBlock {\n"
														  "  vec4 color;\n"
														  "} pc;\n"
														: "";

	fragmentParams["BUILTIN_USAGE"]		=
		m_shaderInputTypes & SHADER_INPUT_BUILTIN_BIT	? "if (gl_FrontFacing)\n"
														: "";

	fragmentParams["VARYING_USAGE"]		=
		m_shaderInputTypes & SHADER_INPUT_VARYING_BIT	? "o_color += vec4(a_color.xyz, 0.0);\n"
														: "o_color += vec4(0.3, 0.2, 0.1, 0.0);\n";


	fragmentParams["CONSTANT_USAGE"]	=
		m_shaderInputTypes & SHADER_INPUT_CONSTANT_BIT	? "o_color += pc.color;\n"
														: "";

	dst.glslSources.add("vert") << glu::VertexSource(vertexCodeTemplate.specialize(vertexParams));
	dst.glslSources.add("frag") << glu::FragmentSource(fragmentCodeTemplate.specialize(fragmentParams));
}

TestInstance* BuiltinInputVariationsCase::createInstance (Context& context) const
{
	return new BuiltinInputVariationsCaseInstance(context, m_shaderInputTypes);
}

} // anonymous

TestCaseGroup* createBuiltinVarTests (TestContext& testCtx)
{
	de::MovePtr<TestCaseGroup> builtinGroup			(new TestCaseGroup(testCtx, "builtin_var", "Shader builtin variable tests."));
	de::MovePtr<TestCaseGroup> simpleGroup			(new TestCaseGroup(testCtx, "simple", "Simple cases."));
	de::MovePtr<TestCaseGroup> inputVariationsGroup	(new TestCaseGroup(testCtx, "input_variations", "Input type variation tests."));
	de::MovePtr<TestCaseGroup> frontFacingGroup		(new TestCaseGroup(testCtx, "frontfacing", "Test gl_Frontfacing keyword."));
	de::MovePtr<TestCaseGroup> fragDepthGroup		(new TestCaseGroup(testCtx, "fragdepth", "Test gl_FragDepth keyword."));
	de::MovePtr<TestCaseGroup> fragCoordMsaaGroup	(new TestCaseGroup(testCtx, "fragcoord_msaa", "Test interation between gl_FragCoord and msaa"));

	simpleGroup->addChild(new BuiltinGlFragCoordXYZCase(testCtx, "fragcoord_xyz", "FragCoord xyz test"));
	simpleGroup->addChild(new BuiltinGlFragCoordWCase(testCtx, "fragcoord_w", "FragCoord w test"));
	simpleGroup->addChild(new BuiltinGlPointCoordCase(testCtx, "pointcoord", "PointCoord test"));

	// FragCoord_msaa
	{
		static const struct FragCoordMsaaCaseList
		{
			const char*				name;
			const char*				description;
			VkSampleCountFlagBits	sampleCount;
		} fragCoordMsaaCaseList[] =
		{
			{ "1_bit",	"Test FragCoord locations with 2 samples", VK_SAMPLE_COUNT_1_BIT },
			{ "2_bit",	"Test FragCoord locations with 2 samples", VK_SAMPLE_COUNT_2_BIT },
			{ "4_bit",	"Test FragCoord locations with 4 samples", VK_SAMPLE_COUNT_4_BIT },
			{ "8_bit",	"Test FragCoord locations with 8 samples", VK_SAMPLE_COUNT_8_BIT },
			{ "16_bit",	"Test FragCoord locations with 16 samples", VK_SAMPLE_COUNT_16_BIT },
			{ "32_bit", "Test FragCoord locations with 32 samples", VK_SAMPLE_COUNT_32_BIT },
			{ "64-bit", "Test FragCoord locaitons with 64 samples", VK_SAMPLE_COUNT_64_BIT }
		};

		for (deUint32 caseNdx = 0; caseNdx < DE_LENGTH_OF_ARRAY(fragCoordMsaaCaseList); caseNdx++)
			fragCoordMsaaGroup->addChild(new BuiltinFragCoordMsaaTestCase(testCtx, fragCoordMsaaCaseList[caseNdx].name, fragCoordMsaaCaseList[caseNdx].description, fragCoordMsaaCaseList[caseNdx].sampleCount));
	}

	// gl_FrontFacing tests
	{
		static const struct PrimitiveTable
		{
			const char*				name;
			const char*				desc;
			VkPrimitiveTopology		primitive;
		} frontfacingCases[] =
		{
			{ "point_list",		"Test that points are frontfacing",							VK_PRIMITIVE_TOPOLOGY_POINT_LIST },
			{ "line_list",		"Test that lines are frontfacing",							VK_PRIMITIVE_TOPOLOGY_LINE_LIST },
			{ "triangle_list",	"Test that triangles can be frontfacing or backfacing",		VK_PRIMITIVE_TOPOLOGY_TRIANGLE_LIST },
			{ "triangle_strip",	"Test that traiangle strips can be front or back facing",	VK_PRIMITIVE_TOPOLOGY_TRIANGLE_STRIP },
			{ "triangle_fan",	"Test that triangle fans can be front or back facing",		VK_PRIMITIVE_TOPOLOGY_TRIANGLE_FAN },
		};

		for (deUint32 ndx = 0; ndx < DE_LENGTH_OF_ARRAY(frontfacingCases); ndx++)
			frontFacingGroup->addChild(new BuiltinGlFrontFacingCase(testCtx, frontfacingCases[ndx].primitive, frontfacingCases[ndx].name, frontfacingCases[ndx].desc));
	}

	// gl_FragDepth
	{
		static const struct PrimitiveTopologyTable
		{
			std::string			name;
			std::string			desc;
			VkPrimitiveTopology	prim;
		} primitiveTopologyTable[] =
		{
			{ "point_list",		"test that points respect gl_fragdepth", VK_PRIMITIVE_TOPOLOGY_POINT_LIST },
			{ "line_list",		"test taht lines respect gl_fragdepth", VK_PRIMITIVE_TOPOLOGY_LINE_LIST },
			{ "triangle_list",	"test that triangles respect gl_fragdepth", VK_PRIMITIVE_TOPOLOGY_TRIANGLE_STRIP },
		};

		static const struct TestCaseTable
		{
			VkFormat				format;
			std::string				name;
			bool					largeDepthEnable;
			bool					depthClampEnable;
			VkSampleCountFlagBits	samples;
		} testCaseTable[] =
		{
			{ VK_FORMAT_D16_UNORM,				"d16_unorm_no_depth_clamp",				false,	false,	VK_SAMPLE_COUNT_1_BIT },
			{ VK_FORMAT_X8_D24_UNORM_PACK32,	"x8_d24_unorm_pack32_no_depth_clamp",	false,	false,	VK_SAMPLE_COUNT_1_BIT },
			{ VK_FORMAT_D32_SFLOAT,				"d32_sfloat_no_depth_clamp",			false,	false,	VK_SAMPLE_COUNT_1_BIT },
			{ VK_FORMAT_D16_UNORM_S8_UINT,		"d16_unorm_s8_uint_no_depth_clamp",		false,	false,	VK_SAMPLE_COUNT_1_BIT },
			{ VK_FORMAT_D24_UNORM_S8_UINT,		"d24_unorm_s8_uint_no_depth_clamp",		false,	false,	VK_SAMPLE_COUNT_1_BIT },
			{ VK_FORMAT_D32_SFLOAT_S8_UINT,		"d32_sfloat_s8_uint_no_depth_clamp",	false,	false,	VK_SAMPLE_COUNT_1_BIT },
			{ VK_FORMAT_D32_SFLOAT,				"d32_sfloat_large_depth",				true,	false,	VK_SAMPLE_COUNT_1_BIT },
			{ VK_FORMAT_D32_SFLOAT,				"d32_sfloat",							false,	true,	VK_SAMPLE_COUNT_1_BIT },
			{ VK_FORMAT_D32_SFLOAT_S8_UINT,		"d32_sfloat_s8_uint",					false,	true,	VK_SAMPLE_COUNT_1_BIT },
			{ VK_FORMAT_D32_SFLOAT,				"d32_sfloat_multisample_2",				false,	false,	VK_SAMPLE_COUNT_2_BIT },
			{ VK_FORMAT_D32_SFLOAT,				"d32_sfloat_multisample_4",				false,	false,	VK_SAMPLE_COUNT_4_BIT },
			{ VK_FORMAT_D32_SFLOAT,				"d32_sfloat_multisample_8",				false,	false,	VK_SAMPLE_COUNT_8_BIT },
			{ VK_FORMAT_D32_SFLOAT,				"d32_sfloat_multisample_16",			false,	false,	VK_SAMPLE_COUNT_16_BIT },
			{ VK_FORMAT_D32_SFLOAT,				"d32_sfloat_multisample_32",			false,	false,	VK_SAMPLE_COUNT_32_BIT },
			{ VK_FORMAT_D32_SFLOAT,				"d32_sfloat_multisample_64",			false,	false,	VK_SAMPLE_COUNT_64_BIT },
		};

		for (deUint32 primNdx = 0;  primNdx < DE_LENGTH_OF_ARRAY(primitiveTopologyTable); primNdx++)
		{
			for (deUint32 caseNdx = 0; caseNdx < DE_LENGTH_OF_ARRAY(testCaseTable); caseNdx++)
				fragDepthGroup->addChild(new BuiltinFragDepthCase(testCtx, (primitiveTopologyTable[primNdx].name+"_" + testCaseTable[caseNdx].name).c_str(), primitiveTopologyTable[primNdx].desc.c_str(),
							primitiveTopologyTable[primNdx].prim, testCaseTable[caseNdx].format, testCaseTable[caseNdx].largeDepthEnable, testCaseTable[caseNdx].depthClampEnable, testCaseTable[caseNdx].samples));

		}
	}

	builtinGroup->addChild(frontFacingGroup.release());
	builtinGroup->addChild(fragDepthGroup.release());
	builtinGroup->addChild(fragCoordMsaaGroup.release());
	builtinGroup->addChild(simpleGroup.release());

	for (deUint16 shaderType = 0; shaderType <= (SHADER_INPUT_BUILTIN_BIT | SHADER_INPUT_VARYING_BIT | SHADER_INPUT_CONSTANT_BIT); ++shaderType)
	{
		inputVariationsGroup->addChild(new BuiltinInputVariationsCase(testCtx, shaderInputTypeToString(shaderType), "Input variation test", shaderType));
	}

	builtinGroup->addChild(inputVariationsGroup.release());
	return builtinGroup.release();
}

} // sr
} // vkt<|MERGE_RESOLUTION|>--- conflicted
+++ resolved
@@ -317,12 +317,9 @@
 
 		if (m_largeDepthEnable && !de::contains(context.getDeviceExtensions().begin(), context.getDeviceExtensions().end(), "VK_EXT_depth_range_unrestricted"))
 			throw tcu::NotSupportedError("large_depth test variants require the VK_EXT_depth_range_unrestricted extension");
-<<<<<<< HEAD
-=======
 
 		if (m_context.getDeviceFeatures().depthClamp == VK_FALSE && m_depthClampEnable)
 			throw tcu::NotSupportedError("Depthclamp is not supported.");
->>>>>>> aa804d5d
 	}
 	catch (const vk::Error& e)
 	{
