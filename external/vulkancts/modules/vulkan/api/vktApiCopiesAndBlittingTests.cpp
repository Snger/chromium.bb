/*------------------------------------------------------------------------
 * Vulkan Conformance Tests
 * ------------------------
 *
 * Copyright (c) 2015-2016 The Khronos Group Inc.
 * Copyright (c) 2015-2016 Samsung Electronics Co., Ltd.
 *
 * Licensed under the Apache License, Version 2.0 (the "License");
 * you may not use this file except in compliance with the License.
 * You may obtain a copy of the License at
 *
 *      http://www.apache.org/licenses/LICENSE-2.0
 *
 * Unless required by applicable law or agreed to in writing, software
 * distributed under the License is distributed on an "AS IS" BASIS,
 * WITHOUT WARRANTIES OR CONDITIONS OF ANY KIND, either express or implied.
 * See the License for the specific language governing permissions and
 * limitations under the License.
 *
 *//*!
 * \file
 * \brief Vulkan Copies And Blitting Tests
 *//*--------------------------------------------------------------------*/

#include "vktApiCopiesAndBlittingTests.hpp"

#include "deStringUtil.hpp"
#include "deUniquePtr.hpp"

#include "tcuImageCompare.hpp"
#include "tcuTexture.hpp"
#include "tcuTextureUtil.hpp"
#include "tcuVectorType.hpp"
#include "tcuVectorUtil.hpp"
#include "tcuTestLog.hpp"
#include "tcuTexLookupVerifier.hpp"

#include "vkImageUtil.hpp"
#include "vkMemUtil.hpp"
#include "vkPrograms.hpp"
#include "vkQueryUtil.hpp"
#include "vkRefUtil.hpp"
#include "vktTestCase.hpp"
#include "vktTestCaseUtil.hpp"
#include "vktTestGroupUtil.hpp"
#include "vkTypeUtil.hpp"

#include <set>

namespace vkt
{

namespace api
{

namespace
{
enum MirrorMode
{
	MIRROR_MODE_NONE = 0,
	MIRROR_MODE_X = (1<<0),
	MIRROR_MODE_Y = (1<<1),
	MIRROR_MODE_XY = MIRROR_MODE_X | MIRROR_MODE_Y,

	MIRROR_MODE_LAST
};

enum AllocationKind
{
	ALLOCATION_KIND_SUBALLOCATED,
	ALLOCATION_KIND_DEDICATED,
};

template <typename Type>
class BinaryCompare
{
public:
	bool operator() (const Type& a, const Type& b) const
	{
		return deMemCmp(&a, &b, sizeof(Type)) < 0;
	}
};

typedef std::set<vk::VkFormat, BinaryCompare<vk::VkFormat> >	FormatSet;

FormatSet dedicatedAllocationImageToImageFormatsToTestSet;
FormatSet dedicatedAllocationBlittingFormatsToTestSet;

using namespace vk;

VkImageAspectFlags getAspectFlags (tcu::TextureFormat format)
{
	VkImageAspectFlags	aspectFlag	= 0;
	aspectFlag |= (tcu::hasDepthComponent(format.order)? VK_IMAGE_ASPECT_DEPTH_BIT : 0);
	aspectFlag |= (tcu::hasStencilComponent(format.order)? VK_IMAGE_ASPECT_STENCIL_BIT : 0);

	if (!aspectFlag)
		aspectFlag = VK_IMAGE_ASPECT_COLOR_BIT;

	return aspectFlag;
}

// This is effectively same as vk::isFloatFormat(mapTextureFormat(format))
// except that it supports some formats that are not mappable to VkFormat.
// When we are checking combined depth and stencil formats, each aspect is
// checked separately, and in some cases we construct PBA with a format that
// is not mappable to VkFormat.
bool isFloatFormat (tcu::TextureFormat format)
{
	return tcu::getTextureChannelClass(format.type) == tcu::TEXTURECHANNELCLASS_FLOATING_POINT;
}

union CopyRegion
{
	VkBufferCopy		bufferCopy;
	VkImageCopy			imageCopy;
	VkBufferImageCopy	bufferImageCopy;
	VkImageBlit			imageBlit;
	VkImageResolve		imageResolve;
};

struct ImageParms
{
	VkImageType		imageType;
	VkFormat		format;
	VkExtent3D		extent;
	VkImageLayout	operationLayout;
};

struct TestParams
{
	union Data
	{
		struct Buffer
		{
			VkDeviceSize	size;
		} buffer;

		ImageParms	image;
	} src, dst;

	std::vector<CopyRegion>	regions;

	union
	{
		VkFilter				filter;
		VkSampleCountFlagBits	samples;
	};

	AllocationKind	allocationKind;
	deUint32		mipLevels;
	deBool			singleCommand;

	TestParams (void)
	{
		mipLevels		= 1u;
		singleCommand	= DE_TRUE;
	}
};

de::MovePtr<Allocation> allocateBuffer (const InstanceInterface&	vki,
										const DeviceInterface&		vkd,
										const VkPhysicalDevice&		physDevice,
										const VkDevice				device,
										const VkBuffer&				buffer,
										const MemoryRequirement		requirement,
										Allocator&					allocator,
										AllocationKind				allocationKind)
{
	switch (allocationKind)
	{
		case ALLOCATION_KIND_SUBALLOCATED:
		{
			const VkMemoryRequirements memoryRequirements = getBufferMemoryRequirements(vkd, device, buffer);

			return allocator.allocate(memoryRequirements, requirement);
		}

		case ALLOCATION_KIND_DEDICATED:
		{
			return allocateDedicated(vki, vkd, physDevice, device, buffer, requirement);
		}

		default:
		{
			TCU_THROW(InternalError, "Invalid allocation kind");
		}
	}
}

de::MovePtr<Allocation> allocateImage (const InstanceInterface&		vki,
									   const DeviceInterface&		vkd,
									   const VkPhysicalDevice&		physDevice,
									   const VkDevice				device,
									   const VkImage&				image,
									   const MemoryRequirement		requirement,
									   Allocator&					allocator,
									   AllocationKind				allocationKind)
{
	switch (allocationKind)
	{
		case ALLOCATION_KIND_SUBALLOCATED:
		{
			const VkMemoryRequirements memoryRequirements = getImageMemoryRequirements(vkd, device, image);

			return allocator.allocate(memoryRequirements, requirement);
		}

		case ALLOCATION_KIND_DEDICATED:
		{
			return allocateDedicated(vki, vkd, physDevice, device, image, requirement);
		}

		default:
		{
			TCU_THROW(InternalError, "Invalid allocation kind");
		}
	}
}


inline deUint32 getArraySize(const ImageParms& parms)
{
	return (parms.imageType == VK_IMAGE_TYPE_2D) ? parms.extent.depth : 1u;
}

inline VkImageCreateFlags getCreateFlags(const ImageParms& parms)
{
	return parms.imageType == VK_IMAGE_TYPE_2D && parms.extent.depth % 6 == 0 ?
		VK_IMAGE_CREATE_CUBE_COMPATIBLE_BIT : 0;
}

inline VkExtent3D getExtent3D(const ImageParms& parms)
{
	const VkExtent3D		extent					=
	{
		parms.extent.width,
		parms.extent.height,
		(parms.imageType == VK_IMAGE_TYPE_2D) ? 1u : parms.extent.depth
	};
	return extent;
}

const tcu::TextureFormat mapCombinedToDepthTransferFormat (const tcu::TextureFormat& combinedFormat)
{
	tcu::TextureFormat format;
	switch (combinedFormat.type)
	{
		case tcu::TextureFormat::UNSIGNED_INT_16_8_8:
			format = tcu::TextureFormat(tcu::TextureFormat::D, tcu::TextureFormat::UNORM_INT16);
			break;
		case tcu::TextureFormat::UNSIGNED_INT_24_8_REV:
			format = tcu::TextureFormat(tcu::TextureFormat::D, tcu::TextureFormat::UNSIGNED_INT_24_8_REV);
			break;
		case tcu::TextureFormat::FLOAT_UNSIGNED_INT_24_8_REV:
			format = tcu::TextureFormat(tcu::TextureFormat::D, tcu::TextureFormat::FLOAT);
			break;
		default:
			DE_ASSERT(false);
			break;
	}
	return format;
}

class CopiesAndBlittingTestInstance : public vkt::TestInstance
{
public:
										CopiesAndBlittingTestInstance		(Context&	context,
																			 TestParams	testParams);
	virtual tcu::TestStatus				iterate								(void) = 0;

	enum FillMode
	{
		FILL_MODE_GRADIENT = 0,
		FILL_MODE_WHITE,
		FILL_MODE_RED,
		FILL_MODE_MULTISAMPLE,

		FILL_MODE_LAST
	};

protected:
	const TestParams					m_params;

	Move<VkCommandPool>					m_cmdPool;
	Move<VkCommandBuffer>				m_cmdBuffer;
	Move<VkFence>						m_fence;
	de::MovePtr<tcu::TextureLevel>		m_sourceTextureLevel;
	de::MovePtr<tcu::TextureLevel>		m_destinationTextureLevel;
	de::MovePtr<tcu::TextureLevel>		m_expectedTextureLevel[16];

	VkCommandBufferBeginInfo			m_cmdBufferBeginInfo;

	void								generateBuffer						(tcu::PixelBufferAccess buffer, int width, int height, int depth = 1, FillMode = FILL_MODE_GRADIENT);
	virtual void						generateExpectedResult				(void);
	void								uploadBuffer						(tcu::ConstPixelBufferAccess bufferAccess, const Allocation& bufferAlloc);
	void								uploadImage							(const tcu::ConstPixelBufferAccess& src, VkImage dst, const ImageParms& parms, const deUint32 mipLevels = 1u);
	virtual tcu::TestStatus				checkTestResult						(tcu::ConstPixelBufferAccess result);
	virtual void						copyRegionToTextureLevel			(tcu::ConstPixelBufferAccess src, tcu::PixelBufferAccess dst, CopyRegion region, deUint32 mipLevel = 0u) = 0;
	deUint32							calculateSize						(tcu::ConstPixelBufferAccess src) const
										{
											return src.getWidth() * src.getHeight() * src.getDepth() * tcu::getPixelSize(src.getFormat());
										}

	de::MovePtr<tcu::TextureLevel>		readImage							(vk::VkImage				image,
																			 const ImageParms&			imageParms,
																			 const deUint32				mipLevel = 0u);
	void								submitCommandsAndWait				(const DeviceInterface&		vk,
																			const VkDevice				device,
																			const VkQueue				queue,
																			const VkCommandBuffer&		cmdBuffer);

private:
	void								uploadImageAspect					(const tcu::ConstPixelBufferAccess&	src,
																			 const VkImage&						dst,
																			 const ImageParms&					parms,
																			 const deUint32						mipLevels = 1u);
	void								readImageAspect						(vk::VkImage						src,
																			 const tcu::PixelBufferAccess&		dst,
																			 const ImageParms&					parms,
																			 const deUint32						mipLevel = 0u);
};

CopiesAndBlittingTestInstance::CopiesAndBlittingTestInstance (Context& context, TestParams testParams)
	: vkt::TestInstance	(context)
	, m_params			(testParams)
{
	const DeviceInterface&		vk					= context.getDeviceInterface();
	const VkDevice				vkDevice			= context.getDevice();
	const deUint32				queueFamilyIndex	= context.getUniversalQueueFamilyIndex();

	if (m_params.allocationKind == ALLOCATION_KIND_DEDICATED)
	{
		if (!isDeviceExtensionSupported(context.getUsedApiVersion(), context.getDeviceExtensions(), "VK_KHR_dedicated_allocation"))
			TCU_THROW(NotSupportedError, "VK_KHR_dedicated_allocation is not supported");
	}

	// Create command pool
	m_cmdPool = createCommandPool(vk, vkDevice, VK_COMMAND_POOL_CREATE_RESET_COMMAND_BUFFER_BIT, queueFamilyIndex);

	// Create command buffer
	m_cmdBuffer = allocateCommandBuffer(vk, vkDevice, *m_cmdPool, VK_COMMAND_BUFFER_LEVEL_PRIMARY);

	// Create fence
	m_fence = createFence(vk, vkDevice);
}

void CopiesAndBlittingTestInstance::generateBuffer (tcu::PixelBufferAccess buffer, int width, int height, int depth, FillMode mode)
{
	const tcu::TextureChannelClass	channelClass	= tcu::getTextureChannelClass(buffer.getFormat().type);
	tcu::Vec4						maxValue		(1.0f);

	if (buffer.getFormat().order == tcu::TextureFormat::S)
	{
		// Stencil-only is stored in the first component. Stencil is always 8 bits.
		maxValue.x() = 1 << 8;
	}
	else if (buffer.getFormat().order == tcu::TextureFormat::DS)
	{
		// In a combined format, fillWithComponentGradients expects stencil in the fourth component.
		maxValue.w() = 1 << 8;
	}
	else if (channelClass == tcu::TEXTURECHANNELCLASS_SIGNED_INTEGER || channelClass == tcu::TEXTURECHANNELCLASS_UNSIGNED_INTEGER)
	{
		// The tcu::Vectors we use as pixels are 32-bit, so clamp to that.
		const tcu::IVec4	bits	= tcu::min(tcu::getTextureFormatBitDepth(buffer.getFormat()), tcu::IVec4(32));
		const int			signBit	= (channelClass == tcu::TEXTURECHANNELCLASS_SIGNED_INTEGER ? 1 : 0);

		for (int i = 0; i < 4; ++i)
		{
			if (bits[i] != 0)
				maxValue[i] = static_cast<float>((deUint64(1) << (bits[i] - signBit)) - 1);
		}
	}

	if (mode == FILL_MODE_GRADIENT)
	{
		tcu::fillWithComponentGradients(buffer, tcu::Vec4(0.0f, 0.0f, 0.0f, 0.0f), maxValue);
		return;
	}

	const tcu::Vec4		redColor	(maxValue.x(),	0.0,			0.0,			maxValue.w());
	const tcu::Vec4		greenColor	(0.0,			maxValue.y(),	0.0,			maxValue.w());
	const tcu::Vec4		blueColor	(0.0,			0.0,			maxValue.z(),	maxValue.w());
	const tcu::Vec4		whiteColor	(maxValue.x(),	maxValue.y(),	maxValue.z(),	maxValue.w());

	for (int z = 0; z < depth;  ++z)
	for (int y = 0; y < height; ++y)
	for (int x = 0; x < width;  ++x)
	{
		switch (mode)
		{
			case FILL_MODE_WHITE:
				if (tcu::isCombinedDepthStencilType(buffer.getFormat().type))
				{
					buffer.setPixDepth(1.0f, x, y, z);
					if (tcu::hasStencilComponent(buffer.getFormat().order))
						buffer.setPixStencil(255, x, y, z);
				}
				else
					buffer.setPixel(whiteColor, x, y, z);
				break;

			case FILL_MODE_RED:
				if (tcu::isCombinedDepthStencilType(buffer.getFormat().type))
				{
					buffer.setPixDepth(redColor[0], x, y, z);
					if (tcu::hasStencilComponent(buffer.getFormat().order))
						buffer.setPixStencil((int)redColor[3], x, y, z);
				}
				else
					buffer.setPixel(redColor, x, y, z);
				break;

			case FILL_MODE_MULTISAMPLE:
			{
				float xScaled = static_cast<float>(x) / static_cast<float>(width);
				float yScaled = static_cast<float>(y) / static_cast<float>(height);
				buffer.setPixel((xScaled == yScaled) ? tcu::Vec4(0.0, 0.5, 0.5, 1.0) : ((xScaled > yScaled) ? greenColor : blueColor), x, y, z);
				break;
			}

			default:
				break;
		}
	}
}

void CopiesAndBlittingTestInstance::uploadBuffer (tcu::ConstPixelBufferAccess bufferAccess, const Allocation& bufferAlloc)
{
	const DeviceInterface&		vk			= m_context.getDeviceInterface();
	const VkDevice				vkDevice	= m_context.getDevice();
	const deUint32				bufferSize	= calculateSize(bufferAccess);

	// Write buffer data
	deMemcpy(bufferAlloc.getHostPtr(), bufferAccess.getDataPtr(), bufferSize);
	flushMappedMemoryRange(vk, vkDevice, bufferAlloc.getMemory(), bufferAlloc.getOffset(), bufferSize);
}

void CopiesAndBlittingTestInstance::uploadImageAspect (const tcu::ConstPixelBufferAccess& imageAccess, const VkImage& image, const ImageParms& parms, const deUint32 mipLevels)
{
	const InstanceInterface&		vki					= m_context.getInstanceInterface();
	const DeviceInterface&			vk					= m_context.getDeviceInterface();
	const VkPhysicalDevice			vkPhysDevice		= m_context.getPhysicalDevice();
	const VkDevice					vkDevice			= m_context.getDevice();
	const VkQueue					queue				= m_context.getUniversalQueue();
	const deUint32					queueFamilyIndex	= m_context.getUniversalQueueFamilyIndex();
	Allocator&						memAlloc			= m_context.getDefaultAllocator();
	Move<VkBuffer>					buffer;
	const deUint32					bufferSize			= calculateSize(imageAccess);
	de::MovePtr<Allocation>			bufferAlloc;
	const deUint32					arraySize			= getArraySize(parms);
	const VkExtent3D				imageExtent			= getExtent3D(parms);
	std::vector <VkBufferImageCopy>	copyRegions;

	// Create source buffer
	{
		const VkBufferCreateInfo	bufferParams		=
		{
			VK_STRUCTURE_TYPE_BUFFER_CREATE_INFO,		// VkStructureType		sType;
			DE_NULL,									// const void*			pNext;
			0u,											// VkBufferCreateFlags	flags;
			bufferSize,									// VkDeviceSize			size;
			VK_BUFFER_USAGE_TRANSFER_SRC_BIT,			// VkBufferUsageFlags	usage;
			VK_SHARING_MODE_EXCLUSIVE,					// VkSharingMode		sharingMode;
			1u,											// deUint32				queueFamilyIndexCount;
			&queueFamilyIndex,							// const deUint32*		pQueueFamilyIndices;
		};

		buffer		= createBuffer(vk, vkDevice, &bufferParams);
		bufferAlloc = allocateBuffer(vki, vk, vkPhysDevice, vkDevice, *buffer, MemoryRequirement::HostVisible, memAlloc, m_params.allocationKind);
		VK_CHECK(vk.bindBufferMemory(vkDevice, *buffer, bufferAlloc->getMemory(), bufferAlloc->getOffset()));
	}

	// Barriers for copying buffer to image
	const VkBufferMemoryBarrier		preBufferBarrier	=
	{
		VK_STRUCTURE_TYPE_BUFFER_MEMORY_BARRIER,		// VkStructureType	sType;
		DE_NULL,										// const void*		pNext;
		VK_ACCESS_HOST_WRITE_BIT,						// VkAccessFlags	srcAccessMask;
		VK_ACCESS_TRANSFER_READ_BIT,					// VkAccessFlags	dstAccessMask;
		VK_QUEUE_FAMILY_IGNORED,						// deUint32			srcQueueFamilyIndex;
		VK_QUEUE_FAMILY_IGNORED,						// deUint32			dstQueueFamilyIndex;
		*buffer,										// VkBuffer			buffer;
		0u,												// VkDeviceSize		offset;
		bufferSize										// VkDeviceSize		size;
	};

	const VkImageAspectFlags		formatAspect		= getAspectFlags(mapVkFormat(parms.format));
	const bool						skipPreImageBarrier	= formatAspect == (VK_IMAGE_ASPECT_DEPTH_BIT | VK_IMAGE_ASPECT_STENCIL_BIT) &&
														  getAspectFlags(imageAccess.getFormat()) == VK_IMAGE_ASPECT_STENCIL_BIT;
	const VkImageMemoryBarrier		preImageBarrier		=
	{
		VK_STRUCTURE_TYPE_IMAGE_MEMORY_BARRIER,			// VkStructureType			sType;
		DE_NULL,										// const void*				pNext;
		0u,												// VkAccessFlags			srcAccessMask;
		VK_ACCESS_TRANSFER_WRITE_BIT,					// VkAccessFlags			dstAccessMask;
		VK_IMAGE_LAYOUT_UNDEFINED,						// VkImageLayout			oldLayout;
		VK_IMAGE_LAYOUT_TRANSFER_DST_OPTIMAL,			// VkImageLayout			newLayout;
		VK_QUEUE_FAMILY_IGNORED,						// deUint32					srcQueueFamilyIndex;
		VK_QUEUE_FAMILY_IGNORED,						// deUint32					dstQueueFamilyIndex;
		image,											// VkImage					image;
		{												// VkImageSubresourceRange	subresourceRange;
			formatAspect,	// VkImageAspectFlags	aspect;
			0u,				// deUint32				baseMipLevel;
			mipLevels,		// deUint32				mipLevels;
			0u,				// deUint32				baseArraySlice;
			arraySize,		// deUint32				arraySize;
		}
	};

	const VkImageMemoryBarrier		postImageBarrier	=
	{
		VK_STRUCTURE_TYPE_IMAGE_MEMORY_BARRIER,			// VkStructureType			sType;
		DE_NULL,										// const void*				pNext;
		VK_ACCESS_TRANSFER_WRITE_BIT,					// VkAccessFlags			srcAccessMask;
		VK_ACCESS_TRANSFER_WRITE_BIT,					// VkAccessFlags			dstAccessMask;
		VK_IMAGE_LAYOUT_TRANSFER_DST_OPTIMAL,			// VkImageLayout			oldLayout;
		VK_IMAGE_LAYOUT_TRANSFER_DST_OPTIMAL,			// VkImageLayout			newLayout;
		VK_QUEUE_FAMILY_IGNORED,						// deUint32					srcQueueFamilyIndex;
		VK_QUEUE_FAMILY_IGNORED,						// deUint32					dstQueueFamilyIndex;
		image,											// VkImage					image;
		{												// VkImageSubresourceRange	subresourceRange;
			formatAspect,				// VkImageAspectFlags	aspect;
			0u,							// deUint32				baseMipLevel;
			mipLevels,					// deUint32				mipLevels;
			0u,							// deUint32				baseArraySlice;
			arraySize,					// deUint32				arraySize;
		}
	};

	for (deUint32 mipLevelNdx = 0; mipLevelNdx < mipLevels; mipLevelNdx++)
	{
		const VkExtent3D		copyExtent	=
		{
			imageExtent.width	>> mipLevelNdx,
			imageExtent.height	>> mipLevelNdx,
			imageExtent.depth
		};

		const VkBufferImageCopy	copyRegion	=
		{
			0u,												// VkDeviceSize				bufferOffset;
			(deUint32)imageAccess.getWidth(),				// deUint32					bufferRowLength;
			(deUint32)imageAccess.getHeight(),				// deUint32					bufferImageHeight;
			{
				getAspectFlags(imageAccess.getFormat()),		// VkImageAspectFlags	aspect;
				mipLevelNdx,									// deUint32				mipLevel;
				0u,												// deUint32				baseArrayLayer;
				arraySize,										// deUint32				layerCount;
			},												// VkImageSubresourceLayers	imageSubresource;
			{ 0, 0, 0 },									// VkOffset3D				imageOffset;
			copyExtent										// VkExtent3D				imageExtent;
		};

		copyRegions.push_back(copyRegion);
	}

	// Write buffer data
	deMemcpy(bufferAlloc->getHostPtr(), imageAccess.getDataPtr(), bufferSize);
	flushMappedMemoryRange(vk, vkDevice, bufferAlloc->getMemory(), bufferAlloc->getOffset(), bufferSize);

	// Copy buffer to image
	const VkCommandBufferBeginInfo	cmdBufferBeginInfo	=
	{
		VK_STRUCTURE_TYPE_COMMAND_BUFFER_BEGIN_INFO,			// VkStructureType					sType;
		DE_NULL,												// const void*						pNext;
		VK_COMMAND_BUFFER_USAGE_ONE_TIME_SUBMIT_BIT,			// VkCommandBufferUsageFlags		flags;
		(const VkCommandBufferInheritanceInfo*)DE_NULL,
	};

	VK_CHECK(vk.beginCommandBuffer(*m_cmdBuffer, &cmdBufferBeginInfo));
	vk.cmdPipelineBarrier(*m_cmdBuffer, VK_PIPELINE_STAGE_HOST_BIT, VK_PIPELINE_STAGE_TRANSFER_BIT, (VkDependencyFlags)0, 0, (const VkMemoryBarrier*)DE_NULL,
						  1, &preBufferBarrier, (skipPreImageBarrier ? 0 : 1), (skipPreImageBarrier ? DE_NULL : &preImageBarrier));
	vk.cmdCopyBufferToImage(*m_cmdBuffer, *buffer, image, VK_IMAGE_LAYOUT_TRANSFER_DST_OPTIMAL, (deUint32)copyRegions.size(), &copyRegions[0]);
	vk.cmdPipelineBarrier(*m_cmdBuffer, VK_PIPELINE_STAGE_TRANSFER_BIT, VK_PIPELINE_STAGE_TRANSFER_BIT, (VkDependencyFlags)0, 0, (const VkMemoryBarrier*)DE_NULL, 0, (const VkBufferMemoryBarrier*)DE_NULL, 1, &postImageBarrier);
	VK_CHECK(vk.endCommandBuffer(*m_cmdBuffer));

	submitCommandsAndWait(vk, vkDevice, queue, *m_cmdBuffer);
}

void CopiesAndBlittingTestInstance::uploadImage (const tcu::ConstPixelBufferAccess& src, VkImage dst, const ImageParms& parms, const deUint32 mipLevels)
{
	if (tcu::isCombinedDepthStencilType(src.getFormat().type))
	{
		if (tcu::hasDepthComponent(src.getFormat().order))
		{
			tcu::TextureLevel	depthTexture	(mapCombinedToDepthTransferFormat(src.getFormat()), src.getWidth(), src.getHeight(), src.getDepth());
			tcu::copy(depthTexture.getAccess(), tcu::getEffectiveDepthStencilAccess(src, tcu::Sampler::MODE_DEPTH));
			uploadImageAspect(depthTexture.getAccess(), dst, parms);
		}

		if (tcu::hasStencilComponent(src.getFormat().order))
		{
			tcu::TextureLevel	stencilTexture	(tcu::getEffectiveDepthStencilTextureFormat(src.getFormat(), tcu::Sampler::MODE_STENCIL), src.getWidth(), src.getHeight(), src.getDepth());
			tcu::copy(stencilTexture.getAccess(), tcu::getEffectiveDepthStencilAccess(src, tcu::Sampler::MODE_STENCIL));
			uploadImageAspect(stencilTexture.getAccess(), dst, parms);
		}
	}
	else
		uploadImageAspect(src, dst, parms, mipLevels);
}

tcu::TestStatus CopiesAndBlittingTestInstance::checkTestResult (tcu::ConstPixelBufferAccess result)
{
	const tcu::ConstPixelBufferAccess	expected	= m_expectedTextureLevel[0]->getAccess();

	if (isFloatFormat(result.getFormat()))
	{
		const tcu::Vec4	threshold (0.0f);
		if (!tcu::floatThresholdCompare(m_context.getTestContext().getLog(), "Compare", "Result comparison", expected, result, threshold, tcu::COMPARE_LOG_RESULT))
			return tcu::TestStatus::fail("CopiesAndBlitting test");
	}
	else
	{
		const tcu::UVec4 threshold (0u);
		if (!tcu::intThresholdCompare(m_context.getTestContext().getLog(), "Compare", "Result comparison", expected, result, threshold, tcu::COMPARE_LOG_RESULT))
			return tcu::TestStatus::fail("CopiesAndBlitting test");
	}

	return tcu::TestStatus::pass("CopiesAndBlitting test");
}

void CopiesAndBlittingTestInstance::generateExpectedResult (void)
{
	const tcu::ConstPixelBufferAccess	src	= m_sourceTextureLevel->getAccess();
	const tcu::ConstPixelBufferAccess	dst	= m_destinationTextureLevel->getAccess();

	m_expectedTextureLevel[0]	= de::MovePtr<tcu::TextureLevel>(new tcu::TextureLevel(dst.getFormat(), dst.getWidth(), dst.getHeight(), dst.getDepth()));
	tcu::copy(m_expectedTextureLevel[0]->getAccess(), dst);

	for (deUint32 i = 0; i < m_params.regions.size(); i++)
		copyRegionToTextureLevel(src, m_expectedTextureLevel[0]->getAccess(), m_params.regions[i]);
}

class CopiesAndBlittingTestCase : public vkt::TestCase
{
public:
							CopiesAndBlittingTestCase	(tcu::TestContext&			testCtx,
														 const std::string&			name,
														 const std::string&			description)
								: vkt::TestCase	(testCtx, name, description)
							{}

	virtual TestInstance*	createInstance				(Context&					context) const = 0;
};

void CopiesAndBlittingTestInstance::readImageAspect (vk::VkImage					image,
													 const tcu::PixelBufferAccess&	dst,
													 const ImageParms&				imageParms,
													 const deUint32					mipLevel)
{
	const InstanceInterface&	vki					= m_context.getInstanceInterface();
	const DeviceInterface&		vk					= m_context.getDeviceInterface();
	const VkPhysicalDevice		physDevice			= m_context.getPhysicalDevice();
	const VkDevice				device				= m_context.getDevice();
	const VkQueue				queue				= m_context.getUniversalQueue();
	Allocator&					allocator			= m_context.getDefaultAllocator();

	Move<VkBuffer>				buffer;
	de::MovePtr<Allocation>		bufferAlloc;
	const deUint32				queueFamilyIndex	= m_context.getUniversalQueueFamilyIndex();
	const VkDeviceSize			pixelDataSize		= calculateSize(dst);

	const VkExtent3D			imageExtent			=
	{
		(deUint32)dst.getWidth(),
		(deUint32)dst.getHeight(),
		(imageParms.imageType == VK_IMAGE_TYPE_3D) ? (deUint32)dst.getDepth() : 1,
	};

	// Create destination buffer
	{
		const VkBufferCreateInfo			bufferParams			=
		{
			VK_STRUCTURE_TYPE_BUFFER_CREATE_INFO,		// VkStructureType		sType;
			DE_NULL,									// const void*			pNext;
			0u,											// VkBufferCreateFlags	flags;
			pixelDataSize,								// VkDeviceSize			size;
			VK_BUFFER_USAGE_TRANSFER_DST_BIT,			// VkBufferUsageFlags	usage;
			VK_SHARING_MODE_EXCLUSIVE,					// VkSharingMode		sharingMode;
			1u,											// deUint32				queueFamilyIndexCount;
			&queueFamilyIndex,							// const deUint32*		pQueueFamilyIndices;
		};

		buffer		= createBuffer(vk, device, &bufferParams);
		bufferAlloc = allocateBuffer(vki, vk, physDevice, device, *buffer, MemoryRequirement::HostVisible, allocator, m_params.allocationKind);
		VK_CHECK(vk.bindBufferMemory(device, *buffer, bufferAlloc->getMemory(), bufferAlloc->getOffset()));

		deMemset(bufferAlloc->getHostPtr(), 0, static_cast<size_t>(pixelDataSize));
		flushMappedMemoryRange(vk, device, bufferAlloc->getMemory(), bufferAlloc->getOffset(), pixelDataSize);
	}

	// Barriers for copying image to buffer
	const VkImageAspectFlags				formatAspect			= getAspectFlags(mapVkFormat(imageParms.format));
	const VkImageMemoryBarrier				imageBarrier			=
	{
		VK_STRUCTURE_TYPE_IMAGE_MEMORY_BARRIER,		// VkStructureType			sType;
		DE_NULL,									// const void*				pNext;
		VK_ACCESS_TRANSFER_WRITE_BIT,				// VkAccessFlags			srcAccessMask;
		VK_ACCESS_TRANSFER_READ_BIT,				// VkAccessFlags			dstAccessMask;
		imageParms.operationLayout,					// VkImageLayout			oldLayout;
		VK_IMAGE_LAYOUT_TRANSFER_SRC_OPTIMAL,		// VkImageLayout			newLayout;
		VK_QUEUE_FAMILY_IGNORED,					// deUint32					srcQueueFamilyIndex;
		VK_QUEUE_FAMILY_IGNORED,					// deUint32					dstQueueFamilyIndex;
		image,										// VkImage					image;
		{											// VkImageSubresourceRange	subresourceRange;
			formatAspect,			// VkImageAspectFlags	aspectMask;
			mipLevel,				// deUint32				baseMipLevel;
			1u,						// deUint32				mipLevels;
			0u,						// deUint32				baseArraySlice;
			getArraySize(imageParms)// deUint32				arraySize;
		}
	};

	const VkBufferMemoryBarrier				bufferBarrier			=
	{
		VK_STRUCTURE_TYPE_BUFFER_MEMORY_BARRIER,	// VkStructureType	sType;
		DE_NULL,									// const void*		pNext;
		VK_ACCESS_TRANSFER_WRITE_BIT,				// VkAccessFlags	srcAccessMask;
		VK_ACCESS_HOST_READ_BIT,					// VkAccessFlags	dstAccessMask;
		VK_QUEUE_FAMILY_IGNORED,					// deUint32			srcQueueFamilyIndex;
		VK_QUEUE_FAMILY_IGNORED,					// deUint32			dstQueueFamilyIndex;
		*buffer,									// VkBuffer			buffer;
		0u,											// VkDeviceSize		offset;
		pixelDataSize								// VkDeviceSize		size;
	};

	const VkImageMemoryBarrier				postImageBarrier		=
	{
		VK_STRUCTURE_TYPE_IMAGE_MEMORY_BARRIER,		// VkStructureType			sType;
		DE_NULL,									// const void*				pNext;
		VK_ACCESS_TRANSFER_READ_BIT,				// VkAccessFlags			srcAccessMask;
		VK_ACCESS_TRANSFER_WRITE_BIT,				// VkAccessFlags			dstAccessMask;
		VK_IMAGE_LAYOUT_TRANSFER_SRC_OPTIMAL,		// VkImageLayout			oldLayout;
		imageParms.operationLayout,					// VkImageLayout			newLayout;
		VK_QUEUE_FAMILY_IGNORED,					// deUint32					srcQueueFamilyIndex;
		VK_QUEUE_FAMILY_IGNORED,					// deUint32					dstQueueFamilyIndex;
		image,										// VkImage					image;
		{
			formatAspect,								// VkImageAspectFlags	aspectMask;
			mipLevel,									// deUint32				baseMipLevel;
			1u,											// deUint32				mipLevels;
			0u,											// deUint32				baseArraySlice;
			getArraySize(imageParms)					// deUint32				arraySize;
		}											// VkImageSubresourceRange	subresourceRange;
	};

	// Copy image to buffer
	const VkImageAspectFlags	aspect			= getAspectFlags(dst.getFormat());
	const VkBufferImageCopy		copyRegion		=
	{
		0u,									// VkDeviceSize				bufferOffset;
		(deUint32)dst.getWidth(),			// deUint32					bufferRowLength;
		(deUint32)dst.getHeight(),			// deUint32					bufferImageHeight;
		{
			aspect,								// VkImageAspectFlags		aspect;
			mipLevel,							// deUint32					mipLevel;
			0u,									// deUint32					baseArrayLayer;
			getArraySize(imageParms),			// deUint32					layerCount;
		},									// VkImageSubresourceLayers	imageSubresource;
		{ 0, 0, 0 },						// VkOffset3D				imageOffset;
		imageExtent							// VkExtent3D				imageExtent;
	};

	const VkCommandBufferBeginInfo			cmdBufferBeginInfo		=
	{
		VK_STRUCTURE_TYPE_COMMAND_BUFFER_BEGIN_INFO,			// VkStructureType					sType;
		DE_NULL,												// const void*						pNext;
		VK_COMMAND_BUFFER_USAGE_ONE_TIME_SUBMIT_BIT,			// VkCommandBufferUsageFlags		flags;
		(const VkCommandBufferInheritanceInfo*)DE_NULL,
	};

	VK_CHECK(vk.beginCommandBuffer(*m_cmdBuffer, &cmdBufferBeginInfo));
	vk.cmdPipelineBarrier(*m_cmdBuffer, VK_PIPELINE_STAGE_TRANSFER_BIT, VK_PIPELINE_STAGE_TRANSFER_BIT, (VkDependencyFlags)0, 0, (const VkMemoryBarrier*)DE_NULL, 0, (const VkBufferMemoryBarrier*)DE_NULL, 1, &imageBarrier);
	vk.cmdCopyImageToBuffer(*m_cmdBuffer, image, VK_IMAGE_LAYOUT_TRANSFER_SRC_OPTIMAL, *buffer, 1u, &copyRegion);
	vk.cmdPipelineBarrier(*m_cmdBuffer, VK_PIPELINE_STAGE_TRANSFER_BIT, VK_PIPELINE_STAGE_HOST_BIT|VK_PIPELINE_STAGE_TRANSFER_BIT, (VkDependencyFlags)0, 0, (const VkMemoryBarrier*)DE_NULL, 1, &bufferBarrier, 1, &postImageBarrier);
	VK_CHECK(vk.endCommandBuffer(*m_cmdBuffer));

	submitCommandsAndWait(vk, device, queue, *m_cmdBuffer);

	// Read buffer data
	invalidateMappedMemoryRange(vk, device, bufferAlloc->getMemory(), bufferAlloc->getOffset(), pixelDataSize);
	tcu::copy(dst, tcu::ConstPixelBufferAccess(dst.getFormat(), dst.getSize(), bufferAlloc->getHostPtr()));
}

void CopiesAndBlittingTestInstance::submitCommandsAndWait (const DeviceInterface& vk, const VkDevice device, const VkQueue queue, const VkCommandBuffer& cmdBuffer)
{
	const VkSubmitInfo						submitInfo				=
	{
		VK_STRUCTURE_TYPE_SUBMIT_INFO,	// VkStructureType			sType;
		DE_NULL,						// const void*				pNext;
		0u,								// deUint32					waitSemaphoreCount;
		DE_NULL,						// const VkSemaphore*		pWaitSemaphores;
		(const VkPipelineStageFlags*)DE_NULL,
		1u,								// deUint32					commandBufferCount;
		&cmdBuffer,						// const VkCommandBuffer*	pCommandBuffers;
		0u,								// deUint32					signalSemaphoreCount;
		DE_NULL							// const VkSemaphore*		pSignalSemaphores;
	};

	VK_CHECK(vk.resetFences(device, 1, &m_fence.get()));
	VK_CHECK(vk.queueSubmit(queue, 1, &submitInfo, *m_fence));
	VK_CHECK(vk.waitForFences(device, 1, &m_fence.get(), true, ~(0ull) /* infinity */));
}

de::MovePtr<tcu::TextureLevel> CopiesAndBlittingTestInstance::readImage	(vk::VkImage		image,
																		 const ImageParms&	parms,
																		 const deUint32		mipLevel)
{
	const tcu::TextureFormat		imageFormat	= mapVkFormat(parms.format);
	de::MovePtr<tcu::TextureLevel>	resultLevel	(new tcu::TextureLevel(imageFormat, parms.extent.width >> mipLevel, parms.extent.height >> mipLevel, parms.extent.depth));

	if (tcu::isCombinedDepthStencilType(imageFormat.type))
	{
		if (tcu::hasDepthComponent(imageFormat.order))
		{
			tcu::TextureLevel	depthTexture	(mapCombinedToDepthTransferFormat(imageFormat), parms.extent.width, parms.extent.height, parms.extent.depth);
			readImageAspect(image, depthTexture.getAccess(), parms);
			tcu::copy(tcu::getEffectiveDepthStencilAccess(resultLevel->getAccess(), tcu::Sampler::MODE_DEPTH), depthTexture.getAccess());
		}

		if (tcu::hasStencilComponent(imageFormat.order))
		{
			tcu::TextureLevel	stencilTexture	(tcu::getEffectiveDepthStencilTextureFormat(imageFormat, tcu::Sampler::MODE_STENCIL), parms.extent.width, parms.extent.height, parms.extent.depth);
			readImageAspect(image, stencilTexture.getAccess(), parms);
			tcu::copy(tcu::getEffectiveDepthStencilAccess(resultLevel->getAccess(), tcu::Sampler::MODE_STENCIL), stencilTexture.getAccess());
		}
	}
	else
		readImageAspect(image, resultLevel->getAccess(), parms, mipLevel);

	return resultLevel;
}

// Copy from image to image.

class CopyImageToImage : public CopiesAndBlittingTestInstance
{
public:
										CopyImageToImage			(Context&	context,
																	 TestParams params);
	virtual tcu::TestStatus				iterate						(void);

protected:
	virtual tcu::TestStatus				checkTestResult				(tcu::ConstPixelBufferAccess result = tcu::ConstPixelBufferAccess());

private:
	Move<VkImage>						m_source;
	de::MovePtr<Allocation>				m_sourceImageAlloc;
	Move<VkImage>						m_destination;
	de::MovePtr<Allocation>				m_destinationImageAlloc;

	virtual void						copyRegionToTextureLevel	(tcu::ConstPixelBufferAccess src, tcu::PixelBufferAccess dst, CopyRegion region, deUint32 mipLevel = 0u);
};

CopyImageToImage::CopyImageToImage (Context& context, TestParams params)
	: CopiesAndBlittingTestInstance(context, params)
{
	const InstanceInterface&	vki					= context.getInstanceInterface();
	const DeviceInterface&		vk					= context.getDeviceInterface();
	const VkPhysicalDevice		vkPhysDevice		= context.getPhysicalDevice();
	const VkDevice				vkDevice			= context.getDevice();
	const deUint32				queueFamilyIndex	= context.getUniversalQueueFamilyIndex();
	Allocator&					memAlloc			= context.getDefaultAllocator();

	if ((m_params.dst.image.imageType == VK_IMAGE_TYPE_3D && m_params.src.image.imageType == VK_IMAGE_TYPE_2D) ||
		(m_params.dst.image.imageType == VK_IMAGE_TYPE_2D && m_params.src.image.imageType == VK_IMAGE_TYPE_3D))
	{
		if (!isDeviceExtensionSupported(context.getUsedApiVersion(), context.getDeviceExtensions(), "VK_KHR_maintenance1"))
			TCU_THROW(NotSupportedError, "Extension VK_KHR_maintenance1 not supported");
	}

	VkImageFormatProperties properties;
	if ((context.getInstanceInterface().getPhysicalDeviceImageFormatProperties (context.getPhysicalDevice(),
																				m_params.src.image.format,
																				m_params.src.image.imageType,
																				VK_IMAGE_TILING_OPTIMAL,
																				VK_IMAGE_USAGE_TRANSFER_SRC_BIT,
																				0,
																				&properties) == VK_ERROR_FORMAT_NOT_SUPPORTED) ||
		(context.getInstanceInterface().getPhysicalDeviceImageFormatProperties (context.getPhysicalDevice(),
																				m_params.dst.image.format,
																				m_params.dst.image.imageType,
																				VK_IMAGE_TILING_OPTIMAL,
																				VK_IMAGE_USAGE_TRANSFER_DST_BIT,
																				0,
																				&properties) == VK_ERROR_FORMAT_NOT_SUPPORTED))
	{
		TCU_THROW(NotSupportedError, "Format not supported");
	}

	// Create source image
	{
		const VkImageCreateInfo	sourceImageParams		=
		{
			VK_STRUCTURE_TYPE_IMAGE_CREATE_INFO,	// VkStructureType		sType;
			DE_NULL,								// const void*			pNext;
			getCreateFlags(m_params.src.image),		// VkImageCreateFlags	flags;
			m_params.src.image.imageType,			// VkImageType			imageType;
			m_params.src.image.format,				// VkFormat				format;
			getExtent3D(m_params.src.image),		// VkExtent3D			extent;
			1u,										// deUint32				mipLevels;
			getArraySize(m_params.src.image),		// deUint32				arraySize;
			VK_SAMPLE_COUNT_1_BIT,					// deUint32				samples;
			VK_IMAGE_TILING_OPTIMAL,				// VkImageTiling		tiling;
			VK_IMAGE_USAGE_TRANSFER_SRC_BIT |
				VK_IMAGE_USAGE_TRANSFER_DST_BIT,	// VkImageUsageFlags	usage;
			VK_SHARING_MODE_EXCLUSIVE,				// VkSharingMode		sharingMode;
			1u,										// deUint32				queueFamilyCount;
			&queueFamilyIndex,						// const deUint32*		pQueueFamilyIndices;
			VK_IMAGE_LAYOUT_UNDEFINED,				// VkImageLayout		initialLayout;
		};

		m_source				= createImage(vk, vkDevice, &sourceImageParams);
		m_sourceImageAlloc		= allocateImage(vki, vk, vkPhysDevice, vkDevice, *m_source, MemoryRequirement::Any, memAlloc, m_params.allocationKind);
		VK_CHECK(vk.bindImageMemory(vkDevice, *m_source, m_sourceImageAlloc->getMemory(), m_sourceImageAlloc->getOffset()));
	}

	// Create destination image
	{
		const VkImageCreateInfo	destinationImageParams	=
		{
			VK_STRUCTURE_TYPE_IMAGE_CREATE_INFO,	// VkStructureType		sType;
			DE_NULL,								// const void*			pNext;
			getCreateFlags(m_params.dst.image),		// VkImageCreateFlags	flags;
			m_params.dst.image.imageType,			// VkImageType			imageType;
			m_params.dst.image.format,				// VkFormat				format;
			getExtent3D(m_params.dst.image),		// VkExtent3D			extent;
			1u,										// deUint32				mipLevels;
			getArraySize(m_params.dst.image),		// deUint32				arraySize;
			VK_SAMPLE_COUNT_1_BIT,					// deUint32				samples;
			VK_IMAGE_TILING_OPTIMAL,				// VkImageTiling		tiling;
			VK_IMAGE_USAGE_TRANSFER_SRC_BIT |
				VK_IMAGE_USAGE_TRANSFER_DST_BIT,	// VkImageUsageFlags	usage;
			VK_SHARING_MODE_EXCLUSIVE,				// VkSharingMode		sharingMode;
			1u,										// deUint32				queueFamilyCount;
			&queueFamilyIndex,						// const deUint32*		pQueueFamilyIndices;
			VK_IMAGE_LAYOUT_UNDEFINED,				// VkImageLayout		initialLayout;
		};

		m_destination			= createImage(vk, vkDevice, &destinationImageParams);
		m_destinationImageAlloc	= allocateImage(vki, vk, vkPhysDevice, vkDevice, *m_destination, MemoryRequirement::Any, memAlloc, m_params.allocationKind);
		VK_CHECK(vk.bindImageMemory(vkDevice, *m_destination, m_destinationImageAlloc->getMemory(), m_destinationImageAlloc->getOffset()));
	}
}

tcu::TestStatus CopyImageToImage::iterate (void)
{
	const tcu::TextureFormat	srcTcuFormat		= mapVkFormat(m_params.src.image.format);
	const tcu::TextureFormat	dstTcuFormat		= mapVkFormat(m_params.dst.image.format);

	m_sourceTextureLevel = de::MovePtr<tcu::TextureLevel>(new tcu::TextureLevel(srcTcuFormat,
																				(int)m_params.src.image.extent.width,
																				(int)m_params.src.image.extent.height,
																				(int)m_params.src.image.extent.depth));
	generateBuffer(m_sourceTextureLevel->getAccess(), m_params.src.image.extent.width, m_params.src.image.extent.height, m_params.src.image.extent.depth, FILL_MODE_RED);
	m_destinationTextureLevel = de::MovePtr<tcu::TextureLevel>(new tcu::TextureLevel(dstTcuFormat,
																				(int)m_params.dst.image.extent.width,
																				(int)m_params.dst.image.extent.height,
																				(int)m_params.dst.image.extent.depth));
	generateBuffer(m_destinationTextureLevel->getAccess(), m_params.dst.image.extent.width, m_params.dst.image.extent.height, m_params.dst.image.extent.depth, FILL_MODE_GRADIENT);
	generateExpectedResult();

	uploadImage(m_sourceTextureLevel->getAccess(), m_source.get(), m_params.src.image);
	uploadImage(m_destinationTextureLevel->getAccess(), m_destination.get(), m_params.dst.image);

	const DeviceInterface&		vk					= m_context.getDeviceInterface();
	const VkDevice				vkDevice			= m_context.getDevice();
	const VkQueue				queue				= m_context.getUniversalQueue();

	std::vector<VkImageCopy>	imageCopies;
	for (deUint32 i = 0; i < m_params.regions.size(); i++)
	{
		const VkImageCopy& ic = m_params.regions[i].imageCopy;
		imageCopies.push_back(ic);
	}

	const VkImageMemoryBarrier	imageBarriers[]		=
	{
		// source image
		{
			VK_STRUCTURE_TYPE_IMAGE_MEMORY_BARRIER,		// VkStructureType			sType;
			DE_NULL,									// const void*				pNext;
			VK_ACCESS_TRANSFER_WRITE_BIT,				// VkAccessFlags			srcAccessMask;
			VK_ACCESS_TRANSFER_READ_BIT,				// VkAccessFlags			dstAccessMask;
			VK_IMAGE_LAYOUT_TRANSFER_DST_OPTIMAL,		// VkImageLayout			oldLayout;
			m_params.src.image.operationLayout,			// VkImageLayout			newLayout;
			VK_QUEUE_FAMILY_IGNORED,					// deUint32					srcQueueFamilyIndex;
			VK_QUEUE_FAMILY_IGNORED,					// deUint32					dstQueueFamilyIndex;
			m_source.get(),								// VkImage					image;
			{											// VkImageSubresourceRange	subresourceRange;
				getAspectFlags(srcTcuFormat),	// VkImageAspectFlags	aspectMask;
				0u,								// deUint32				baseMipLevel;
				1u,								// deUint32				mipLevels;
				0u,								// deUint32				baseArraySlice;
				getArraySize(m_params.src.image)// deUint32				arraySize;
			}
		},
		// destination image
		{
			VK_STRUCTURE_TYPE_IMAGE_MEMORY_BARRIER,		// VkStructureType			sType;
			DE_NULL,									// const void*				pNext;
			VK_ACCESS_TRANSFER_WRITE_BIT,				// VkAccessFlags			srcAccessMask;
			VK_ACCESS_TRANSFER_WRITE_BIT,				// VkAccessFlags			dstAccessMask;
			VK_IMAGE_LAYOUT_TRANSFER_DST_OPTIMAL,		// VkImageLayout			oldLayout;
			m_params.dst.image.operationLayout,			// VkImageLayout			newLayout;
			VK_QUEUE_FAMILY_IGNORED,					// deUint32					srcQueueFamilyIndex;
			VK_QUEUE_FAMILY_IGNORED,					// deUint32					dstQueueFamilyIndex;
			m_destination.get(),						// VkImage					image;
			{											// VkImageSubresourceRange	subresourceRange;
				getAspectFlags(dstTcuFormat),	// VkImageAspectFlags	aspectMask;
				0u,								// deUint32				baseMipLevel;
				1u,								// deUint32				mipLevels;
				0u,								// deUint32				baseArraySlice;
				getArraySize(m_params.dst.image)// deUint32				arraySize;
			}
		},
	};

	const VkCommandBufferBeginInfo	cmdBufferBeginInfo	=
	{
		VK_STRUCTURE_TYPE_COMMAND_BUFFER_BEGIN_INFO,			// VkStructureType					sType;
		DE_NULL,												// const void*						pNext;
		VK_COMMAND_BUFFER_USAGE_ONE_TIME_SUBMIT_BIT,			// VkCommandBufferUsageFlags		flags;
		(const VkCommandBufferInheritanceInfo*)DE_NULL,
	};

	VK_CHECK(vk.beginCommandBuffer(*m_cmdBuffer, &cmdBufferBeginInfo));
	vk.cmdPipelineBarrier(*m_cmdBuffer, VK_PIPELINE_STAGE_TRANSFER_BIT, VK_PIPELINE_STAGE_TRANSFER_BIT, (VkDependencyFlags)0, 0, (const VkMemoryBarrier*)DE_NULL, 0, (const VkBufferMemoryBarrier*)DE_NULL, DE_LENGTH_OF_ARRAY(imageBarriers), imageBarriers);
	vk.cmdCopyImage(*m_cmdBuffer, m_source.get(), m_params.src.image.operationLayout, m_destination.get(), m_params.dst.image.operationLayout, (deUint32)imageCopies.size(), imageCopies.data());
	VK_CHECK(vk.endCommandBuffer(*m_cmdBuffer));

	submitCommandsAndWait (vk, vkDevice, queue, *m_cmdBuffer);

	de::MovePtr<tcu::TextureLevel>	resultTextureLevel	= readImage(*m_destination, m_params.dst.image);

	return checkTestResult(resultTextureLevel->getAccess());
}

tcu::TestStatus CopyImageToImage::checkTestResult (tcu::ConstPixelBufferAccess result)
{
	const tcu::Vec4	fThreshold (0.0f);
	const tcu::UVec4 uThreshold (0u);

	if (tcu::isCombinedDepthStencilType(result.getFormat().type))
	{
		if (tcu::hasDepthComponent(result.getFormat().order))
		{
			const tcu::Sampler::DepthStencilMode	mode				= tcu::Sampler::MODE_DEPTH;
			const tcu::ConstPixelBufferAccess		depthResult			= tcu::getEffectiveDepthStencilAccess(result, mode);
			const tcu::ConstPixelBufferAccess		expectedResult		= tcu::getEffectiveDepthStencilAccess(m_expectedTextureLevel[0]->getAccess(), mode);

			if (isFloatFormat(result.getFormat()))
			{
				if (!tcu::floatThresholdCompare(m_context.getTestContext().getLog(), "Compare", "Result comparison", expectedResult, depthResult, fThreshold, tcu::COMPARE_LOG_RESULT))
					return tcu::TestStatus::fail("CopiesAndBlitting test");
			}
			else
			{
				if (!tcu::intThresholdCompare(m_context.getTestContext().getLog(), "Compare", "Result comparison", expectedResult, depthResult, uThreshold, tcu::COMPARE_LOG_RESULT))
					return tcu::TestStatus::fail("CopiesAndBlitting test");
			}
		}

		if (tcu::hasStencilComponent(result.getFormat().order))
		{
			const tcu::Sampler::DepthStencilMode	mode				= tcu::Sampler::MODE_STENCIL;
			const tcu::ConstPixelBufferAccess		stencilResult		= tcu::getEffectiveDepthStencilAccess(result, mode);
			const tcu::ConstPixelBufferAccess		expectedResult		= tcu::getEffectiveDepthStencilAccess(m_expectedTextureLevel[0]->getAccess(), mode);

			if (isFloatFormat(result.getFormat()))
			{
				if (!tcu::floatThresholdCompare(m_context.getTestContext().getLog(), "Compare", "Result comparison", expectedResult, stencilResult, fThreshold, tcu::COMPARE_LOG_RESULT))
					return tcu::TestStatus::fail("CopiesAndBlitting test");
			}
			else
			{
				if (!tcu::intThresholdCompare(m_context.getTestContext().getLog(), "Compare", "Result comparison", expectedResult, stencilResult, uThreshold, tcu::COMPARE_LOG_RESULT))
					return tcu::TestStatus::fail("CopiesAndBlitting test");
			}
		}
	}
	else
	{
		if (isFloatFormat(result.getFormat()))
		{
			if (!tcu::floatThresholdCompare(m_context.getTestContext().getLog(), "Compare", "Result comparison", m_expectedTextureLevel[0]->getAccess(), result, fThreshold, tcu::COMPARE_LOG_RESULT))
				return tcu::TestStatus::fail("CopiesAndBlitting test");
		}
		else if (isSnormFormat(mapTextureFormat(result.getFormat())))
		{
			// There may be an ambiguity between two possible binary representations of 1.0.
			// Get rid of that by expanding the data to floats and re-normalizing again.

			tcu::TextureLevel resultSnorm	(result.getFormat(), result.getWidth(), result.getHeight(), result.getDepth());
			{
				tcu::TextureLevel resultFloat	(tcu::TextureFormat(resultSnorm.getFormat().order, tcu::TextureFormat::FLOAT), resultSnorm.getWidth(), resultSnorm.getHeight(), resultSnorm.getDepth());

				tcu::copy(resultFloat.getAccess(), result);
				tcu::copy(resultSnorm, resultFloat.getAccess());
			}

			tcu::TextureLevel expectedSnorm	(m_expectedTextureLevel[0]->getFormat(), m_expectedTextureLevel[0]->getWidth(), m_expectedTextureLevel[0]->getHeight(), m_expectedTextureLevel[0]->getDepth());

			{
				tcu::TextureLevel expectedFloat	(tcu::TextureFormat(expectedSnorm.getFormat().order, tcu::TextureFormat::FLOAT), expectedSnorm.getWidth(), expectedSnorm.getHeight(), expectedSnorm.getDepth());

				tcu::copy(expectedFloat.getAccess(), m_expectedTextureLevel[0]->getAccess());
				tcu::copy(expectedSnorm, expectedFloat.getAccess());
			}

			if (!tcu::intThresholdCompare(m_context.getTestContext().getLog(), "Compare", "Result comparison", expectedSnorm.getAccess(), resultSnorm.getAccess(), uThreshold, tcu::COMPARE_LOG_RESULT))
				return tcu::TestStatus::fail("CopiesAndBlitting test");
		}
		else
		{
			if (!tcu::intThresholdCompare(m_context.getTestContext().getLog(), "Compare", "Result comparison", m_expectedTextureLevel[0]->getAccess(), result, uThreshold, tcu::COMPARE_LOG_RESULT))
				return tcu::TestStatus::fail("CopiesAndBlitting test");
		}
	}

	return tcu::TestStatus::pass("CopiesAndBlitting test");
}

void CopyImageToImage::copyRegionToTextureLevel (tcu::ConstPixelBufferAccess src, tcu::PixelBufferAccess dst, CopyRegion region, deUint32 mipLevel)
{
	DE_UNREF(mipLevel);

	VkOffset3D	srcOffset	= region.imageCopy.srcOffset;
	VkOffset3D	dstOffset	= region.imageCopy.dstOffset;
	VkExtent3D	extent		= region.imageCopy.extent;

	if (m_params.src.image.imageType == VK_IMAGE_TYPE_3D && m_params.dst.image.imageType == VK_IMAGE_TYPE_2D)
	{
		dstOffset.z = srcOffset.z;
		extent.depth = std::max(region.imageCopy.extent.depth, region.imageCopy.dstSubresource.layerCount);
	}
	if (m_params.src.image.imageType == VK_IMAGE_TYPE_2D && m_params.dst.image.imageType == VK_IMAGE_TYPE_3D)
	{
		srcOffset.z = dstOffset.z;
		extent.depth = std::max(region.imageCopy.extent.depth, region.imageCopy.srcSubresource.layerCount);
	}


	if (tcu::isCombinedDepthStencilType(src.getFormat().type))
	{
		DE_ASSERT(src.getFormat() == dst.getFormat());

		// Copy depth.
		if (tcu::hasDepthComponent(src.getFormat().order))
		{
			const tcu::ConstPixelBufferAccess	srcSubRegion	= getEffectiveDepthStencilAccess(tcu::getSubregion(src, srcOffset.x, srcOffset.y, srcOffset.z, extent.width, extent.height, extent.depth), tcu::Sampler::MODE_DEPTH);
			const tcu::PixelBufferAccess		dstSubRegion	= getEffectiveDepthStencilAccess(tcu::getSubregion(dst, dstOffset.x, dstOffset.y, dstOffset.z, extent.width, extent.height, extent.depth), tcu::Sampler::MODE_DEPTH);
			tcu::copy(dstSubRegion, srcSubRegion);
		}

		// Copy stencil.
		if (tcu::hasStencilComponent(src.getFormat().order))
		{
			const tcu::ConstPixelBufferAccess	srcSubRegion	= getEffectiveDepthStencilAccess(tcu::getSubregion(src, srcOffset.x, srcOffset.y, srcOffset.z, extent.width, extent.height, extent.depth), tcu::Sampler::MODE_STENCIL);
			const tcu::PixelBufferAccess		dstSubRegion	= getEffectiveDepthStencilAccess(tcu::getSubregion(dst, dstOffset.x, dstOffset.y, dstOffset.z, extent.width, extent.height, extent.depth), tcu::Sampler::MODE_STENCIL);
			tcu::copy(dstSubRegion, srcSubRegion);
		}
	}
	else
	{
		const tcu::ConstPixelBufferAccess	srcSubRegion		= tcu::getSubregion(src, srcOffset.x, srcOffset.y, srcOffset.z, extent.width, extent.height, extent.depth);
		// CopyImage acts like a memcpy. Replace the destination format with the srcformat to use a memcpy.
		const tcu::PixelBufferAccess		dstWithSrcFormat	(srcSubRegion.getFormat(), dst.getSize(), dst.getDataPtr());
		const tcu::PixelBufferAccess		dstSubRegion		= tcu::getSubregion(dstWithSrcFormat, dstOffset.x, dstOffset.y, dstOffset.z, extent.width, extent.height, extent.depth);

		tcu::copy(dstSubRegion, srcSubRegion);
	}
}

class CopyImageToImageTestCase : public vkt::TestCase
{
public:
							CopyImageToImageTestCase	(tcu::TestContext&				testCtx,
														 const std::string&				name,
														 const std::string&				description,
														 const TestParams				params)
								: vkt::TestCase	(testCtx, name, description)
								, m_params		(params)
	{}

	virtual TestInstance*	createInstance				(Context&						context) const
	{
		return new CopyImageToImage(context, m_params);
	}

	virtual void			checkSupport				(Context&						context) const
	{
		if (m_params.allocationKind == ALLOCATION_KIND_DEDICATED)
		{
			if (!isDeviceExtensionSupported(context.getUsedApiVersion(), context.getDeviceExtensions(), "VK_KHR_dedicated_allocation"))
				TCU_THROW(NotSupportedError, "VK_KHR_dedicated_allocation is not supported");
		}

		if ((m_params.dst.image.imageType == VK_IMAGE_TYPE_3D && m_params.src.image.imageType == VK_IMAGE_TYPE_2D) ||
			(m_params.dst.image.imageType == VK_IMAGE_TYPE_2D && m_params.src.image.imageType == VK_IMAGE_TYPE_3D))
		{
			if (!isDeviceExtensionSupported(context.getUsedApiVersion(), context.getDeviceExtensions(), "VK_KHR_maintenance1"))
				TCU_THROW(NotSupportedError, "Extension VK_KHR_maintenance1 not supported");
		}

		VkImageFormatProperties properties;
		if ((context.getInstanceInterface().getPhysicalDeviceImageFormatProperties (context.getPhysicalDevice(),
																					m_params.src.image.format,
																					m_params.src.image.imageType,
																					VK_IMAGE_TILING_OPTIMAL,
																					VK_IMAGE_USAGE_TRANSFER_SRC_BIT,
																					0,
																					&properties) == VK_ERROR_FORMAT_NOT_SUPPORTED) ||
			(context.getInstanceInterface().getPhysicalDeviceImageFormatProperties (context.getPhysicalDevice(),
																					m_params.dst.image.format,
																					m_params.dst.image.imageType,
																					VK_IMAGE_TILING_OPTIMAL,
																					VK_IMAGE_USAGE_TRANSFER_DST_BIT,
																					0,
																					&properties) == VK_ERROR_FORMAT_NOT_SUPPORTED))
		{
			TCU_THROW(NotSupportedError, "Format not supported");
		}
	}

private:
	TestParams				m_params;
};

// Copy from buffer to buffer.

class CopyBufferToBuffer : public CopiesAndBlittingTestInstance
{
public:
								CopyBufferToBuffer			(Context& context, TestParams params);
	virtual tcu::TestStatus		iterate						(void);
private:
	virtual void				copyRegionToTextureLevel	(tcu::ConstPixelBufferAccess, tcu::PixelBufferAccess, CopyRegion, deUint32 mipLevel = 0u);
	Move<VkBuffer>				m_source;
	de::MovePtr<Allocation>		m_sourceBufferAlloc;
	Move<VkBuffer>				m_destination;
	de::MovePtr<Allocation>		m_destinationBufferAlloc;
};

CopyBufferToBuffer::CopyBufferToBuffer (Context& context, TestParams params)
	: CopiesAndBlittingTestInstance	(context, params)
{
	const InstanceInterface&	vki					= context.getInstanceInterface();
	const DeviceInterface&		vk					= context.getDeviceInterface();
	const VkPhysicalDevice		vkPhysDevice		= context.getPhysicalDevice();
	const VkDevice				vkDevice			= context.getDevice();
	const deUint32				queueFamilyIndex	= context.getUniversalQueueFamilyIndex();
	Allocator&					memAlloc			= context.getDefaultAllocator();

	// Create source buffer
	{
		const VkBufferCreateInfo	sourceBufferParams		=
		{
			VK_STRUCTURE_TYPE_BUFFER_CREATE_INFO,		// VkStructureType		sType;
			DE_NULL,									// const void*			pNext;
			0u,											// VkBufferCreateFlags	flags;
			m_params.src.buffer.size,					// VkDeviceSize			size;
			VK_BUFFER_USAGE_TRANSFER_SRC_BIT,			// VkBufferUsageFlags	usage;
			VK_SHARING_MODE_EXCLUSIVE,					// VkSharingMode		sharingMode;
			1u,											// deUint32				queueFamilyIndexCount;
			&queueFamilyIndex,							// const deUint32*		pQueueFamilyIndices;
		};

		m_source				= createBuffer(vk, vkDevice, &sourceBufferParams);
		m_sourceBufferAlloc		= allocateBuffer(vki, vk, vkPhysDevice, vkDevice, *m_source, MemoryRequirement::HostVisible, memAlloc, m_params.allocationKind);
		VK_CHECK(vk.bindBufferMemory(vkDevice, *m_source, m_sourceBufferAlloc->getMemory(), m_sourceBufferAlloc->getOffset()));
	}

	// Create destination buffer
	{
		const VkBufferCreateInfo	destinationBufferParams	=
		{
			VK_STRUCTURE_TYPE_BUFFER_CREATE_INFO,		// VkStructureType		sType;
			DE_NULL,									// const void*			pNext;
			0u,											// VkBufferCreateFlags	flags;
			m_params.dst.buffer.size,					// VkDeviceSize			size;
			VK_BUFFER_USAGE_TRANSFER_DST_BIT,			// VkBufferUsageFlags	usage;
			VK_SHARING_MODE_EXCLUSIVE,					// VkSharingMode		sharingMode;
			1u,											// deUint32				queueFamilyIndexCount;
			&queueFamilyIndex,							// const deUint32*		pQueueFamilyIndices;
		};

		m_destination				= createBuffer(vk, vkDevice, &destinationBufferParams);
		m_destinationBufferAlloc	= allocateBuffer(vki, vk, vkPhysDevice, vkDevice, *m_destination, MemoryRequirement::HostVisible, memAlloc, m_params.allocationKind);
		VK_CHECK(vk.bindBufferMemory(vkDevice, *m_destination, m_destinationBufferAlloc->getMemory(), m_destinationBufferAlloc->getOffset()));
	}
}

tcu::TestStatus CopyBufferToBuffer::iterate (void)
{
	const int srcLevelWidth		= (int)(m_params.src.buffer.size/4); // Here the format is VK_FORMAT_R32_UINT, we need to divide the buffer size by 4
	m_sourceTextureLevel		= de::MovePtr<tcu::TextureLevel>(new tcu::TextureLevel(mapVkFormat(VK_FORMAT_R32_UINT), srcLevelWidth, 1));
	generateBuffer(m_sourceTextureLevel->getAccess(), srcLevelWidth, 1, 1, FILL_MODE_RED);

	const int dstLevelWidth		= (int)(m_params.dst.buffer.size/4);
	m_destinationTextureLevel	= de::MovePtr<tcu::TextureLevel>(new tcu::TextureLevel(mapVkFormat(VK_FORMAT_R32_UINT), dstLevelWidth, 1));
	generateBuffer(m_destinationTextureLevel->getAccess(), dstLevelWidth, 1, 1, FILL_MODE_WHITE);

	generateExpectedResult();

	uploadBuffer(m_sourceTextureLevel->getAccess(), *m_sourceBufferAlloc);
	uploadBuffer(m_destinationTextureLevel->getAccess(), *m_destinationBufferAlloc);

	const DeviceInterface&		vk			= m_context.getDeviceInterface();
	const VkDevice				vkDevice	= m_context.getDevice();
	const VkQueue				queue		= m_context.getUniversalQueue();

	const VkBufferMemoryBarrier		srcBufferBarrier	=
	{
		VK_STRUCTURE_TYPE_BUFFER_MEMORY_BARRIER,	// VkStructureType	sType;
		DE_NULL,									// const void*		pNext;
		VK_ACCESS_HOST_WRITE_BIT,					// VkAccessFlags	srcAccessMask;
		VK_ACCESS_TRANSFER_READ_BIT,				// VkAccessFlags	dstAccessMask;
		VK_QUEUE_FAMILY_IGNORED,					// deUint32			srcQueueFamilyIndex;
		VK_QUEUE_FAMILY_IGNORED,					// deUint32			dstQueueFamilyIndex;
		*m_source,									// VkBuffer			buffer;
		0u,											// VkDeviceSize		offset;
		m_params.src.buffer.size					// VkDeviceSize		size;
	};

	const VkBufferMemoryBarrier		dstBufferBarrier	=
	{
		VK_STRUCTURE_TYPE_BUFFER_MEMORY_BARRIER,	// VkStructureType	sType;
		DE_NULL,									// const void*		pNext;
		VK_ACCESS_TRANSFER_WRITE_BIT,				// VkAccessFlags	srcAccessMask;
		VK_ACCESS_HOST_READ_BIT,					// VkAccessFlags	dstAccessMask;
		VK_QUEUE_FAMILY_IGNORED,					// deUint32			srcQueueFamilyIndex;
		VK_QUEUE_FAMILY_IGNORED,					// deUint32			dstQueueFamilyIndex;
		*m_destination,								// VkBuffer			buffer;
		0u,											// VkDeviceSize		offset;
		m_params.dst.buffer.size					// VkDeviceSize		size;
	};

	std::vector<VkBufferCopy>		bufferCopies;
	for (deUint32 i = 0; i < m_params.regions.size(); i++)
		bufferCopies.push_back(m_params.regions[i].bufferCopy);

	const VkCommandBufferBeginInfo	cmdBufferBeginInfo	=
	{
		VK_STRUCTURE_TYPE_COMMAND_BUFFER_BEGIN_INFO,			// VkStructureType					sType;
		DE_NULL,												// const void*						pNext;
		VK_COMMAND_BUFFER_USAGE_ONE_TIME_SUBMIT_BIT,			// VkCommandBufferUsageFlags		flags;
		(const VkCommandBufferInheritanceInfo*)DE_NULL,
	};

	VK_CHECK(vk.beginCommandBuffer(*m_cmdBuffer, &cmdBufferBeginInfo));
	vk.cmdPipelineBarrier(*m_cmdBuffer, VK_PIPELINE_STAGE_HOST_BIT, VK_PIPELINE_STAGE_TRANSFER_BIT, (VkDependencyFlags)0, 0, (const VkMemoryBarrier*)DE_NULL, 1, &srcBufferBarrier, 0, (const VkImageMemoryBarrier*)DE_NULL);
	vk.cmdCopyBuffer(*m_cmdBuffer, m_source.get(), m_destination.get(), (deUint32)m_params.regions.size(), &bufferCopies[0]);
	vk.cmdPipelineBarrier(*m_cmdBuffer, VK_PIPELINE_STAGE_TRANSFER_BIT, VK_PIPELINE_STAGE_HOST_BIT, (VkDependencyFlags)0, 0, (const VkMemoryBarrier*)DE_NULL, 1, &dstBufferBarrier, 0, (const VkImageMemoryBarrier*)DE_NULL);
	VK_CHECK(vk.endCommandBuffer(*m_cmdBuffer));
	submitCommandsAndWait(vk, vkDevice, queue, *m_cmdBuffer);



	// Read buffer data
	de::MovePtr<tcu::TextureLevel>	resultLevel		(new tcu::TextureLevel(mapVkFormat(VK_FORMAT_R32_UINT), dstLevelWidth, 1));
	invalidateMappedMemoryRange(vk, vkDevice, m_destinationBufferAlloc->getMemory(), m_destinationBufferAlloc->getOffset(), m_params.dst.buffer.size);
	tcu::copy(*resultLevel, tcu::ConstPixelBufferAccess(resultLevel->getFormat(), resultLevel->getSize(), m_destinationBufferAlloc->getHostPtr()));

	return checkTestResult(resultLevel->getAccess());
}

void CopyBufferToBuffer::copyRegionToTextureLevel (tcu::ConstPixelBufferAccess src, tcu::PixelBufferAccess dst, CopyRegion region, deUint32 mipLevel)
{
	DE_UNREF(mipLevel);

	deMemcpy((deUint8*) dst.getDataPtr() + region.bufferCopy.dstOffset,
			 (deUint8*) src.getDataPtr() + region.bufferCopy.srcOffset,
			 (size_t)region.bufferCopy.size);
}

class BufferToBufferTestCase : public vkt::TestCase
{
public:
							BufferToBufferTestCase	(tcu::TestContext&	testCtx,
													 const std::string&	name,
													 const std::string&	description,
													 const TestParams	params)
								: vkt::TestCase	(testCtx, name, description)
								, m_params		(params)
							{}

	virtual TestInstance*	createInstance			(Context& context) const
							{
								return new CopyBufferToBuffer(context, m_params);
							}
private:
	TestParams				m_params;
};

// Copy from image to buffer.

class CopyImageToBuffer : public CopiesAndBlittingTestInstance
{
public:
								CopyImageToBuffer			(Context&	context,
															 TestParams	testParams);
	virtual tcu::TestStatus		iterate						(void);
private:
	virtual void				copyRegionToTextureLevel	(tcu::ConstPixelBufferAccess src, tcu::PixelBufferAccess dst, CopyRegion region, deUint32 mipLevel = 0u);

	tcu::TextureFormat			m_textureFormat;
	VkDeviceSize				m_bufferSize;

	Move<VkImage>				m_source;
	de::MovePtr<Allocation>		m_sourceImageAlloc;
	Move<VkBuffer>				m_destination;
	de::MovePtr<Allocation>		m_destinationBufferAlloc;
};

CopyImageToBuffer::CopyImageToBuffer (Context& context, TestParams testParams)
	: CopiesAndBlittingTestInstance(context, testParams)
	, m_textureFormat(mapVkFormat(testParams.src.image.format))
	, m_bufferSize(m_params.dst.buffer.size * tcu::getPixelSize(m_textureFormat))
{
	const InstanceInterface&	vki					= context.getInstanceInterface();
	const DeviceInterface&		vk					= context.getDeviceInterface();
	const VkPhysicalDevice		vkPhysDevice		= context.getPhysicalDevice();
	const VkDevice				vkDevice			= context.getDevice();
	const deUint32				queueFamilyIndex	= context.getUniversalQueueFamilyIndex();
	Allocator&					memAlloc			= context.getDefaultAllocator();

	// Create source image
	{
		const VkImageCreateInfo		sourceImageParams		=
		{
			VK_STRUCTURE_TYPE_IMAGE_CREATE_INFO,	// VkStructureType		sType;
			DE_NULL,								// const void*			pNext;
			getCreateFlags(m_params.src.image),		// VkImageCreateFlags	flags;
			m_params.src.image.imageType,			// VkImageType			imageType;
			m_params.src.image.format,				// VkFormat				format;
			getExtent3D(m_params.src.image),		// VkExtent3D			extent;
			1u,										// deUint32				mipLevels;
			getArraySize(m_params.src.image),		// deUint32				arraySize;
			VK_SAMPLE_COUNT_1_BIT,					// deUint32				samples;
			VK_IMAGE_TILING_OPTIMAL,				// VkImageTiling		tiling;
			VK_IMAGE_USAGE_TRANSFER_SRC_BIT |
				VK_IMAGE_USAGE_TRANSFER_DST_BIT,	// VkImageUsageFlags	usage;
			VK_SHARING_MODE_EXCLUSIVE,				// VkSharingMode		sharingMode;
			1u,										// deUint32				queueFamilyCount;
			&queueFamilyIndex,						// const deUint32*		pQueueFamilyIndices;
			VK_IMAGE_LAYOUT_UNDEFINED,				// VkImageLayout		initialLayout;
		};

		m_source			= createImage(vk, vkDevice, &sourceImageParams);
		m_sourceImageAlloc	= allocateImage(vki, vk, vkPhysDevice, vkDevice, *m_source, MemoryRequirement::Any, memAlloc, m_params.allocationKind);
		VK_CHECK(vk.bindImageMemory(vkDevice, *m_source, m_sourceImageAlloc->getMemory(), m_sourceImageAlloc->getOffset()));
	}

	// Create destination buffer
	{
		const VkBufferCreateInfo	destinationBufferParams	=
		{
			VK_STRUCTURE_TYPE_BUFFER_CREATE_INFO,		// VkStructureType		sType;
			DE_NULL,									// const void*			pNext;
			0u,											// VkBufferCreateFlags	flags;
			m_bufferSize,								// VkDeviceSize			size;
			VK_BUFFER_USAGE_TRANSFER_DST_BIT,			// VkBufferUsageFlags	usage;
			VK_SHARING_MODE_EXCLUSIVE,					// VkSharingMode		sharingMode;
			1u,											// deUint32				queueFamilyIndexCount;
			&queueFamilyIndex,							// const deUint32*		pQueueFamilyIndices;
		};

		m_destination				= createBuffer(vk, vkDevice, &destinationBufferParams);
		m_destinationBufferAlloc	= allocateBuffer(vki, vk, vkPhysDevice, vkDevice, *m_destination, MemoryRequirement::HostVisible, memAlloc, m_params.allocationKind);
		VK_CHECK(vk.bindBufferMemory(vkDevice, *m_destination, m_destinationBufferAlloc->getMemory(), m_destinationBufferAlloc->getOffset()));
	}
}

tcu::TestStatus CopyImageToBuffer::iterate (void)
{
	m_sourceTextureLevel = de::MovePtr<tcu::TextureLevel>(new tcu::TextureLevel(m_textureFormat,
																				m_params.src.image.extent.width,
																				m_params.src.image.extent.height,
																				m_params.src.image.extent.depth));
	generateBuffer(m_sourceTextureLevel->getAccess(), m_params.src.image.extent.width, m_params.src.image.extent.height, m_params.src.image.extent.depth);
	m_destinationTextureLevel = de::MovePtr<tcu::TextureLevel>(new tcu::TextureLevel(m_textureFormat, (int)m_params.dst.buffer.size, 1));
	generateBuffer(m_destinationTextureLevel->getAccess(), (int)m_params.dst.buffer.size, 1, 1);

	generateExpectedResult();

	uploadImage(m_sourceTextureLevel->getAccess(), *m_source, m_params.src.image);
	uploadBuffer(m_destinationTextureLevel->getAccess(), *m_destinationBufferAlloc);

	const DeviceInterface&		vk			= m_context.getDeviceInterface();
	const VkDevice				vkDevice	= m_context.getDevice();
	const VkQueue				queue		= m_context.getUniversalQueue();

	// Barriers for copying image to buffer
	const VkImageMemoryBarrier		imageBarrier		=
	{
		VK_STRUCTURE_TYPE_IMAGE_MEMORY_BARRIER,		// VkStructureType			sType;
		DE_NULL,									// const void*				pNext;
		VK_ACCESS_TRANSFER_WRITE_BIT,				// VkAccessFlags			srcAccessMask;
		VK_ACCESS_TRANSFER_READ_BIT,				// VkAccessFlags			dstAccessMask;
		VK_IMAGE_LAYOUT_TRANSFER_DST_OPTIMAL,		// VkImageLayout			oldLayout;
		VK_IMAGE_LAYOUT_TRANSFER_SRC_OPTIMAL,		// VkImageLayout			newLayout;
		VK_QUEUE_FAMILY_IGNORED,					// deUint32					srcQueueFamilyIndex;
		VK_QUEUE_FAMILY_IGNORED,					// deUint32					dstQueueFamilyIndex;
		*m_source,									// VkImage					image;
		{											// VkImageSubresourceRange	subresourceRange;
			getAspectFlags(m_textureFormat),	// VkImageAspectFlags	aspectMask;
			0u,								// deUint32				baseMipLevel;
			1u,								// deUint32				mipLevels;
			0u,								// deUint32				baseArraySlice;
			1u								// deUint32				arraySize;
		}
	};

	const VkBufferMemoryBarrier		bufferBarrier		=
	{
		VK_STRUCTURE_TYPE_BUFFER_MEMORY_BARRIER,	// VkStructureType	sType;
		DE_NULL,									// const void*		pNext;
		VK_ACCESS_TRANSFER_WRITE_BIT,				// VkAccessFlags	srcAccessMask;
		VK_ACCESS_HOST_READ_BIT,					// VkAccessFlags	dstAccessMask;
		VK_QUEUE_FAMILY_IGNORED,					// deUint32			srcQueueFamilyIndex;
		VK_QUEUE_FAMILY_IGNORED,					// deUint32			dstQueueFamilyIndex;
		*m_destination,								// VkBuffer			buffer;
		0u,											// VkDeviceSize		offset;
		m_bufferSize								// VkDeviceSize		size;
	};

	// Copy from image to buffer
	std::vector<VkBufferImageCopy>	bufferImageCopies;
	for (deUint32 i = 0; i < m_params.regions.size(); i++)
		bufferImageCopies.push_back(m_params.regions[i].bufferImageCopy);

	const VkCommandBufferBeginInfo	cmdBufferBeginInfo	=
	{
		VK_STRUCTURE_TYPE_COMMAND_BUFFER_BEGIN_INFO,			// VkStructureType					sType;
		DE_NULL,												// const void*						pNext;
		VK_COMMAND_BUFFER_USAGE_ONE_TIME_SUBMIT_BIT,			// VkCommandBufferUsageFlags		flags;
		(const VkCommandBufferInheritanceInfo*)DE_NULL,
	};

	VK_CHECK(vk.beginCommandBuffer(*m_cmdBuffer, &cmdBufferBeginInfo));
	vk.cmdPipelineBarrier(*m_cmdBuffer, VK_PIPELINE_STAGE_TRANSFER_BIT, VK_PIPELINE_STAGE_TRANSFER_BIT, (VkDependencyFlags)0, 0, (const VkMemoryBarrier*)DE_NULL, 0, (const VkBufferMemoryBarrier*)DE_NULL, 1, &imageBarrier);
	vk.cmdCopyImageToBuffer(*m_cmdBuffer, m_source.get(), VK_IMAGE_LAYOUT_TRANSFER_SRC_OPTIMAL, m_destination.get(), (deUint32)m_params.regions.size(), &bufferImageCopies[0]);
	vk.cmdPipelineBarrier(*m_cmdBuffer, VK_PIPELINE_STAGE_TRANSFER_BIT, VK_PIPELINE_STAGE_HOST_BIT, (VkDependencyFlags)0, 0, (const VkMemoryBarrier*)DE_NULL, 1, &bufferBarrier, 0, (const VkImageMemoryBarrier*)DE_NULL);
	VK_CHECK(vk.endCommandBuffer(*m_cmdBuffer));

	submitCommandsAndWait (vk, vkDevice, queue, *m_cmdBuffer);

	// Read buffer data
	de::MovePtr<tcu::TextureLevel>	resultLevel		(new tcu::TextureLevel(m_textureFormat, (int)m_params.dst.buffer.size, 1));
	invalidateMappedMemoryRange(vk, vkDevice, m_destinationBufferAlloc->getMemory(), m_destinationBufferAlloc->getOffset(), m_bufferSize);
	tcu::copy(*resultLevel, tcu::ConstPixelBufferAccess(resultLevel->getFormat(), resultLevel->getSize(), m_destinationBufferAlloc->getHostPtr()));

	return checkTestResult(resultLevel->getAccess());
}

class CopyImageToBufferTestCase : public vkt::TestCase
{
public:
							CopyImageToBufferTestCase	(tcu::TestContext&		testCtx,
														 const std::string&		name,
														 const std::string&		description,
														 const TestParams		params)
								: vkt::TestCase	(testCtx, name, description)
								, m_params		(params)
							{}

	virtual TestInstance*	createInstance				(Context&				context) const
							{
								return new CopyImageToBuffer(context, m_params);
							}
private:
	TestParams				m_params;
};

void CopyImageToBuffer::copyRegionToTextureLevel (tcu::ConstPixelBufferAccess src, tcu::PixelBufferAccess dst, CopyRegion region, deUint32 mipLevel)
{
	DE_UNREF(mipLevel);

	deUint32			rowLength	= region.bufferImageCopy.bufferRowLength;
	if (!rowLength)
		rowLength = region.bufferImageCopy.imageExtent.width;

	deUint32			imageHeight	= region.bufferImageCopy.bufferImageHeight;
	if (!imageHeight)
		imageHeight = region.bufferImageCopy.imageExtent.height;

	const int			texelSize	= src.getFormat().getPixelSize();
	const VkExtent3D	extent		= region.bufferImageCopy.imageExtent;
	const VkOffset3D	srcOffset	= region.bufferImageCopy.imageOffset;
	const int			texelOffset	= (int) region.bufferImageCopy.bufferOffset / texelSize;

	for (deUint32 z = 0; z < extent.depth; z++)
	{
		for (deUint32 y = 0; y < extent.height; y++)
		{
			int									texelIndex		= texelOffset + (z * imageHeight + y) *	rowLength;
			const tcu::ConstPixelBufferAccess	srcSubRegion	= tcu::getSubregion(src, srcOffset.x, srcOffset.y + y, srcOffset.z + z,
																					region.bufferImageCopy.imageExtent.width, 1, 1);
			const tcu::PixelBufferAccess		dstSubRegion	= tcu::getSubregion(dst, texelIndex, 0, region.bufferImageCopy.imageExtent.width, 1);
			tcu::copy(dstSubRegion, srcSubRegion);
		}
	}
}

// Copy from buffer to image.

class CopyBufferToImage : public CopiesAndBlittingTestInstance
{
public:
								CopyBufferToImage			(Context&	context,
															 TestParams	testParams);
	virtual tcu::TestStatus		iterate						(void);
private:
	virtual void				copyRegionToTextureLevel	(tcu::ConstPixelBufferAccess src, tcu::PixelBufferAccess dst, CopyRegion region, deUint32 mipLevel = 0u);

	tcu::TextureFormat			m_textureFormat;
	VkDeviceSize				m_bufferSize;

	Move<VkBuffer>				m_source;
	de::MovePtr<Allocation>		m_sourceBufferAlloc;
	Move<VkImage>				m_destination;
	de::MovePtr<Allocation>		m_destinationImageAlloc;
};

CopyBufferToImage::CopyBufferToImage (Context& context, TestParams testParams)
	: CopiesAndBlittingTestInstance(context, testParams)
	, m_textureFormat(mapVkFormat(testParams.dst.image.format))
	, m_bufferSize(m_params.src.buffer.size * tcu::getPixelSize(m_textureFormat))
{
	const InstanceInterface&	vki					= context.getInstanceInterface();
	const DeviceInterface&		vk					= context.getDeviceInterface();
	const VkPhysicalDevice		vkPhysDevice		= context.getPhysicalDevice();
	const VkDevice				vkDevice			= context.getDevice();
	const deUint32				queueFamilyIndex	= context.getUniversalQueueFamilyIndex();
	Allocator&					memAlloc			= context.getDefaultAllocator();

	// Create source buffer
	{
		const VkBufferCreateInfo	sourceBufferParams		=
		{
			VK_STRUCTURE_TYPE_BUFFER_CREATE_INFO,		// VkStructureType		sType;
			DE_NULL,									// const void*			pNext;
			0u,											// VkBufferCreateFlags	flags;
			m_bufferSize,								// VkDeviceSize			size;
			VK_BUFFER_USAGE_TRANSFER_SRC_BIT,			// VkBufferUsageFlags	usage;
			VK_SHARING_MODE_EXCLUSIVE,					// VkSharingMode		sharingMode;
			1u,											// deUint32				queueFamilyIndexCount;
			&queueFamilyIndex,							// const deUint32*		pQueueFamilyIndices;
		};

		m_source				= createBuffer(vk, vkDevice, &sourceBufferParams);
		m_sourceBufferAlloc		= allocateBuffer(vki, vk, vkPhysDevice, vkDevice, *m_source, MemoryRequirement::HostVisible, memAlloc, m_params.allocationKind);
		VK_CHECK(vk.bindBufferMemory(vkDevice, *m_source, m_sourceBufferAlloc->getMemory(), m_sourceBufferAlloc->getOffset()));
	}

	// Create destination image
	{
		const VkImageCreateInfo		destinationImageParams	=
		{
			VK_STRUCTURE_TYPE_IMAGE_CREATE_INFO,	// VkStructureType		sType;
			DE_NULL,								// const void*			pNext;
			getCreateFlags(m_params.dst.image),		// VkImageCreateFlags	flags;
			m_params.dst.image.imageType,			// VkImageType			imageType;
			m_params.dst.image.format,				// VkFormat				format;
			getExtent3D(m_params.dst.image),		// VkExtent3D			extent;
			1u,										// deUint32				mipLevels;
			getArraySize(m_params.dst.image),		// deUint32				arraySize;
			VK_SAMPLE_COUNT_1_BIT,					// deUint32				samples;
			VK_IMAGE_TILING_OPTIMAL,				// VkImageTiling		tiling;
			VK_IMAGE_USAGE_TRANSFER_SRC_BIT |
				VK_IMAGE_USAGE_TRANSFER_DST_BIT,	// VkImageUsageFlags	usage;
			VK_SHARING_MODE_EXCLUSIVE,				// VkSharingMode		sharingMode;
			1u,										// deUint32				queueFamilyCount;
			&queueFamilyIndex,						// const deUint32*		pQueueFamilyIndices;
			VK_IMAGE_LAYOUT_UNDEFINED,				// VkImageLayout		initialLayout;
		};

		m_destination			= createImage(vk, vkDevice, &destinationImageParams);
		m_destinationImageAlloc	= allocateImage(vki, vk, vkPhysDevice, vkDevice, *m_destination, MemoryRequirement::Any, memAlloc, m_params.allocationKind);
		VK_CHECK(vk.bindImageMemory(vkDevice, *m_destination, m_destinationImageAlloc->getMemory(), m_destinationImageAlloc->getOffset()));
	}
}

tcu::TestStatus CopyBufferToImage::iterate (void)
{
	m_sourceTextureLevel = de::MovePtr<tcu::TextureLevel>(new tcu::TextureLevel(m_textureFormat, (int)m_params.src.buffer.size, 1));
	generateBuffer(m_sourceTextureLevel->getAccess(), (int)m_params.src.buffer.size, 1, 1);
	m_destinationTextureLevel = de::MovePtr<tcu::TextureLevel>(new tcu::TextureLevel(m_textureFormat,
																					m_params.dst.image.extent.width,
																					m_params.dst.image.extent.height,
																					m_params.dst.image.extent.depth));

	generateBuffer(m_destinationTextureLevel->getAccess(), m_params.dst.image.extent.width, m_params.dst.image.extent.height, m_params.dst.image.extent.depth);

	generateExpectedResult();

	uploadBuffer(m_sourceTextureLevel->getAccess(), *m_sourceBufferAlloc);
	uploadImage(m_destinationTextureLevel->getAccess(), *m_destination, m_params.dst.image);

	const DeviceInterface&		vk			= m_context.getDeviceInterface();
	const VkDevice				vkDevice	= m_context.getDevice();
	const VkQueue				queue		= m_context.getUniversalQueue();

	const VkImageMemoryBarrier	imageBarrier	=
	{
		VK_STRUCTURE_TYPE_IMAGE_MEMORY_BARRIER,		// VkStructureType			sType;
		DE_NULL,									// const void*				pNext;
		VK_ACCESS_TRANSFER_WRITE_BIT,				// VkAccessFlags			srcAccessMask;
		VK_ACCESS_TRANSFER_WRITE_BIT,				// VkAccessFlags			dstAccessMask;
		VK_IMAGE_LAYOUT_TRANSFER_DST_OPTIMAL,		// VkImageLayout			oldLayout;
		VK_IMAGE_LAYOUT_TRANSFER_DST_OPTIMAL,		// VkImageLayout			newLayout;
		VK_QUEUE_FAMILY_IGNORED,					// deUint32					srcQueueFamilyIndex;
		VK_QUEUE_FAMILY_IGNORED,					// deUint32					dstQueueFamilyIndex;
		*m_destination,								// VkImage					image;
		{											// VkImageSubresourceRange	subresourceRange;
			getAspectFlags(m_textureFormat),	// VkImageAspectFlags	aspectMask;
			0u,								// deUint32				baseMipLevel;
			1u,								// deUint32				mipLevels;
			0u,								// deUint32				baseArraySlice;
			1u								// deUint32				arraySize;
		}
	};

	// Copy from buffer to image
	std::vector<VkBufferImageCopy>		bufferImageCopies;
	for (deUint32 i = 0; i < m_params.regions.size(); i++)
		bufferImageCopies.push_back(m_params.regions[i].bufferImageCopy);

	const VkCommandBufferBeginInfo	cmdBufferBeginInfo	=
	{
		VK_STRUCTURE_TYPE_COMMAND_BUFFER_BEGIN_INFO,			// VkStructureType					sType;
		DE_NULL,												// const void*						pNext;
		VK_COMMAND_BUFFER_USAGE_ONE_TIME_SUBMIT_BIT,			// VkCommandBufferUsageFlags		flags;
		(const VkCommandBufferInheritanceInfo*)DE_NULL,
	};

	VK_CHECK(vk.beginCommandBuffer(*m_cmdBuffer, &cmdBufferBeginInfo));
	vk.cmdPipelineBarrier(*m_cmdBuffer, VK_PIPELINE_STAGE_TRANSFER_BIT, VK_PIPELINE_STAGE_TRANSFER_BIT, (VkDependencyFlags)0, 0, (const VkMemoryBarrier*)DE_NULL, 0, (const VkBufferMemoryBarrier*)DE_NULL, 1, &imageBarrier);
	vk.cmdCopyBufferToImage(*m_cmdBuffer, m_source.get(), m_destination.get(), VK_IMAGE_LAYOUT_TRANSFER_DST_OPTIMAL, (deUint32)m_params.regions.size(), bufferImageCopies.data());
	VK_CHECK(vk.endCommandBuffer(*m_cmdBuffer));

	submitCommandsAndWait (vk, vkDevice, queue, *m_cmdBuffer);

	de::MovePtr<tcu::TextureLevel>	resultLevel	= readImage(*m_destination, m_params.dst.image);

	return checkTestResult(resultLevel->getAccess());
}

class CopyBufferToImageTestCase : public vkt::TestCase
{
public:
							CopyBufferToImageTestCase	(tcu::TestContext&		testCtx,
														 const std::string&		name,
														 const std::string&		description,
														 const TestParams		params)
								: vkt::TestCase	(testCtx, name, description)
								, m_params		(params)
							{}

	virtual					~CopyBufferToImageTestCase	(void) {}

	virtual TestInstance*	createInstance				(Context&				context) const
							{
								return new CopyBufferToImage(context, m_params);
							}
private:
	TestParams				m_params;
};

void CopyBufferToImage::copyRegionToTextureLevel (tcu::ConstPixelBufferAccess src, tcu::PixelBufferAccess dst, CopyRegion region, deUint32 mipLevel)
{
	DE_UNREF(mipLevel);

	deUint32			rowLength	= region.bufferImageCopy.bufferRowLength;
	if (!rowLength)
		rowLength = region.bufferImageCopy.imageExtent.width;

	deUint32			imageHeight	= region.bufferImageCopy.bufferImageHeight;
	if (!imageHeight)
		imageHeight = region.bufferImageCopy.imageExtent.height;

	const int			texelSize	= dst.getFormat().getPixelSize();
	const VkExtent3D	extent		= region.bufferImageCopy.imageExtent;
	const VkOffset3D	dstOffset	= region.bufferImageCopy.imageOffset;
	const int			texelOffset	= (int) region.bufferImageCopy.bufferOffset / texelSize;

	for (deUint32 z = 0; z < extent.depth; z++)
	{
		for (deUint32 y = 0; y < extent.height; y++)
		{
			int									texelIndex		= texelOffset + (z * imageHeight + y) *	rowLength;
			const tcu::ConstPixelBufferAccess	srcSubRegion	= tcu::getSubregion(src, texelIndex, 0, region.bufferImageCopy.imageExtent.width, 1);
			const tcu::PixelBufferAccess		dstSubRegion	= tcu::getSubregion(dst, dstOffset.x, dstOffset.y + y, dstOffset.z + z,
																					region.bufferImageCopy.imageExtent.width, 1, 1);
			tcu::copy(dstSubRegion, srcSubRegion);
		}
	}
}

// Copy from image to image with scaling.

class BlittingImages : public CopiesAndBlittingTestInstance
{
public:
										BlittingImages					(Context&	context,
																		 TestParams params);
	virtual tcu::TestStatus				iterate							(void);
protected:
	virtual tcu::TestStatus				checkTestResult					(tcu::ConstPixelBufferAccess result);
	virtual void						copyRegionToTextureLevel		(tcu::ConstPixelBufferAccess src, tcu::PixelBufferAccess dst, CopyRegion region, deUint32 mipLevel = 0u);
	virtual void						generateExpectedResult			(void);
private:
	bool								checkLinearFilteredResult		(const tcu::ConstPixelBufferAccess&	result,
																		 const tcu::ConstPixelBufferAccess&	clampedReference,
																		 const tcu::ConstPixelBufferAccess&	unclampedReference,
																		 const tcu::TextureFormat&			sourceFormat);
	bool								checkNearestFilteredResult		(const tcu::ConstPixelBufferAccess&	result,
																		 const tcu::ConstPixelBufferAccess& source);

	Move<VkImage>						m_source;
	de::MovePtr<Allocation>				m_sourceImageAlloc;
	Move<VkImage>						m_destination;
	de::MovePtr<Allocation>				m_destinationImageAlloc;

	de::MovePtr<tcu::TextureLevel>		m_unclampedExpectedTextureLevel;
};

BlittingImages::BlittingImages (Context& context, TestParams params)
	: CopiesAndBlittingTestInstance(context, params)
{
	const InstanceInterface&	vki					= context.getInstanceInterface();
	const DeviceInterface&		vk					= context.getDeviceInterface();
	const VkPhysicalDevice		vkPhysDevice		= context.getPhysicalDevice();
	const VkDevice				vkDevice			= context.getDevice();
	const deUint32				queueFamilyIndex	= context.getUniversalQueueFamilyIndex();
	Allocator&					memAlloc			= context.getDefaultAllocator();

	VkImageFormatProperties properties;
	if ((context.getInstanceInterface().getPhysicalDeviceImageFormatProperties (context.getPhysicalDevice(),
																				m_params.src.image.format,
																				VK_IMAGE_TYPE_2D,
																				VK_IMAGE_TILING_OPTIMAL,
																				VK_IMAGE_USAGE_TRANSFER_SRC_BIT,
																				0,
																				&properties) == VK_ERROR_FORMAT_NOT_SUPPORTED) ||
		(context.getInstanceInterface().getPhysicalDeviceImageFormatProperties (context.getPhysicalDevice(),
																				m_params.dst.image.format,
																				VK_IMAGE_TYPE_2D,
																				VK_IMAGE_TILING_OPTIMAL,
																				VK_IMAGE_USAGE_TRANSFER_DST_BIT,
																				0,
																				&properties) == VK_ERROR_FORMAT_NOT_SUPPORTED))
	{
		TCU_THROW(NotSupportedError, "Format not supported");
	}

	VkFormatProperties srcFormatProperties;
	context.getInstanceInterface().getPhysicalDeviceFormatProperties(context.getPhysicalDevice(), m_params.src.image.format, &srcFormatProperties);
	if (!(srcFormatProperties.optimalTilingFeatures & VK_FORMAT_FEATURE_BLIT_SRC_BIT))
	{
		TCU_THROW(NotSupportedError, "Format feature blit source not supported");
	}

	VkFormatProperties dstFormatProperties;
	context.getInstanceInterface().getPhysicalDeviceFormatProperties(context.getPhysicalDevice(), m_params.dst.image.format, &dstFormatProperties);
	if (!(dstFormatProperties.optimalTilingFeatures & VK_FORMAT_FEATURE_BLIT_DST_BIT))
	{
		TCU_THROW(NotSupportedError, "Format feature blit destination not supported");
	}

	if (m_params.filter == VK_FILTER_LINEAR)
	{
		if (!(srcFormatProperties.optimalTilingFeatures & VK_FORMAT_FEATURE_SAMPLED_IMAGE_FILTER_LINEAR_BIT))
			TCU_THROW(NotSupportedError, "Source format feature sampled image filter linear not supported");
		if (!(dstFormatProperties.optimalTilingFeatures & VK_FORMAT_FEATURE_SAMPLED_IMAGE_FILTER_LINEAR_BIT))
			TCU_THROW(NotSupportedError, "Destination format feature sampled image filter linear not supported");
	}

	// Create source image
	{
		const VkImageCreateInfo		sourceImageParams		=
		{
			VK_STRUCTURE_TYPE_IMAGE_CREATE_INFO,	// VkStructureType		sType;
			DE_NULL,								// const void*			pNext;
			getCreateFlags(m_params.src.image),		// VkImageCreateFlags	flags;
			m_params.src.image.imageType,			// VkImageType			imageType;
			m_params.src.image.format,				// VkFormat				format;
			getExtent3D(m_params.src.image),		// VkExtent3D			extent;
			1u,										// deUint32				mipLevels;
			getArraySize(m_params.src.image),		// deUint32				arraySize;
			VK_SAMPLE_COUNT_1_BIT,					// deUint32				samples;
			VK_IMAGE_TILING_OPTIMAL,				// VkImageTiling		tiling;
			VK_IMAGE_USAGE_TRANSFER_SRC_BIT |
				VK_IMAGE_USAGE_TRANSFER_DST_BIT,	// VkImageUsageFlags	usage;
			VK_SHARING_MODE_EXCLUSIVE,				// VkSharingMode		sharingMode;
			1u,										// deUint32				queueFamilyCount;
			&queueFamilyIndex,						// const deUint32*		pQueueFamilyIndices;
			VK_IMAGE_LAYOUT_UNDEFINED,				// VkImageLayout		initialLayout;
		};

		m_source = createImage(vk, vkDevice, &sourceImageParams);
		m_sourceImageAlloc = allocateImage(vki, vk, vkPhysDevice, vkDevice, *m_source, MemoryRequirement::Any, memAlloc, m_params.allocationKind);
		VK_CHECK(vk.bindImageMemory(vkDevice, *m_source, m_sourceImageAlloc->getMemory(), m_sourceImageAlloc->getOffset()));
	}

	// Create destination image
	{
		const VkImageCreateInfo		destinationImageParams	=
		{
			VK_STRUCTURE_TYPE_IMAGE_CREATE_INFO,	// VkStructureType		sType;
			DE_NULL,								// const void*			pNext;
			getCreateFlags(m_params.dst.image),		// VkImageCreateFlags	flags;
			m_params.dst.image.imageType,			// VkImageType			imageType;
			m_params.dst.image.format,				// VkFormat				format;
			getExtent3D(m_params.dst.image),		// VkExtent3D			extent;
			1u,										// deUint32				mipLevels;
			getArraySize(m_params.dst.image),		// deUint32				arraySize;
			VK_SAMPLE_COUNT_1_BIT,					// deUint32				samples;
			VK_IMAGE_TILING_OPTIMAL,				// VkImageTiling		tiling;
			VK_IMAGE_USAGE_TRANSFER_SRC_BIT |
				VK_IMAGE_USAGE_TRANSFER_DST_BIT,	// VkImageUsageFlags	usage;
			VK_SHARING_MODE_EXCLUSIVE,				// VkSharingMode		sharingMode;
			1u,										// deUint32				queueFamilyCount;
			&queueFamilyIndex,						// const deUint32*		pQueueFamilyIndices;
			VK_IMAGE_LAYOUT_UNDEFINED,				// VkImageLayout		initialLayout;
		};

		m_destination = createImage(vk, vkDevice, &destinationImageParams);
		m_destinationImageAlloc = allocateImage(vki, vk, vkPhysDevice, vkDevice, *m_destination, MemoryRequirement::Any, memAlloc, m_params.allocationKind);
		VK_CHECK(vk.bindImageMemory(vkDevice, *m_destination, m_destinationImageAlloc->getMemory(), m_destinationImageAlloc->getOffset()));
	}
}

tcu::TestStatus BlittingImages::iterate (void)
{
	const tcu::TextureFormat	srcTcuFormat		= mapVkFormat(m_params.src.image.format);
	const tcu::TextureFormat	dstTcuFormat		= mapVkFormat(m_params.dst.image.format);
	m_sourceTextureLevel = de::MovePtr<tcu::TextureLevel>(new tcu::TextureLevel(srcTcuFormat,
																				m_params.src.image.extent.width,
																				m_params.src.image.extent.height,
																				m_params.src.image.extent.depth));
	generateBuffer(m_sourceTextureLevel->getAccess(), m_params.src.image.extent.width, m_params.src.image.extent.height, m_params.src.image.extent.depth, FILL_MODE_GRADIENT);
	m_destinationTextureLevel = de::MovePtr<tcu::TextureLevel>(new tcu::TextureLevel(dstTcuFormat,
																					 (int)m_params.dst.image.extent.width,
																					 (int)m_params.dst.image.extent.height,
																					 (int)m_params.dst.image.extent.depth));
	generateBuffer(m_destinationTextureLevel->getAccess(), m_params.dst.image.extent.width, m_params.dst.image.extent.height, m_params.dst.image.extent.depth, FILL_MODE_WHITE);
	generateExpectedResult();

	uploadImage(m_sourceTextureLevel->getAccess(), m_source.get(), m_params.src.image);
	uploadImage(m_destinationTextureLevel->getAccess(), m_destination.get(), m_params.dst.image);

	const DeviceInterface&		vk					= m_context.getDeviceInterface();
	const VkDevice				vkDevice			= m_context.getDevice();
	const VkQueue				queue				= m_context.getUniversalQueue();

	std::vector<VkImageBlit>	regions;
	for (deUint32 i = 0; i < m_params.regions.size(); i++)
		regions.push_back(m_params.regions[i].imageBlit);

	// Barriers for copying image to buffer
	const VkImageMemoryBarrier		srcImageBarrier		=
	{
		VK_STRUCTURE_TYPE_IMAGE_MEMORY_BARRIER,		// VkStructureType			sType;
		DE_NULL,									// const void*				pNext;
		VK_ACCESS_TRANSFER_WRITE_BIT,				// VkAccessFlags			srcAccessMask;
		VK_ACCESS_TRANSFER_READ_BIT,				// VkAccessFlags			dstAccessMask;
		VK_IMAGE_LAYOUT_TRANSFER_DST_OPTIMAL,		// VkImageLayout			oldLayout;
		m_params.src.image.operationLayout,			// VkImageLayout			newLayout;
		VK_QUEUE_FAMILY_IGNORED,					// deUint32					srcQueueFamilyIndex;
		VK_QUEUE_FAMILY_IGNORED,					// deUint32					dstQueueFamilyIndex;
		m_source.get(),								// VkImage					image;
		{											// VkImageSubresourceRange	subresourceRange;
			getAspectFlags(srcTcuFormat),	// VkImageAspectFlags	aspectMask;
			0u,								// deUint32				baseMipLevel;
			1u,								// deUint32				mipLevels;
			0u,								// deUint32				baseArraySlice;
			1u								// deUint32				arraySize;
		}
	};

	const VkImageMemoryBarrier		dstImageBarrier		=
	{
		VK_STRUCTURE_TYPE_IMAGE_MEMORY_BARRIER,		// VkStructureType			sType;
		DE_NULL,									// const void*				pNext;
		VK_ACCESS_TRANSFER_WRITE_BIT,				// VkAccessFlags			srcAccessMask;
		VK_ACCESS_TRANSFER_WRITE_BIT,				// VkAccessFlags			dstAccessMask;
		VK_IMAGE_LAYOUT_TRANSFER_DST_OPTIMAL,		// VkImageLayout			oldLayout;
		m_params.dst.image.operationLayout,			// VkImageLayout			newLayout;
		VK_QUEUE_FAMILY_IGNORED,					// deUint32					srcQueueFamilyIndex;
		VK_QUEUE_FAMILY_IGNORED,					// deUint32					dstQueueFamilyIndex;
		m_destination.get(),						// VkImage					image;
		{											// VkImageSubresourceRange	subresourceRange;
			getAspectFlags(dstTcuFormat),	// VkImageAspectFlags	aspectMask;
			0u,								// deUint32				baseMipLevel;
			1u,								// deUint32				mipLevels;
			0u,								// deUint32				baseArraySlice;
			1u								// deUint32				arraySize;
		}
	};

	const VkCommandBufferBeginInfo	cmdBufferBeginInfo	=
	{
		VK_STRUCTURE_TYPE_COMMAND_BUFFER_BEGIN_INFO,			// VkStructureType					sType;
		DE_NULL,												// const void*						pNext;
		VK_COMMAND_BUFFER_USAGE_ONE_TIME_SUBMIT_BIT,			// VkCommandBufferUsageFlags		flags;
		(const VkCommandBufferInheritanceInfo*)DE_NULL,
	};

	VK_CHECK(vk.beginCommandBuffer(*m_cmdBuffer, &cmdBufferBeginInfo));
	vk.cmdPipelineBarrier(*m_cmdBuffer, VK_PIPELINE_STAGE_TRANSFER_BIT, VK_PIPELINE_STAGE_TRANSFER_BIT, (VkDependencyFlags)0, 0, (const VkMemoryBarrier*)DE_NULL, 0, (const VkBufferMemoryBarrier*)DE_NULL, 1, &srcImageBarrier);
	vk.cmdPipelineBarrier(*m_cmdBuffer, VK_PIPELINE_STAGE_TRANSFER_BIT, VK_PIPELINE_STAGE_TRANSFER_BIT, (VkDependencyFlags)0, 0, (const VkMemoryBarrier*)DE_NULL, 0, (const VkBufferMemoryBarrier*)DE_NULL, 1, &dstImageBarrier);
	vk.cmdBlitImage(*m_cmdBuffer, m_source.get(), m_params.src.image.operationLayout, m_destination.get(), m_params.dst.image.operationLayout, (deUint32)m_params.regions.size(), &regions[0], m_params.filter);
	VK_CHECK(vk.endCommandBuffer(*m_cmdBuffer));
	submitCommandsAndWait(vk, vkDevice, queue, *m_cmdBuffer);

	de::MovePtr<tcu::TextureLevel> resultTextureLevel = readImage(*m_destination, m_params.dst.image);

	return checkTestResult(resultTextureLevel->getAccess());
}

static float calculateFloatConversionError (int srcBits)
{
	if (srcBits > 0)
	{
		const int	clampedBits	= de::clamp<int>(srcBits, 0, 32);
		const float	srcMaxValue	= de::max((float)(1ULL<<clampedBits) - 1.0f, 1.0f);
		const float	error		= 1.0f / srcMaxValue;

		return de::clamp<float>(error, 0.0f, 1.0f);
	}
	else
		return 1.0f;
}

tcu::Vec4 getFormatThreshold (const tcu::TextureFormat& format)
{
	tcu::Vec4 threshold(0.01f);

	switch (format.type)
	{
	case tcu::TextureFormat::HALF_FLOAT:
		threshold = tcu::Vec4(0.005f);
		break;

	case tcu::TextureFormat::FLOAT:
	case tcu::TextureFormat::FLOAT64:
		threshold = tcu::Vec4(0.001f);
		break;

	case tcu::TextureFormat::UNSIGNED_INT_11F_11F_10F_REV:
		threshold = tcu::Vec4(0.02f, 0.02f, 0.0625f, 1.0f);
		break;

	case tcu::TextureFormat::UNSIGNED_INT_999_E5_REV:
		threshold = tcu::Vec4(0.05f, 0.05f, 0.05f, 1.0f);
		break;

	default:
		const tcu::IVec4 bits = tcu::getTextureFormatMantissaBitDepth(format);
		threshold = tcu::Vec4(calculateFloatConversionError(bits.x()),
				      calculateFloatConversionError(bits.y()),
				      calculateFloatConversionError(bits.z()),
				      calculateFloatConversionError(bits.w()));
	}

	// Return value matching the channel order specified by the format
	if (format.order == tcu::TextureFormat::BGR || format.order == tcu::TextureFormat::BGRA)
		return threshold.swizzle(2, 1, 0, 3);
	else
		return threshold;
}

bool BlittingImages::checkLinearFilteredResult (const tcu::ConstPixelBufferAccess&	result,
												const tcu::ConstPixelBufferAccess&	clampedExpected,
												const tcu::ConstPixelBufferAccess&	unclampedExpected,
												const tcu::TextureFormat&			srcFormat)
{
	tcu::TestLog&				log			(m_context.getTestContext().getLog());
	const tcu::TextureFormat	dstFormat	= result.getFormat();
	bool						isOk		= false;

	log << tcu::TestLog::Section("ClampedSourceImage", "Region with clamped edges on source image.");

	if (isFloatFormat(dstFormat))
	{
		const bool		srcIsSRGB	= tcu::isSRGB(srcFormat);
		const tcu::Vec4	srcMaxDiff	= getFormatThreshold(srcFormat) * tcu::Vec4(srcIsSRGB ? 2.0f : 1.0f);
		const tcu::Vec4	dstMaxDiff	= getFormatThreshold(dstFormat);
		const tcu::Vec4	threshold	= tcu::max(srcMaxDiff, dstMaxDiff);

		isOk = tcu::floatThresholdCompare(log, "Compare", "Result comparsion", clampedExpected, result, threshold, tcu::COMPARE_LOG_RESULT);
		log << tcu::TestLog::EndSection;

		if (!isOk)
		{
			log << tcu::TestLog::Section("NonClampedSourceImage", "Region with non-clamped edges on source image.");
			isOk = tcu::floatThresholdCompare(log, "Compare", "Result comparsion", unclampedExpected, result, threshold, tcu::COMPARE_LOG_RESULT);
			log << tcu::TestLog::EndSection;
		}
	}
	else
	{
		tcu::UVec4	threshold;
		// Calculate threshold depending on channel width of destination format.
		const tcu::IVec4	bitDepth	= tcu::getTextureFormatBitDepth(dstFormat);
		for (deUint32 i = 0; i < 4; ++i)
			threshold[i] = de::max( (0x1 << bitDepth[i]) / 256, 1);

		isOk = tcu::intThresholdCompare(log, "Compare", "Result comparsion", clampedExpected, result, threshold, tcu::COMPARE_LOG_RESULT);
		log << tcu::TestLog::EndSection;

		if (!isOk)
		{
			log << tcu::TestLog::Section("NonClampedSourceImage", "Region with non-clamped edges on source image.");
			isOk = tcu::intThresholdCompare(log, "Compare", "Result comparsion", unclampedExpected, result, threshold, tcu::COMPARE_LOG_RESULT);
			log << tcu::TestLog::EndSection;
		}
	}

	return isOk;
}

//! Utility to encapsulate coordinate computation and loops.
struct CompareEachPixelInEachRegion
{
	virtual		 ~CompareEachPixelInEachRegion  (void) {}
	virtual bool compare								(const void* pUserData, const int x, const int y, const int z, const tcu::Vec2& srcNormCoord) const = 0;

	bool forEach (const void*							pUserData,
				  const std::vector<CopyRegion>&		regions,
				  const int								sourceWidth,
				  const int								sourceHeight,
				  const int								sourceDepth,
				  const tcu::PixelBufferAccess&			errorMask) const
	{
		bool compareOk = true;

		for (std::vector<CopyRegion>::const_iterator regionIter = regions.begin(); regionIter != regions.end(); ++regionIter)
		{
			const VkImageBlit& blit = regionIter->imageBlit;

			const int	dx		= deSign32(blit.dstOffsets[1].x - blit.dstOffsets[0].x);
			const int	dy		= deSign32(blit.dstOffsets[1].y - blit.dstOffsets[0].y);
			const float	xScale	= static_cast<float>(blit.srcOffsets[1].x - blit.srcOffsets[0].x) / static_cast<float>(blit.dstOffsets[1].x - blit.dstOffsets[0].x);
			const float	yScale	= static_cast<float>(blit.srcOffsets[1].y - blit.srcOffsets[0].y) / static_cast<float>(blit.dstOffsets[1].y - blit.dstOffsets[0].y);
			const float srcInvW	= 1.0f / static_cast<float>(sourceWidth);
			const float srcInvH	= 1.0f / static_cast<float>(sourceHeight);

			for (int z = 0; z < sourceDepth; z++)
			for (int y = blit.dstOffsets[0].y; y < blit.dstOffsets[1].y; y += dy)
			for (int x = blit.dstOffsets[0].x; x < blit.dstOffsets[1].x; x += dx)
			{
				const tcu::Vec2 srcNormCoord
				(
					(xScale * (static_cast<float>(x - blit.dstOffsets[0].x) + 0.5f) + static_cast<float>(blit.srcOffsets[0].x)) * srcInvW,
					(yScale * (static_cast<float>(y - blit.dstOffsets[0].y) + 0.5f) + static_cast<float>(blit.srcOffsets[0].y)) * srcInvH
				);

				if (!compare(pUserData, x, y, z, srcNormCoord))
				{
					errorMask.setPixel(tcu::Vec4(1.0f, 0.0f, 0.0f, 1.0f), x, y, z);
					compareOk = false;
				}
			}
		}
		return compareOk;
	}
};

tcu::Vec4 getFloatOrFixedPointFormatThreshold (const tcu::TextureFormat& format)
{
	const tcu::TextureChannelClass	channelClass	= tcu::getTextureChannelClass(format.type);
	const tcu::IVec4				bitDepth		= tcu::getTextureFormatBitDepth(format);

	if (channelClass == tcu::TEXTURECHANNELCLASS_FLOATING_POINT)
	{
		return getFormatThreshold(format);
	}
	else if (channelClass == tcu::TEXTURECHANNELCLASS_UNSIGNED_FIXED_POINT ||
			 channelClass == tcu::TEXTURECHANNELCLASS_SIGNED_FIXED_POINT)
	{
		const bool	isSigned	= (channelClass == tcu::TEXTURECHANNELCLASS_SIGNED_FIXED_POINT);
		const float	range		= isSigned ? 1.0f - (-1.0f)
										   : 1.0f -   0.0f;

		tcu::Vec4 v;
		for (int i = 0; i < 4; ++i)
		{
			if (bitDepth[i] == 0)
				v[i] = 1.0f;
			else
				v[i] = range / static_cast<float>((1 << bitDepth[i]) - 1);
		}
		return v;
	}
	else
	{
		DE_ASSERT(0);
		return tcu::Vec4();
	}
}

bool floatNearestBlitCompare (const tcu::ConstPixelBufferAccess&	source,
							  const tcu::ConstPixelBufferAccess&	result,
							  const tcu::PixelBufferAccess&			errorMask,
							  const std::vector<CopyRegion>&		regions)
{
	const tcu::Sampler		sampler		(tcu::Sampler::CLAMP_TO_EDGE, tcu::Sampler::CLAMP_TO_EDGE, tcu::Sampler::CLAMP_TO_EDGE, tcu::Sampler::NEAREST, tcu::Sampler::NEAREST);
	tcu::LookupPrecision	precision;

	{
		const tcu::IVec4	dstBitDepth	= tcu::getTextureFormatBitDepth(result.getFormat());
		const tcu::Vec4		srcMaxDiff	= getFloatOrFixedPointFormatThreshold(source.getFormat());
		const tcu::Vec4		dstMaxDiff	= getFloatOrFixedPointFormatThreshold(result.getFormat());

		precision.colorMask		 = tcu::notEqual(dstBitDepth, tcu::IVec4(0));
		precision.colorThreshold = tcu::max(srcMaxDiff, dstMaxDiff);
	}

	const struct Capture
	{
		const tcu::ConstPixelBufferAccess&	source;
		const tcu::ConstPixelBufferAccess&	result;
		const tcu::Sampler&					sampler;
		const tcu::LookupPrecision&			precision;
		const bool							isSRGB;
	} capture =
	{
		source, result, sampler, precision, tcu::isSRGB(result.getFormat())
	};

	const struct Loop : CompareEachPixelInEachRegion
	{
		Loop (void) {}

		bool compare (const void* pUserData, const int x, const int y, const int z, const tcu::Vec2& srcNormCoord) const
		{
			const Capture&					c					= *static_cast<const Capture*>(pUserData);
			const tcu::TexLookupScaleMode	lookupScaleDontCare	= tcu::TEX_LOOKUP_SCALE_MINIFY;
			tcu::Vec4						dstColor			= c.result.getPixel(x, y, z);

			// TexLookupVerifier performs a conversion to linear space, so we have to as well
			if (c.isSRGB)
				dstColor = tcu::sRGBToLinear(dstColor);

			return tcu::isLevel2DLookupResultValid(c.source, c.sampler, lookupScaleDontCare, c.precision, srcNormCoord, z, dstColor);
		}
	} loop;

	return loop.forEach(&capture, regions, source.getWidth(), source.getHeight(), source.getDepth(), errorMask);
}

bool intNearestBlitCompare (const tcu::ConstPixelBufferAccess&	source,
							const tcu::ConstPixelBufferAccess&	result,
							const tcu::PixelBufferAccess&		errorMask,
							const std::vector<CopyRegion>&		regions)
{
	const tcu::Sampler		sampler		(tcu::Sampler::CLAMP_TO_EDGE, tcu::Sampler::CLAMP_TO_EDGE, tcu::Sampler::CLAMP_TO_EDGE, tcu::Sampler::NEAREST, tcu::Sampler::NEAREST);
	tcu::IntLookupPrecision	precision;

	{
		const tcu::IVec4	srcBitDepth	= tcu::getTextureFormatBitDepth(source.getFormat());
		const tcu::IVec4	dstBitDepth	= tcu::getTextureFormatBitDepth(result.getFormat());

		for (deUint32 i = 0; i < 4; ++i) {
			precision.colorThreshold[i]	= de::max(de::max(srcBitDepth[i] / 8, dstBitDepth[i] / 8), 1);
			precision.colorMask[i]		= dstBitDepth[i] != 0;
		}
	}

	// Prepare a source image with a matching (converted) pixel format. Ideally, we would've used a wrapper that
	// does the conversion on the fly without wasting memory, but this approach is more straightforward.
	tcu::TextureLevel				convertedSourceTexture	(result.getFormat(), source.getWidth(), source.getHeight(), source.getDepth());
	const tcu::PixelBufferAccess	convertedSource			= convertedSourceTexture.getAccess();

	for (int z = 0; z < source.getDepth();	++z)
	for (int y = 0; y < source.getHeight(); ++y)
	for (int x = 0; x < source.getWidth();  ++x)
		convertedSource.setPixel(source.getPixelInt(x, y, z), x, y, z);	// will be clamped to max. representable value

	const struct Capture
	{
		const tcu::ConstPixelBufferAccess&	source;
		const tcu::ConstPixelBufferAccess&	result;
		const tcu::Sampler&					sampler;
		const tcu::IntLookupPrecision&		precision;
	} capture =
	{
		convertedSource, result, sampler, precision
	};

	const struct Loop : CompareEachPixelInEachRegion
	{
		Loop (void) {}

		bool compare (const void* pUserData, const int x, const int y, const int z, const tcu::Vec2& srcNormCoord) const
		{
			const Capture&					c					= *static_cast<const Capture*>(pUserData);
			const tcu::TexLookupScaleMode	lookupScaleDontCare	= tcu::TEX_LOOKUP_SCALE_MINIFY;
			const tcu::IVec4				dstColor			= c.result.getPixelInt(x, y, z);

			return tcu::isLevel2DLookupResultValid(c.source, c.sampler, lookupScaleDontCare, c.precision, srcNormCoord, z, dstColor);
		}
	} loop;

	return loop.forEach(&capture, regions, source.getWidth(), source.getHeight(), source.getDepth(), errorMask);
}

bool BlittingImages::checkNearestFilteredResult (const tcu::ConstPixelBufferAccess&	result,
												 const tcu::ConstPixelBufferAccess& source)
{
	tcu::TestLog&					log				(m_context.getTestContext().getLog());
	const tcu::TextureFormat		dstFormat		= result.getFormat();
	const tcu::TextureChannelClass	dstChannelClass = tcu::getTextureChannelClass(dstFormat.type);

	tcu::TextureLevel		errorMaskStorage	(tcu::TextureFormat(tcu::TextureFormat::RGB, tcu::TextureFormat::UNORM_INT8), result.getWidth(), result.getHeight());
	tcu::PixelBufferAccess	errorMask			= errorMaskStorage.getAccess();
	tcu::Vec4				pixelBias			(0.0f, 0.0f, 0.0f, 0.0f);
	tcu::Vec4				pixelScale			(1.0f, 1.0f, 1.0f, 1.0f);
	bool					ok					= false;

	tcu::clear(errorMask, tcu::Vec4(0.0f, 1.0f, 0.0f, 1.0));

	if (dstChannelClass == tcu::TEXTURECHANNELCLASS_SIGNED_INTEGER ||
		dstChannelClass == tcu::TEXTURECHANNELCLASS_UNSIGNED_INTEGER)
	{
		ok = intNearestBlitCompare(source, result, errorMask, m_params.regions);
	}
	else
		ok = floatNearestBlitCompare(source, result, errorMask, m_params.regions);

	if (result.getFormat() != tcu::TextureFormat(tcu::TextureFormat::RGBA, tcu::TextureFormat::UNORM_INT8))
		tcu::computePixelScaleBias(result, pixelScale, pixelBias);

	if (!ok)
	{
		log << tcu::TestLog::ImageSet("Compare", "Result comparsion")
			<< tcu::TestLog::Image("Result", "Result", result, pixelScale, pixelBias)
			<< tcu::TestLog::Image("ErrorMask",	"Error mask", errorMask)
			<< tcu::TestLog::EndImageSet;
	}
	else
	{
		log << tcu::TestLog::ImageSet("Compare", "Result comparsion")
			<< tcu::TestLog::Image("Result", "Result", result, pixelScale, pixelBias)
			<< tcu::TestLog::EndImageSet;
	}

	return ok;
}

tcu::TestStatus BlittingImages::checkTestResult (tcu::ConstPixelBufferAccess result)
{
	DE_ASSERT(m_params.filter == VK_FILTER_NEAREST || m_params.filter == VK_FILTER_LINEAR);
	const std::string failMessage("Result image is incorrect");

	if (m_params.filter == VK_FILTER_LINEAR)
	{
		if (tcu::isCombinedDepthStencilType(result.getFormat().type))
		{
			if (tcu::hasDepthComponent(result.getFormat().order))
			{
				const tcu::Sampler::DepthStencilMode	mode				= tcu::Sampler::MODE_DEPTH;
				const tcu::ConstPixelBufferAccess		depthResult			= tcu::getEffectiveDepthStencilAccess(result, mode);
				const tcu::ConstPixelBufferAccess		clampedExpected		= tcu::getEffectiveDepthStencilAccess(m_expectedTextureLevel[0]->getAccess(), mode);
				const tcu::ConstPixelBufferAccess		unclampedExpected	= tcu::getEffectiveDepthStencilAccess(m_unclampedExpectedTextureLevel->getAccess(), mode);
				const tcu::TextureFormat				sourceFormat		= tcu::getEffectiveDepthStencilTextureFormat(mapVkFormat(m_params.src.image.format), mode);

				if (!checkLinearFilteredResult(depthResult, clampedExpected, unclampedExpected, sourceFormat))
					return tcu::TestStatus::fail(failMessage);
			}

			if (tcu::hasStencilComponent(result.getFormat().order))
			{
				const tcu::Sampler::DepthStencilMode	mode				= tcu::Sampler::MODE_STENCIL;
				const tcu::ConstPixelBufferAccess		stencilResult		= tcu::getEffectiveDepthStencilAccess(result, mode);
				const tcu::ConstPixelBufferAccess		clampedExpected		= tcu::getEffectiveDepthStencilAccess(m_expectedTextureLevel[0]->getAccess(), mode);
				const tcu::ConstPixelBufferAccess		unclampedExpected	= tcu::getEffectiveDepthStencilAccess(m_unclampedExpectedTextureLevel->getAccess(), mode);
				const tcu::TextureFormat				sourceFormat		= tcu::getEffectiveDepthStencilTextureFormat(mapVkFormat(m_params.src.image.format), mode);

				if (!checkLinearFilteredResult(stencilResult, clampedExpected, unclampedExpected, sourceFormat))
					return tcu::TestStatus::fail(failMessage);
			}
		}
		else
		{
			const tcu::TextureFormat	sourceFormat	= mapVkFormat(m_params.src.image.format);

			if (!checkLinearFilteredResult(result, m_expectedTextureLevel[0]->getAccess(), m_unclampedExpectedTextureLevel->getAccess(), sourceFormat))
				return tcu::TestStatus::fail(failMessage);
		}
	}
	else // NEAREST filtering
	{
		if (tcu::isCombinedDepthStencilType(result.getFormat().type))
		{
			if (tcu::hasDepthComponent(result.getFormat().order))
			{
				const tcu::Sampler::DepthStencilMode	mode			= tcu::Sampler::MODE_DEPTH;
				const tcu::ConstPixelBufferAccess		depthResult		= tcu::getEffectiveDepthStencilAccess(result, mode);
				const tcu::ConstPixelBufferAccess		depthSource		= tcu::getEffectiveDepthStencilAccess(m_sourceTextureLevel->getAccess(), mode);

				if (!checkNearestFilteredResult(depthResult, depthSource))
					return tcu::TestStatus::fail(failMessage);
			}

			if (tcu::hasStencilComponent(result.getFormat().order))
			{
				const tcu::Sampler::DepthStencilMode	mode			= tcu::Sampler::MODE_STENCIL;
				const tcu::ConstPixelBufferAccess		stencilResult	= tcu::getEffectiveDepthStencilAccess(result, mode);
				const tcu::ConstPixelBufferAccess		stencilSource	= tcu::getEffectiveDepthStencilAccess(m_sourceTextureLevel->getAccess(), mode);

				if (!checkNearestFilteredResult(stencilResult, stencilSource))
					return tcu::TestStatus::fail(failMessage);
			}
		}
		else
		{
			if (!checkNearestFilteredResult(result, m_sourceTextureLevel->getAccess()))
				return tcu::TestStatus::fail(failMessage);
		}
	}

	return tcu::TestStatus::pass("Pass");
}

tcu::Vec4 linearToSRGBIfNeeded (const tcu::TextureFormat& format, const tcu::Vec4& color)
{
	return isSRGB(format) ? linearToSRGB(color) : color;
}

void scaleFromWholeSrcBuffer (const tcu::PixelBufferAccess& dst, const tcu::ConstPixelBufferAccess& src, const VkOffset3D regionOffset, const VkOffset3D regionExtent, tcu::Sampler::FilterMode filter, const MirrorMode mirrorMode = MIRROR_MODE_NONE)
{
	DE_ASSERT(filter == tcu::Sampler::LINEAR);
	DE_ASSERT(dst.getDepth() == 1 && src.getDepth() == 1);

	tcu::Sampler sampler(tcu::Sampler::CLAMP_TO_EDGE, tcu::Sampler::CLAMP_TO_EDGE, tcu::Sampler::CLAMP_TO_EDGE,
					filter, filter, 0.0f, false);

	float sX = (float)regionExtent.x / (float)dst.getWidth();
	float sY = (float)regionExtent.y / (float)dst.getHeight();

	for (int y = 0; y < dst.getHeight(); y++)
	for (int x = 0; x < dst.getWidth(); x++)
	{
		float srcX = (mirrorMode == MIRROR_MODE_X || mirrorMode == MIRROR_MODE_XY) ? (float)regionExtent.x + (float)regionOffset.x - ((float)x+0.5f)*sX : (float)regionOffset.x + ((float)x+0.5f)*sX;
		float srcY = (mirrorMode == MIRROR_MODE_Y || mirrorMode == MIRROR_MODE_XY) ? (float)regionExtent.y + (float)regionOffset.y - ((float)y+0.5f)*sY : (float)regionOffset.y + ((float)y+0.5f)*sY;
		dst.setPixel(linearToSRGBIfNeeded(dst.getFormat(), src.sample2D(sampler, filter, srcX, srcY, 0)), x, y);
	}
}

void blit (const tcu::PixelBufferAccess& dst, const tcu::ConstPixelBufferAccess& src, const tcu::Sampler::FilterMode filter, const MirrorMode mirrorMode)
{
	DE_ASSERT(filter == tcu::Sampler::NEAREST || filter == tcu::Sampler::LINEAR);

	tcu::Sampler sampler(tcu::Sampler::CLAMP_TO_EDGE, tcu::Sampler::CLAMP_TO_EDGE, tcu::Sampler::CLAMP_TO_EDGE,
						 filter, filter, 0.0f, false);

	const float sX = (float)src.getWidth() / (float)dst.getWidth();
	const float sY = (float)src.getHeight() / (float)dst.getHeight();
	const float sZ = (float)src.getDepth() / (float)dst.getDepth();

	tcu::Mat2 rotMatrix;
	rotMatrix(0,0) = (mirrorMode & MIRROR_MODE_X) ? -1.0f : 1.0f;
	rotMatrix(0,1) = 0.0f;
	rotMatrix(1,0) = 0.0f;
	rotMatrix(1,1) = (mirrorMode & MIRROR_MODE_Y) ? -1.0f : 1.0f;

	const int xOffset = (mirrorMode & MIRROR_MODE_X) ? dst.getWidth() - 1 : 0;
	const int yOffset = (mirrorMode & MIRROR_MODE_Y) ? dst.getHeight() - 1 : 0;

	if (dst.getDepth() == 1 && src.getDepth() == 1)
	{
		for (int y = 0; y < dst.getHeight(); ++y)
		for (int x = 0; x < dst.getWidth(); ++x)
		{
			const tcu::Vec2 xy = rotMatrix * tcu::Vec2((float)x,(float)y);
			dst.setPixel(linearToSRGBIfNeeded(dst.getFormat(), src.sample2D(sampler, filter, ((float)x+0.5f)*sX, ((float)y+0.5f)*sY, 0)), (int)round(xy[0]) + xOffset, (int)round(xy[1]) + yOffset);
		}
	}
	else
	{
		for (int z = 0; z < dst.getDepth(); ++z)
		for (int y = 0; y < dst.getHeight(); ++y)
		for (int x = 0; x < dst.getWidth(); ++x)
		{
			const tcu::Vec2 xy = rotMatrix * tcu::Vec2((float)x,(float)y);
			dst.setPixel(linearToSRGBIfNeeded(dst.getFormat(), src.sample3D(sampler, filter, ((float)x+0.5f)*sX, ((float)y+0.5f)*sY, ((float)z+0.5f)*sZ)), (int)round(xy[0]) + xOffset, (int)round(xy[1]) + yOffset, z);
		}
	}
}

void flipCoordinates (CopyRegion& region, const MirrorMode mirrorMode)
{
	const VkOffset3D dstOffset0 = region.imageBlit.dstOffsets[0];
	const VkOffset3D dstOffset1 = region.imageBlit.dstOffsets[1];
	const VkOffset3D srcOffset0 = region.imageBlit.srcOffsets[0];
	const VkOffset3D srcOffset1 = region.imageBlit.srcOffsets[1];

	if (mirrorMode > MIRROR_MODE_NONE && mirrorMode < MIRROR_MODE_LAST)
	{
		//sourceRegion
		region.imageBlit.srcOffsets[0].x = std::min(srcOffset0.x, srcOffset1.x);
		region.imageBlit.srcOffsets[0].y = std::min(srcOffset0.y, srcOffset1.y);

		region.imageBlit.srcOffsets[1].x = std::max(srcOffset0.x, srcOffset1.x);
		region.imageBlit.srcOffsets[1].y = std::max(srcOffset0.y, srcOffset1.y);

		//destinationRegion
		region.imageBlit.dstOffsets[0].x = std::min(dstOffset0.x, dstOffset1.x);
		region.imageBlit.dstOffsets[0].y = std::min(dstOffset0.y, dstOffset1.y);

		region.imageBlit.dstOffsets[1].x = std::max(dstOffset0.x, dstOffset1.x);
		region.imageBlit.dstOffsets[1].y = std::max(dstOffset0.y, dstOffset1.y);
	}
}

MirrorMode getMirrorMode(const VkOffset3D x1, const VkOffset3D x2)
{
	if (x1.x >= x2.x && x1.y >= x2.y)
	{
		return MIRROR_MODE_XY;
	}
	else if (x1.x <= x2.x && x1.y <= x2.y)
	{
		return MIRROR_MODE_NONE;
	}
	else if (x1.x <= x2.x && x1.y >= x2.y)
	{
		return MIRROR_MODE_Y;
	}
	else if (x1.x >= x2.x && x1.y <= x2.y)
	{
		return MIRROR_MODE_X;
	}
	return MIRROR_MODE_LAST;
}

MirrorMode getMirrorMode(const VkOffset3D s1, const VkOffset3D s2, const VkOffset3D d1, const VkOffset3D d2)
{
	const MirrorMode source		 = getMirrorMode(s1, s2);
	const MirrorMode destination = getMirrorMode(d1, d2);

	if (source == destination)
	{
		return MIRROR_MODE_NONE;
	}
	else if ((source == MIRROR_MODE_XY && destination == MIRROR_MODE_X)	  || (destination == MIRROR_MODE_XY && source == MIRROR_MODE_X) ||
			 (source == MIRROR_MODE_Y && destination == MIRROR_MODE_NONE) || (destination == MIRROR_MODE_Y && source == MIRROR_MODE_NONE))
	{
		return MIRROR_MODE_Y;
	}
	else if ((source == MIRROR_MODE_XY && destination == MIRROR_MODE_Y)	  || (destination == MIRROR_MODE_XY && source == MIRROR_MODE_Y) ||
			 (source == MIRROR_MODE_X && destination == MIRROR_MODE_NONE) || (destination == MIRROR_MODE_X && source == MIRROR_MODE_NONE))
	{
		return MIRROR_MODE_X;
	}
	else if ((source == MIRROR_MODE_XY && destination == MIRROR_MODE_NONE) || (destination == MIRROR_MODE_XY && source == MIRROR_MODE_NONE))
	{
		return MIRROR_MODE_XY;
	}
	return MIRROR_MODE_LAST;
}

void BlittingImages::copyRegionToTextureLevel (tcu::ConstPixelBufferAccess src, tcu::PixelBufferAccess dst, CopyRegion region, deUint32 mipLevel)
{
	DE_UNREF(mipLevel);

	const MirrorMode mirrorMode = getMirrorMode(region.imageBlit.srcOffsets[0],
												region.imageBlit.srcOffsets[1],
												region.imageBlit.dstOffsets[0],
												region.imageBlit.dstOffsets[1]);

	flipCoordinates(region, mirrorMode);

	const VkOffset3D					srcOffset		= region.imageBlit.srcOffsets[0];
	const VkOffset3D					srcExtent		=
	{
		region.imageBlit.srcOffsets[1].x - srcOffset.x,
		region.imageBlit.srcOffsets[1].y - srcOffset.y,
		region.imageBlit.srcOffsets[1].z - srcOffset.z
	};
	const VkOffset3D					dstOffset		= region.imageBlit.dstOffsets[0];
	const VkOffset3D					dstExtent		=
	{
		region.imageBlit.dstOffsets[1].x - dstOffset.x,
		region.imageBlit.dstOffsets[1].y - dstOffset.y,
		region.imageBlit.dstOffsets[1].z - dstOffset.z
	};
	const tcu::Sampler::FilterMode		filter			= (m_params.filter == VK_FILTER_LINEAR) ? tcu::Sampler::LINEAR : tcu::Sampler::NEAREST;

	if (tcu::isCombinedDepthStencilType(src.getFormat().type))
	{
		DE_ASSERT(src.getFormat() == dst.getFormat());
		// Scale depth.
		if (tcu::hasDepthComponent(src.getFormat().order))
		{
			const tcu::ConstPixelBufferAccess	srcSubRegion	= getEffectiveDepthStencilAccess(tcu::getSubregion(src, srcOffset.x, srcOffset.y, srcExtent.x, srcExtent.y), tcu::Sampler::MODE_DEPTH);
			const tcu::PixelBufferAccess		dstSubRegion	= getEffectiveDepthStencilAccess(tcu::getSubregion(dst, dstOffset.x, dstOffset.y, dstExtent.x, dstExtent.y), tcu::Sampler::MODE_DEPTH);
			tcu::scale(dstSubRegion, srcSubRegion, filter);

			if (filter == tcu::Sampler::LINEAR)
			{
				const tcu::ConstPixelBufferAccess	depthSrc			= getEffectiveDepthStencilAccess(src, tcu::Sampler::MODE_DEPTH);
				const tcu::PixelBufferAccess		unclampedSubRegion	= getEffectiveDepthStencilAccess(tcu::getSubregion(m_unclampedExpectedTextureLevel->getAccess(), dstOffset.x, dstOffset.y, dstExtent.x, dstExtent.y), tcu::Sampler::MODE_DEPTH);
				scaleFromWholeSrcBuffer(unclampedSubRegion, depthSrc, srcOffset, srcExtent, filter, mirrorMode);
			}
		}

		// Scale stencil.
		if (tcu::hasStencilComponent(src.getFormat().order))
		{
			const tcu::ConstPixelBufferAccess	srcSubRegion	= getEffectiveDepthStencilAccess(tcu::getSubregion(src, srcOffset.x, srcOffset.y, srcExtent.x, srcExtent.y), tcu::Sampler::MODE_STENCIL);
			const tcu::PixelBufferAccess		dstSubRegion	= getEffectiveDepthStencilAccess(tcu::getSubregion(dst, dstOffset.x, dstOffset.y, dstExtent.x, dstExtent.y), tcu::Sampler::MODE_STENCIL);
			blit(dstSubRegion, srcSubRegion, filter, mirrorMode);

			if (filter == tcu::Sampler::LINEAR)
			{
				const tcu::ConstPixelBufferAccess	stencilSrc			= getEffectiveDepthStencilAccess(src, tcu::Sampler::MODE_STENCIL);
				const tcu::PixelBufferAccess		unclampedSubRegion	= getEffectiveDepthStencilAccess(tcu::getSubregion(m_unclampedExpectedTextureLevel->getAccess(), dstOffset.x, dstOffset.y, dstExtent.x, dstExtent.y), tcu::Sampler::MODE_STENCIL);
				scaleFromWholeSrcBuffer(unclampedSubRegion, stencilSrc, srcOffset, srcExtent, filter, mirrorMode);
			}
		}
	}
	else
	{
		const tcu::ConstPixelBufferAccess	srcSubRegion	= tcu::getSubregion(src, srcOffset.x, srcOffset.y, srcExtent.x, srcExtent.y);
		const tcu::PixelBufferAccess		dstSubRegion	= tcu::getSubregion(dst, dstOffset.x, dstOffset.y, dstExtent.x, dstExtent.y);
		blit(dstSubRegion, srcSubRegion, filter, mirrorMode);

		if (filter == tcu::Sampler::LINEAR)
		{
			const tcu::PixelBufferAccess	unclampedSubRegion	= tcu::getSubregion(m_unclampedExpectedTextureLevel->getAccess(), dstOffset.x, dstOffset.y, dstExtent.x, dstExtent.y);
			scaleFromWholeSrcBuffer(unclampedSubRegion, src, srcOffset, srcExtent, filter, mirrorMode);
		}
	}
}

void BlittingImages::generateExpectedResult (void)
{
	const tcu::ConstPixelBufferAccess	src	= m_sourceTextureLevel->getAccess();
	const tcu::ConstPixelBufferAccess	dst	= m_destinationTextureLevel->getAccess();

	m_expectedTextureLevel[0]		= de::MovePtr<tcu::TextureLevel>(new tcu::TextureLevel(dst.getFormat(), dst.getWidth(), dst.getHeight(), dst.getDepth()));
	tcu::copy(m_expectedTextureLevel[0]->getAccess(), dst);

	if (m_params.filter == VK_FILTER_LINEAR)
	{
		m_unclampedExpectedTextureLevel	= de::MovePtr<tcu::TextureLevel>(new tcu::TextureLevel(dst.getFormat(), dst.getWidth(), dst.getHeight(), dst.getDepth()));
		tcu::copy(m_unclampedExpectedTextureLevel->getAccess(), dst);
	}

	for (deUint32 i = 0; i < m_params.regions.size(); i++)
	{
		CopyRegion region = m_params.regions[i];
		copyRegionToTextureLevel(src, m_expectedTextureLevel[0]->getAccess(), region);
	}
}

class BlitImageTestCase : public vkt::TestCase
{
public:
							BlitImageTestCase		(tcu::TestContext&				testCtx,
													 const std::string&				name,
													 const std::string&				description,
													 const TestParams				params)
								: vkt::TestCase	(testCtx, name, description)
								, m_params		(params)
							{}

	virtual TestInstance*	createInstance			(Context&						context) const
							{
								return new BlittingImages(context, m_params);
							}
private:
	TestParams				m_params;
};

class BlittingMipmaps : public CopiesAndBlittingTestInstance
{
public:
										BlittingMipmaps					(Context&   context,
																		 TestParams params);
	virtual tcu::TestStatus				iterate							(void);
protected:
	virtual tcu::TestStatus				checkTestResult					(tcu::ConstPixelBufferAccess result = tcu::ConstPixelBufferAccess());
	virtual void						copyRegionToTextureLevel		(tcu::ConstPixelBufferAccess src, tcu::PixelBufferAccess dst, CopyRegion region, deUint32 mipLevel = 0u);
	virtual void						generateExpectedResult			(void);
private:
	bool								checkLinearFilteredResult		(void);
	bool								checkNearestFilteredResult		(void);

	Move<VkImage>						m_source;
	de::MovePtr<Allocation>				m_sourceImageAlloc;
	Move<VkImage>						m_destination;
	de::MovePtr<Allocation>				m_destinationImageAlloc;

	de::MovePtr<tcu::TextureLevel>		m_unclampedExpectedTextureLevel[16];
};

BlittingMipmaps::BlittingMipmaps (Context& context, TestParams params)
	: CopiesAndBlittingTestInstance (context, params)
{
	const InstanceInterface&	vki					= context.getInstanceInterface();
	const DeviceInterface&		vk					= context.getDeviceInterface();
	const VkPhysicalDevice		vkPhysDevice		= context.getPhysicalDevice();
	const VkDevice				vkDevice			= context.getDevice();
	const deUint32				queueFamilyIndex	= context.getUniversalQueueFamilyIndex();
	Allocator&					memAlloc			= context.getDefaultAllocator();

	{
		VkImageFormatProperties	properties;
		if (context.getInstanceInterface().getPhysicalDeviceImageFormatProperties (context.getPhysicalDevice(),
																				   m_params.src.image.format,
																				   VK_IMAGE_TYPE_2D,
																				   VK_IMAGE_TILING_OPTIMAL,
																				   VK_IMAGE_USAGE_TRANSFER_SRC_BIT,
																				   0,
																				   &properties) == VK_ERROR_FORMAT_NOT_SUPPORTED)
		{
			TCU_THROW(NotSupportedError, "Format not supported");
		}
		else if ((m_params.src.image.extent.width	> properties.maxExtent.width)	||
				 (m_params.src.image.extent.height	> properties.maxExtent.height)	||
				 (m_params.src.image.extent.depth	> properties.maxArrayLayers))
		{
			TCU_THROW(NotSupportedError, "Image size not supported");
		}
	}

	{
		VkImageFormatProperties	properties;
		if (context.getInstanceInterface().getPhysicalDeviceImageFormatProperties (context.getPhysicalDevice(),
																				   m_params.dst.image.format,
																				   VK_IMAGE_TYPE_2D,
																				   VK_IMAGE_TILING_OPTIMAL,
																				   VK_IMAGE_USAGE_TRANSFER_DST_BIT,
																				   0,
																				   &properties) == VK_ERROR_FORMAT_NOT_SUPPORTED)
		{
			TCU_THROW(NotSupportedError, "Format not supported");
		}
		else if ((m_params.dst.image.extent.width	> properties.maxExtent.width)	||
				 (m_params.dst.image.extent.height	> properties.maxExtent.height)	||
				 (m_params.dst.image.extent.depth	> properties.maxArrayLayers))
		{
			TCU_THROW(NotSupportedError, "Image size not supported");
		}
		else if (m_params.mipLevels > properties.maxMipLevels)
		{
			TCU_THROW(NotSupportedError, "Number of mip levels not supported");
		}
	}

	const VkFormatProperties	srcFormatProperties	= getPhysicalDeviceFormatProperties (vki, vkPhysDevice, m_params.src.image.format);
	if (!(srcFormatProperties.optimalTilingFeatures & VK_FORMAT_FEATURE_BLIT_SRC_BIT))
	{
		TCU_THROW(NotSupportedError, "Format feature blit source not supported");
	}

	const VkFormatProperties	dstFormatProperties	= getPhysicalDeviceFormatProperties (vki, vkPhysDevice, m_params.dst.image.format);
	if (!(dstFormatProperties.optimalTilingFeatures & VK_FORMAT_FEATURE_BLIT_DST_BIT))
	{
		TCU_THROW(NotSupportedError, "Format feature blit destination not supported");
	}

	if (m_params.filter == VK_FILTER_LINEAR)
	{
		if (!(srcFormatProperties.optimalTilingFeatures & VK_FORMAT_FEATURE_SAMPLED_IMAGE_FILTER_LINEAR_BIT))
			TCU_THROW(NotSupportedError, "Source format feature sampled image filter linear not supported");
		if (!(dstFormatProperties.optimalTilingFeatures & VK_FORMAT_FEATURE_SAMPLED_IMAGE_FILTER_LINEAR_BIT))
			TCU_THROW(NotSupportedError, "Destination format feature sampled image filter linear not supported");
	}

	// Create source image
	{
		const VkImageCreateInfo		sourceImageParams		=
		{
			VK_STRUCTURE_TYPE_IMAGE_CREATE_INFO,	// VkStructureType		sType;
			DE_NULL,								// const void*			pNext;
			getCreateFlags(m_params.src.image),		// VkImageCreateFlags	flags;
			m_params.src.image.imageType,			// VkImageType			imageType;
			m_params.src.image.format,				// VkFormat				format;
			getExtent3D(m_params.src.image),		// VkExtent3D			extent;
			1u,										// deUint32				mipLevels;
			getArraySize(m_params.src.image),		// deUint32				arraySize;
			VK_SAMPLE_COUNT_1_BIT,					// deUint32				samples;
			VK_IMAGE_TILING_OPTIMAL,				// VkImageTiling		tiling;
			VK_IMAGE_USAGE_TRANSFER_SRC_BIT |
				VK_IMAGE_USAGE_TRANSFER_DST_BIT,	// VkImageUsageFlags	usage;
			VK_SHARING_MODE_EXCLUSIVE,				// VkSharingMode		sharingMode;
			1u,										// deUint32				queueFamilyCount;
			&queueFamilyIndex,						// const deUint32*		pQueueFamilyIndices;
			VK_IMAGE_LAYOUT_UNDEFINED,				// VkImageLayout		initialLayout;
		};

		m_source = createImage(vk, vkDevice, &sourceImageParams);
		m_sourceImageAlloc = allocateImage(vki, vk, vkPhysDevice, vkDevice, *m_source, MemoryRequirement::Any, memAlloc, m_params.allocationKind);
		VK_CHECK(vk.bindImageMemory(vkDevice, *m_source, m_sourceImageAlloc->getMemory(), m_sourceImageAlloc->getOffset()));
	}

	// Create destination image
	{
		const VkImageCreateInfo		destinationImageParams  =
		{
			VK_STRUCTURE_TYPE_IMAGE_CREATE_INFO,	// VkStructureType		sType;
			DE_NULL,								// const void*			pNext;
			getCreateFlags(m_params.dst.image),		// VkImageCreateFlags	flags;
			m_params.dst.image.imageType,			// VkImageType			imageType;
			m_params.dst.image.format,				// VkFormat				format;
			getExtent3D(m_params.dst.image),		// VkExtent3D			extent;
			m_params.mipLevels,						// deUint32				mipLevels;
			getArraySize(m_params.dst.image),		// deUint32				arraySize;
			VK_SAMPLE_COUNT_1_BIT,					// deUint32				samples;
			VK_IMAGE_TILING_OPTIMAL,				// VkImageTiling		tiling;
			VK_IMAGE_USAGE_TRANSFER_SRC_BIT |
				VK_IMAGE_USAGE_TRANSFER_DST_BIT,	// VkImageUsageFlags	usage;
			VK_SHARING_MODE_EXCLUSIVE,				// VkSharingMode		sharingMode;
			1u,										// deUint32				queueFamilyCount;
			&queueFamilyIndex,						// const deUint32*		pQueueFamilyIndices;
			VK_IMAGE_LAYOUT_UNDEFINED,				// VkImageLayout		initialLayout;
		};

		m_destination = createImage(vk, vkDevice, &destinationImageParams);
		m_destinationImageAlloc = allocateImage(vki, vk, vkPhysDevice, vkDevice, *m_destination, MemoryRequirement::Any, memAlloc, m_params.allocationKind);
		VK_CHECK(vk.bindImageMemory(vkDevice, *m_destination, m_destinationImageAlloc->getMemory(), m_destinationImageAlloc->getOffset()));
	}
}

tcu::TestStatus BlittingMipmaps::iterate (void)
{
	const tcu::TextureFormat	srcTcuFormat		= mapVkFormat(m_params.src.image.format);
	const tcu::TextureFormat	dstTcuFormat		= mapVkFormat(m_params.dst.image.format);
	m_sourceTextureLevel = de::MovePtr<tcu::TextureLevel>(new tcu::TextureLevel(srcTcuFormat,
																				m_params.src.image.extent.width,
																				m_params.src.image.extent.height,
																				m_params.src.image.extent.depth));
	generateBuffer(m_sourceTextureLevel->getAccess(), m_params.src.image.extent.width, m_params.src.image.extent.height, m_params.src.image.extent.depth, FILL_MODE_GRADIENT);
	m_destinationTextureLevel = de::MovePtr<tcu::TextureLevel>(new tcu::TextureLevel(dstTcuFormat,
																						(int)m_params.dst.image.extent.width,
																						(int)m_params.dst.image.extent.height,
																						(int)m_params.dst.image.extent.depth));
	generateBuffer(m_destinationTextureLevel->getAccess(), m_params.dst.image.extent.width, m_params.dst.image.extent.height, m_params.dst.image.extent.depth, FILL_MODE_WHITE);
	generateExpectedResult();

	uploadImage(m_sourceTextureLevel->getAccess(), m_source.get(), m_params.src.image);

	uploadImage(m_destinationTextureLevel->getAccess(), m_destination.get(), m_params.dst.image, m_params.mipLevels);

	const DeviceInterface&		vk					= m_context.getDeviceInterface();
	const VkDevice				vkDevice			= m_context.getDevice();
	const VkQueue				queue				= m_context.getUniversalQueue();

	std::vector<VkImageBlit>	regions;
	for (deUint32 i = 0; i < m_params.regions.size(); i++)
		regions.push_back(m_params.regions[i].imageBlit);

	// Copy source image to mip level 0 when generating mipmaps with multiple blit commands
	if (!m_params.singleCommand)
		uploadImage(m_sourceTextureLevel->getAccess(), m_destination.get(), m_params.dst.image, 1u);

	const VkCommandBufferBeginInfo  cmdBufferBeginInfo  =
	{
		VK_STRUCTURE_TYPE_COMMAND_BUFFER_BEGIN_INFO,			// VkStructureType					sType;
		DE_NULL,												// const void*						pNext;
		VK_COMMAND_BUFFER_USAGE_ONE_TIME_SUBMIT_BIT,			// VkCommandBufferUsageFlags		flags;
		(const VkCommandBufferInheritanceInfo*)DE_NULL,
	};

	VK_CHECK(vk.beginCommandBuffer(*m_cmdBuffer, &cmdBufferBeginInfo));

	// Blit all mip levels with a single blit command
	if (m_params.singleCommand)
	{
		{
			// Source image layout
			const VkImageMemoryBarrier		srcImageBarrier		=
			{
				VK_STRUCTURE_TYPE_IMAGE_MEMORY_BARRIER,		// VkStructureType			sType;
				DE_NULL,									// const void*				pNext;
				VK_ACCESS_TRANSFER_WRITE_BIT,				// VkAccessFlags			srcAccessMask;
				VK_ACCESS_TRANSFER_READ_BIT,				// VkAccessFlags			dstAccessMask;
				VK_IMAGE_LAYOUT_TRANSFER_DST_OPTIMAL,		// VkImageLayout			oldLayout;
				m_params.src.image.operationLayout,			// VkImageLayout			newLayout;
				VK_QUEUE_FAMILY_IGNORED,					// deUint32					srcQueueFamilyIndex;
				VK_QUEUE_FAMILY_IGNORED,					// deUint32					dstQueueFamilyIndex;
				m_source.get(),								// VkImage					image;
				{											// VkImageSubresourceRange	subresourceRange;
					getAspectFlags(srcTcuFormat),		// VkImageAspectFlags   aspectMask;
					0u,									// deUint32				baseMipLevel;
					1u,									// deUint32				mipLevels;
					0u,									// deUint32				baseArraySlice;
					getArraySize(m_params.src.image)	// deUint32				arraySize;
				}
			};

			// Destination image layout
			const VkImageMemoryBarrier		dstImageBarrier		=
			{
				VK_STRUCTURE_TYPE_IMAGE_MEMORY_BARRIER,		// VkStructureType			sType;
				DE_NULL,									// const void*				pNext;
				VK_ACCESS_TRANSFER_WRITE_BIT,				// VkAccessFlags			srcAccessMask;
				VK_ACCESS_TRANSFER_WRITE_BIT,				// VkAccessFlags			dstAccessMask;
				VK_IMAGE_LAYOUT_TRANSFER_DST_OPTIMAL,		// VkImageLayout			oldLayout;
				m_params.dst.image.operationLayout,			// VkImageLayout			newLayout;
				VK_QUEUE_FAMILY_IGNORED,					// deUint32					srcQueueFamilyIndex;
				VK_QUEUE_FAMILY_IGNORED,					// deUint32					dstQueueFamilyIndex;
				m_destination.get(),						// VkImage					image;
				{											// VkImageSubresourceRange	subresourceRange;
					getAspectFlags(dstTcuFormat),		// VkImageAspectFlags   aspectMask;
					0u,									// deUint32				baseMipLevel;
					m_params.mipLevels,					// deUint32				mipLevels;
					0u,									// deUint32				baseArraySlice;
					getArraySize(m_params.dst.image)	// deUint32				arraySize;
				}
			};

			vk.cmdPipelineBarrier(*m_cmdBuffer, VK_PIPELINE_STAGE_TRANSFER_BIT, VK_PIPELINE_STAGE_TRANSFER_BIT, (VkDependencyFlags)0, 0, (const VkMemoryBarrier*)DE_NULL, 0, (const VkBufferMemoryBarrier*)DE_NULL, 1, &srcImageBarrier);
			vk.cmdPipelineBarrier(*m_cmdBuffer, VK_PIPELINE_STAGE_TRANSFER_BIT, VK_PIPELINE_STAGE_TRANSFER_BIT, (VkDependencyFlags)0, 0, (const VkMemoryBarrier*)DE_NULL, 0, (const VkBufferMemoryBarrier*)DE_NULL, 1, &dstImageBarrier);
			vk.cmdBlitImage(*m_cmdBuffer, m_source.get(), m_params.src.image.operationLayout, m_destination.get(), m_params.dst.image.operationLayout, (deUint32)regions.size(), &regions[0], m_params.filter);
		}
	}
	// Blit mip levels with multiple blit commands
	else
	{
		// Prepare all mip levels for reading
		{
			const VkImageMemoryBarrier		preImageBarrier		=
			{
				VK_STRUCTURE_TYPE_IMAGE_MEMORY_BARRIER,		// VkStructureType			sType;
				DE_NULL,									// const void*				pNext;
				VK_ACCESS_TRANSFER_WRITE_BIT,				// VkAccessFlags			srcAccessMask;
				VK_ACCESS_TRANSFER_READ_BIT,				// VkAccessFlags			dstAccessMask;
				VK_IMAGE_LAYOUT_TRANSFER_DST_OPTIMAL,		// VkImageLayout			oldLayout;
				m_params.src.image.operationLayout,			// VkImageLayout			newLayout;
				VK_QUEUE_FAMILY_IGNORED,					// deUint32					srcQueueFamilyIndex;
				VK_QUEUE_FAMILY_IGNORED,					// deUint32					dstQueueFamilyIndex;
				m_destination.get(),						// VkImage					image;
				{											// VkImageSubresourceRange	subresourceRange;
					getAspectFlags(dstTcuFormat),		// VkImageAspectFlags	aspectMask;
					0u,									// deUint32				baseMipLevel;
					VK_REMAINING_MIP_LEVELS,			// deUint32				mipLevels;
					0u,									// deUint32				baseArraySlice;
					getArraySize(m_params.src.image)	// deUint32				arraySize;
				}
			};

			vk.cmdPipelineBarrier(*m_cmdBuffer, VK_PIPELINE_STAGE_TRANSFER_BIT, VK_PIPELINE_STAGE_TRANSFER_BIT, (VkDependencyFlags)0, 0, (const VkMemoryBarrier*)DE_NULL, 0, (const VkBufferMemoryBarrier*)DE_NULL, 1, &preImageBarrier);
		}

		for (deUint32 regionNdx = 0u; regionNdx < (deUint32)regions.size(); regionNdx++)
		{
			const deUint32					mipLevel			= regions[regionNdx].dstSubresource.mipLevel;

			// Prepare single mip level for writing
			const VkImageMemoryBarrier		preImageBarrier		=
			{
				VK_STRUCTURE_TYPE_IMAGE_MEMORY_BARRIER,		// VkStructureType			sType;
				DE_NULL,									// const void*					pNext;
				VK_ACCESS_TRANSFER_READ_BIT,				// VkAccessFlags			srcAccessMask;
				VK_ACCESS_TRANSFER_WRITE_BIT,				// VkAccessFlags			dstAccessMask;
				m_params.src.image.operationLayout,			// VkImageLayout			oldLayout;
				m_params.dst.image.operationLayout,			// VkImageLayout			newLayout;
				VK_QUEUE_FAMILY_IGNORED,					// deUint32					srcQueueFamilyIndex;
				VK_QUEUE_FAMILY_IGNORED,					// deUint32					dstQueueFamilyIndex;
				m_destination.get(),						// VkImage					image;
				{											// VkImageSubresourceRange	subresourceRange;
					getAspectFlags(dstTcuFormat),		// VkImageAspectFlags	aspectMask;
					mipLevel,							// deUint32				baseMipLevel;
					1u,									// deUint32				mipLevels;
					0u,									// deUint32				baseArraySlice;
					getArraySize(m_params.dst.image)	// deUint32				arraySize;
				}
			};

			// Prepare single mip level for reading
			const VkImageMemoryBarrier		postImageBarrier	=
			{
				VK_STRUCTURE_TYPE_IMAGE_MEMORY_BARRIER,		// VkStructureType			sType;
				DE_NULL,									// const void*				pNext;
				VK_ACCESS_TRANSFER_WRITE_BIT,				// VkAccessFlags			srcAccessMask;
				VK_ACCESS_TRANSFER_READ_BIT,				// VkAccessFlags			dstAccessMask;
				m_params.dst.image.operationLayout,			// VkImageLayout			oldLayout;
				m_params.src.image.operationLayout,			// VkImageLayout			newLayout;
				VK_QUEUE_FAMILY_IGNORED,					// deUint32					srcQueueFamilyIndex;
				VK_QUEUE_FAMILY_IGNORED,					// deUint32					dstQueueFamilyIndex;
				m_destination.get(),						// VkImage					image;
				{											// VkImageSubresourceRange	subresourceRange;
					getAspectFlags(dstTcuFormat),		// VkImageAspectFlags	aspectMask;
					mipLevel,							// deUint32				baseMipLevel;
					1u,									// deUint32				mipLevels;
					0u,									// deUint32				baseArraySlice;
					getArraySize(m_params.src.image)	// deUint32				arraySize;
				}
			};

			vk.cmdPipelineBarrier(*m_cmdBuffer, VK_PIPELINE_STAGE_TRANSFER_BIT, VK_PIPELINE_STAGE_TRANSFER_BIT, (VkDependencyFlags)0, 0, (const VkMemoryBarrier*)DE_NULL, 0, (const VkBufferMemoryBarrier*)DE_NULL, 1, &preImageBarrier);
			vk.cmdBlitImage(*m_cmdBuffer, m_destination.get(), m_params.src.image.operationLayout, m_destination.get(), m_params.dst.image.operationLayout, 1u, &regions[regionNdx], m_params.filter);
			vk.cmdPipelineBarrier(*m_cmdBuffer, VK_PIPELINE_STAGE_TRANSFER_BIT, VK_PIPELINE_STAGE_TRANSFER_BIT, (VkDependencyFlags)0, 0, (const VkMemoryBarrier*)DE_NULL, 0, (const VkBufferMemoryBarrier*)DE_NULL, 1, &postImageBarrier);
		}

		// Prepare all mip levels for writing
		{
			const VkImageMemoryBarrier		postImageBarrier		=
			{
				VK_STRUCTURE_TYPE_IMAGE_MEMORY_BARRIER,		// VkStructureType			sType;
				DE_NULL,									// const void*				pNext;
				VK_ACCESS_TRANSFER_READ_BIT,				// VkAccessFlags			srcAccessMask;
				VK_ACCESS_TRANSFER_WRITE_BIT,				// VkAccessFlags			dstAccessMask;
				m_params.src.image.operationLayout,			// VkImageLayout			oldLayout;
				m_params.dst.image.operationLayout,			// VkImageLayout			newLayout;
				VK_QUEUE_FAMILY_IGNORED,					// deUint32					srcQueueFamilyIndex;
				VK_QUEUE_FAMILY_IGNORED,					// deUint32					dstQueueFamilyIndex;
				m_destination.get(),						// VkImage					image;
				{											// VkImageSubresourceRange	subresourceRange;
					getAspectFlags(dstTcuFormat),		// VkImageAspectFlags	aspectMask;
					0u,									// deUint32				baseMipLevel;
					VK_REMAINING_MIP_LEVELS,			// deUint32				mipLevels;
					0u,									// deUint32				baseArraySlice;
					getArraySize(m_params.dst.image)	// deUint32				arraySize;
				}
			};

			vk.cmdPipelineBarrier(*m_cmdBuffer, VK_PIPELINE_STAGE_TRANSFER_BIT, VK_PIPELINE_STAGE_TRANSFER_BIT, (VkDependencyFlags)0, 0, (const VkMemoryBarrier*)DE_NULL, 0, (const VkBufferMemoryBarrier*)DE_NULL, 1, &postImageBarrier);
		}
	}

	VK_CHECK(vk.endCommandBuffer(*m_cmdBuffer));
	submitCommandsAndWait(vk, vkDevice, queue, *m_cmdBuffer);

	return checkTestResult();
}

bool BlittingMipmaps::checkLinearFilteredResult (void)
{
	tcu::TestLog&				log				(m_context.getTestContext().getLog());
	bool						allLevelsOk		= true;

	for (deUint32 mipLevelNdx = 0u; mipLevelNdx < m_params.mipLevels; mipLevelNdx++)
	{
		// Update reference results with previous results that have been verified.
		// This needs to be done such that accumulated errors don't exceed the fixed threshold.
		for (deUint32 i = 0; i < m_params.regions.size(); i++)
		{
			const CopyRegion region = m_params.regions[i];
			const deUint32 srcMipLevel = m_params.regions[i].imageBlit.srcSubresource.mipLevel;
			const deUint32 dstMipLevel = m_params.regions[i].imageBlit.dstSubresource.mipLevel;
			de::MovePtr<tcu::TextureLevel>	prevResultLevel;
			tcu::ConstPixelBufferAccess src;
			if (srcMipLevel < mipLevelNdx)
			{
				// Generate expected result from rendered result that was previously verified
				prevResultLevel	= readImage(*m_destination, m_params.dst.image, srcMipLevel);
				src = prevResultLevel->getAccess();
			}
			else
			{
				// Previous reference mipmaps might have changed, so recompute expected result
				src = m_expectedTextureLevel[srcMipLevel]->getAccess();
			}
			copyRegionToTextureLevel(src, m_expectedTextureLevel[dstMipLevel]->getAccess(), region, dstMipLevel);
		}

		de::MovePtr<tcu::TextureLevel>			resultLevel			= readImage(*m_destination, m_params.dst.image, mipLevelNdx);
		const tcu::ConstPixelBufferAccess&		resultAccess		= resultLevel->getAccess();

		const tcu::Sampler::DepthStencilMode	mode				= tcu::hasDepthComponent(resultAccess.getFormat().order)	?   tcu::Sampler::MODE_DEPTH :
																	  tcu::hasStencilComponent(resultAccess.getFormat().order)  ?   tcu::Sampler::MODE_STENCIL :
																																	tcu::Sampler::MODE_LAST;
		const tcu::ConstPixelBufferAccess		result				= tcu::hasDepthComponent(resultAccess.getFormat().order)	?   getEffectiveDepthStencilAccess(resultAccess, mode) :
																	  tcu::hasStencilComponent(resultAccess.getFormat().order)  ?   getEffectiveDepthStencilAccess(resultAccess, mode) :
																																	resultAccess;
		const tcu::ConstPixelBufferAccess		clampedLevel		= tcu::hasDepthComponent(resultAccess.getFormat().order)	?   getEffectiveDepthStencilAccess(m_expectedTextureLevel[mipLevelNdx]->getAccess(), mode) :
																	  tcu::hasStencilComponent(resultAccess.getFormat().order)  ?   getEffectiveDepthStencilAccess(m_expectedTextureLevel[mipLevelNdx]->getAccess(), mode) :
																																	m_expectedTextureLevel[mipLevelNdx]->getAccess();
		const tcu::ConstPixelBufferAccess		unclampedLevel		= tcu::hasDepthComponent(resultAccess.getFormat().order)	?   getEffectiveDepthStencilAccess(m_unclampedExpectedTextureLevel[mipLevelNdx]->getAccess(), mode) :
																	  tcu::hasStencilComponent(resultAccess.getFormat().order)  ?   getEffectiveDepthStencilAccess(m_unclampedExpectedTextureLevel[mipLevelNdx]->getAccess(), mode) :
																																	m_unclampedExpectedTextureLevel[mipLevelNdx]->getAccess();
		const tcu::TextureFormat				srcFormat			= tcu::hasDepthComponent(resultAccess.getFormat().order)	?   tcu::getEffectiveDepthStencilTextureFormat(mapVkFormat(m_params.src.image.format), mode) :
																	  tcu::hasStencilComponent(resultAccess.getFormat().order)  ?   tcu::getEffectiveDepthStencilTextureFormat(mapVkFormat(m_params.src.image.format), mode) :
																																	mapVkFormat(m_params.src.image.format);

		const tcu::TextureFormat				dstFormat			= result.getFormat();
		bool									singleLevelOk		= false;
		std::vector <CopyRegion>				mipLevelRegions;

		for (size_t regionNdx = 0u; regionNdx < m_params.regions.size(); regionNdx++)
			if (m_params.regions.at(regionNdx).imageBlit.dstSubresource.mipLevel == mipLevelNdx)
				mipLevelRegions.push_back(m_params.regions.at(regionNdx));

		log << tcu::TestLog::Section("ClampedSourceImage", "Region with clamped edges on source image.");

		if (isFloatFormat(dstFormat))
		{
			const bool		srcIsSRGB   = tcu::isSRGB(srcFormat);
			const tcu::Vec4 srcMaxDiff  = getFormatThreshold(srcFormat) * tcu::Vec4(srcIsSRGB ? 2.0f : 1.0f);
			const tcu::Vec4 dstMaxDiff  = getFormatThreshold(dstFormat);
			const tcu::Vec4 threshold   = tcu::max(srcMaxDiff, dstMaxDiff);

			singleLevelOk = tcu::floatThresholdCompare(log, "Compare", "Result comparsion", clampedLevel, result, threshold, tcu::COMPARE_LOG_RESULT);
			log << tcu::TestLog::EndSection;

			if (!singleLevelOk)
			{
				log << tcu::TestLog::Section("NonClampedSourceImage", "Region with non-clamped edges on source image.");
				singleLevelOk = tcu::floatThresholdCompare(log, "Compare", "Result comparsion", unclampedLevel, result, threshold, tcu::COMPARE_LOG_RESULT);
				log << tcu::TestLog::EndSection;
			}
		}
		else
		{
			tcu::UVec4  threshold;
			// Calculate threshold depending on channel width of destination format.
			const tcu::IVec4	bitDepth	= tcu::getTextureFormatBitDepth(dstFormat);
			for (deUint32 i = 0; i < 4; ++i)
				threshold[i] = de::max((0x1 << bitDepth[i]) / 256, 2);

			singleLevelOk = tcu::intThresholdCompare(log, "Compare", "Result comparsion", clampedLevel, result, threshold, tcu::COMPARE_LOG_RESULT);
			log << tcu::TestLog::EndSection;

			if (!singleLevelOk)
			{
				log << tcu::TestLog::Section("NonClampedSourceImage", "Region with non-clamped edges on source image.");
				singleLevelOk = tcu::intThresholdCompare(log, "Compare", "Result comparsion", unclampedLevel, result, threshold, tcu::COMPARE_LOG_RESULT);
				log << tcu::TestLog::EndSection;
			}
		}
		allLevelsOk &= singleLevelOk;
	}

	return allLevelsOk;
}

bool BlittingMipmaps::checkNearestFilteredResult (void)
{
	bool						allLevelsOk		= true;
	tcu::TestLog&				log				(m_context.getTestContext().getLog());

	for (deUint32 mipLevelNdx = 0u; mipLevelNdx < m_params.mipLevels; mipLevelNdx++)
	{
		de::MovePtr<tcu::TextureLevel>			resultLevel			= readImage(*m_destination, m_params.dst.image, mipLevelNdx);
		const tcu::ConstPixelBufferAccess&		resultAccess		= resultLevel->getAccess();

		const tcu::Sampler::DepthStencilMode	mode				= tcu::hasDepthComponent(resultAccess.getFormat().order)	?   tcu::Sampler::MODE_DEPTH :
																	  tcu::hasStencilComponent(resultAccess.getFormat().order)  ?   tcu::Sampler::MODE_STENCIL :
																																	tcu::Sampler::MODE_LAST;
		const tcu::ConstPixelBufferAccess		result				= tcu::hasDepthComponent(resultAccess.getFormat().order)	?   getEffectiveDepthStencilAccess(resultAccess, mode) :
																	  tcu::hasStencilComponent(resultAccess.getFormat().order)  ?   getEffectiveDepthStencilAccess(resultAccess, mode) :
																																	resultAccess;
		const tcu::ConstPixelBufferAccess		source				= (m_params.singleCommand || mipLevelNdx == 0) ?			//  Read from source image
																	  tcu::hasDepthComponent(resultAccess.getFormat().order)	?   tcu::getEffectiveDepthStencilAccess(m_sourceTextureLevel->getAccess(), mode) :
																	  tcu::hasStencilComponent(resultAccess.getFormat().order)  ?   tcu::getEffectiveDepthStencilAccess(m_sourceTextureLevel->getAccess(), mode) :
																																	m_sourceTextureLevel->getAccess()
																																//  Read from destination image
																	: tcu::hasDepthComponent(resultAccess.getFormat().order)	?   tcu::getEffectiveDepthStencilAccess(m_expectedTextureLevel[mipLevelNdx - 1u]->getAccess(), mode) :
																	  tcu::hasStencilComponent(resultAccess.getFormat().order)  ?   tcu::getEffectiveDepthStencilAccess(m_expectedTextureLevel[mipLevelNdx - 1u]->getAccess(), mode) :
																																	m_expectedTextureLevel[mipLevelNdx - 1u]->getAccess();
		const tcu::TextureFormat				dstFormat			= result.getFormat();
		const tcu::TextureChannelClass			dstChannelClass		= tcu::getTextureChannelClass(dstFormat.type);
		bool									singleLevelOk		= false;
		std::vector <CopyRegion>				mipLevelRegions;

		for (size_t regionNdx = 0u; regionNdx < m_params.regions.size(); regionNdx++)
			if (m_params.regions.at(regionNdx).imageBlit.dstSubresource.mipLevel == mipLevelNdx)
				mipLevelRegions.push_back(m_params.regions.at(regionNdx));

		tcu::TextureLevel				errorMaskStorage	(tcu::TextureFormat(tcu::TextureFormat::RGB, tcu::TextureFormat::UNORM_INT8), result.getWidth(), result.getHeight(), result.getDepth());
		tcu::PixelBufferAccess			errorMask			= errorMaskStorage.getAccess();
		tcu::Vec4						pixelBias			(0.0f, 0.0f, 0.0f, 0.0f);
		tcu::Vec4						pixelScale			(1.0f, 1.0f, 1.0f, 1.0f);

		tcu::clear(errorMask, tcu::Vec4(0.0f, 1.0f, 0.0f, 1.0));

		if (dstChannelClass == tcu::TEXTURECHANNELCLASS_SIGNED_INTEGER ||
			dstChannelClass == tcu::TEXTURECHANNELCLASS_UNSIGNED_INTEGER)
		{
			singleLevelOk = intNearestBlitCompare(source, result, errorMask, mipLevelRegions);
		}
		else
			singleLevelOk = floatNearestBlitCompare(source, result, errorMask, mipLevelRegions);

		if (dstFormat != tcu::TextureFormat(tcu::TextureFormat::RGBA, tcu::TextureFormat::UNORM_INT8))
			tcu::computePixelScaleBias(result, pixelScale, pixelBias);

		if (!singleLevelOk)
		{
			log << tcu::TestLog::ImageSet("Compare", "Result comparsion, level " + de::toString(mipLevelNdx))
				<< tcu::TestLog::Image("Result", "Result", result, pixelScale, pixelBias)
				<< tcu::TestLog::Image("Reference", "Reference", source, pixelScale, pixelBias)
				<< tcu::TestLog::Image("ErrorMask", "Error mask", errorMask)
				<< tcu::TestLog::EndImageSet;
		}
		else
		{
			log << tcu::TestLog::ImageSet("Compare", "Result comparsion, level " + de::toString(mipLevelNdx))
				<< tcu::TestLog::Image("Result", "Result", result, pixelScale, pixelBias)
				<< tcu::TestLog::EndImageSet;
		}

		allLevelsOk &= singleLevelOk;
	}

	return allLevelsOk;
}

tcu::TestStatus BlittingMipmaps::checkTestResult (tcu::ConstPixelBufferAccess result)
{
	DE_UNREF(result);
	DE_ASSERT(m_params.filter == VK_FILTER_NEAREST || m_params.filter == VK_FILTER_LINEAR);
	const std::string failMessage("Result image is incorrect");

	if (m_params.filter == VK_FILTER_LINEAR)
	{
		if (!checkLinearFilteredResult())
			return tcu::TestStatus::fail(failMessage);
	}
	else // NEAREST filtering
	{
		if (!checkNearestFilteredResult())
			return tcu::TestStatus::fail(failMessage);
	}

	return tcu::TestStatus::pass("Pass");
}

void BlittingMipmaps::copyRegionToTextureLevel (tcu::ConstPixelBufferAccess src, tcu::PixelBufferAccess dst, CopyRegion region, deUint32 mipLevel)
{
	DE_ASSERT(src.getDepth() == dst.getDepth());

	const MirrorMode mirrorMode = getMirrorMode(region.imageBlit.srcOffsets[0],
												region.imageBlit.srcOffsets[1],
												region.imageBlit.dstOffsets[0],
												region.imageBlit.dstOffsets[1]);

	flipCoordinates(region, mirrorMode);

	const VkOffset3D					srcOffset		= region.imageBlit.srcOffsets[0];
	const VkOffset3D					srcExtent		=
	{
		region.imageBlit.srcOffsets[1].x - srcOffset.x,
		region.imageBlit.srcOffsets[1].y - srcOffset.y,
		region.imageBlit.srcOffsets[1].z - srcOffset.z
	};
	const VkOffset3D					dstOffset		= region.imageBlit.dstOffsets[0];
	const VkOffset3D					dstExtent		=
	{
		region.imageBlit.dstOffsets[1].x - dstOffset.x,
		region.imageBlit.dstOffsets[1].y - dstOffset.y,
		region.imageBlit.dstOffsets[1].z - dstOffset.z
	};
	const tcu::Sampler::FilterMode		filter			= (m_params.filter == VK_FILTER_LINEAR) ? tcu::Sampler::LINEAR : tcu::Sampler::NEAREST;

	if (tcu::isCombinedDepthStencilType(src.getFormat().type))
	{
		DE_ASSERT(src.getFormat() == dst.getFormat());
		// Scale depth.
		if (tcu::hasDepthComponent(src.getFormat().order))
		{
			const tcu::ConstPixelBufferAccess	srcSubRegion	= getEffectiveDepthStencilAccess(tcu::getSubregion(src, srcOffset.x, srcOffset.y, srcExtent.x, srcExtent.y), tcu::Sampler::MODE_DEPTH);
			const tcu::PixelBufferAccess		dstSubRegion	= getEffectiveDepthStencilAccess(tcu::getSubregion(dst, dstOffset.x, dstOffset.y, dstExtent.x, dstExtent.y), tcu::Sampler::MODE_DEPTH);
			tcu::scale(dstSubRegion, srcSubRegion, filter);

			if (filter == tcu::Sampler::LINEAR)
			{
				const tcu::ConstPixelBufferAccess	depthSrc			= getEffectiveDepthStencilAccess(src, tcu::Sampler::MODE_DEPTH);
				const tcu::PixelBufferAccess		unclampedSubRegion	= getEffectiveDepthStencilAccess(tcu::getSubregion(m_unclampedExpectedTextureLevel[0]->getAccess(), dstOffset.x, dstOffset.y, dstExtent.x, dstExtent.y), tcu::Sampler::MODE_DEPTH);
				scaleFromWholeSrcBuffer(unclampedSubRegion, depthSrc, srcOffset, srcExtent, filter);
			}
		}

		// Scale stencil.
		if (tcu::hasStencilComponent(src.getFormat().order))
		{
			const tcu::ConstPixelBufferAccess	srcSubRegion	= getEffectiveDepthStencilAccess(tcu::getSubregion(src, srcOffset.x, srcOffset.y, srcExtent.x, srcExtent.y), tcu::Sampler::MODE_STENCIL);
			const tcu::PixelBufferAccess		dstSubRegion	= getEffectiveDepthStencilAccess(tcu::getSubregion(dst, dstOffset.x, dstOffset.y, dstExtent.x, dstExtent.y), tcu::Sampler::MODE_STENCIL);
			blit(dstSubRegion, srcSubRegion, filter, mirrorMode);

			if (filter == tcu::Sampler::LINEAR)
			{
				const tcu::ConstPixelBufferAccess	stencilSrc			= getEffectiveDepthStencilAccess(src, tcu::Sampler::MODE_STENCIL);
				const tcu::PixelBufferAccess		unclampedSubRegion	= getEffectiveDepthStencilAccess(tcu::getSubregion(m_unclampedExpectedTextureLevel[0]->getAccess(), dstOffset.x, dstOffset.y, dstExtent.x, dstExtent.y), tcu::Sampler::MODE_STENCIL);
				scaleFromWholeSrcBuffer(unclampedSubRegion, stencilSrc, srcOffset, srcExtent, filter);
			}
		}
	}
	else
	{
		for (int layerNdx = 0u; layerNdx < src.getDepth(); layerNdx++)
		{
			const tcu::ConstPixelBufferAccess	srcSubRegion	= tcu::getSubregion(src, srcOffset.x, srcOffset.y, layerNdx, srcExtent.x, srcExtent.y, 1);
			const tcu::PixelBufferAccess		dstSubRegion	= tcu::getSubregion(dst, dstOffset.x, dstOffset.y, layerNdx, dstExtent.x, dstExtent.y, 1);
			blit(dstSubRegion, srcSubRegion, filter, mirrorMode);

			if (filter == tcu::Sampler::LINEAR)
			{
				const tcu::PixelBufferAccess	unclampedSubRegion	= tcu::getSubregion(m_unclampedExpectedTextureLevel[mipLevel]->getAccess(), dstOffset.x, dstOffset.y, layerNdx, dstExtent.x, dstExtent.y, 1);
				scaleFromWholeSrcBuffer(unclampedSubRegion, srcSubRegion, srcOffset, srcExtent, filter);
			}
		}
	}
}

void BlittingMipmaps::generateExpectedResult (void)
{
	const tcu::ConstPixelBufferAccess	src	= m_sourceTextureLevel->getAccess();
	const tcu::ConstPixelBufferAccess	dst	= m_destinationTextureLevel->getAccess();

	for (deUint32 mipLevelNdx = 0u; mipLevelNdx < m_params.mipLevels; mipLevelNdx++)
		m_expectedTextureLevel[mipLevelNdx] = de::MovePtr<tcu::TextureLevel>(new tcu::TextureLevel(dst.getFormat(), dst.getWidth() >> mipLevelNdx, dst.getHeight() >> mipLevelNdx, dst.getDepth()));

	tcu::copy(m_expectedTextureLevel[0]->getAccess(), src);

	if (m_params.filter == VK_FILTER_LINEAR)
	{
		for (deUint32 mipLevelNdx = 0u; mipLevelNdx < m_params.mipLevels; mipLevelNdx++)
			m_unclampedExpectedTextureLevel[mipLevelNdx] = de::MovePtr<tcu::TextureLevel>(new tcu::TextureLevel(dst.getFormat(), dst.getWidth() >> mipLevelNdx, dst.getHeight() >> mipLevelNdx, dst.getDepth()));

		tcu::copy(m_unclampedExpectedTextureLevel[0]->getAccess(), src);
	}

	for (deUint32 i = 0; i < m_params.regions.size(); i++)
	{
		CopyRegion region = m_params.regions[i];
		copyRegionToTextureLevel(m_expectedTextureLevel[m_params.regions[i].imageBlit.srcSubresource.mipLevel]->getAccess(), m_expectedTextureLevel[m_params.regions[i].imageBlit.dstSubresource.mipLevel]->getAccess(), region, m_params.regions[i].imageBlit.dstSubresource.mipLevel);
	}
}

class BlitMipmapTestCase : public vkt::TestCase
{
public:
							BlitMipmapTestCase		(tcu::TestContext&				testCtx,
													 const std::string&				name,
													 const std::string&				description,
													 const TestParams				params)
								: vkt::TestCase	(testCtx, name, description)
								, m_params		(params)
							{}

	virtual TestInstance*	createInstance			(Context&						context) const
							{
								return new BlittingMipmaps(context, m_params);
							}
private:
	TestParams				m_params;
};

// Resolve image to image.

enum ResolveImageToImageOptions{NO_OPTIONAL_OPERATION, COPY_MS_IMAGE_TO_MS_IMAGE, COPY_MS_IMAGE_TO_ARRAY_MS_IMAGE};
class ResolveImageToImage : public CopiesAndBlittingTestInstance
{
public:
												ResolveImageToImage			(Context&							context,
																			 TestParams							params,
																			 const ResolveImageToImageOptions	options);
	virtual tcu::TestStatus						iterate						(void);
protected:
	virtual tcu::TestStatus						checkTestResult				(tcu::ConstPixelBufferAccess result = tcu::ConstPixelBufferAccess());
	void										copyMSImageToMSImage		(void);
private:
	Move<VkImage>								m_multisampledImage;
	de::MovePtr<Allocation>						m_multisampledImageAlloc;

	Move<VkImage>								m_destination;
	de::MovePtr<Allocation>						m_destinationImageAlloc;

	Move<VkImage>								m_multisampledCopyImage;
	de::MovePtr<Allocation>						m_multisampledCopyImageAlloc;

	const ResolveImageToImageOptions			m_options;

	virtual void								copyRegionToTextureLevel	(tcu::ConstPixelBufferAccess	src,
																			 tcu::PixelBufferAccess			dst,
																			 CopyRegion						region,
<<<<<<< HEAD
																			 deUint32						mipLevel = 0u);
=======
																			 deUint32						dstMipLevel);
>>>>>>> e79d57ad
};

ResolveImageToImage::ResolveImageToImage (Context& context, TestParams params, const ResolveImageToImageOptions options)
	: CopiesAndBlittingTestInstance	(context, params)
	, m_options						(options)
{
	const VkSampleCountFlagBits	rasterizationSamples	= m_params.samples;

	if (!(context.getDeviceProperties().limits.framebufferColorSampleCounts & rasterizationSamples))
		throw tcu::NotSupportedError("Unsupported number of rasterization samples");

	const InstanceInterface&	vki						= context.getInstanceInterface();
	const DeviceInterface&		vk						= context.getDeviceInterface();
	const VkPhysicalDevice		vkPhysDevice			= context.getPhysicalDevice();
	const VkDevice				vkDevice				= context.getDevice();
	const deUint32				queueFamilyIndex		= context.getUniversalQueueFamilyIndex();
	Allocator&					memAlloc				= m_context.getDefaultAllocator();

	const VkComponentMapping	componentMappingRGBA	= { VK_COMPONENT_SWIZZLE_R, VK_COMPONENT_SWIZZLE_G, VK_COMPONENT_SWIZZLE_B, VK_COMPONENT_SWIZZLE_A };
	Move<VkRenderPass>			renderPass;

	Move<VkShaderModule>		vertexShaderModule		= createShaderModule(vk, vkDevice, m_context.getBinaryCollection().get("vert"), 0);
	Move<VkShaderModule>		fragmentShaderModule	= createShaderModule(vk, vkDevice, m_context.getBinaryCollection().get("frag"), 0);
	std::vector<tcu::Vec4>		vertices;

	Move<VkBuffer>				vertexBuffer;
	de::MovePtr<Allocation>		vertexBufferAlloc;

	Move<VkPipelineLayout>		pipelineLayout;
	Move<VkPipeline>			graphicsPipeline;

	VkImageFormatProperties properties;
	if ((context.getInstanceInterface().getPhysicalDeviceImageFormatProperties (context.getPhysicalDevice(),
																				m_params.src.image.format,
																				m_params.src.image.imageType,
																				VK_IMAGE_TILING_OPTIMAL,
																				VK_IMAGE_USAGE_TRANSFER_SRC_BIT, 0,
																				&properties) == VK_ERROR_FORMAT_NOT_SUPPORTED) ||
		(context.getInstanceInterface().getPhysicalDeviceImageFormatProperties (context.getPhysicalDevice(),
																				m_params.dst.image.format,
																				m_params.dst.image.imageType,
																				VK_IMAGE_TILING_OPTIMAL,
																				VK_IMAGE_USAGE_TRANSFER_DST_BIT, 0,
																				&properties) == VK_ERROR_FORMAT_NOT_SUPPORTED))
	{
		TCU_THROW(NotSupportedError, "Format not supported");
	}

	// Create color image.
	{
		VkImageCreateInfo	colorImageParams	=
		{
			VK_STRUCTURE_TYPE_IMAGE_CREATE_INFO,									// VkStructureType			sType;
			DE_NULL,																// const void*				pNext;
			getCreateFlags(m_params.src.image),										// VkImageCreateFlags		flags;
			m_params.src.image.imageType,											// VkImageType				imageType;
			m_params.src.image.format,												// VkFormat					format;
			getExtent3D(m_params.src.image),										// VkExtent3D				extent;
			1u,																		// deUint32					mipLevels;
			getArraySize(m_params.src.image),										// deUint32					arrayLayers;
			rasterizationSamples,													// VkSampleCountFlagBits	samples;
			VK_IMAGE_TILING_OPTIMAL,												// VkImageTiling			tiling;
			VK_IMAGE_USAGE_COLOR_ATTACHMENT_BIT | VK_IMAGE_USAGE_TRANSFER_SRC_BIT,	// VkImageUsageFlags		usage;
			VK_SHARING_MODE_EXCLUSIVE,												// VkSharingMode			sharingMode;
			1u,																		// deUint32					queueFamilyIndexCount;
			&queueFamilyIndex,														// const deUint32*			pQueueFamilyIndices;
			VK_IMAGE_LAYOUT_UNDEFINED,												// VkImageLayout			initialLayout;
		};

		m_multisampledImage						= createImage(vk, vkDevice, &colorImageParams);

		// Allocate and bind color image memory.
		m_multisampledImageAlloc				= allocateImage(vki, vk, vkPhysDevice, vkDevice, *m_multisampledImage, MemoryRequirement::Any, memAlloc, m_params.allocationKind);
		VK_CHECK(vk.bindImageMemory(vkDevice, *m_multisampledImage, m_multisampledImageAlloc->getMemory(), m_multisampledImageAlloc->getOffset()));

		switch (m_options)
		{
			case COPY_MS_IMAGE_TO_MS_IMAGE:
			{
				colorImageParams.usage			= VK_IMAGE_USAGE_COLOR_ATTACHMENT_BIT | VK_IMAGE_USAGE_TRANSFER_SRC_BIT | VK_IMAGE_USAGE_TRANSFER_DST_BIT;
				m_multisampledCopyImage			= createImage(vk, vkDevice, &colorImageParams);
				// Allocate and bind color image memory.
				m_multisampledCopyImageAlloc	= allocateImage(vki, vk, vkPhysDevice, vkDevice, *m_multisampledCopyImage, MemoryRequirement::Any, memAlloc, m_params.allocationKind);
				VK_CHECK(vk.bindImageMemory(vkDevice, *m_multisampledCopyImage, m_multisampledCopyImageAlloc->getMemory(), m_multisampledCopyImageAlloc->getOffset()));
				break;
			}

			case COPY_MS_IMAGE_TO_ARRAY_MS_IMAGE:
			{
				colorImageParams.usage			= VK_IMAGE_USAGE_COLOR_ATTACHMENT_BIT | VK_IMAGE_USAGE_TRANSFER_SRC_BIT | VK_IMAGE_USAGE_TRANSFER_DST_BIT;
				colorImageParams.arrayLayers	= getArraySize(m_params.dst.image);
				m_multisampledCopyImage			= createImage(vk, vkDevice, &colorImageParams);
				// Allocate and bind color image memory.
				m_multisampledCopyImageAlloc	= allocateImage(vki, vk, vkPhysDevice, vkDevice, *m_multisampledCopyImage, MemoryRequirement::Any, memAlloc, m_params.allocationKind);
				VK_CHECK(vk.bindImageMemory(vkDevice, *m_multisampledCopyImage, m_multisampledCopyImageAlloc->getMemory(), m_multisampledCopyImageAlloc->getOffset()));
				break;
			}

			default :
				break;
		}
	}

	// Create destination image.
	{
		const VkImageCreateInfo	destinationImageParams	=
		{
			VK_STRUCTURE_TYPE_IMAGE_CREATE_INFO,	// VkStructureType		sType;
			DE_NULL,								// const void*			pNext;
			getCreateFlags(m_params.dst.image),		// VkImageCreateFlags	flags;
			m_params.dst.image.imageType,			// VkImageType			imageType;
			m_params.dst.image.format,				// VkFormat				format;
			getExtent3D(m_params.dst.image),		// VkExtent3D			extent;
			1u,										// deUint32				mipLevels;
			getArraySize(m_params.dst.image),		// deUint32				arraySize;
			VK_SAMPLE_COUNT_1_BIT,					// deUint32				samples;
			VK_IMAGE_TILING_OPTIMAL,				// VkImageTiling		tiling;
			VK_IMAGE_USAGE_TRANSFER_SRC_BIT |
				VK_IMAGE_USAGE_TRANSFER_DST_BIT,	// VkImageUsageFlags	usage;
			VK_SHARING_MODE_EXCLUSIVE,				// VkSharingMode		sharingMode;
			1u,										// deUint32				queueFamilyCount;
			&queueFamilyIndex,						// const deUint32*		pQueueFamilyIndices;
			VK_IMAGE_LAYOUT_UNDEFINED,				// VkImageLayout		initialLayout;
		};

		m_destination			= createImage(vk, vkDevice, &destinationImageParams);
		m_destinationImageAlloc	= allocateImage(vki, vk, vkPhysDevice, vkDevice, *m_destination, MemoryRequirement::Any, memAlloc, m_params.allocationKind);
		VK_CHECK(vk.bindImageMemory(vkDevice, *m_destination, m_destinationImageAlloc->getMemory(), m_destinationImageAlloc->getOffset()));
	}

	// Barriers for copying image to buffer
	VkImageMemoryBarrier		srcImageBarrier		=
	{
		VK_STRUCTURE_TYPE_IMAGE_MEMORY_BARRIER,		// VkStructureType			sType;
		DE_NULL,									// const void*				pNext;
		0u,											// VkAccessFlags			srcAccessMask;
		VK_ACCESS_COLOR_ATTACHMENT_WRITE_BIT,		// VkAccessFlags			dstAccessMask;
		VK_IMAGE_LAYOUT_UNDEFINED,					// VkImageLayout			oldLayout;
		VK_IMAGE_LAYOUT_COLOR_ATTACHMENT_OPTIMAL,	// VkImageLayout			newLayout;
		VK_QUEUE_FAMILY_IGNORED,					// deUint32					srcQueueFamilyIndex;
		VK_QUEUE_FAMILY_IGNORED,					// deUint32					dstQueueFamilyIndex;
		m_multisampledImage.get(),					// VkImage					image;
		{											// VkImageSubresourceRange	subresourceRange;
			VK_IMAGE_ASPECT_COLOR_BIT,			// VkImageAspectFlags	aspectMask;
			0u,									// deUint32				baseMipLevel;
			1u,									// deUint32				mipLevels;
			0u,									// deUint32				baseArraySlice;
			getArraySize(m_params.src.image)	// deUint32				arraySize;
		}
	};

		// Create render pass.
	{
		const VkAttachmentDescription	attachmentDescriptions[1]	=
		{
			{
				0u,											// VkAttachmentDescriptionFlags		flags;
				m_params.src.image.format,					// VkFormat							format;
				rasterizationSamples,						// VkSampleCountFlagBits			samples;
				VK_ATTACHMENT_LOAD_OP_CLEAR,				// VkAttachmentLoadOp				loadOp;
				VK_ATTACHMENT_STORE_OP_STORE,				// VkAttachmentStoreOp				storeOp;
				VK_ATTACHMENT_LOAD_OP_DONT_CARE,			// VkAttachmentLoadOp				stencilLoadOp;
				VK_ATTACHMENT_STORE_OP_DONT_CARE,			// VkAttachmentStoreOp				stencilStoreOp;
				VK_IMAGE_LAYOUT_COLOR_ATTACHMENT_OPTIMAL,	// VkImageLayout					initialLayout;
				VK_IMAGE_LAYOUT_COLOR_ATTACHMENT_OPTIMAL	// VkImageLayout					finalLayout;
			},
		};

		const VkAttachmentReference		colorAttachmentReference	=
		{
			0u,													// deUint32			attachment;
			VK_IMAGE_LAYOUT_COLOR_ATTACHMENT_OPTIMAL			// VkImageLayout	layout;
		};

		const VkSubpassDescription		subpassDescription			=
		{
			0u,									// VkSubpassDescriptionFlags	flags;
			VK_PIPELINE_BIND_POINT_GRAPHICS,	// VkPipelineBindPoint			pipelineBindPoint;
			0u,									// deUint32						inputAttachmentCount;
			DE_NULL,							// const VkAttachmentReference*	pInputAttachments;
			1u,									// deUint32						colorAttachmentCount;
			&colorAttachmentReference,			// const VkAttachmentReference*	pColorAttachments;
			DE_NULL,							// const VkAttachmentReference*	pResolveAttachments;
			DE_NULL,							// const VkAttachmentReference*	pDepthStencilAttachment;
			0u,									// deUint32						preserveAttachmentCount;
			DE_NULL								// const VkAttachmentReference*	pPreserveAttachments;
		};

		const VkRenderPassCreateInfo	renderPassParams			=
		{
			VK_STRUCTURE_TYPE_RENDER_PASS_CREATE_INFO,	// VkStructureType					sType;
			DE_NULL,									// const void*						pNext;
			0u,											// VkRenderPassCreateFlags			flags;
			1u,											// deUint32							attachmentCount;
			attachmentDescriptions,						// const VkAttachmentDescription*	pAttachments;
			1u,											// deUint32							subpassCount;
			&subpassDescription,						// const VkSubpassDescription*		pSubpasses;
			0u,											// deUint32							dependencyCount;
			DE_NULL										// const VkSubpassDependency*		pDependencies;
		};

		renderPass	= createRenderPass(vk, vkDevice, &renderPassParams);
	}

	// Create pipeline layout
	{
		const VkPipelineLayoutCreateInfo	pipelineLayoutParams	=
		{
			VK_STRUCTURE_TYPE_PIPELINE_LAYOUT_CREATE_INFO,		// VkStructureType					sType;
			DE_NULL,											// const void*						pNext;
			0u,													// VkPipelineLayoutCreateFlags		flags;
			0u,													// deUint32							setLayoutCount;
			DE_NULL,											// const VkDescriptorSetLayout*		pSetLayouts;
			0u,													// deUint32							pushConstantRangeCount;
			DE_NULL												// const VkPushConstantRange*		pPushConstantRanges;
		};

		pipelineLayout	= createPipelineLayout(vk, vkDevice, &pipelineLayoutParams);
	}

	// Create upper half triangle.
	{
		const tcu::Vec4	a	(-1.0, -1.0, 0.0, 1.0);
		const tcu::Vec4	b	(1.0, -1.0, 0.0, 1.0);
		const tcu::Vec4	c	(1.0, 1.0, 0.0, 1.0);
		// Add triangle.
		vertices.push_back(a);
		vertices.push_back(c);
		vertices.push_back(b);
	}

	// Create vertex buffer.
	{
		const VkDeviceSize			vertexDataSize		= vertices.size() * sizeof(tcu::Vec4);
		const VkBufferCreateInfo	vertexBufferParams	=
		{
			VK_STRUCTURE_TYPE_BUFFER_CREATE_INFO,		// VkStructureType		sType;
			DE_NULL,									// const void*			pNext;
			0u,											// VkBufferCreateFlags	flags;
			vertexDataSize,								// VkDeviceSize			size;
			VK_BUFFER_USAGE_VERTEX_BUFFER_BIT,			// VkBufferUsageFlags	usage;
			VK_SHARING_MODE_EXCLUSIVE,					// VkSharingMode		sharingMode;
			1u,											// deUint32				queueFamilyIndexCount;
			&queueFamilyIndex							// const deUint32*		pQueueFamilyIndices;
		};

		vertexBuffer		= createBuffer(vk, vkDevice, &vertexBufferParams);
		vertexBufferAlloc	= allocateBuffer(vki, vk, vkPhysDevice, vkDevice, *vertexBuffer, MemoryRequirement::HostVisible, memAlloc, m_params.allocationKind);
		VK_CHECK(vk.bindBufferMemory(vkDevice, *vertexBuffer, vertexBufferAlloc->getMemory(), vertexBufferAlloc->getOffset()));

		// Load vertices into vertex buffer.
		deMemcpy(vertexBufferAlloc->getHostPtr(), vertices.data(), (size_t)vertexDataSize);
		flushMappedMemoryRange(vk, vkDevice, vertexBufferAlloc->getMemory(), vertexBufferAlloc->getOffset(), vertexDataSize);
	}

	{
		Move<VkFramebuffer>		framebuffer;
		Move<VkImageView>		sourceAttachmentView;

		// Create color attachment view.
		{
			const VkImageViewCreateInfo	colorAttachmentViewParams	=
			{
				VK_STRUCTURE_TYPE_IMAGE_VIEW_CREATE_INFO,				// VkStructureType			sType;
				DE_NULL,												// const void*				pNext;
				0u,														// VkImageViewCreateFlags	flags;
				*m_multisampledImage,									// VkImage					image;
				VK_IMAGE_VIEW_TYPE_2D,									// VkImageViewType			viewType;
				m_params.src.image.format,								// VkFormat					format;
				componentMappingRGBA,									// VkComponentMapping		components;
				{ VK_IMAGE_ASPECT_COLOR_BIT, 0u, 1u, 0u, 1u }	// VkImageSubresourceRange	subresourceRange;
			};
			sourceAttachmentView	= createImageView(vk, vkDevice, &colorAttachmentViewParams);
		}

		// Create framebuffer
		{
			const VkImageView				attachments[1]		=
			{
					*sourceAttachmentView,
			};

			const VkFramebufferCreateInfo	framebufferParams	=
			{
					VK_STRUCTURE_TYPE_FRAMEBUFFER_CREATE_INFO,			// VkStructureType				sType;
					DE_NULL,											// const void*					pNext;
					0u,													// VkFramebufferCreateFlags		flags;
					*renderPass,										// VkRenderPass					renderPass;
					1u,													// deUint32						attachmentCount;
					attachments,										// const VkImageView*			pAttachments;
					m_params.src.image.extent.width,					// deUint32						width;
					m_params.src.image.extent.height,					// deUint32						height;
					1u													// deUint32						layers;
			};

			framebuffer	= createFramebuffer(vk, vkDevice, &framebufferParams);
		}

		// Create pipeline
		{
			const VkPipelineShaderStageCreateInfo			shaderStageParams[2]				=
			{
				{
					VK_STRUCTURE_TYPE_PIPELINE_SHADER_STAGE_CREATE_INFO,		// VkStructureType						sType;
					DE_NULL,													// const void*							pNext;
					0u,															// VkPipelineShaderStageCreateFlags		flags;
					VK_SHADER_STAGE_VERTEX_BIT,									// VkShaderStageFlagBits				stage;
					*vertexShaderModule,										// VkShaderModule						module;
					"main",														// const char*							pName;
					DE_NULL														// const VkSpecializationInfo*			pSpecializationInfo;
				},
				{
					VK_STRUCTURE_TYPE_PIPELINE_SHADER_STAGE_CREATE_INFO,		// VkStructureType						sType;
					DE_NULL,													// const void*							pNext;
					0u,															// VkPipelineShaderStageCreateFlags		flags;
					VK_SHADER_STAGE_FRAGMENT_BIT,								// VkShaderStageFlagBits				stage;
					*fragmentShaderModule,										// VkShaderModule						module;
					"main",														// const char*							pName;
					DE_NULL														// const VkSpecializationInfo*			pSpecializationInfo;
				}
			};

			const VkVertexInputBindingDescription			vertexInputBindingDescription		=
			{
					0u,									// deUint32				binding;
					sizeof(tcu::Vec4),					// deUint32				stride;
					VK_VERTEX_INPUT_RATE_VERTEX			// VkVertexInputRate	inputRate;
			};

			const VkVertexInputAttributeDescription			vertexInputAttributeDescriptions[1]	=
			{
				{
					0u,									// deUint32	location;
					0u,									// deUint32	binding;
					VK_FORMAT_R32G32B32A32_SFLOAT,		// VkFormat	format;
					0u									// deUint32	offset;
				}
			};

			const VkPipelineVertexInputStateCreateInfo		vertexInputStateParams				=
			{
				VK_STRUCTURE_TYPE_PIPELINE_VERTEX_INPUT_STATE_CREATE_INFO,	// VkStructureType							sType;
				DE_NULL,													// const void*								pNext;
				0u,															// VkPipelineVertexInputStateCreateFlags	flags;
				1u,															// deUint32									vertexBindingDescriptionCount;
				&vertexInputBindingDescription,								// const VkVertexInputBindingDescription*	pVertexBindingDescriptions;
				1u,															// deUint32									vertexAttributeDescriptionCount;
				vertexInputAttributeDescriptions							// const VkVertexInputAttributeDescription*	pVertexAttributeDescriptions;
			};

			const VkPipelineInputAssemblyStateCreateInfo	inputAssemblyStateParams			=
			{
				VK_STRUCTURE_TYPE_PIPELINE_INPUT_ASSEMBLY_STATE_CREATE_INFO,	// VkStructureType							sType;
				DE_NULL,														// const void*								pNext;
				0u,																// VkPipelineInputAssemblyStateCreateFlags	flags;
				VK_PRIMITIVE_TOPOLOGY_TRIANGLE_LIST,							// VkPrimitiveTopology						topology;
				false															// VkBool32									primitiveRestartEnable;
			};

			const VkViewport	viewport	=
			{
				0.0f,									// float	x;
				0.0f,									// float	y;
				(float)m_params.src.image.extent.width,	// float	width;
				(float)m_params.src.image.extent.height,// float	height;
				0.0f,									// float	minDepth;
				1.0f									// float	maxDepth;
			};

			const VkRect2D		scissor		=
			{
				{ 0, 0 },																// VkOffset2D	offset;
				{ m_params.src.image.extent.width, m_params.src.image.extent.height }	// VkExtent2D	extent;
			};

			const VkPipelineViewportStateCreateInfo			viewportStateParams		=
			{
				VK_STRUCTURE_TYPE_PIPELINE_VIEWPORT_STATE_CREATE_INFO,	// VkStructureType						sType;
				DE_NULL,												// const void*							pNext;
				0u,														// VkPipelineViewportStateCreateFlags	flags;
				1u,														// deUint32								viewportCount;
				&viewport,												// const VkViewport*					pViewports;
				1u,														// deUint32								scissorCount;
				&scissor												// const VkRect2D*						pScissors;
			};

			const VkPipelineRasterizationStateCreateInfo	rasterStateParams		=
			{
				VK_STRUCTURE_TYPE_PIPELINE_RASTERIZATION_STATE_CREATE_INFO,	// VkStructureType							sType;
				DE_NULL,													// const void*								pNext;
				0u,															// VkPipelineRasterizationStateCreateFlags	flags;
				false,														// VkBool32									depthClampEnable;
				false,														// VkBool32									rasterizerDiscardEnable;
				VK_POLYGON_MODE_FILL,										// VkPolygonMode							polygonMode;
				VK_CULL_MODE_NONE,											// VkCullModeFlags							cullMode;
				VK_FRONT_FACE_COUNTER_CLOCKWISE,							// VkFrontFace								frontFace;
				VK_FALSE,													// VkBool32									depthBiasEnable;
				0.0f,														// float									depthBiasConstantFactor;
				0.0f,														// float									depthBiasClamp;
				0.0f,														// float									depthBiasSlopeFactor;
				1.0f														// float									lineWidth;
			};

			const VkPipelineMultisampleStateCreateInfo	multisampleStateParams		=
			{
				VK_STRUCTURE_TYPE_PIPELINE_MULTISAMPLE_STATE_CREATE_INFO,	// VkStructureType							sType;
				DE_NULL,													// const void*								pNext;
				0u,															// VkPipelineMultisampleStateCreateFlags	flags;
				rasterizationSamples,										// VkSampleCountFlagBits					rasterizationSamples;
				VK_FALSE,													// VkBool32									sampleShadingEnable;
				0.0f,														// float									minSampleShading;
				DE_NULL,													// const VkSampleMask*						pSampleMask;
				VK_FALSE,													// VkBool32									alphaToCoverageEnable;
				VK_FALSE													// VkBool32									alphaToOneEnable;
			};

			const VkPipelineColorBlendAttachmentState	colorBlendAttachmentState	=
			{
				false,							// VkBool32			blendEnable;
				VK_BLEND_FACTOR_ONE,			// VkBlend			srcBlendColor;
				VK_BLEND_FACTOR_ZERO,			// VkBlend			destBlendColor;
				VK_BLEND_OP_ADD,				// VkBlendOp		blendOpColor;
				VK_BLEND_FACTOR_ONE,			// VkBlend			srcBlendAlpha;
				VK_BLEND_FACTOR_ZERO,			// VkBlend			destBlendAlpha;
				VK_BLEND_OP_ADD,				// VkBlendOp		blendOpAlpha;
				(VK_COLOR_COMPONENT_R_BIT |
				VK_COLOR_COMPONENT_G_BIT |
				VK_COLOR_COMPONENT_B_BIT |
				VK_COLOR_COMPONENT_A_BIT)		// VkChannelFlags	channelWriteMask;
			};

			const VkPipelineColorBlendStateCreateInfo	colorBlendStateParams	=
			{
				VK_STRUCTURE_TYPE_PIPELINE_COLOR_BLEND_STATE_CREATE_INFO,	// VkStructureType								sType;
				DE_NULL,													// const void*									pNext;
				0u,															// VkPipelineColorBlendStateCreateFlags			flags;
				false,														// VkBool32										logicOpEnable;
				VK_LOGIC_OP_COPY,											// VkLogicOp									logicOp;
				1u,															// deUint32										attachmentCount;
				&colorBlendAttachmentState,									// const VkPipelineColorBlendAttachmentState*	pAttachments;
				{ 0.0f, 0.0f, 0.0f, 0.0f }									// float										blendConstants[4];
			};

			const VkGraphicsPipelineCreateInfo			graphicsPipelineParams	=
			{
				VK_STRUCTURE_TYPE_GRAPHICS_PIPELINE_CREATE_INFO,	// VkStructureType									sType;
				DE_NULL,											// const void*										pNext;
				0u,													// VkPipelineCreateFlags							flags;
				2u,													// deUint32											stageCount;
				shaderStageParams,									// const VkPipelineShaderStageCreateInfo*			pStages;
				&vertexInputStateParams,							// const VkPipelineVertexInputStateCreateInfo*		pVertexInputState;
				&inputAssemblyStateParams,							// const VkPipelineInputAssemblyStateCreateInfo*	pInputAssemblyState;
				DE_NULL,											// const VkPipelineTessellationStateCreateInfo*		pTessellationState;
				&viewportStateParams,								// const VkPipelineViewportStateCreateInfo*			pViewportState;
				&rasterStateParams,									// const VkPipelineRasterizationStateCreateInfo*	pRasterizationState;
				&multisampleStateParams,							// const VkPipelineMultisampleStateCreateInfo*		pMultisampleState;
				DE_NULL,											// const VkPipelineDepthStencilStateCreateInfo*		pDepthStencilState;
				&colorBlendStateParams,								// const VkPipelineColorBlendStateCreateInfo*		pColorBlendState;
				DE_NULL,											// const VkPipelineDynamicStateCreateInfo*			pDynamicState;
				*pipelineLayout,									// VkPipelineLayout									layout;
				*renderPass,										// VkRenderPass										renderPass;
				0u,													// deUint32											subpass;
				0u,													// VkPipeline										basePipelineHandle;
				0u													// deInt32											basePipelineIndex;
			};

			graphicsPipeline	= createGraphicsPipeline(vk, vkDevice, DE_NULL, &graphicsPipelineParams);
		}

		// Create command buffer
		{
			const VkCommandBufferBeginInfo cmdBufferBeginInfo =
			{
				VK_STRUCTURE_TYPE_COMMAND_BUFFER_BEGIN_INFO,	// VkStructureType					sType;
				DE_NULL,										// const void*						pNext;
				0u,												// VkCommandBufferUsageFlags		flags;
				(const VkCommandBufferInheritanceInfo*)DE_NULL,
			};

			const VkClearValue clearValues[1] =
			{
				makeClearValueColorF32(0.0f, 0.0f, 1.0f, 1.0f),
			};

			const VkRenderPassBeginInfo renderPassBeginInfo =
			{
				VK_STRUCTURE_TYPE_RENDER_PASS_BEGIN_INFO,				// VkStructureType		sType;
				DE_NULL,												// const void*			pNext;
				*renderPass,											// VkRenderPass			renderPass;
				*framebuffer,											// VkFramebuffer		framebuffer;
				{
					{ 0, 0 },
					{ m_params.src.image.extent.width, m_params.src.image.extent.height }
				},														// VkRect2D				renderArea;
				1u,														// deUint32				clearValueCount;
				clearValues												// const VkClearValue*	pClearValues;
			};

			VK_CHECK(vk.beginCommandBuffer(*m_cmdBuffer, &cmdBufferBeginInfo));
			vk.cmdPipelineBarrier(*m_cmdBuffer, VK_PIPELINE_STAGE_TOP_OF_PIPE_BIT, VK_PIPELINE_STAGE_COLOR_ATTACHMENT_OUTPUT_BIT, (VkDependencyFlags)0, 0, (const VkMemoryBarrier*)DE_NULL, 0, (const VkBufferMemoryBarrier*)DE_NULL, 1, &srcImageBarrier);
			vk.cmdBeginRenderPass(*m_cmdBuffer, &renderPassBeginInfo, VK_SUBPASS_CONTENTS_INLINE);

			const VkDeviceSize	vertexBufferOffset	= 0u;

			vk.cmdBindPipeline(*m_cmdBuffer, VK_PIPELINE_BIND_POINT_GRAPHICS, *graphicsPipeline);
			vk.cmdBindVertexBuffers(*m_cmdBuffer, 0, 1, &vertexBuffer.get(), &vertexBufferOffset);
			vk.cmdDraw(*m_cmdBuffer, (deUint32)vertices.size(), 1, 0, 0);

			vk.cmdEndRenderPass(*m_cmdBuffer);
			VK_CHECK(vk.endCommandBuffer(*m_cmdBuffer));
		}

		// Queue submit.
		{
			const VkQueue	queue	= m_context.getUniversalQueue();
			submitCommandsAndWait (vk, vkDevice, queue, *m_cmdBuffer);
		}
	}
}

tcu::TestStatus ResolveImageToImage::iterate (void)
{
	const tcu::TextureFormat		srcTcuFormat		= mapVkFormat(m_params.src.image.format);
	const tcu::TextureFormat		dstTcuFormat		= mapVkFormat(m_params.dst.image.format);

	// upload the destination image
	m_destinationTextureLevel	= de::MovePtr<tcu::TextureLevel>(new tcu::TextureLevel(dstTcuFormat,
																			(int)m_params.dst.image.extent.width,
																			(int)m_params.dst.image.extent.height,
																			(int)m_params.dst.image.extent.depth));
	generateBuffer(m_destinationTextureLevel->getAccess(), m_params.dst.image.extent.width, m_params.dst.image.extent.height, m_params.dst.image.extent.depth);
	uploadImage(m_destinationTextureLevel->getAccess(), m_destination.get(), m_params.dst.image);

	m_sourceTextureLevel = de::MovePtr<tcu::TextureLevel>(new tcu::TextureLevel(srcTcuFormat,
																	(int)m_params.src.image.extent.width,
																	(int)m_params.src.image.extent.height,
																	(int)m_params.dst.image.extent.depth));

	generateBuffer(m_sourceTextureLevel->getAccess(), m_params.src.image.extent.width, m_params.src.image.extent.height, m_params.dst.image.extent.depth, FILL_MODE_MULTISAMPLE);
	generateExpectedResult();

	switch (m_options)
	{
		case COPY_MS_IMAGE_TO_MS_IMAGE:
		case COPY_MS_IMAGE_TO_ARRAY_MS_IMAGE:
			copyMSImageToMSImage();
			break;
		default:
			break;
	}

	const DeviceInterface&			vk					= m_context.getDeviceInterface();
	const VkDevice					vkDevice			= m_context.getDevice();
	const VkQueue					queue				= m_context.getUniversalQueue();

	std::vector<VkImageResolve>		imageResolves;
	for (deUint32 i = 0; i < m_params.regions.size(); i++)
		imageResolves.push_back(m_params.regions[i].imageResolve);

	const VkImageMemoryBarrier	imageBarriers[]		=
	{
		// source image
		{
			VK_STRUCTURE_TYPE_IMAGE_MEMORY_BARRIER,		// VkStructureType			sType;
			DE_NULL,									// const void*				pNext;
			VK_ACCESS_COLOR_ATTACHMENT_WRITE_BIT,		// VkAccessFlags			srcAccessMask;
			VK_ACCESS_TRANSFER_READ_BIT,				// VkAccessFlags			dstAccessMask;
			VK_IMAGE_LAYOUT_COLOR_ATTACHMENT_OPTIMAL,	// VkImageLayout			oldLayout;
			VK_IMAGE_LAYOUT_TRANSFER_SRC_OPTIMAL,		// VkImageLayout			newLayout;
			VK_QUEUE_FAMILY_IGNORED,					// deUint32					srcQueueFamilyIndex;
			VK_QUEUE_FAMILY_IGNORED,					// deUint32					dstQueueFamilyIndex;
			m_multisampledImage.get(),					// VkImage					image;
			{											// VkImageSubresourceRange	subresourceRange;
				getAspectFlags(srcTcuFormat),		// VkImageAspectFlags	aspectMask;
				0u,									// deUint32				baseMipLevel;
				1u,									// deUint32				mipLevels;
				0u,									// deUint32				baseArraySlice;
				getArraySize(m_params.src.image)	// deUint32				arraySize;
			}
		},
		// destination image
		{
			VK_STRUCTURE_TYPE_IMAGE_MEMORY_BARRIER,		// VkStructureType			sType;
			DE_NULL,									// const void*				pNext;
			0u,											// VkAccessFlags			srcAccessMask;
			VK_ACCESS_TRANSFER_WRITE_BIT,				// VkAccessFlags			dstAccessMask;
			VK_IMAGE_LAYOUT_TRANSFER_DST_OPTIMAL,		// VkImageLayout			oldLayout;
			VK_IMAGE_LAYOUT_TRANSFER_DST_OPTIMAL,		// VkImageLayout			newLayout;
			VK_QUEUE_FAMILY_IGNORED,					// deUint32					srcQueueFamilyIndex;
			VK_QUEUE_FAMILY_IGNORED,					// deUint32					dstQueueFamilyIndex;
			m_destination.get(),						// VkImage					image;
			{											// VkImageSubresourceRange	subresourceRange;
				getAspectFlags(dstTcuFormat),		// VkImageAspectFlags	aspectMask;
				0u,									// deUint32				baseMipLevel;
				1u,									// deUint32				mipLevels;
				0u,									// deUint32				baseArraySlice;
				getArraySize(m_params.dst.image)	// deUint32				arraySize;
			}
		},
	};

	const VkImageMemoryBarrier postImageBarrier =
	{
		VK_STRUCTURE_TYPE_IMAGE_MEMORY_BARRIER,	// VkStructureType			sType;
		DE_NULL,								// const void*				pNext;
		VK_ACCESS_TRANSFER_WRITE_BIT,			// VkAccessFlags			srcAccessMask;
		VK_ACCESS_TRANSFER_WRITE_BIT,			// VkAccessFlags			dstAccessMask;
		VK_IMAGE_LAYOUT_TRANSFER_DST_OPTIMAL,	// VkImageLayout			oldLayout;
		VK_IMAGE_LAYOUT_TRANSFER_DST_OPTIMAL,	// VkImageLayout			newLayout;
		VK_QUEUE_FAMILY_IGNORED,				// deUint32					srcQueueFamilyIndex;
		VK_QUEUE_FAMILY_IGNORED,				// deUint32					dstQueueFamilyIndex;
		m_destination.get(),					// VkImage					image;
		{										// VkImageSubresourceRange	subresourceRange;
			getAspectFlags(dstTcuFormat),		// VkImageAspectFlags		aspectMask;
			0u,									// deUint32					baseMipLevel;
			1u,									// deUint32					mipLevels;
			0u,									// deUint32					baseArraySlice;
			getArraySize(m_params.dst.image)	// deUint32					arraySize;
		}
	};

	const VkCommandBufferBeginInfo	cmdBufferBeginInfo	=
	{
		VK_STRUCTURE_TYPE_COMMAND_BUFFER_BEGIN_INFO,			// VkStructureType					sType;
		DE_NULL,												// const void*						pNext;
		VK_COMMAND_BUFFER_USAGE_ONE_TIME_SUBMIT_BIT,			// VkCommandBufferUsageFlags		flags;
		(const VkCommandBufferInheritanceInfo*)DE_NULL,
	};

	VK_CHECK(vk.beginCommandBuffer(*m_cmdBuffer, &cmdBufferBeginInfo));
	vk.cmdPipelineBarrier(*m_cmdBuffer, VK_PIPELINE_STAGE_COLOR_ATTACHMENT_OUTPUT_BIT, VK_PIPELINE_STAGE_TRANSFER_BIT, (VkDependencyFlags)0, 0, (const VkMemoryBarrier*)DE_NULL, 0, (const VkBufferMemoryBarrier*)DE_NULL, DE_LENGTH_OF_ARRAY(imageBarriers), imageBarriers);
	vk.cmdResolveImage(*m_cmdBuffer, m_multisampledImage.get(), VK_IMAGE_LAYOUT_TRANSFER_SRC_OPTIMAL, m_destination.get(), VK_IMAGE_LAYOUT_TRANSFER_DST_OPTIMAL, (deUint32)m_params.regions.size(), imageResolves.data());
	vk.cmdPipelineBarrier(*m_cmdBuffer, VK_PIPELINE_STAGE_TRANSFER_BIT, VK_PIPELINE_STAGE_HOST_BIT, (VkDependencyFlags)0, 0, (const VkMemoryBarrier*)DE_NULL, 0, (const VkBufferMemoryBarrier*)DE_NULL, 1, &postImageBarrier);
	VK_CHECK(vk.endCommandBuffer(*m_cmdBuffer));
	submitCommandsAndWait(vk, vkDevice, queue, *m_cmdBuffer);

	de::MovePtr<tcu::TextureLevel>	resultTextureLevel	= readImage(*m_destination, m_params.dst.image);

	return checkTestResult(resultTextureLevel->getAccess());
}

tcu::TestStatus ResolveImageToImage::checkTestResult (tcu::ConstPixelBufferAccess result)
{
	const tcu::ConstPixelBufferAccess	expected		= m_expectedTextureLevel[0]->getAccess();
	const float							fuzzyThreshold	= 0.01f;

	for (int arrayLayerNdx = 0; arrayLayerNdx < (int)getArraySize(m_params.dst.image); ++arrayLayerNdx)
	{
		const tcu::ConstPixelBufferAccess	expectedSub	= getSubregion (expected, 0, 0, arrayLayerNdx, expected.getWidth(), expected.getHeight(), 1u);
		const tcu::ConstPixelBufferAccess	resultSub	= getSubregion (result, 0, 0, arrayLayerNdx, result.getWidth(), result.getHeight(), 1u);
		if (!tcu::fuzzyCompare(m_context.getTestContext().getLog(), "Compare", "Result comparsion", expectedSub, resultSub, fuzzyThreshold, tcu::COMPARE_LOG_RESULT))
			return tcu::TestStatus::fail("CopiesAndBlitting test");
	}

	return tcu::TestStatus::pass("CopiesAndBlitting test");
}

void ResolveImageToImage::copyRegionToTextureLevel(tcu::ConstPixelBufferAccess src, tcu::PixelBufferAccess dst, CopyRegion region, deUint32 mipLevel)
{
	DE_UNREF(mipLevel);

	VkOffset3D srcOffset	= region.imageResolve.srcOffset;
			srcOffset.z		= region.imageResolve.srcSubresource.baseArrayLayer;
	VkOffset3D dstOffset	= region.imageResolve.dstOffset;
			dstOffset.z		= region.imageResolve.dstSubresource.baseArrayLayer;
	VkExtent3D extent		= region.imageResolve.extent;

	const tcu::ConstPixelBufferAccess	srcSubRegion		= getSubregion (src, srcOffset.x, srcOffset.y, srcOffset.z, extent.width, extent.height, extent.depth);
	// CopyImage acts like a memcpy. Replace the destination format with the srcformat to use a memcpy.
	const tcu::PixelBufferAccess		dstWithSrcFormat	(srcSubRegion.getFormat(), dst.getSize(), dst.getDataPtr());
	const tcu::PixelBufferAccess		dstSubRegion		= getSubregion (dstWithSrcFormat, dstOffset.x, dstOffset.y, dstOffset.z, extent.width, extent.height, extent.depth);

	tcu::copy(dstSubRegion, srcSubRegion);
}

void ResolveImageToImage::copyMSImageToMSImage (void)
{
	const DeviceInterface&			vk					= m_context.getDeviceInterface();
	const VkDevice					vkDevice			= m_context.getDevice();
	const VkQueue					queue				= m_context.getUniversalQueue();
	const tcu::TextureFormat		srcTcuFormat		= mapVkFormat(m_params.src.image.format);
	std::vector<VkImageCopy>		imageCopies;

	for (deUint32 layerNdx = 0; layerNdx < getArraySize(m_params.dst.image); ++layerNdx)
	{
		const VkImageSubresourceLayers	sourceSubresourceLayers	=
		{
			getAspectFlags(srcTcuFormat),	// VkImageAspectFlags	aspectMask;
			0u,								// uint32_t				mipLevel;
			0u,								// uint32_t				baseArrayLayer;
			1u								// uint32_t				layerCount;
		};

		const VkImageSubresourceLayers	destinationSubresourceLayers	=
		{
			getAspectFlags(srcTcuFormat),	// VkImageAspectFlags	aspectMask;//getAspectFlags(dstTcuFormat)
			0u,								// uint32_t				mipLevel;
			layerNdx,						// uint32_t				baseArrayLayer;
			1u								// uint32_t				layerCount;
		};

		const VkImageCopy				imageCopy	=
		{
			sourceSubresourceLayers,			// VkImageSubresourceLayers	srcSubresource;
			{0, 0, 0},							// VkOffset3D				srcOffset;
			destinationSubresourceLayers,		// VkImageSubresourceLayers	dstSubresource;
			{0, 0, 0},							// VkOffset3D				dstOffset;
			 getExtent3D(m_params.src.image),	// VkExtent3D				extent;
		};
		imageCopies.push_back(imageCopy);
	}

	const VkImageMemoryBarrier		imageBarriers[]		=
	{
		// source image
		{
			VK_STRUCTURE_TYPE_IMAGE_MEMORY_BARRIER,		// VkStructureType			sType;
			DE_NULL,									// const void*				pNext;
			VK_ACCESS_COLOR_ATTACHMENT_WRITE_BIT,		// VkAccessFlags			srcAccessMask;
			VK_ACCESS_TRANSFER_READ_BIT,				// VkAccessFlags			dstAccessMask;
			VK_IMAGE_LAYOUT_COLOR_ATTACHMENT_OPTIMAL,	// VkImageLayout			oldLayout;
			VK_IMAGE_LAYOUT_TRANSFER_SRC_OPTIMAL,		// VkImageLayout			newLayout;
			VK_QUEUE_FAMILY_IGNORED,					// deUint32					srcQueueFamilyIndex;
			VK_QUEUE_FAMILY_IGNORED,					// deUint32					dstQueueFamilyIndex;
			m_multisampledImage.get(),					// VkImage					image;
			{											// VkImageSubresourceRange	subresourceRange;
				getAspectFlags(srcTcuFormat),		// VkImageAspectFlags	aspectMask;
				0u,									// deUint32				baseMipLevel;
				1u,									// deUint32				mipLevels;
				0u,									// deUint32				baseArraySlice;
				getArraySize(m_params.src.image)	// deUint32				arraySize;
			}
		},
		// destination image
		{
			VK_STRUCTURE_TYPE_IMAGE_MEMORY_BARRIER,		// VkStructureType			sType;
			DE_NULL,									// const void*				pNext;
			0,											// VkAccessFlags			srcAccessMask;
			VK_ACCESS_TRANSFER_WRITE_BIT,				// VkAccessFlags			dstAccessMask;
			VK_IMAGE_LAYOUT_UNDEFINED,					// VkImageLayout			oldLayout;
			VK_IMAGE_LAYOUT_TRANSFER_DST_OPTIMAL,		// VkImageLayout			newLayout;
			VK_QUEUE_FAMILY_IGNORED,					// deUint32					srcQueueFamilyIndex;
			VK_QUEUE_FAMILY_IGNORED,					// deUint32					dstQueueFamilyIndex;
			m_multisampledCopyImage.get(),				// VkImage					image;
			{											// VkImageSubresourceRange	subresourceRange;
				getAspectFlags(srcTcuFormat),		// VkImageAspectFlags	aspectMask;
				0u,									// deUint32				baseMipLevel;
				1u,									// deUint32				mipLevels;
				0u,									// deUint32				baseArraySlice;
				getArraySize(m_params.dst.image)	// deUint32				arraySize;
			}
		},
	};

	const VkImageMemoryBarrier	postImageBarriers		=
	// source image
	{
		VK_STRUCTURE_TYPE_IMAGE_MEMORY_BARRIER,		// VkStructureType			sType;
		DE_NULL,									// const void*				pNext;
		VK_ACCESS_TRANSFER_WRITE_BIT,				// VkAccessFlags			srcAccessMask;
		VK_ACCESS_COLOR_ATTACHMENT_WRITE_BIT,		// VkAccessFlags			dstAccessMask;
		VK_IMAGE_LAYOUT_TRANSFER_DST_OPTIMAL,		// VkImageLayout			oldLayout;
		VK_IMAGE_LAYOUT_COLOR_ATTACHMENT_OPTIMAL,	// VkImageLayout			newLayout;
		VK_QUEUE_FAMILY_IGNORED,					// deUint32					srcQueueFamilyIndex;
		VK_QUEUE_FAMILY_IGNORED,					// deUint32					dstQueueFamilyIndex;
		m_multisampledCopyImage.get(),				// VkImage					image;
		{											// VkImageSubresourceRange	subresourceRange;
			getAspectFlags(srcTcuFormat),		// VkImageAspectFlags	aspectMask;
			0u,									// deUint32				baseMipLevel;
			1u,									// deUint32				mipLevels;
			0u,									// deUint32				baseArraySlice;
			getArraySize(m_params.dst.image)	// deUint32				arraySize;
		}
	};

	const VkCommandBufferBeginInfo	cmdBufferBeginInfo	=
	{
		VK_STRUCTURE_TYPE_COMMAND_BUFFER_BEGIN_INFO,			// VkStructureType					sType;
		DE_NULL,												// const void*						pNext;
		VK_COMMAND_BUFFER_USAGE_ONE_TIME_SUBMIT_BIT,			// VkCommandBufferUsageFlags		flags;
		(const VkCommandBufferInheritanceInfo*)DE_NULL,
	};

	VK_CHECK(vk.beginCommandBuffer(*m_cmdBuffer, &cmdBufferBeginInfo));
	vk.cmdPipelineBarrier(*m_cmdBuffer, VK_PIPELINE_STAGE_TRANSFER_BIT, VK_PIPELINE_STAGE_TRANSFER_BIT, (VkDependencyFlags)0, 0, (const VkMemoryBarrier*)DE_NULL, 0, (const VkBufferMemoryBarrier*)DE_NULL, DE_LENGTH_OF_ARRAY(imageBarriers), imageBarriers);
	vk.cmdCopyImage(*m_cmdBuffer, m_multisampledImage.get(), VK_IMAGE_LAYOUT_TRANSFER_SRC_OPTIMAL, m_multisampledCopyImage.get(), VK_IMAGE_LAYOUT_TRANSFER_DST_OPTIMAL, (deUint32)imageCopies.size(), imageCopies.data());
	vk.cmdPipelineBarrier(*m_cmdBuffer, VK_PIPELINE_STAGE_TRANSFER_BIT, VK_PIPELINE_STAGE_BOTTOM_OF_PIPE_BIT, (VkDependencyFlags)0, 0, (const VkMemoryBarrier*)DE_NULL, 0, (const VkBufferMemoryBarrier*)DE_NULL, 1u, &postImageBarriers);
	VK_CHECK(vk.endCommandBuffer(*m_cmdBuffer));

	submitCommandsAndWait (vk, vkDevice, queue, *m_cmdBuffer);

	m_multisampledImage = m_multisampledCopyImage;
}

class ResolveImageToImageTestCase : public vkt::TestCase
{
public:
							ResolveImageToImageTestCase	(tcu::TestContext&					testCtx,
														 const std::string&					name,
														 const std::string&					description,
														 const TestParams					params,
														 const ResolveImageToImageOptions	options = NO_OPTIONAL_OPERATION)
								: vkt::TestCase	(testCtx, name, description)
								, m_params		(params)
								, m_options		(options)
							{}
	virtual	void			initPrograms				(SourceCollections&		programCollection) const;

	virtual TestInstance*	createInstance				(Context&				context) const
							{
								return new ResolveImageToImage(context, m_params, m_options);
							}
private:
	TestParams							m_params;
	const ResolveImageToImageOptions	m_options;
};

void ResolveImageToImageTestCase::initPrograms (SourceCollections& programCollection) const
{
	programCollection.glslSources.add("vert") << glu::VertexSource(
		"#version 310 es\n"
		"layout (location = 0) in highp vec4 a_position;\n"
		"void main()\n"
		"{\n"
		"	gl_Position = a_position;\n"
		"}\n");


	programCollection.glslSources.add("frag") << glu::FragmentSource(
		"#version 310 es\n"
		"layout (location = 0) out highp vec4 o_color;\n"
		"void main()\n"
		"{\n"
		"	o_color = vec4(0.0, 1.0, 0.0, 1.0);\n"
		"}\n");
}

std::string getSampleCountCaseName (VkSampleCountFlagBits sampleFlag)
{
	return de::toLower(de::toString(getSampleCountFlagsStr(sampleFlag)).substr(16));
}

std::string getFormatCaseName (VkFormat format)
{
	return de::toLower(de::toString(getFormatStr(format)).substr(10));
}

std::string getImageLayoutCaseName (VkImageLayout layout)
{
	switch (layout)
	{
		case VK_IMAGE_LAYOUT_GENERAL:
			return "general";
		case VK_IMAGE_LAYOUT_TRANSFER_SRC_OPTIMAL:
		case VK_IMAGE_LAYOUT_TRANSFER_DST_OPTIMAL:
			return "optimal";
		default:
			DE_ASSERT(false);
			return "";
	}
}

const deInt32					defaultSize				= 64;
const deInt32					defaultHalfSize			= defaultSize / 2;
const deInt32					defaultFourthSize		= defaultSize / 4;
const VkExtent3D				defaultExtent			= {defaultSize, defaultSize, 1};
const VkExtent3D				defaultHalfExtent		= {defaultHalfSize, defaultHalfSize, 1};

const VkImageSubresourceLayers	defaultSourceLayer		=
{
	VK_IMAGE_ASPECT_COLOR_BIT,	// VkImageAspectFlags	aspectMask;
	0u,							// uint32_t				mipLevel;
	0u,							// uint32_t				baseArrayLayer;
	1u,							// uint32_t				layerCount;
};

void addImageToImageSimpleTests (tcu::TestCaseGroup* group, AllocationKind allocationKind)
{
	tcu::TestContext& testCtx	= group->getTestContext();

	{
		TestParams	params;
		params.src.image.imageType			= VK_IMAGE_TYPE_2D;
		params.src.image.format				= VK_FORMAT_R8G8B8A8_UINT;
		params.src.image.extent				= defaultExtent;
		params.src.image.operationLayout	= VK_IMAGE_LAYOUT_TRANSFER_SRC_OPTIMAL;
		params.dst.image.imageType			= VK_IMAGE_TYPE_2D;
		params.dst.image.format				= VK_FORMAT_R8G8B8A8_UINT;
		params.dst.image.extent				= defaultExtent;
		params.dst.image.operationLayout	= VK_IMAGE_LAYOUT_TRANSFER_DST_OPTIMAL;
		params.allocationKind				= allocationKind;

		{
			const VkImageCopy				testCopy	=
			{
				defaultSourceLayer,	// VkImageSubresourceLayers	srcSubresource;
				{0, 0, 0},			// VkOffset3D				srcOffset;
				defaultSourceLayer,	// VkImageSubresourceLayers	dstSubresource;
				{0, 0, 0},			// VkOffset3D				dstOffset;
				defaultExtent,		// VkExtent3D				extent;
			};

			CopyRegion	imageCopy;
			imageCopy.imageCopy	= testCopy;

			params.regions.push_back(imageCopy);
		}

		group->addChild(new CopyImageToImageTestCase(testCtx, "whole_image", "Whole image", params));
	}

	{
		TestParams	params;
		params.src.image.imageType			= VK_IMAGE_TYPE_2D;
		params.src.image.format				= VK_FORMAT_R8G8B8A8_UINT;
		params.src.image.extent				= defaultExtent;
		params.src.image.operationLayout	= VK_IMAGE_LAYOUT_TRANSFER_SRC_OPTIMAL;
		params.dst.image.imageType			= VK_IMAGE_TYPE_2D;
		params.dst.image.format				= VK_FORMAT_R32_UINT;
		params.dst.image.extent				= defaultExtent;
		params.dst.image.operationLayout	= VK_IMAGE_LAYOUT_TRANSFER_DST_OPTIMAL;
		params.allocationKind				= allocationKind;

		{
			const VkImageCopy				testCopy	=
			{
				defaultSourceLayer,	// VkImageSubresourceLayers	srcSubresource;
				{0, 0, 0},			// VkOffset3D				srcOffset;
				defaultSourceLayer,	// VkImageSubresourceLayers	dstSubresource;
				{0, 0, 0},			// VkOffset3D				dstOffset;
				defaultExtent,		// VkExtent3D				extent;
			};

			CopyRegion	imageCopy;
			imageCopy.imageCopy	= testCopy;

			params.regions.push_back(imageCopy);
		}

		group->addChild(new CopyImageToImageTestCase(testCtx, "whole_image_diff_fromat", "Whole image with different format", params));
	}

	{
		TestParams	params;
		params.src.image.imageType			= VK_IMAGE_TYPE_2D;
		params.src.image.format				= VK_FORMAT_R8G8B8A8_UINT;
		params.src.image.extent				= defaultExtent;
		params.src.image.operationLayout	= VK_IMAGE_LAYOUT_TRANSFER_SRC_OPTIMAL;
		params.dst.image.imageType			= VK_IMAGE_TYPE_2D;
		params.dst.image.format				= VK_FORMAT_R8G8B8A8_UINT;
		params.dst.image.extent				= defaultExtent;
		params.dst.image.operationLayout	= VK_IMAGE_LAYOUT_TRANSFER_DST_OPTIMAL;
		params.allocationKind				= allocationKind;

		{
			const VkImageCopy				testCopy	=
			{
				defaultSourceLayer,									// VkImageSubresourceLayers	srcSubresource;
				{0, 0, 0},											// VkOffset3D				srcOffset;
				defaultSourceLayer,									// VkImageSubresourceLayers	dstSubresource;
				{defaultFourthSize, defaultFourthSize / 2, 0},		// VkOffset3D				dstOffset;
				{defaultFourthSize / 2, defaultFourthSize / 2, 1},	// VkExtent3D				extent;
			};

			CopyRegion	imageCopy;
			imageCopy.imageCopy	= testCopy;

			params.regions.push_back(imageCopy);
		}

		group->addChild(new CopyImageToImageTestCase(testCtx, "partial_image", "Partial image", params));
	}

	{
		TestParams	params;
		params.src.image.imageType			= VK_IMAGE_TYPE_2D;
		params.src.image.format				= VK_FORMAT_D32_SFLOAT;
		params.src.image.extent				= defaultExtent;
		params.src.image.operationLayout	= VK_IMAGE_LAYOUT_TRANSFER_SRC_OPTIMAL;
		params.dst.image.imageType			= VK_IMAGE_TYPE_2D;
		params.dst.image.format				= VK_FORMAT_D32_SFLOAT;
		params.dst.image.extent				= defaultExtent;
		params.dst.image.operationLayout	= VK_IMAGE_LAYOUT_TRANSFER_DST_OPTIMAL;
		params.allocationKind				= allocationKind;

		{
			const VkImageSubresourceLayers  sourceLayer =
			{
				VK_IMAGE_ASPECT_DEPTH_BIT,	// VkImageAspectFlags	aspectMask;
				0u,							// uint32_t				mipLevel;
				0u,							// uint32_t				baseArrayLayer;
				1u							// uint32_t				layerCount;
			};
			const VkImageCopy				testCopy	=
			{
				sourceLayer,										// VkImageSubresourceLayers	srcSubresource;
				{0, 0, 0},											// VkOffset3D				srcOffset;
				sourceLayer,										// VkImageSubresourceLayers	dstSubresource;
				{defaultFourthSize, defaultFourthSize / 2, 0},		// VkOffset3D				dstOffset;
				{defaultFourthSize / 2, defaultFourthSize / 2, 1},	// VkExtent3D				extent;
			};

			CopyRegion	imageCopy;
			imageCopy.imageCopy	= testCopy;

			params.regions.push_back(imageCopy);
		}

		group->addChild(new CopyImageToImageTestCase(testCtx, "depth", "With depth", params));
	}

	{
		TestParams	params;
		params.src.image.imageType			= VK_IMAGE_TYPE_2D;
		params.src.image.format				= VK_FORMAT_S8_UINT;
		params.src.image.extent				= defaultExtent;
		params.src.image.operationLayout	= VK_IMAGE_LAYOUT_TRANSFER_SRC_OPTIMAL;
		params.dst.image.imageType			= VK_IMAGE_TYPE_2D;
		params.dst.image.format				= VK_FORMAT_S8_UINT;
		params.dst.image.extent				= defaultExtent;
		params.dst.image.operationLayout	= VK_IMAGE_LAYOUT_TRANSFER_DST_OPTIMAL;
		params.allocationKind				= allocationKind;

		{
			const VkImageSubresourceLayers  sourceLayer =
			{
				VK_IMAGE_ASPECT_STENCIL_BIT,	// VkImageAspectFlags	aspectMask;
				0u,								// uint32_t				mipLevel;
				0u,								// uint32_t				baseArrayLayer;
				1u								// uint32_t				layerCount;
			};
			const VkImageCopy				testCopy	=
			{
				sourceLayer,										// VkImageSubresourceLayers	srcSubresource;
				{0, 0, 0},											// VkOffset3D				srcOffset;
				sourceLayer,										// VkImageSubresourceLayers	dstSubresource;
				{defaultFourthSize, defaultFourthSize / 2, 0},		// VkOffset3D				dstOffset;
				{defaultFourthSize / 2, defaultFourthSize / 2, 1},	// VkExtent3D				extent;
			};

			CopyRegion	imageCopy;
			imageCopy.imageCopy	= testCopy;

			params.regions.push_back(imageCopy);
		}

		group->addChild(new CopyImageToImageTestCase(testCtx, "stencil", "With stencil", params));
	}
}

struct CopyColorTestParams
{
	TestParams		params;
	const VkFormat*	compatibleFormats;
};

void addImageToImageAllFormatsColorSrcFormatDstFormatTests (tcu::TestCaseGroup* group, TestParams params)
{
	const VkImageLayout copySrcLayouts[]		=
	{
		VK_IMAGE_LAYOUT_TRANSFER_SRC_OPTIMAL,
		VK_IMAGE_LAYOUT_GENERAL
	};
	const VkImageLayout copyDstLayouts[]		=
	{
		VK_IMAGE_LAYOUT_TRANSFER_DST_OPTIMAL,
		VK_IMAGE_LAYOUT_GENERAL
	};

	for (int srcLayoutNdx = 0u; srcLayoutNdx < DE_LENGTH_OF_ARRAY(copySrcLayouts); ++srcLayoutNdx)
	{
		params.src.image.operationLayout = copySrcLayouts[srcLayoutNdx];

		for (int dstLayoutNdx = 0u; dstLayoutNdx < DE_LENGTH_OF_ARRAY(copyDstLayouts); ++dstLayoutNdx)
		{
			params.dst.image.operationLayout = copyDstLayouts[dstLayoutNdx];

			const std::string testName	= getImageLayoutCaseName(params.src.image.operationLayout) + "_" +
										  getImageLayoutCaseName(params.dst.image.operationLayout);
			const std::string description	= "From layout " + getImageLayoutCaseName(params.src.image.operationLayout) +
											  " to " + getImageLayoutCaseName(params.dst.image.operationLayout);
			group->addChild(new CopyImageToImageTestCase(group->getTestContext(), testName, description, params));
		}
	}
}

bool isAllowedImageToImageAllFormatsColorSrcFormatTests(CopyColorTestParams& testParams)
{
	bool result = true;

	if (testParams.params.allocationKind == ALLOCATION_KIND_DEDICATED)
	{
		DE_ASSERT(!dedicatedAllocationImageToImageFormatsToTestSet.empty());

		result =
			de::contains(dedicatedAllocationImageToImageFormatsToTestSet, testParams.params.dst.image.format) ||
			de::contains(dedicatedAllocationImageToImageFormatsToTestSet, testParams.params.src.image.format);
	}

	return result;
}

void addImageToImageAllFormatsColorSrcFormatTests (tcu::TestCaseGroup* group, CopyColorTestParams testParams)
{
	for (int dstFormatIndex = 0; testParams.compatibleFormats[dstFormatIndex] != VK_FORMAT_UNDEFINED; ++dstFormatIndex)
	{
		testParams.params.dst.image.format = testParams.compatibleFormats[dstFormatIndex];
		if (!isSupportedByFramework(testParams.params.dst.image.format))
			continue;

		if (!isAllowedImageToImageAllFormatsColorSrcFormatTests(testParams))
			continue;

		const std::string description	= "Copy to destination format " + getFormatCaseName(testParams.params.dst.image.format);
		addTestGroup(group, getFormatCaseName(testParams.params.dst.image.format), description, addImageToImageAllFormatsColorSrcFormatDstFormatTests, testParams.params);
	}
}

const VkFormat	compatibleFormats8Bit[]		=
{
	VK_FORMAT_R4G4_UNORM_PACK8,
	VK_FORMAT_R8_UNORM,
	VK_FORMAT_R8_SNORM,
	VK_FORMAT_R8_USCALED,
	VK_FORMAT_R8_SSCALED,
	VK_FORMAT_R8_UINT,
	VK_FORMAT_R8_SINT,
	VK_FORMAT_R8_SRGB,

	VK_FORMAT_UNDEFINED
};
const VkFormat	compatibleFormats16Bit[]	=
{
	VK_FORMAT_R4G4B4A4_UNORM_PACK16,
	VK_FORMAT_B4G4R4A4_UNORM_PACK16,
	VK_FORMAT_R5G6B5_UNORM_PACK16,
	VK_FORMAT_B5G6R5_UNORM_PACK16,
	VK_FORMAT_R5G5B5A1_UNORM_PACK16,
	VK_FORMAT_B5G5R5A1_UNORM_PACK16,
	VK_FORMAT_A1R5G5B5_UNORM_PACK16,
	VK_FORMAT_R8G8_UNORM,
	VK_FORMAT_R8G8_SNORM,
	VK_FORMAT_R8G8_USCALED,
	VK_FORMAT_R8G8_SSCALED,
	VK_FORMAT_R8G8_UINT,
	VK_FORMAT_R8G8_SINT,
	VK_FORMAT_R8G8_SRGB,
	VK_FORMAT_R16_UNORM,
	VK_FORMAT_R16_SNORM,
	VK_FORMAT_R16_USCALED,
	VK_FORMAT_R16_SSCALED,
	VK_FORMAT_R16_UINT,
	VK_FORMAT_R16_SINT,
	VK_FORMAT_R16_SFLOAT,

	VK_FORMAT_UNDEFINED
};
const VkFormat	compatibleFormats24Bit[]	=
{
	VK_FORMAT_R8G8B8_UNORM,
	VK_FORMAT_R8G8B8_SNORM,
	VK_FORMAT_R8G8B8_USCALED,
	VK_FORMAT_R8G8B8_SSCALED,
	VK_FORMAT_R8G8B8_UINT,
	VK_FORMAT_R8G8B8_SINT,
	VK_FORMAT_R8G8B8_SRGB,
	VK_FORMAT_B8G8R8_UNORM,
	VK_FORMAT_B8G8R8_SNORM,
	VK_FORMAT_B8G8R8_USCALED,
	VK_FORMAT_B8G8R8_SSCALED,
	VK_FORMAT_B8G8R8_UINT,
	VK_FORMAT_B8G8R8_SINT,
	VK_FORMAT_B8G8R8_SRGB,

	VK_FORMAT_UNDEFINED
};
const VkFormat	compatibleFormats32Bit[]	=
{
	VK_FORMAT_R8G8B8A8_UNORM,
	VK_FORMAT_R8G8B8A8_SNORM,
	VK_FORMAT_R8G8B8A8_USCALED,
	VK_FORMAT_R8G8B8A8_SSCALED,
	VK_FORMAT_R8G8B8A8_UINT,
	VK_FORMAT_R8G8B8A8_SINT,
	VK_FORMAT_R8G8B8A8_SRGB,
	VK_FORMAT_B8G8R8A8_UNORM,
	VK_FORMAT_B8G8R8A8_SNORM,
	VK_FORMAT_B8G8R8A8_USCALED,
	VK_FORMAT_B8G8R8A8_SSCALED,
	VK_FORMAT_B8G8R8A8_UINT,
	VK_FORMAT_B8G8R8A8_SINT,
	VK_FORMAT_B8G8R8A8_SRGB,
	VK_FORMAT_A8B8G8R8_UNORM_PACK32,
	VK_FORMAT_A8B8G8R8_SNORM_PACK32,
	VK_FORMAT_A8B8G8R8_USCALED_PACK32,
	VK_FORMAT_A8B8G8R8_SSCALED_PACK32,
	VK_FORMAT_A8B8G8R8_UINT_PACK32,
	VK_FORMAT_A8B8G8R8_SINT_PACK32,
	VK_FORMAT_A8B8G8R8_SRGB_PACK32,
	VK_FORMAT_A2R10G10B10_UNORM_PACK32,
	VK_FORMAT_A2R10G10B10_SNORM_PACK32,
	VK_FORMAT_A2R10G10B10_USCALED_PACK32,
	VK_FORMAT_A2R10G10B10_SSCALED_PACK32,
	VK_FORMAT_A2R10G10B10_UINT_PACK32,
	VK_FORMAT_A2R10G10B10_SINT_PACK32,
	VK_FORMAT_A2B10G10R10_UNORM_PACK32,
	VK_FORMAT_A2B10G10R10_SNORM_PACK32,
	VK_FORMAT_A2B10G10R10_USCALED_PACK32,
	VK_FORMAT_A2B10G10R10_SSCALED_PACK32,
	VK_FORMAT_A2B10G10R10_UINT_PACK32,
	VK_FORMAT_A2B10G10R10_SINT_PACK32,
	VK_FORMAT_R16G16_UNORM,
	VK_FORMAT_R16G16_SNORM,
	VK_FORMAT_R16G16_USCALED,
	VK_FORMAT_R16G16_SSCALED,
	VK_FORMAT_R16G16_UINT,
	VK_FORMAT_R16G16_SINT,
	VK_FORMAT_R16G16_SFLOAT,
	VK_FORMAT_R32_UINT,
	VK_FORMAT_R32_SINT,
	VK_FORMAT_R32_SFLOAT,

	VK_FORMAT_UNDEFINED
};
const VkFormat	compatibleFormats48Bit[]	=
{
	VK_FORMAT_R16G16B16_UNORM,
	VK_FORMAT_R16G16B16_SNORM,
	VK_FORMAT_R16G16B16_USCALED,
	VK_FORMAT_R16G16B16_SSCALED,
	VK_FORMAT_R16G16B16_UINT,
	VK_FORMAT_R16G16B16_SINT,
	VK_FORMAT_R16G16B16_SFLOAT,

	VK_FORMAT_UNDEFINED
};
const VkFormat	compatibleFormats64Bit[]	=
{
	VK_FORMAT_R16G16B16A16_UNORM,
	VK_FORMAT_R16G16B16A16_SNORM,
	VK_FORMAT_R16G16B16A16_USCALED,
	VK_FORMAT_R16G16B16A16_SSCALED,
	VK_FORMAT_R16G16B16A16_UINT,
	VK_FORMAT_R16G16B16A16_SINT,
	VK_FORMAT_R16G16B16A16_SFLOAT,
	VK_FORMAT_R32G32_UINT,
	VK_FORMAT_R32G32_SINT,
	VK_FORMAT_R32G32_SFLOAT,
	VK_FORMAT_R64_UINT,
	VK_FORMAT_R64_SINT,
	VK_FORMAT_R64_SFLOAT,

	VK_FORMAT_UNDEFINED
};
const VkFormat	compatibleFormats96Bit[]	=
{
	VK_FORMAT_R32G32B32_UINT,
	VK_FORMAT_R32G32B32_SINT,
	VK_FORMAT_R32G32B32_SFLOAT,

	VK_FORMAT_UNDEFINED
};
const VkFormat	compatibleFormats128Bit[]	=
{
	VK_FORMAT_R32G32B32A32_UINT,
	VK_FORMAT_R32G32B32A32_SINT,
	VK_FORMAT_R32G32B32A32_SFLOAT,
	VK_FORMAT_R64G64_UINT,
	VK_FORMAT_R64G64_SINT,
	VK_FORMAT_R64G64_SFLOAT,

	VK_FORMAT_UNDEFINED
};
const VkFormat	compatibleFormats192Bit[]	=
{
	VK_FORMAT_R64G64B64_UINT,
	VK_FORMAT_R64G64B64_SINT,
	VK_FORMAT_R64G64B64_SFLOAT,

	VK_FORMAT_UNDEFINED
};
const VkFormat	compatibleFormats256Bit[]	=
{
	VK_FORMAT_R64G64B64A64_UINT,
	VK_FORMAT_R64G64B64A64_SINT,
	VK_FORMAT_R64G64B64A64_SFLOAT,

	VK_FORMAT_UNDEFINED
};

const VkFormat*	colorImageFormatsToTest[]	=
{
	compatibleFormats8Bit,
	compatibleFormats16Bit,
	compatibleFormats24Bit,
	compatibleFormats32Bit,
	compatibleFormats48Bit,
	compatibleFormats64Bit,
	compatibleFormats96Bit,
	compatibleFormats128Bit,
	compatibleFormats192Bit,
	compatibleFormats256Bit,
};

const VkFormat	dedicatedAllocationImageToImageFormatsToTest[]	=
{
	// From compatibleFormats8Bit
	VK_FORMAT_R4G4_UNORM_PACK8,
	VK_FORMAT_R8_SRGB,

	// From compatibleFormats16Bit
	VK_FORMAT_R4G4B4A4_UNORM_PACK16,
	VK_FORMAT_R16_SFLOAT,

	// From compatibleFormats24Bit
	VK_FORMAT_R8G8B8_UNORM,
	VK_FORMAT_B8G8R8_SRGB,

	// From compatibleFormats32Bit
	VK_FORMAT_R8G8B8A8_UNORM,
	VK_FORMAT_R32_SFLOAT,

	// From compatibleFormats48Bit
	VK_FORMAT_R16G16B16_UNORM,
	VK_FORMAT_R16G16B16_SFLOAT,

	// From compatibleFormats64Bit
	VK_FORMAT_R16G16B16A16_UNORM,
	VK_FORMAT_R64_SFLOAT,

	// From compatibleFormats96Bit
	VK_FORMAT_R32G32B32_UINT,
	VK_FORMAT_R32G32B32_SFLOAT,

	// From compatibleFormats128Bit
	VK_FORMAT_R32G32B32A32_UINT,
	VK_FORMAT_R64G64_SFLOAT,

	// From compatibleFormats192Bit
	VK_FORMAT_R64G64B64_UINT,
	VK_FORMAT_R64G64B64_SFLOAT,

	// From compatibleFormats256Bit
	VK_FORMAT_R64G64B64A64_UINT,
	VK_FORMAT_R64G64B64A64_SFLOAT,
};

void addImageToImageAllFormatsColorTests (tcu::TestCaseGroup* group, AllocationKind allocationKind)
{
	TestParams	params;
	params.src.image.imageType	= VK_IMAGE_TYPE_2D;
	params.src.image.extent		= defaultExtent;
	params.dst.image.imageType	= VK_IMAGE_TYPE_2D;
	params.dst.image.extent		= defaultExtent;
	params.allocationKind		= allocationKind;

	for (deInt32 i = 0; i < defaultSize; i += defaultFourthSize)
	{
		const VkImageCopy				testCopy =
		{
			defaultSourceLayer,								// VkImageSubresourceLayers	srcSubresource;
			{0, 0, 0},										// VkOffset3D				srcOffset;
			defaultSourceLayer,								// VkImageSubresourceLayers	dstSubresource;
			{i, defaultSize - i - defaultFourthSize, 0},	// VkOffset3D				dstOffset;
			{defaultFourthSize, defaultFourthSize, 1},		// VkExtent3D				extent;
		};

		CopyRegion	imageCopy;
		imageCopy.imageCopy = testCopy;

		params.regions.push_back(imageCopy);
	}

	if (allocationKind == ALLOCATION_KIND_DEDICATED)
	{
		const int numOfColorImageFormatsToTestFilter = DE_LENGTH_OF_ARRAY(colorImageFormatsToTest);
		for (int compatibleFormatsIndex = 0; compatibleFormatsIndex < numOfColorImageFormatsToTestFilter; ++compatibleFormatsIndex)
			dedicatedAllocationImageToImageFormatsToTestSet.insert(dedicatedAllocationImageToImageFormatsToTest[compatibleFormatsIndex]);
	}

	const int numOfColorImageFormatsToTest = DE_LENGTH_OF_ARRAY(colorImageFormatsToTest);
	for (int compatibleFormatsIndex = 0; compatibleFormatsIndex < numOfColorImageFormatsToTest; ++compatibleFormatsIndex)
	{
		const VkFormat*	compatibleFormats	= colorImageFormatsToTest[compatibleFormatsIndex];
		for (int srcFormatIndex = 0; compatibleFormats[srcFormatIndex] != VK_FORMAT_UNDEFINED; ++srcFormatIndex)
		{
			params.src.image.format = compatibleFormats[srcFormatIndex];
			if (!isSupportedByFramework(params.src.image.format))
				continue;

			CopyColorTestParams	testParams;
			testParams.params				= params;
			testParams.compatibleFormats	= compatibleFormats;

			const std::string description	= "Copy from source format " + getFormatCaseName(params.src.image.format);
			addTestGroup(group, getFormatCaseName(params.src.image.format), description, addImageToImageAllFormatsColorSrcFormatTests, testParams);
		}
	}
}

void addImageToImageAllFormatsDepthStencilFormatsTests (tcu::TestCaseGroup* group, TestParams params)
{
	const VkImageLayout copySrcLayouts[]		=
	{
		VK_IMAGE_LAYOUT_TRANSFER_SRC_OPTIMAL,
		VK_IMAGE_LAYOUT_GENERAL
	};
	const VkImageLayout copyDstLayouts[]		=
	{
		VK_IMAGE_LAYOUT_TRANSFER_DST_OPTIMAL,
		VK_IMAGE_LAYOUT_GENERAL
	};

	for (int srcLayoutNdx = 0u; srcLayoutNdx < DE_LENGTH_OF_ARRAY(copySrcLayouts); ++srcLayoutNdx)
	{
		params.src.image.operationLayout = copySrcLayouts[srcLayoutNdx];
		for (int dstLayoutNdx = 0u; dstLayoutNdx < DE_LENGTH_OF_ARRAY(copyDstLayouts); ++dstLayoutNdx)
		{
			params.dst.image.operationLayout = copyDstLayouts[dstLayoutNdx];

			const std::string testName		= getImageLayoutCaseName(params.src.image.operationLayout) + "_" +
											  getImageLayoutCaseName(params.dst.image.operationLayout);
			const std::string description	= "From layout " + getImageLayoutCaseName(params.src.image.operationLayout) +
											  " to " + getImageLayoutCaseName(params.dst.image.operationLayout);
			group->addChild(new CopyImageToImageTestCase(group->getTestContext(), testName, description, params));
		}
	}
}

void addImageToImageAllFormatsDepthStencilTests (tcu::TestCaseGroup* group, AllocationKind allocationKind)
{
	const VkFormat	depthAndStencilFormats[]	=
	{
		VK_FORMAT_D16_UNORM,
		VK_FORMAT_X8_D24_UNORM_PACK32,
		VK_FORMAT_D32_SFLOAT,
		VK_FORMAT_S8_UINT,
		VK_FORMAT_D16_UNORM_S8_UINT,
		VK_FORMAT_D24_UNORM_S8_UINT,
		VK_FORMAT_D32_SFLOAT_S8_UINT,
	};

	for (int compatibleFormatsIndex = 0; compatibleFormatsIndex < DE_LENGTH_OF_ARRAY(depthAndStencilFormats); ++compatibleFormatsIndex)
	{
		TestParams	params;
		params.src.image.imageType			= VK_IMAGE_TYPE_2D;
		params.dst.image.imageType			= VK_IMAGE_TYPE_2D;
		params.src.image.extent				= defaultExtent;
		params.dst.image.extent				= defaultExtent;
		params.src.image.format				= depthAndStencilFormats[compatibleFormatsIndex];
		params.dst.image.format				= params.src.image.format;
		params.allocationKind				= allocationKind;

		const VkImageSubresourceLayers		defaultDepthSourceLayer		= { VK_IMAGE_ASPECT_DEPTH_BIT, 0u, 0u, 1u };
		const VkImageSubresourceLayers		defaultStencilSourceLayer	= { VK_IMAGE_ASPECT_STENCIL_BIT, 0u, 0u, 1u };

		for (deInt32 i = 0; i < defaultSize; i += defaultFourthSize)
		{
			CopyRegion			copyRegion;
			const VkOffset3D	srcOffset	= {0, 0, 0};
			const VkOffset3D	dstOffset	= {i, defaultSize - i - defaultFourthSize, 0};
			const VkExtent3D	extent		= {defaultFourthSize, defaultFourthSize, 1};

			if (tcu::hasDepthComponent(mapVkFormat(params.src.image.format).order))
			{
				const VkImageCopy				testCopy	=
				{
					defaultDepthSourceLayer,	// VkImageSubresourceLayers	srcSubresource;
					srcOffset,					// VkOffset3D				srcOffset;
					defaultDepthSourceLayer,	// VkImageSubresourceLayers	dstSubresource;
					dstOffset,					// VkOffset3D				dstOffset;
					extent,						// VkExtent3D				extent;
				};

				copyRegion.imageCopy	= testCopy;
				params.regions.push_back(copyRegion);
			}
			if (tcu::hasStencilComponent(mapVkFormat(params.src.image.format).order))
			{
				const VkImageCopy				testCopy	=
				{
					defaultStencilSourceLayer,	// VkImageSubresourceLayers	srcSubresource;
					srcOffset,					// VkOffset3D				srcOffset;
					defaultStencilSourceLayer,	// VkImageSubresourceLayers	dstSubresource;
					dstOffset,					// VkOffset3D				dstOffset;
					extent,						// VkExtent3D				extent;
				};

				copyRegion.imageCopy	= testCopy;
				params.regions.push_back(copyRegion);
			}
		}

		const std::string testName		= getFormatCaseName(params.src.image.format) + "_" + getFormatCaseName(params.dst.image.format);
		const std::string description	= "Copy from " + getFormatCaseName(params.src.image.format) + " to " + getFormatCaseName(params.dst.image.format);
		addTestGroup(group, testName, description, addImageToImageAllFormatsDepthStencilFormatsTests, params);
	}
}

void addImageToImageAllFormatsTests (tcu::TestCaseGroup* group, AllocationKind allocationKind)
{
	addTestGroup(group, "color", "Copy image to image with color formats", addImageToImageAllFormatsColorTests, allocationKind);
	addTestGroup(group, "depth_stencil", "Copy image to image with depth/stencil formats", addImageToImageAllFormatsDepthStencilTests, allocationKind);
}

void addImageToImage3dImagesTests (tcu::TestCaseGroup* group, AllocationKind allocationKind)
{
	tcu::TestContext& testCtx	= group->getTestContext();

	{
		TestParams	params3DTo2D;
		const deUint32	slicesLayers			= 16u;
		params3DTo2D.src.image.imageType		= VK_IMAGE_TYPE_3D;
		params3DTo2D.src.image.format			= VK_FORMAT_R8G8B8A8_UINT;
		params3DTo2D.src.image.extent			= defaultHalfExtent;
		params3DTo2D.src.image.extent.depth		= slicesLayers;
		params3DTo2D.src.image.operationLayout	= VK_IMAGE_LAYOUT_TRANSFER_SRC_OPTIMAL;
		params3DTo2D.dst.image.imageType		= VK_IMAGE_TYPE_2D;
		params3DTo2D.dst.image.format			= VK_FORMAT_R8G8B8A8_UINT;
		params3DTo2D.dst.image.extent			= defaultHalfExtent;
		params3DTo2D.dst.image.extent.depth		= slicesLayers;
		params3DTo2D.dst.image.operationLayout	= VK_IMAGE_LAYOUT_TRANSFER_DST_OPTIMAL;
		params3DTo2D.allocationKind				= allocationKind;

		for (deUint32 slicesLayersNdx = 0; slicesLayersNdx < slicesLayers; ++slicesLayersNdx)
		{
			const VkImageSubresourceLayers	sourceLayer	=
			{
				VK_IMAGE_ASPECT_COLOR_BIT,	// VkImageAspectFlags	aspectMask;
				0u,							// uint32_t				mipLevel;
				0u,							// uint32_t				baseArrayLayer;
				1u							// uint32_t				layerCount;
			};

			const VkImageSubresourceLayers	destinationLayer	=
			{
				VK_IMAGE_ASPECT_COLOR_BIT,	// VkImageAspectFlags	aspectMask;
				0u,							// uint32_t				mipLevel;
				slicesLayersNdx,			// uint32_t				baseArrayLayer;
				1u							// uint32_t				layerCount;
			};

			const VkImageCopy				testCopy	=
			{
				sourceLayer,						// VkImageSubresourceLayers	srcSubresource;
				{0, 0, (deInt32)slicesLayersNdx},	// VkOffset3D					srcOffset;
				destinationLayer,					// VkImageSubresourceLayers	dstSubresource;
				{0, 0, 0},							// VkOffset3D					dstOffset;
				defaultHalfExtent,					// VkExtent3D					extent;
			};

			CopyRegion	imageCopy;
			imageCopy.imageCopy	= testCopy;

			params3DTo2D.regions.push_back(imageCopy);
		}
		group->addChild(new CopyImageToImageTestCase(testCtx, "3d_to_2d_by_slices", "copy 2d layers to 3d slices one by one", params3DTo2D));
	}

	{
		TestParams	params2DTo3D;
		const deUint32	slicesLayers			= 16u;
		params2DTo3D.src.image.imageType		= VK_IMAGE_TYPE_2D;
		params2DTo3D.src.image.format			= VK_FORMAT_R8G8B8A8_UINT;
		params2DTo3D.src.image.extent			= defaultHalfExtent;
		params2DTo3D.src.image.extent.depth		= slicesLayers;
		params2DTo3D.src.image.operationLayout	= VK_IMAGE_LAYOUT_TRANSFER_SRC_OPTIMAL;
		params2DTo3D.dst.image.imageType		= VK_IMAGE_TYPE_3D;
		params2DTo3D.dst.image.format			= VK_FORMAT_R8G8B8A8_UINT;
		params2DTo3D.dst.image.extent			= defaultHalfExtent;
		params2DTo3D.dst.image.extent.depth		= slicesLayers;
		params2DTo3D.dst.image.operationLayout	= VK_IMAGE_LAYOUT_TRANSFER_DST_OPTIMAL;
		params2DTo3D.allocationKind				= allocationKind;

		for (deUint32 slicesLayersNdx = 0; slicesLayersNdx < slicesLayers; ++slicesLayersNdx)
		{
			const VkImageSubresourceLayers	sourceLayer	=
			{
				VK_IMAGE_ASPECT_COLOR_BIT,	// VkImageAspectFlags	aspectMask;
				0u,							// uint32_t				mipLevel;
				slicesLayersNdx,			// uint32_t				baseArrayLayer;
				1u							// uint32_t				layerCount;
			};

			const VkImageSubresourceLayers	destinationLayer	=
			{
				VK_IMAGE_ASPECT_COLOR_BIT,	// VkImageAspectFlags	aspectMask;
				0u,							// uint32_t				mipLevel;
				0u,							// uint32_t				baseArrayLayer;
				1u							// uint32_t				layerCount;
			};

			const VkImageCopy				testCopy	=
			{
				sourceLayer,						// VkImageSubresourceLayers	srcSubresource;
				{0, 0, 0},							// VkOffset3D				srcOffset;
				destinationLayer,					// VkImageSubresourceLayers	dstSubresource;
				{0, 0, (deInt32)slicesLayersNdx},	// VkOffset3D				dstOffset;
				defaultHalfExtent,					// VkExtent3D				extent;
			};

			CopyRegion	imageCopy;
			imageCopy.imageCopy	= testCopy;

			params2DTo3D.regions.push_back(imageCopy);
		}

		group->addChild(new CopyImageToImageTestCase(testCtx, "2d_to_3d_by_layers", "copy 3d slices to 2d layers one by one", params2DTo3D));
	}

	{
		TestParams	params3DTo2D;
		const deUint32	slicesLayers			= 16u;
		params3DTo2D.src.image.imageType		= VK_IMAGE_TYPE_3D;
		params3DTo2D.src.image.format			= VK_FORMAT_R8G8B8A8_UINT;
		params3DTo2D.src.image.extent			= defaultHalfExtent;
		params3DTo2D.src.image.extent.depth		= slicesLayers;
		params3DTo2D.src.image.operationLayout	= VK_IMAGE_LAYOUT_TRANSFER_SRC_OPTIMAL;
		params3DTo2D.dst.image.imageType		= VK_IMAGE_TYPE_2D;
		params3DTo2D.dst.image.format			= VK_FORMAT_R8G8B8A8_UINT;
		params3DTo2D.dst.image.extent			= defaultHalfExtent;
		params3DTo2D.dst.image.extent.depth		= slicesLayers;
		params3DTo2D.dst.image.operationLayout	= VK_IMAGE_LAYOUT_TRANSFER_DST_OPTIMAL;
		params3DTo2D.allocationKind				= allocationKind;

		{
			const VkImageSubresourceLayers	sourceLayer	=
			{
				VK_IMAGE_ASPECT_COLOR_BIT,	// VkImageAspectFlags	aspectMask;
				0u,							// uint32_t				mipLevel;
				0u,							// uint32_t				baseArrayLayer;
				1u							// uint32_t				layerCount;
			};

			const VkImageSubresourceLayers	destinationLayer	=
			{
				VK_IMAGE_ASPECT_COLOR_BIT,	// VkImageAspectFlags	aspectMask;
				0u,							// uint32_t				mipLevel;
				0,							// uint32_t				baseArrayLayer;
				slicesLayers				// uint32_t				layerCount;
			};

			const VkImageCopy				testCopy	=
			{
				sourceLayer,					// VkImageSubresourceLayers	srcSubresource;
				{0, 0, 0},						// VkOffset3D				srcOffset;
				destinationLayer,				// VkImageSubresourceLayers	dstSubresource;
				{0, 0, 0},						// VkOffset3D				dstOffset;
				params3DTo2D.src.image.extent	// VkExtent3D				extent;
			};

			CopyRegion	imageCopy;
			imageCopy.imageCopy	= testCopy;

			params3DTo2D.regions.push_back(imageCopy);
		}
		group->addChild(new CopyImageToImageTestCase(testCtx, "3d_to_2d_whole", "copy 3d slices to 2d layers all at once", params3DTo2D));
	}

	{
		TestParams	params2DTo3D;
		const deUint32	slicesLayers			= 16u;
		params2DTo3D.src.image.imageType		= VK_IMAGE_TYPE_2D;
		params2DTo3D.src.image.format			= VK_FORMAT_R8G8B8A8_UINT;
		params2DTo3D.src.image.extent			= defaultHalfExtent;
		params2DTo3D.src.image.extent.depth		= slicesLayers;
		params2DTo3D.src.image.operationLayout	= VK_IMAGE_LAYOUT_TRANSFER_SRC_OPTIMAL;
		params2DTo3D.dst.image.imageType		= VK_IMAGE_TYPE_3D;
		params2DTo3D.dst.image.format			= VK_FORMAT_R8G8B8A8_UINT;
		params2DTo3D.dst.image.extent			= defaultHalfExtent;
		params2DTo3D.dst.image.extent.depth		= slicesLayers;
		params2DTo3D.dst.image.operationLayout	= VK_IMAGE_LAYOUT_TRANSFER_DST_OPTIMAL;
		params2DTo3D.allocationKind				= allocationKind;

		{
			const VkImageSubresourceLayers	sourceLayer	=
			{
				VK_IMAGE_ASPECT_COLOR_BIT,	// VkImageAspectFlags	aspectMask;
				0u,							// uint32_t				mipLevel;
				0u,							// uint32_t				baseArrayLayer;
				slicesLayers				// uint32_t				layerCount;
			};

			const VkImageSubresourceLayers	destinationLayer	=
			{
				VK_IMAGE_ASPECT_COLOR_BIT,	// VkImageAspectFlags	aspectMask;
				0u,							// uint32_t				mipLevel;
				0u,							// uint32_t				baseArrayLayer;
				1u							// uint32_t				layerCount;
			};

			const VkImageCopy				testCopy	=
			{
				sourceLayer,					// VkImageSubresourceLayers	srcSubresource;
				{0, 0, 0},						// VkOffset3D				srcOffset;
				destinationLayer,				// VkImageSubresourceLayers	dstSubresource;
				{0, 0, 0},						// VkOffset3D				dstOffset;
				params2DTo3D.src.image.extent,	// VkExtent3D				extent;
			};

			CopyRegion	imageCopy;
			imageCopy.imageCopy	= testCopy;

			params2DTo3D.regions.push_back(imageCopy);
		}

		group->addChild(new CopyImageToImageTestCase(testCtx, "2d_to_3d_whole", "copy 2d layers to 3d slices all at once", params2DTo3D));
	}

	{
		TestParams	params3DTo2D;
		const deUint32	slicesLayers			= 16u;
		params3DTo2D.src.image.imageType		= VK_IMAGE_TYPE_3D;
		params3DTo2D.src.image.format			= VK_FORMAT_R8G8B8A8_UINT;
		params3DTo2D.src.image.extent			= defaultHalfExtent;
		params3DTo2D.src.image.extent.depth		= slicesLayers;
		params3DTo2D.src.image.operationLayout	= VK_IMAGE_LAYOUT_TRANSFER_SRC_OPTIMAL;
		params3DTo2D.dst.image.imageType		= VK_IMAGE_TYPE_2D;
		params3DTo2D.dst.image.format			= VK_FORMAT_R8G8B8A8_UINT;
		params3DTo2D.dst.image.extent			= defaultHalfExtent;
		params3DTo2D.dst.image.extent.depth		= slicesLayers;
		params3DTo2D.dst.image.operationLayout	= VK_IMAGE_LAYOUT_TRANSFER_DST_OPTIMAL;
		params3DTo2D.allocationKind				= allocationKind;

		const deUint32 regionWidth				= defaultHalfExtent.width / slicesLayers -1;
		const deUint32 regionHeight				= defaultHalfExtent.height / slicesLayers -1 ;

		for (deUint32 slicesLayersNdx = 0; slicesLayersNdx < slicesLayers; ++slicesLayersNdx)
		{
			const VkImageSubresourceLayers	sourceLayer	=
			{
				VK_IMAGE_ASPECT_COLOR_BIT,	// VkImageAspectFlags	aspectMask;
				0u,							// uint32_t				mipLevel;
				0u,							// uint32_t				baseArrayLayer;
				1u							// uint32_t				layerCount;
			};

			const VkImageSubresourceLayers	destinationLayer	=
			{
					VK_IMAGE_ASPECT_COLOR_BIT,		// VkImageAspectFlags	aspectMask;
					0u,								// uint32_t				mipLevel;
					slicesLayersNdx,				// uint32_t				baseArrayLayer;
					1u								// uint32_t				layerCount;
			};


			const VkImageCopy				testCopy	=
			{
				sourceLayer,															// VkImageSubresourceLayers	srcSubresource;
				{0, (deInt32)(regionHeight*slicesLayersNdx), (deInt32)slicesLayersNdx},	// VkOffset3D				srcOffset;
					destinationLayer,													// VkImageSubresourceLayers	dstSubresource;
					{(deInt32)(regionWidth*slicesLayersNdx), 0, 0},						// VkOffset3D				dstOffset;
					{
						(defaultHalfExtent.width - regionWidth*slicesLayersNdx),
						(defaultHalfExtent.height - regionHeight*slicesLayersNdx),
						1
					}																	// VkExtent3D				extent;
			};

			CopyRegion	imageCopy;
			imageCopy.imageCopy = testCopy;
			params3DTo2D.regions.push_back(imageCopy);
		}
		group->addChild(new CopyImageToImageTestCase(testCtx, "3d_to_2d_regions", "copy 3d slices regions to 2d layers", params3DTo2D));
	}

	{
		TestParams	params2DTo3D;
		const deUint32	slicesLayers			= 16u;
		params2DTo3D.src.image.imageType		= VK_IMAGE_TYPE_2D;
		params2DTo3D.src.image.format			= VK_FORMAT_R8G8B8A8_UINT;
		params2DTo3D.src.image.extent			= defaultHalfExtent;
		params2DTo3D.src.image.extent.depth		= slicesLayers;
		params2DTo3D.src.image.operationLayout	= VK_IMAGE_LAYOUT_TRANSFER_SRC_OPTIMAL;
		params2DTo3D.dst.image.imageType		= VK_IMAGE_TYPE_3D;
		params2DTo3D.dst.image.format			= VK_FORMAT_R8G8B8A8_UINT;
		params2DTo3D.dst.image.extent			= defaultHalfExtent;
		params2DTo3D.dst.image.extent.depth		= slicesLayers;
		params2DTo3D.dst.image.operationLayout	= VK_IMAGE_LAYOUT_TRANSFER_DST_OPTIMAL;
		params2DTo3D.allocationKind				= allocationKind;

		const deUint32 regionWidth				= defaultHalfExtent.width / slicesLayers -1;
		const deUint32 regionHeight				= defaultHalfExtent.height / slicesLayers -1 ;

		for (deUint32 slicesLayersNdx = 0; slicesLayersNdx < slicesLayers; ++slicesLayersNdx)
		{
			const VkImageSubresourceLayers	sourceLayer	=
			{
				VK_IMAGE_ASPECT_COLOR_BIT,	// VkImageAspectFlags	aspectMask;
				0u,							// uint32_t				mipLevel;
				slicesLayersNdx,			// uint32_t				baseArrayLayer;
				1u							// uint32_t				layerCount;
			};

			const VkImageSubresourceLayers	destinationLayer	=
			{
				VK_IMAGE_ASPECT_COLOR_BIT,	// VkImageAspectFlags	aspectMask;
				0u,							// uint32_t				mipLevel;
				0u,							// uint32_t				baseArrayLayer;
				1u							// uint32_t				layerCount;
			};

			const VkImageCopy				testCopy	=
			{
				sourceLayer,																// VkImageSubresourceLayers	srcSubresource;
				{(deInt32)(regionWidth*slicesLayersNdx), 0, 0},								// VkOffset3D				srcOffset;
				destinationLayer,															// VkImageSubresourceLayers	dstSubresource;
				{0, (deInt32)(regionHeight*slicesLayersNdx), (deInt32)(slicesLayersNdx)},	// VkOffset3D				dstOffset;
				{
					defaultHalfExtent.width - regionWidth*slicesLayersNdx,
					defaultHalfExtent.height - regionHeight*slicesLayersNdx,
					1
				}																			// VkExtent3D				extent;
			};

			CopyRegion	imageCopy;
			imageCopy.imageCopy	= testCopy;

			params2DTo3D.regions.push_back(imageCopy);
		}

		group->addChild(new CopyImageToImageTestCase(testCtx, "2d_to_3d_regions", "copy 2d layers regions to 3d slices", params2DTo3D));
	}
}

void addImageToImageTests (tcu::TestCaseGroup* group, AllocationKind allocationKind)
{
	addTestGroup(group, "simple_tests", "Copy from image to image simple tests", addImageToImageSimpleTests, allocationKind);
	addTestGroup(group, "all_formats", "Copy from image to image with all compatible formats", addImageToImageAllFormatsTests, allocationKind);
	addTestGroup(group, "3d_images", "Coping operations on 3d images", addImageToImage3dImagesTests, allocationKind);
}

void addImageToBufferTests (tcu::TestCaseGroup* group, AllocationKind allocationKind)
{
	tcu::TestContext& testCtx	= group->getTestContext();

	{
		TestParams	params;
		params.src.image.imageType			= VK_IMAGE_TYPE_2D;
		params.src.image.format				= VK_FORMAT_R8G8B8A8_UNORM;
		params.src.image.extent				= defaultExtent;
		params.src.image.operationLayout	= VK_IMAGE_LAYOUT_TRANSFER_SRC_OPTIMAL;
		params.dst.buffer.size				= defaultSize * defaultSize;
		params.allocationKind				= allocationKind;

		const VkBufferImageCopy	bufferImageCopy	=
		{
			0u,											// VkDeviceSize				bufferOffset;
			0u,											// uint32_t					bufferRowLength;
			0u,											// uint32_t					bufferImageHeight;
			defaultSourceLayer,							// VkImageSubresourceLayers	imageSubresource;
			{0, 0, 0},									// VkOffset3D				imageOffset;
			defaultExtent								// VkExtent3D				imageExtent;
		};
		CopyRegion	copyRegion;
		copyRegion.bufferImageCopy	= bufferImageCopy;

		params.regions.push_back(copyRegion);

		group->addChild(new CopyImageToBufferTestCase(testCtx, "whole", "Copy from image to buffer", params));
	}

	{
		TestParams	params;
		params.src.image.imageType			= VK_IMAGE_TYPE_2D;
		params.src.image.format				= VK_FORMAT_R8G8B8A8_UNORM;
		params.src.image.extent				= defaultExtent;
		params.src.image.operationLayout	= VK_IMAGE_LAYOUT_TRANSFER_SRC_OPTIMAL;
		params.dst.buffer.size				= defaultSize * defaultSize;
		params.allocationKind				= allocationKind;

		const VkBufferImageCopy	bufferImageCopy	=
		{
			defaultSize * defaultHalfSize,				// VkDeviceSize				bufferOffset;
			0u,											// uint32_t					bufferRowLength;
			0u,											// uint32_t					bufferImageHeight;
			defaultSourceLayer,							// VkImageSubresourceLayers	imageSubresource;
			{defaultFourthSize, defaultFourthSize, 0},	// VkOffset3D				imageOffset;
			defaultHalfExtent							// VkExtent3D				imageExtent;
		};
		CopyRegion	copyRegion;
		copyRegion.bufferImageCopy	= bufferImageCopy;

		params.regions.push_back(copyRegion);

		group->addChild(new CopyImageToBufferTestCase(testCtx, "buffer_offset", "Copy from image to buffer with buffer offset", params));
	}

	{
		TestParams	params;
		params.src.image.imageType			= VK_IMAGE_TYPE_2D;
		params.src.image.format				= VK_FORMAT_R8G8B8A8_UNORM;
		params.src.image.extent				= defaultExtent;
		params.src.image.operationLayout	= VK_IMAGE_LAYOUT_TRANSFER_SRC_OPTIMAL;
		params.dst.buffer.size				= defaultSize * defaultSize;
		params.allocationKind				= allocationKind;

		const int			pixelSize	= tcu::getPixelSize(mapVkFormat(params.src.image.format));
		const VkDeviceSize	bufferSize	= pixelSize * params.dst.buffer.size;
		const VkDeviceSize	offsetSize	= pixelSize * defaultFourthSize * defaultFourthSize;
		deUint32			divisor		= 1;
		for (VkDeviceSize offset = 0; offset < bufferSize - offsetSize; offset += offsetSize, ++divisor)
		{
			const deUint32			bufferRowLength		= defaultFourthSize;
			const deUint32			bufferImageHeight	= defaultFourthSize;
			const VkExtent3D		imageExtent			= {defaultFourthSize / divisor, defaultFourthSize, 1};
			DE_ASSERT(!bufferRowLength || bufferRowLength >= imageExtent.width);
			DE_ASSERT(!bufferImageHeight || bufferImageHeight >= imageExtent.height);
			DE_ASSERT(imageExtent.width * imageExtent.height *imageExtent.depth <= offsetSize);

			CopyRegion				region;
			const VkBufferImageCopy	bufferImageCopy		=
			{
				offset,						// VkDeviceSize				bufferOffset;
				bufferRowLength,			// uint32_t					bufferRowLength;
				bufferImageHeight,			// uint32_t					bufferImageHeight;
				defaultSourceLayer,			// VkImageSubresourceLayers	imageSubresource;
				{0, 0, 0},					// VkOffset3D				imageOffset;
				imageExtent					// VkExtent3D				imageExtent;
			};
			region.bufferImageCopy	= bufferImageCopy;
			params.regions.push_back(region);
		}

		group->addChild(new CopyImageToBufferTestCase(testCtx, "regions", "Copy from image to buffer with multiple regions", params));
	}
}

void addBufferToImageTests (tcu::TestCaseGroup* group, AllocationKind allocationKind)
{
	tcu::TestContext& testCtx	= group->getTestContext();

	{
		TestParams	params;
		params.src.buffer.size				= defaultSize * defaultSize;
		params.dst.image.imageType			= VK_IMAGE_TYPE_2D;
		params.dst.image.format				= VK_FORMAT_R8G8B8A8_UINT;
		params.dst.image.extent				= defaultExtent;
		params.dst.image.operationLayout	= VK_IMAGE_LAYOUT_TRANSFER_DST_OPTIMAL;
		params.allocationKind				= allocationKind;

		const VkBufferImageCopy	bufferImageCopy	=
		{
			0u,											// VkDeviceSize				bufferOffset;
			0u,											// uint32_t					bufferRowLength;
			0u,											// uint32_t					bufferImageHeight;
			defaultSourceLayer,							// VkImageSubresourceLayers	imageSubresource;
			{0, 0, 0},									// VkOffset3D				imageOffset;
			defaultExtent								// VkExtent3D				imageExtent;
		};
		CopyRegion	copyRegion;
		copyRegion.bufferImageCopy	= bufferImageCopy;

		params.regions.push_back(copyRegion);

		group->addChild(new CopyBufferToImageTestCase(testCtx, "whole", "Copy from buffer to image", params));
	}

	{
		TestParams	params;
		params.src.buffer.size				= defaultSize * defaultSize;
		params.dst.image.imageType			= VK_IMAGE_TYPE_2D;
		params.dst.image.format				= VK_FORMAT_R8G8B8A8_UNORM;
		params.dst.image.extent				= defaultExtent;
		params.dst.image.operationLayout	= VK_IMAGE_LAYOUT_TRANSFER_DST_OPTIMAL;
		params.allocationKind				= allocationKind;

		CopyRegion	region;
		deUint32	divisor	= 1;
		for (int offset = 0; (offset + defaultFourthSize / divisor < defaultSize) && (defaultFourthSize > divisor); offset += defaultFourthSize / divisor++)
		{
			const VkBufferImageCopy	bufferImageCopy	=
			{
				0u,																// VkDeviceSize				bufferOffset;
				0u,																// uint32_t					bufferRowLength;
				0u,																// uint32_t					bufferImageHeight;
				defaultSourceLayer,												// VkImageSubresourceLayers	imageSubresource;
				{offset, defaultHalfSize, 0},									// VkOffset3D				imageOffset;
				{defaultFourthSize / divisor, defaultFourthSize / divisor, 1}	// VkExtent3D				imageExtent;
			};
			region.bufferImageCopy	= bufferImageCopy;
			params.regions.push_back(region);
		}

		group->addChild(new CopyBufferToImageTestCase(testCtx, "regions", "Copy from buffer to image with multiple regions", params));
	}

	{
		TestParams	params;
		params.src.buffer.size				= defaultSize * defaultSize;
		params.dst.image.imageType			= VK_IMAGE_TYPE_2D;
		params.dst.image.format				= VK_FORMAT_R8G8B8A8_UNORM;
		params.dst.image.extent				= defaultExtent;
		params.dst.image.operationLayout	= VK_IMAGE_LAYOUT_TRANSFER_DST_OPTIMAL;
		params.allocationKind				= allocationKind;

		const VkBufferImageCopy	bufferImageCopy	=
		{
			defaultFourthSize,							// VkDeviceSize				bufferOffset;
			defaultHalfSize + defaultFourthSize,		// uint32_t					bufferRowLength;
			defaultHalfSize + defaultFourthSize,		// uint32_t					bufferImageHeight;
			defaultSourceLayer,							// VkImageSubresourceLayers	imageSubresource;
			{defaultFourthSize, defaultFourthSize, 0},	// VkOffset3D				imageOffset;
			defaultHalfExtent							// VkExtent3D				imageExtent;
		};
		CopyRegion	copyRegion;
		copyRegion.bufferImageCopy	= bufferImageCopy;

		params.regions.push_back(copyRegion);

		group->addChild(new CopyBufferToImageTestCase(testCtx, "buffer_offset", "Copy from buffer to image with buffer offset", params));
	}
}

void addBufferToBufferTests (tcu::TestCaseGroup* group, AllocationKind allocationKind)
{
	tcu::TestContext&				testCtx					= group->getTestContext();

	{
		TestParams			params;
		params.src.buffer.size	= defaultSize;
		params.dst.buffer.size	= defaultSize;
		params.allocationKind	= allocationKind;

		const VkBufferCopy	bufferCopy	=
		{
			0u,				// VkDeviceSize	srcOffset;
			0u,				// VkDeviceSize	dstOffset;
			defaultSize,	// VkDeviceSize	size;
		};

		CopyRegion	copyRegion;
		copyRegion.bufferCopy	= bufferCopy;
		params.regions.push_back(copyRegion);

		group->addChild(new BufferToBufferTestCase(testCtx, "whole", "Whole buffer", params));
	}

	// Filter is VK_FILTER_NEAREST.
	{
		TestParams			params;
		params.src.buffer.size	= defaultFourthSize;
		params.dst.buffer.size	= defaultFourthSize;
		params.allocationKind	= allocationKind;

		const VkBufferCopy	bufferCopy	=
		{
			12u,	// VkDeviceSize	srcOffset;
			4u,		// VkDeviceSize	dstOffset;
			1u,		// VkDeviceSize	size;
		};

		CopyRegion	copyRegion;
		copyRegion.bufferCopy = bufferCopy;
		params.regions.push_back(copyRegion);

		group->addChild(new BufferToBufferTestCase(testCtx, "partial", "Partial", params));
	}

	{
		const deUint32		size		= 16;
		TestParams			params;
		params.src.buffer.size	= size;
		params.dst.buffer.size	= size * (size + 1);
		params.allocationKind	= allocationKind;

		// Copy region with size 1..size
		for (unsigned int i = 1; i <= size; i++)
		{
			const VkBufferCopy	bufferCopy	=
			{
				0,			// VkDeviceSize	srcOffset;
				i * size,	// VkDeviceSize	dstOffset;
				i,			// VkDeviceSize	size;
			};

			CopyRegion	copyRegion;
			copyRegion.bufferCopy = bufferCopy;
			params.regions.push_back(copyRegion);
		}

		group->addChild(new BufferToBufferTestCase(testCtx, "regions", "Multiple regions", params));
	}
}

void addBlittingImageSimpleWholeTests (tcu::TestCaseGroup* group, AllocationKind allocationKind)
{
	tcu::TestContext&	testCtx			= group->getTestContext();
	TestParams			params;
	params.src.image.imageType			= VK_IMAGE_TYPE_2D;
	params.src.image.format				= VK_FORMAT_R8G8B8A8_UNORM;
	params.src.image.extent				= defaultExtent;
	params.src.image.operationLayout	= VK_IMAGE_LAYOUT_TRANSFER_SRC_OPTIMAL;
	params.dst.image.imageType			= VK_IMAGE_TYPE_2D;
	params.dst.image.extent				= defaultExtent;
	params.dst.image.operationLayout	= VK_IMAGE_LAYOUT_TRANSFER_DST_OPTIMAL;
	params.allocationKind				= allocationKind;

	{
		const VkImageBlit				imageBlit =
		{
			defaultSourceLayer,	// VkImageSubresourceLayers	srcSubresource;
			{
				{ 0, 0, 0 },
				{ defaultSize, defaultSize, 1 }
			},					// VkOffset3D				srcOffsets[2];

			defaultSourceLayer,	// VkImageSubresourceLayers	dstSubresource;
			{
				{ 0, 0, 0 },
				{ defaultSize, defaultSize, 1 }
			}					// VkOffset3D				dstOffset[2];
		};

		CopyRegion	region;
		region.imageBlit = imageBlit;
		params.regions.push_back(region);
	}

	// Filter is VK_FILTER_NEAREST.
	{
		params.filter					= VK_FILTER_NEAREST;
		const std::string description	= "Nearest filter";

		params.dst.image.format = VK_FORMAT_R8G8B8A8_UNORM;
		group->addChild(new BlitImageTestCase(testCtx, "nearest", description, params));

		params.dst.image.format = VK_FORMAT_R32_SFLOAT;
		const std::string	descriptionOfRGBAToR32(description + " and different formats (R8G8B8A8 -> R32)");
		group->addChild(new BlitImageTestCase(testCtx, getFormatCaseName(params.dst.image.format) + "_nearest", descriptionOfRGBAToR32, params));

		params.dst.image.format = VK_FORMAT_B8G8R8A8_UNORM;
		const std::string	descriptionOfRGBAToBGRA(description + " and different formats (R8G8B8A8 -> B8G8R8A8)");
		group->addChild(new BlitImageTestCase(testCtx, getFormatCaseName(params.dst.image.format) + "_nearest", descriptionOfRGBAToBGRA, params));
	}

	// Filter is VK_FILTER_LINEAR.
	{
		params.filter					= VK_FILTER_LINEAR;
		const std::string description	= "Linear filter";

		params.dst.image.format = VK_FORMAT_R8G8B8A8_UNORM;
		group->addChild(new BlitImageTestCase(testCtx, "linear", description, params));

		params.dst.image.format = VK_FORMAT_R32_SFLOAT;
		const std::string	descriptionOfRGBAToR32(description + " and different formats (R8G8B8A8 -> R32)");
		group->addChild(new BlitImageTestCase(testCtx, getFormatCaseName(params.dst.image.format) + "_linear", descriptionOfRGBAToR32, params));

		params.dst.image.format = VK_FORMAT_B8G8R8A8_UNORM;
		const std::string	descriptionOfRGBAToBGRA(description + " and different formats (R8G8B8A8 -> B8G8R8A8)");
		group->addChild(new BlitImageTestCase(testCtx, getFormatCaseName(params.dst.image.format) + "_linear", descriptionOfRGBAToBGRA, params));
	}
}

void addBlittingImageSimpleMirrorXYTests (tcu::TestCaseGroup* group, AllocationKind allocationKind)
{
	tcu::TestContext&	testCtx			= group->getTestContext();
	TestParams			params;
	params.src.image.imageType			= VK_IMAGE_TYPE_2D;
	params.src.image.format				= VK_FORMAT_R8G8B8A8_UNORM;
	params.src.image.extent				= defaultExtent;
	params.src.image.operationLayout	= VK_IMAGE_LAYOUT_TRANSFER_SRC_OPTIMAL;
	params.dst.image.imageType			= VK_IMAGE_TYPE_2D;
	params.dst.image.extent				= defaultExtent;
	params.dst.image.operationLayout	= VK_IMAGE_LAYOUT_TRANSFER_DST_OPTIMAL;
	params.allocationKind				= allocationKind;

	{
		const VkImageBlit				imageBlit	=
		{
			defaultSourceLayer,	// VkImageSubresourceLayers	srcSubresource;
			{
				{0, 0, 0},
				{defaultSize, defaultSize, 1}
			},					// VkOffset3D				srcOffsets[2];

			defaultSourceLayer,	// VkImageSubresourceLayers	dstSubresource;
			{
				{defaultSize, defaultSize, 0},
				{0, 0, 1}
			}					// VkOffset3D				dstOffset[2];
		};

		CopyRegion	region;
		region.imageBlit = imageBlit;
		params.regions.push_back(region);
	}

	// Filter is VK_FILTER_NEAREST.
	{
		params.filter					= VK_FILTER_NEAREST;
		const std::string description	= "Nearest filter";

		params.dst.image.format	= VK_FORMAT_R8G8B8A8_UNORM;
		group->addChild(new BlitImageTestCase(testCtx, "nearest", description, params));

		params.dst.image.format	= VK_FORMAT_R32_SFLOAT;
		const std::string	descriptionOfRGBAToR32	(description + " and different formats (R8G8B8A8 -> R32)");
		group->addChild(new BlitImageTestCase(testCtx, getFormatCaseName(params.dst.image.format) + "_nearest", descriptionOfRGBAToR32, params));

		params.dst.image.format	= VK_FORMAT_B8G8R8A8_UNORM;
		const std::string	descriptionOfRGBAToBGRA	(description + " and different formats (R8G8B8A8 -> B8G8R8A8)");
		group->addChild(new BlitImageTestCase(testCtx, getFormatCaseName(params.dst.image.format) + "_nearest", descriptionOfRGBAToBGRA, params));
	}

	// Filter is VK_FILTER_LINEAR.
	{
		params.filter					= VK_FILTER_LINEAR;
		const std::string description	= "Linear filter";

		params.dst.image.format	= VK_FORMAT_R8G8B8A8_UNORM;
		group->addChild(new BlitImageTestCase(testCtx, "linear", description, params));

		params.dst.image.format	= VK_FORMAT_R32_SFLOAT;
		const std::string	descriptionOfRGBAToR32	(description + " and different formats (R8G8B8A8 -> R32)");
		group->addChild(new BlitImageTestCase(testCtx, getFormatCaseName(params.dst.image.format) + "_linear", descriptionOfRGBAToR32, params));

		params.dst.image.format	= VK_FORMAT_B8G8R8A8_UNORM;
		const std::string	descriptionOfRGBAToBGRA	(description + " and different formats (R8G8B8A8 -> B8G8R8A8)");
		group->addChild(new BlitImageTestCase(testCtx, getFormatCaseName(params.dst.image.format) + "_linear", descriptionOfRGBAToBGRA, params));
	}
}

void addBlittingImageSimpleMirrorXTests (tcu::TestCaseGroup* group, AllocationKind allocationKind)
{
	tcu::TestContext&	testCtx			= group->getTestContext();
	TestParams			params;
	params.src.image.imageType			= VK_IMAGE_TYPE_2D;
	params.src.image.format				= VK_FORMAT_R8G8B8A8_UNORM;
	params.src.image.extent				= defaultExtent;
	params.src.image.operationLayout	= VK_IMAGE_LAYOUT_TRANSFER_SRC_OPTIMAL;
	params.dst.image.imageType			= VK_IMAGE_TYPE_2D;
	params.dst.image.extent				= defaultExtent;
	params.dst.image.operationLayout	= VK_IMAGE_LAYOUT_TRANSFER_DST_OPTIMAL;
	params.allocationKind				= allocationKind;

	{
		const VkImageBlit				imageBlit	=
		{
			defaultSourceLayer,	// VkImageSubresourceLayers	srcSubresource;
			{
				{0, 0, 0},
				{defaultSize, defaultSize, 1}
			},					// VkOffset3D				srcOffsets[2];

			defaultSourceLayer,	// VkImageSubresourceLayers	dstSubresource;
			{
				{defaultSize, 0, 0},
				{0, defaultSize, 1}
			}					// VkOffset3D				dstOffset[2];
		};

		CopyRegion	region;
		region.imageBlit = imageBlit;
		params.regions.push_back(region);
	}

	// Filter is VK_FILTER_NEAREST.
	{
		params.filter					= VK_FILTER_NEAREST;
		const std::string description	= "Nearest filter";

		params.dst.image.format	= VK_FORMAT_R8G8B8A8_UNORM;
		group->addChild(new BlitImageTestCase(testCtx, "nearest", description, params));

		params.dst.image.format	= VK_FORMAT_R32_SFLOAT;
		const std::string	descriptionOfRGBAToR32	(description + " and different formats (R8G8B8A8 -> R32)");
		group->addChild(new BlitImageTestCase(testCtx, getFormatCaseName(params.dst.image.format) + "_nearest", descriptionOfRGBAToR32, params));

		params.dst.image.format	= VK_FORMAT_B8G8R8A8_UNORM;
		const std::string	descriptionOfRGBAToBGRA	(description + " and different formats (R8G8B8A8 -> B8G8R8A8)");
		group->addChild(new BlitImageTestCase(testCtx, getFormatCaseName(params.dst.image.format) + "_nearest", descriptionOfRGBAToBGRA, params));
	}

	// Filter is VK_FILTER_LINEAR.
	{
		params.filter					= VK_FILTER_LINEAR;
		const std::string description	= "Linear filter";

		params.dst.image.format	= VK_FORMAT_R8G8B8A8_UNORM;
		group->addChild(new BlitImageTestCase(testCtx, "linear", description, params));

		params.dst.image.format	= VK_FORMAT_R32_SFLOAT;
		const std::string	descriptionOfRGBAToR32	(description + " and different formats (R8G8B8A8 -> R32)");
		group->addChild(new BlitImageTestCase(testCtx, getFormatCaseName(params.dst.image.format) + "_linear", descriptionOfRGBAToR32, params));

		params.dst.image.format	= VK_FORMAT_B8G8R8A8_UNORM;
		const std::string	descriptionOfRGBAToBGRA	(description + " and different formats (R8G8B8A8 -> B8G8R8A8)");
		group->addChild(new BlitImageTestCase(testCtx, getFormatCaseName(params.dst.image.format) + "_linear", descriptionOfRGBAToBGRA, params));
	}
}

void addBlittingImageSimpleMirrorYTests (tcu::TestCaseGroup* group, AllocationKind allocationKind)
{
	tcu::TestContext&	testCtx			= group->getTestContext();
	TestParams			params;
	params.src.image.imageType			= VK_IMAGE_TYPE_2D;
	params.src.image.format				= VK_FORMAT_R8G8B8A8_UNORM;
	params.src.image.extent				= defaultExtent;
	params.src.image.operationLayout	= VK_IMAGE_LAYOUT_TRANSFER_SRC_OPTIMAL;
	params.dst.image.imageType			= VK_IMAGE_TYPE_2D;
	params.dst.image.extent				= defaultExtent;
	params.dst.image.operationLayout	= VK_IMAGE_LAYOUT_TRANSFER_DST_OPTIMAL;
	params.allocationKind				= allocationKind;

	{
		const VkImageBlit				imageBlit	=
		{
			defaultSourceLayer,	// VkImageSubresourceLayers	srcSubresource;
			{
				{0, 0, 0},
				{defaultSize, defaultSize, 1}
			},					// VkOffset3D				srcOffsets[2];

			defaultSourceLayer,	// VkImageSubresourceLayers	dstSubresource;
			{
				{0, defaultSize, 0},
				{defaultSize, 0, 1}
			}					// VkOffset3D				dstOffset[2];
		};

		CopyRegion	region;
		region.imageBlit = imageBlit;
		params.regions.push_back(region);
	}

	// Filter is VK_FILTER_NEAREST.
	{
		params.filter					= VK_FILTER_NEAREST;
		const std::string description	= "Nearest filter";

		params.dst.image.format	= VK_FORMAT_R8G8B8A8_UNORM;
		group->addChild(new BlitImageTestCase(testCtx, "nearest", description, params));

		params.dst.image.format	= VK_FORMAT_R32_SFLOAT;
		const std::string	descriptionOfRGBAToR32	(description + " and different formats (R8G8B8A8 -> R32)");
		group->addChild(new BlitImageTestCase(testCtx, getFormatCaseName(params.dst.image.format) + "_nearest", descriptionOfRGBAToR32, params));

		params.dst.image.format	= VK_FORMAT_B8G8R8A8_UNORM;
		const std::string	descriptionOfRGBAToBGRA	(description + " and different formats (R8G8B8A8 -> B8G8R8A8)");
		group->addChild(new BlitImageTestCase(testCtx, getFormatCaseName(params.dst.image.format) + "_nearest", descriptionOfRGBAToBGRA, params));
	}

	// Filter is VK_FILTER_LINEAR.
	{
		params.filter					= VK_FILTER_LINEAR;
		const std::string description	= "Linear filter";

		params.dst.image.format	= VK_FORMAT_R8G8B8A8_UNORM;
		group->addChild(new BlitImageTestCase(testCtx, "linear", description, params));

		params.dst.image.format	= VK_FORMAT_R32_SFLOAT;
		const std::string	descriptionOfRGBAToR32	(description + " and different formats (R8G8B8A8 -> R32)");
		group->addChild(new BlitImageTestCase(testCtx, getFormatCaseName(params.dst.image.format) + "_linear", descriptionOfRGBAToR32, params));

		params.dst.image.format	= VK_FORMAT_B8G8R8A8_UNORM;
		const std::string	descriptionOfRGBAToBGRA	(description + " and different formats (R8G8B8A8 -> B8G8R8A8)");
		group->addChild(new BlitImageTestCase(testCtx, getFormatCaseName(params.dst.image.format) + "_linear", descriptionOfRGBAToBGRA, params));
	}
}

void addBlittingImageSimpleMirrorSubregionsTests (tcu::TestCaseGroup* group, AllocationKind allocationKind)
{
	tcu::TestContext&	testCtx			= group->getTestContext();
	TestParams			params;
	params.src.image.imageType			= VK_IMAGE_TYPE_2D;
	params.src.image.format				= VK_FORMAT_R8G8B8A8_UNORM;
	params.src.image.extent				= defaultExtent;
	params.src.image.operationLayout	= VK_IMAGE_LAYOUT_TRANSFER_SRC_OPTIMAL;
	params.dst.image.imageType			= VK_IMAGE_TYPE_2D;
	params.dst.image.extent				= defaultExtent;
	params.dst.image.operationLayout	= VK_IMAGE_LAYOUT_TRANSFER_DST_OPTIMAL;
	params.allocationKind				= allocationKind;

	// No mirroring.
	{
		const VkImageBlit				imageBlit	=
		{
			defaultSourceLayer,	// VkImageSubresourceLayers	srcSubresource;
			{
				{0, 0, 0},
				{defaultHalfSize, defaultHalfSize, 1}
			},					// VkOffset3D				srcOffsets[2];

			defaultSourceLayer,	// VkImageSubresourceLayers	dstSubresource;
			{
				{0, 0, 0},
				{defaultHalfSize, defaultHalfSize, 1}
			}					// VkOffset3D				dstOffset[2];
		};

		CopyRegion	region;
		region.imageBlit = imageBlit;
		params.regions.push_back(region);
	}

	// Flipping y coordinates.
	{
		const VkImageBlit				imageBlit	=
		{
			defaultSourceLayer,	// VkImageSubresourceLayers	srcSubresource;
			{
				{defaultHalfSize, 0, 0},
				{defaultSize, defaultHalfSize, 1}
			},					// VkOffset3D				srcOffsets[2];

			defaultSourceLayer,	// VkImageSubresourceLayers	dstSubresource;
			{
				{defaultHalfSize, defaultHalfSize, 0},
				{defaultSize, 0, 1}
			}					// VkOffset3D				dstOffset[2];
		};
		CopyRegion	region;
		region.imageBlit = imageBlit;
		params.regions.push_back(region);
	}

	// Flipping x coordinates.
	{
		const VkImageBlit				imageBlit	=
		{
			defaultSourceLayer,	// VkImageSubresourceLayers	srcSubresource;
			{
				{0, defaultHalfSize, 0},
				{defaultHalfSize, defaultSize, 1}
			},					// VkOffset3D				srcOffsets[2];

			defaultSourceLayer,	// VkImageSubresourceLayers	dstSubresource;
			{
				{defaultHalfSize, defaultHalfSize, 0},
				{0, defaultSize, 1}
			}					// VkOffset3D				dstOffset[2];
		};

		CopyRegion	region;
		region.imageBlit = imageBlit;
		params.regions.push_back(region);
	}

	// Flipping x and y coordinates.
	{
		const VkImageBlit				imageBlit	=
		{
			defaultSourceLayer,	// VkImageSubresourceLayers	srcSubresource;
			{
				{defaultHalfSize, defaultHalfSize, 0},
				{defaultSize, defaultSize, 1}
			},					// VkOffset3D				srcOffsets[2];

			defaultSourceLayer,	// VkImageSubresourceLayers	dstSubresource;
			{
				{defaultSize, defaultSize, 0},
				{defaultHalfSize, defaultHalfSize, 1}
			}					// VkOffset3D				dstOffset[2];
		};

		CopyRegion	region;
		region.imageBlit = imageBlit;
		params.regions.push_back(region);
	}

	// Filter is VK_FILTER_NEAREST.
	{
		params.filter					= VK_FILTER_NEAREST;
		const std::string description	= "Nearest filter";

		params.dst.image.format	= VK_FORMAT_R8G8B8A8_UNORM;
		group->addChild(new BlitImageTestCase(testCtx, "nearest", description, params));

		params.dst.image.format	= VK_FORMAT_R32_SFLOAT;
		const std::string	descriptionOfRGBAToR32	(description + " and different formats (R8G8B8A8 -> R32)");
		group->addChild(new BlitImageTestCase(testCtx, getFormatCaseName(params.dst.image.format) + "_nearest", descriptionOfRGBAToR32, params));

		params.dst.image.format	= VK_FORMAT_B8G8R8A8_UNORM;
		const std::string	descriptionOfRGBAToBGRA	(description + " and different formats (R8G8B8A8 -> B8G8R8A8)");
		group->addChild(new BlitImageTestCase(testCtx, getFormatCaseName(params.dst.image.format) + "_nearest", descriptionOfRGBAToBGRA, params));
	}

	// Filter is VK_FILTER_LINEAR.
	{
		params.filter					= VK_FILTER_LINEAR;
		const std::string description	= "Linear filter";

		params.dst.image.format	= VK_FORMAT_R8G8B8A8_UNORM;
		group->addChild(new BlitImageTestCase(testCtx, "linear", description, params));

		params.dst.image.format	= VK_FORMAT_R32_SFLOAT;
		const std::string	descriptionOfRGBAToR32	(description + " and different formats (R8G8B8A8 -> R32)");
		group->addChild(new BlitImageTestCase(testCtx, getFormatCaseName(params.dst.image.format) + "_linear", descriptionOfRGBAToR32, params));

		params.dst.image.format	= VK_FORMAT_B8G8R8A8_UNORM;
		const std::string	descriptionOfRGBAToBGRA	(description + " and different formats (R8G8B8A8 -> B8G8R8A8)");
		group->addChild(new BlitImageTestCase(testCtx, getFormatCaseName(params.dst.image.format) + "_linear", descriptionOfRGBAToBGRA, params));
	}
}

void addBlittingImageSimpleScalingWhole1Tests (tcu::TestCaseGroup* group, AllocationKind allocationKind)
{
	tcu::TestContext&	testCtx			= group->getTestContext();
	TestParams			params;
	params.src.image.imageType			= VK_IMAGE_TYPE_2D;
	params.src.image.format				= VK_FORMAT_R8G8B8A8_UNORM;
	params.src.image.extent				= defaultExtent;
	params.src.image.operationLayout	= VK_IMAGE_LAYOUT_TRANSFER_SRC_OPTIMAL;
	params.dst.image.imageType			= VK_IMAGE_TYPE_2D;
	params.dst.image.extent				= defaultHalfExtent;
	params.dst.image.operationLayout	= VK_IMAGE_LAYOUT_TRANSFER_DST_OPTIMAL;
	params.allocationKind				= allocationKind;

	{
		const VkImageBlit				imageBlit	=
		{
			defaultSourceLayer,	// VkImageSubresourceLayers	srcSubresource;
			{
				{0, 0, 0},
				{defaultSize, defaultSize, 1}
			},					// VkOffset3D					srcOffsets[2];

			defaultSourceLayer,	// VkImageSubresourceLayers	dstSubresource;
			{
				{0, 0, 0},
				{defaultHalfSize, defaultHalfSize, 1}
			}					// VkOffset3D					dstOffset[2];
		};

		CopyRegion	region;
		region.imageBlit	= imageBlit;
		params.regions.push_back(region);
	}

	// Filter is VK_FILTER_NEAREST.
	{
		params.filter					= VK_FILTER_NEAREST;
		const std::string description	= "Nearest filter";

		params.dst.image.format	= VK_FORMAT_R8G8B8A8_UNORM;
		group->addChild(new BlitImageTestCase(testCtx, "nearest", description, params));

		params.dst.image.format	= VK_FORMAT_R32_SFLOAT;
		const std::string	descriptionOfRGBAToR32	(description + " and different formats (R8G8B8A8 -> R32)");
		group->addChild(new BlitImageTestCase(testCtx, getFormatCaseName(params.dst.image.format) + "_nearest", descriptionOfRGBAToR32, params));

		params.dst.image.format	= VK_FORMAT_B8G8R8A8_UNORM;
		const std::string	descriptionOfRGBAToBGRA	(description + " and different formats (R8G8B8A8 -> B8G8R8A8)");
		group->addChild(new BlitImageTestCase(testCtx, getFormatCaseName(params.dst.image.format) + "_nearest", descriptionOfRGBAToBGRA, params));
	}

	// Filter is VK_FILTER_LINEAR.
	{
		params.filter					= VK_FILTER_LINEAR;
		const std::string description	= "Linear filter";

		params.dst.image.format	= VK_FORMAT_R8G8B8A8_UNORM;
		group->addChild(new BlitImageTestCase(testCtx, "linear", description, params));

		params.dst.image.format	= VK_FORMAT_R32_SFLOAT;
		const std::string	descriptionOfRGBAToR32	(description + " and different formats (R8G8B8A8 -> R32)" );
		group->addChild(new BlitImageTestCase(testCtx, getFormatCaseName(params.dst.image.format) + "_linear", descriptionOfRGBAToR32, params));

		params.dst.image.format	= VK_FORMAT_B8G8R8A8_UNORM;
		const std::string	descriptionOfRGBAToBGRA	(description + " and different formats (R8G8B8A8 -> B8G8R8A8)");
		group->addChild(new BlitImageTestCase(testCtx, getFormatCaseName(params.dst.image.format) + "_linear", descriptionOfRGBAToBGRA, params));
	}
}

void addBlittingImageSimpleScalingWhole2Tests (tcu::TestCaseGroup* group, AllocationKind allocationKind)
{
	tcu::TestContext&	testCtx			= group->getTestContext();
	TestParams			params;
	params.src.image.imageType			= VK_IMAGE_TYPE_2D;
	params.src.image.format				= VK_FORMAT_R8G8B8A8_UNORM;
	params.src.image.extent				= defaultHalfExtent;
	params.src.image.operationLayout	= VK_IMAGE_LAYOUT_TRANSFER_SRC_OPTIMAL;
	params.dst.image.imageType			= VK_IMAGE_TYPE_2D;
	params.dst.image.extent				= defaultExtent;
	params.dst.image.operationLayout	= VK_IMAGE_LAYOUT_TRANSFER_DST_OPTIMAL;
	params.allocationKind				= allocationKind;

	{
		const VkImageBlit				imageBlit	=
		{
			defaultSourceLayer,	// VkImageSubresourceLayers	srcSubresource;
			{
				{0, 0, 0},
				{defaultHalfSize, defaultHalfSize, 1}
			},					// VkOffset3D					srcOffsets[2];

			defaultSourceLayer,	// VkImageSubresourceLayers	dstSubresource;
			{
				{0, 0, 0},
				{defaultSize, defaultSize, 1}
			}					// VkOffset3D					dstOffset[2];
		};

		CopyRegion	region;
		region.imageBlit	= imageBlit;
		params.regions.push_back(region);
	}

	// Filter is VK_FILTER_NEAREST.
	{
		params.filter					= VK_FILTER_NEAREST;
		const std::string description	= "Nearest filter";

		params.dst.image.format	= VK_FORMAT_R8G8B8A8_UNORM;
		group->addChild(new BlitImageTestCase(testCtx, "nearest", description, params));

		params.dst.image.format	= VK_FORMAT_R32_SFLOAT;
		const std::string	descriptionOfRGBAToR32	(description + " and different formats (R8G8B8A8 -> R32)");
		group->addChild(new BlitImageTestCase(testCtx, getFormatCaseName(params.dst.image.format) + "_nearest", descriptionOfRGBAToR32, params));

		params.dst.image.format	= VK_FORMAT_B8G8R8A8_UNORM;
		const std::string	descriptionOfRGBAToBGRA	(description + " and different formats (R8G8B8A8 -> B8G8R8A8)");
		group->addChild(new BlitImageTestCase(testCtx, getFormatCaseName(params.dst.image.format) + "_nearest", descriptionOfRGBAToBGRA, params));
	}

	// Filter is VK_FILTER_LINEAR.
	{
		params.filter					= VK_FILTER_LINEAR;
		const std::string description	= "Linear filter";

		params.dst.image.format	= VK_FORMAT_R8G8B8A8_UNORM;
		group->addChild(new BlitImageTestCase(testCtx, "linear", description, params));

		params.dst.image.format	= VK_FORMAT_R32_SFLOAT;
		const std::string	descriptionOfRGBAToR32	(description + " and different formats (R8G8B8A8 -> R32)");
		group->addChild(new BlitImageTestCase(testCtx, getFormatCaseName(params.dst.image.format) + "_linear", descriptionOfRGBAToR32, params));

		params.dst.image.format	= VK_FORMAT_B8G8R8A8_UNORM;
		const std::string	descriptionOfRGBAToBGRA	(description + " and different formats (R8G8B8A8 -> B8G8R8A8)");
		group->addChild(new BlitImageTestCase(testCtx, getFormatCaseName(params.dst.image.format) + "_linear", descriptionOfRGBAToBGRA, params));
	}
}

void addBlittingImageSimpleScalingAndOffsetTests (tcu::TestCaseGroup* group, AllocationKind allocationKind)
{
	tcu::TestContext&	testCtx			= group->getTestContext();
	TestParams			params;
	params.src.image.imageType			= VK_IMAGE_TYPE_2D;
	params.src.image.format				= VK_FORMAT_R8G8B8A8_UNORM;
	params.src.image.extent				= defaultExtent;
	params.src.image.operationLayout	= VK_IMAGE_LAYOUT_TRANSFER_SRC_OPTIMAL;
	params.dst.image.imageType			= VK_IMAGE_TYPE_2D;
	params.dst.image.extent				= defaultExtent;
	params.dst.image.operationLayout	= VK_IMAGE_LAYOUT_TRANSFER_DST_OPTIMAL;
	params.allocationKind				= allocationKind;

	{
		const VkImageBlit				imageBlit	=
		{
			defaultSourceLayer,	// VkImageSubresourceLayers	srcSubresource;
			{
				{defaultFourthSize, defaultFourthSize, 0},
				{defaultFourthSize*3, defaultFourthSize*3, 1}
			},					// VkOffset3D					srcOffsets[2];

			defaultSourceLayer,	// VkImageSubresourceLayers	dstSubresource;
			{
				{0, 0, 0},
				{defaultSize, defaultSize, 1}
			}					// VkOffset3D					dstOffset[2];
		};

		CopyRegion	region;
		region.imageBlit	= imageBlit;
		params.regions.push_back(region);
	}

	// Filter is VK_FILTER_NEAREST.
	{
		params.filter					= VK_FILTER_NEAREST;
		const std::string description	= "Nearest filter";

		params.dst.image.format	= VK_FORMAT_R8G8B8A8_UNORM;
		group->addChild(new BlitImageTestCase(testCtx, "nearest", description, params));

		params.dst.image.format	= VK_FORMAT_R32_SFLOAT;
		const std::string	descriptionOfRGBAToR32	(description + " and different formats (R8G8B8A8 -> R32)");
		group->addChild(new BlitImageTestCase(testCtx, getFormatCaseName(params.dst.image.format) + "_nearest", descriptionOfRGBAToR32, params));

		params.dst.image.format	= VK_FORMAT_B8G8R8A8_UNORM;
		const std::string	descriptionOfRGBAToBGRA	(description + " and different formats (R8G8B8A8 -> B8G8R8A8)");
		group->addChild(new BlitImageTestCase(testCtx, getFormatCaseName(params.dst.image.format) + "_nearest", descriptionOfRGBAToBGRA, params));
	}

	// Filter is VK_FILTER_LINEAR.
	{
		params.filter					= VK_FILTER_LINEAR;
		const std::string description	= "Linear filter";

		params.dst.image.format	= VK_FORMAT_R8G8B8A8_UNORM;
		group->addChild(new BlitImageTestCase(testCtx, "linear", description, params));

		params.dst.image.format	= VK_FORMAT_R32_SFLOAT;
		const std::string	descriptionOfRGBAToR32	(description + " and different formats (R8G8B8A8 -> R32)");
		group->addChild(new BlitImageTestCase(testCtx, getFormatCaseName(params.dst.image.format) + "_linear", descriptionOfRGBAToR32, params));

		params.dst.image.format	= VK_FORMAT_B8G8R8A8_UNORM;
		const std::string	descriptionOfRGBAToBGRA	(description + " and different formats (R8G8B8A8 -> B8G8R8A8)");
		group->addChild(new BlitImageTestCase(testCtx, getFormatCaseName(params.dst.image.format) + "_linear", descriptionOfRGBAToBGRA, params));
	}
}

void addBlittingImageSimpleWithoutScalingPartialTests (tcu::TestCaseGroup* group, AllocationKind allocationKind)
{
	tcu::TestContext&	testCtx			= group->getTestContext();
	TestParams			params;
	params.src.image.imageType			= VK_IMAGE_TYPE_2D;
	params.src.image.format				= VK_FORMAT_R8G8B8A8_UNORM;
	params.src.image.extent				= defaultExtent;
	params.src.image.operationLayout	= VK_IMAGE_LAYOUT_TRANSFER_SRC_OPTIMAL;
	params.dst.image.imageType			= VK_IMAGE_TYPE_2D;
	params.dst.image.extent				= defaultExtent;
	params.dst.image.operationLayout	= VK_IMAGE_LAYOUT_TRANSFER_DST_OPTIMAL;
	params.allocationKind				= allocationKind;

	{
		CopyRegion	region;
		for (int i = 0; i < defaultSize; i += defaultFourthSize)
		{
			const VkImageBlit			imageBlit	=
			{
				defaultSourceLayer,	// VkImageSubresourceLayers	srcSubresource;
				{
					{defaultSize - defaultFourthSize - i, defaultSize - defaultFourthSize - i, 0},
					{defaultSize - i, defaultSize - i, 1}
				},					// VkOffset3D					srcOffsets[2];

				defaultSourceLayer,	// VkImageSubresourceLayers	dstSubresource;
				{
					{i, i, 0},
					{i + defaultFourthSize, i + defaultFourthSize, 1}
				}					// VkOffset3D					dstOffset[2];
			};
			region.imageBlit	= imageBlit;
			params.regions.push_back(region);
		}
	}

	// Filter is VK_FILTER_NEAREST.
	{
		params.filter					= VK_FILTER_NEAREST;
		const std::string description	= "Nearest filter";

		params.dst.image.format	= VK_FORMAT_R8G8B8A8_UNORM;
		group->addChild(new BlitImageTestCase(testCtx, "nearest", description, params));


		params.dst.image.format	= VK_FORMAT_R32_SFLOAT;
		const std::string	descriptionOfRGBAToR32	(description + " and different formats (R8G8B8A8 -> R32)");
		group->addChild(new BlitImageTestCase(testCtx, getFormatCaseName(params.dst.image.format) + "_nearest", descriptionOfRGBAToR32, params));

		params.dst.image.format	= VK_FORMAT_B8G8R8A8_UNORM;
		const std::string	descriptionOfRGBAToBGRA	(description + " and different formats (R8G8B8A8 -> B8G8R8A8)");
		group->addChild(new BlitImageTestCase(testCtx, getFormatCaseName(params.dst.image.format) + "_nearest", descriptionOfRGBAToBGRA, params));
	}

	// Filter is VK_FILTER_LINEAR.
	{
		params.filter					= VK_FILTER_LINEAR;
		const std::string description	= "Linear filter";

		params.dst.image.format	= VK_FORMAT_R8G8B8A8_UNORM;
		group->addChild(new BlitImageTestCase(testCtx, "linear", description, params));

		params.dst.image.format	= VK_FORMAT_R32_SFLOAT;
		const std::string	descriptionOfRGBAToR32	(description + " and different formats (R8G8B8A8 -> R32)");
		group->addChild(new BlitImageTestCase(testCtx, getFormatCaseName(params.dst.image.format) + "_linear", descriptionOfRGBAToR32, params));

		params.dst.image.format	= VK_FORMAT_B8G8R8A8_UNORM;
		const std::string	descriptionOfRGBAToBGRA	(description + " and different formats (R8G8B8A8 -> B8G8R8A8)");
		group->addChild(new BlitImageTestCase(testCtx, getFormatCaseName(params.dst.image.format) + "_linear", descriptionOfRGBAToBGRA, params));
	}
}

void addBlittingImageSimpleTests (tcu::TestCaseGroup* group, AllocationKind allocationKind)
{
	addTestGroup(group, "whole", "Blit without scaling (whole)", addBlittingImageSimpleWholeTests, allocationKind);
	addTestGroup(group, "mirror_xy", "Flipping x and y coordinates (whole)", addBlittingImageSimpleMirrorXYTests, allocationKind);
	addTestGroup(group, "mirror_x", "Flipping x coordinates (whole)", addBlittingImageSimpleMirrorXTests, allocationKind);
	addTestGroup(group, "mirror_y", "Flipping y coordinates (whole)", addBlittingImageSimpleMirrorYTests, allocationKind);
	addTestGroup(group, "mirror_subregions", "Mirroring subregions in image (no flip, y flip, x flip, xy flip)", addBlittingImageSimpleMirrorSubregionsTests, allocationKind);
	addTestGroup(group, "scaling_whole1", "Blit with scaling (whole, src extent bigger)", addBlittingImageSimpleScalingWhole1Tests, allocationKind);
	addTestGroup(group, "scaling_whole2", "Blit with scaling (whole, dst extent bigger)", addBlittingImageSimpleScalingWhole2Tests, allocationKind);
	addTestGroup(group, "scaling_and_offset", "Blit with scaling and offset (whole, dst extent bigger)", addBlittingImageSimpleScalingAndOffsetTests, allocationKind);
	addTestGroup(group, "without_scaling_partial", "Blit without scaling (partial)", addBlittingImageSimpleWithoutScalingPartialTests, allocationKind);
}

struct BlitColorTestParams
{
	TestParams		params;
	const VkFormat*	compatibleFormats;
	bool			onlyNearest;
};

bool isAllowedBlittingAllFormatsColorSrcFormatTests(const BlitColorTestParams& testParams)
{
	bool result = true;

	if (testParams.params.allocationKind == ALLOCATION_KIND_DEDICATED)
	{
		DE_ASSERT(!dedicatedAllocationBlittingFormatsToTestSet.empty());

		result =
			de::contains(dedicatedAllocationBlittingFormatsToTestSet, testParams.params.dst.image.format) ||
			de::contains(dedicatedAllocationBlittingFormatsToTestSet, testParams.params.src.image.format);
	}

	return result;
}


void addBlittingImageAllFormatsColorSrcFormatDstFormatTests (tcu::TestCaseGroup* group, BlitColorTestParams testParams)
{
	tcu::TestContext& testCtx				= group->getTestContext();

	const VkImageLayout blitSrcLayouts[]	=
	{
		VK_IMAGE_LAYOUT_TRANSFER_SRC_OPTIMAL,
		VK_IMAGE_LAYOUT_GENERAL
	};
	const VkImageLayout blitDstLayouts[]	=
	{
		VK_IMAGE_LAYOUT_TRANSFER_DST_OPTIMAL,
		VK_IMAGE_LAYOUT_GENERAL
	};

	for (int srcLayoutNdx = 0u; srcLayoutNdx < DE_LENGTH_OF_ARRAY(blitSrcLayouts); ++srcLayoutNdx)
	{
		testParams.params.src.image.operationLayout = blitSrcLayouts[srcLayoutNdx];
		for (int dstLayoutNdx = 0u; dstLayoutNdx < DE_LENGTH_OF_ARRAY(blitDstLayouts); ++dstLayoutNdx)
		{
			testParams.params.dst.image.operationLayout = blitDstLayouts[dstLayoutNdx];

			testParams.params.filter			= VK_FILTER_NEAREST;
			const std::string testName			= getImageLayoutCaseName(testParams.params.src.image.operationLayout) + "_" +
												  getImageLayoutCaseName(testParams.params.dst.image.operationLayout);
			const std::string description		= "Blit from layout " + getImageLayoutCaseName(testParams.params.src.image.operationLayout) +
												  " to " + getImageLayoutCaseName(testParams.params.dst.image.operationLayout);
			group->addChild(new BlitImageTestCase(testCtx, testName + "_nearest", description, testParams.params));

			if (!testParams.onlyNearest)
			{
				testParams.params.filter		= VK_FILTER_LINEAR;
				group->addChild(new BlitImageTestCase(testCtx, testName + "_linear", description, testParams.params));
			}
		}
	}
}

void addBlittingImageAllFormatsColorSrcFormatTests (tcu::TestCaseGroup* group, BlitColorTestParams testParams)
{
	for (int dstFormatIndex = 0; testParams.compatibleFormats[dstFormatIndex] != VK_FORMAT_UNDEFINED; ++dstFormatIndex)
	{
		testParams.params.dst.image.format	= testParams.compatibleFormats[dstFormatIndex];
		if (!isSupportedByFramework(testParams.params.dst.image.format))
			continue;

		if (!isAllowedBlittingAllFormatsColorSrcFormatTests(testParams))
			continue;

		const std::string description	= "Blit destination format " + getFormatCaseName(testParams.params.dst.image.format);
		addTestGroup(group, getFormatCaseName(testParams.params.dst.image.format), description, addBlittingImageAllFormatsColorSrcFormatDstFormatTests, testParams);
	}
}

const VkFormat	compatibleFormatsUInts[]	=
{
	VK_FORMAT_R8_UINT,
	VK_FORMAT_R8G8_UINT,
	VK_FORMAT_R8G8B8_UINT,
	VK_FORMAT_B8G8R8_UINT,
	VK_FORMAT_R8G8B8A8_UINT,
	VK_FORMAT_B8G8R8A8_UINT,
	VK_FORMAT_A8B8G8R8_UINT_PACK32,
	VK_FORMAT_A2R10G10B10_UINT_PACK32,
	VK_FORMAT_A2B10G10R10_UINT_PACK32,
	VK_FORMAT_R16_UINT,
	VK_FORMAT_R16G16_UINT,
	VK_FORMAT_R16G16B16_UINT,
	VK_FORMAT_R16G16B16A16_UINT,
	VK_FORMAT_R32_UINT,
	VK_FORMAT_R32G32_UINT,
	VK_FORMAT_R32G32B32_UINT,
	VK_FORMAT_R32G32B32A32_UINT,
	VK_FORMAT_R64_UINT,
	VK_FORMAT_R64G64_UINT,
	VK_FORMAT_R64G64B64_UINT,
	VK_FORMAT_R64G64B64A64_UINT,

	VK_FORMAT_UNDEFINED
};
const VkFormat	compatibleFormatsSInts[]	=
{
	VK_FORMAT_R8_SINT,
	VK_FORMAT_R8G8_SINT,
	VK_FORMAT_R8G8B8_SINT,
	VK_FORMAT_B8G8R8_SINT,
	VK_FORMAT_R8G8B8A8_SINT,
	VK_FORMAT_B8G8R8A8_SINT,
	VK_FORMAT_A8B8G8R8_SINT_PACK32,
	VK_FORMAT_A2R10G10B10_SINT_PACK32,
	VK_FORMAT_A2B10G10R10_SINT_PACK32,
	VK_FORMAT_R16_SINT,
	VK_FORMAT_R16G16_SINT,
	VK_FORMAT_R16G16B16_SINT,
	VK_FORMAT_R16G16B16A16_SINT,
	VK_FORMAT_R32_SINT,
	VK_FORMAT_R32G32_SINT,
	VK_FORMAT_R32G32B32_SINT,
	VK_FORMAT_R32G32B32A32_SINT,
	VK_FORMAT_R64_SINT,
	VK_FORMAT_R64G64_SINT,
	VK_FORMAT_R64G64B64_SINT,
	VK_FORMAT_R64G64B64A64_SINT,

	VK_FORMAT_UNDEFINED
};
const VkFormat	compatibleFormatsFloats[]	=
{
	VK_FORMAT_R4G4_UNORM_PACK8,
	VK_FORMAT_R4G4B4A4_UNORM_PACK16,
	VK_FORMAT_B4G4R4A4_UNORM_PACK16,
	VK_FORMAT_R5G6B5_UNORM_PACK16,
	VK_FORMAT_B5G6R5_UNORM_PACK16,
	VK_FORMAT_R5G5B5A1_UNORM_PACK16,
	VK_FORMAT_B5G5R5A1_UNORM_PACK16,
	VK_FORMAT_A1R5G5B5_UNORM_PACK16,
	VK_FORMAT_R8_UNORM,
	VK_FORMAT_R8_SNORM,
	VK_FORMAT_R8_USCALED,
	VK_FORMAT_R8_SSCALED,
	VK_FORMAT_R8G8_UNORM,
	VK_FORMAT_R8G8_SNORM,
	VK_FORMAT_R8G8_USCALED,
	VK_FORMAT_R8G8_SSCALED,
	VK_FORMAT_R8G8B8_UNORM,
	VK_FORMAT_R8G8B8_SNORM,
	VK_FORMAT_R8G8B8_USCALED,
	VK_FORMAT_R8G8B8_SSCALED,
	VK_FORMAT_B8G8R8_UNORM,
	VK_FORMAT_B8G8R8_SNORM,
	VK_FORMAT_B8G8R8_USCALED,
	VK_FORMAT_B8G8R8_SSCALED,
	VK_FORMAT_R8G8B8A8_UNORM,
	VK_FORMAT_R8G8B8A8_SNORM,
	VK_FORMAT_R8G8B8A8_USCALED,
	VK_FORMAT_R8G8B8A8_SSCALED,
	VK_FORMAT_B8G8R8A8_UNORM,
	VK_FORMAT_B8G8R8A8_SNORM,
	VK_FORMAT_B8G8R8A8_USCALED,
	VK_FORMAT_B8G8R8A8_SSCALED,
	VK_FORMAT_A8B8G8R8_UNORM_PACK32,
	VK_FORMAT_A8B8G8R8_SNORM_PACK32,
	VK_FORMAT_A8B8G8R8_USCALED_PACK32,
	VK_FORMAT_A8B8G8R8_SSCALED_PACK32,
	VK_FORMAT_A2R10G10B10_UNORM_PACK32,
	VK_FORMAT_A2R10G10B10_SNORM_PACK32,
	VK_FORMAT_A2R10G10B10_USCALED_PACK32,
	VK_FORMAT_A2R10G10B10_SSCALED_PACK32,
	VK_FORMAT_A2B10G10R10_UNORM_PACK32,
	VK_FORMAT_A2B10G10R10_SNORM_PACK32,
	VK_FORMAT_A2B10G10R10_USCALED_PACK32,
	VK_FORMAT_A2B10G10R10_SSCALED_PACK32,
	VK_FORMAT_R16_UNORM,
	VK_FORMAT_R16_SNORM,
	VK_FORMAT_R16_USCALED,
	VK_FORMAT_R16_SSCALED,
	VK_FORMAT_R16_SFLOAT,
	VK_FORMAT_R16G16_UNORM,
	VK_FORMAT_R16G16_SNORM,
	VK_FORMAT_R16G16_USCALED,
	VK_FORMAT_R16G16_SSCALED,
	VK_FORMAT_R16G16_SFLOAT,
	VK_FORMAT_R16G16B16_UNORM,
	VK_FORMAT_R16G16B16_SNORM,
	VK_FORMAT_R16G16B16_USCALED,
	VK_FORMAT_R16G16B16_SSCALED,
	VK_FORMAT_R16G16B16_SFLOAT,
	VK_FORMAT_R16G16B16A16_UNORM,
	VK_FORMAT_R16G16B16A16_SNORM,
	VK_FORMAT_R16G16B16A16_USCALED,
	VK_FORMAT_R16G16B16A16_SSCALED,
	VK_FORMAT_R16G16B16A16_SFLOAT,
	VK_FORMAT_R32_SFLOAT,
	VK_FORMAT_R32G32_SFLOAT,
	VK_FORMAT_R32G32B32_SFLOAT,
	VK_FORMAT_R32G32B32A32_SFLOAT,
	VK_FORMAT_R64_SFLOAT,
	VK_FORMAT_R64G64_SFLOAT,
	VK_FORMAT_R64G64B64_SFLOAT,
	VK_FORMAT_R64G64B64A64_SFLOAT,
	VK_FORMAT_B10G11R11_UFLOAT_PACK32,
	VK_FORMAT_E5B9G9R9_UFLOAT_PACK32,
//	VK_FORMAT_BC1_RGB_UNORM_BLOCK,
//	VK_FORMAT_BC1_RGBA_UNORM_BLOCK,
//	VK_FORMAT_BC2_UNORM_BLOCK,
//	VK_FORMAT_BC3_UNORM_BLOCK,
//	VK_FORMAT_BC4_UNORM_BLOCK,
//	VK_FORMAT_BC4_SNORM_BLOCK,
//	VK_FORMAT_BC5_UNORM_BLOCK,
//	VK_FORMAT_BC5_SNORM_BLOCK,
//	VK_FORMAT_BC6H_UFLOAT_BLOCK,
//	VK_FORMAT_BC6H_SFLOAT_BLOCK,
//	VK_FORMAT_BC7_UNORM_BLOCK,
//	VK_FORMAT_ETC2_R8G8B8_UNORM_BLOCK,
//	VK_FORMAT_ETC2_R8G8B8A1_UNORM_BLOCK,
//	VK_FORMAT_ETC2_R8G8B8A8_UNORM_BLOCK,
//	VK_FORMAT_EAC_R11_UNORM_BLOCK,
//	VK_FORMAT_EAC_R11_SNORM_BLOCK,
//	VK_FORMAT_EAC_R11G11_UNORM_BLOCK,
//	VK_FORMAT_EAC_R11G11_SNORM_BLOCK,
//	VK_FORMAT_ASTC_4x4_UNORM_BLOCK,
//	VK_FORMAT_ASTC_5x4_UNORM_BLOCK,
//	VK_FORMAT_ASTC_5x5_UNORM_BLOCK,
//	VK_FORMAT_ASTC_6x5_UNORM_BLOCK,
//	VK_FORMAT_ASTC_6x6_UNORM_BLOCK,
//	VK_FORMAT_ASTC_8x5_UNORM_BLOCK,
//	VK_FORMAT_ASTC_8x6_UNORM_BLOCK,
//	VK_FORMAT_ASTC_8x8_UNORM_BLOCK,
//	VK_FORMAT_ASTC_10x5_UNORM_BLOCK,
//	VK_FORMAT_ASTC_10x6_UNORM_BLOCK,
//	VK_FORMAT_ASTC_10x8_UNORM_BLOCK,
//	VK_FORMAT_ASTC_10x10_UNORM_BLOCK,
//	VK_FORMAT_ASTC_12x10_UNORM_BLOCK,
//	VK_FORMAT_ASTC_12x12_UNORM_BLOCK,

	VK_FORMAT_UNDEFINED
};
const VkFormat	compatibleFormatsSrgb[]		=
{
	VK_FORMAT_R8_SRGB,
	VK_FORMAT_R8G8_SRGB,
	VK_FORMAT_R8G8B8_SRGB,
	VK_FORMAT_B8G8R8_SRGB,
	VK_FORMAT_R8G8B8A8_SRGB,
	VK_FORMAT_B8G8R8A8_SRGB,
	VK_FORMAT_A8B8G8R8_SRGB_PACK32,
//	VK_FORMAT_BC1_RGB_SRGB_BLOCK,
//	VK_FORMAT_BC1_RGBA_SRGB_BLOCK,
//	VK_FORMAT_BC2_SRGB_BLOCK,
//	VK_FORMAT_BC3_SRGB_BLOCK,
//	VK_FORMAT_BC7_SRGB_BLOCK,
//	VK_FORMAT_ETC2_R8G8B8_SRGB_BLOCK,
//	VK_FORMAT_ETC2_R8G8B8A1_SRGB_BLOCK,
//	VK_FORMAT_ETC2_R8G8B8A8_SRGB_BLOCK,
//	VK_FORMAT_ASTC_4x4_SRGB_BLOCK,
//	VK_FORMAT_ASTC_5x4_SRGB_BLOCK,
//	VK_FORMAT_ASTC_5x5_SRGB_BLOCK,
//	VK_FORMAT_ASTC_6x5_SRGB_BLOCK,
//	VK_FORMAT_ASTC_6x6_SRGB_BLOCK,
//	VK_FORMAT_ASTC_8x5_SRGB_BLOCK,
//	VK_FORMAT_ASTC_8x6_SRGB_BLOCK,
//	VK_FORMAT_ASTC_8x8_SRGB_BLOCK,
//	VK_FORMAT_ASTC_10x5_SRGB_BLOCK,
//	VK_FORMAT_ASTC_10x6_SRGB_BLOCK,
//	VK_FORMAT_ASTC_10x8_SRGB_BLOCK,
//	VK_FORMAT_ASTC_10x10_SRGB_BLOCK,
//	VK_FORMAT_ASTC_12x10_SRGB_BLOCK,
//	VK_FORMAT_ASTC_12x12_SRGB_BLOCK,

	VK_FORMAT_UNDEFINED
};

const VkFormat	dedicatedAllocationBlittingFormatsToTest[]	=
{
	// compatibleFormatsUInts
	VK_FORMAT_R8_UINT,
	VK_FORMAT_R64G64B64A64_UINT,

	// compatibleFormatsSInts
	VK_FORMAT_R8_SINT,
	VK_FORMAT_R64G64B64A64_SINT,

	// compatibleFormatsFloats
	VK_FORMAT_R4G4_UNORM_PACK8,
	VK_FORMAT_E5B9G9R9_UFLOAT_PACK32,

	// compatibleFormatsSrgb
	VK_FORMAT_R8_SRGB,
	VK_FORMAT_A8B8G8R8_SRGB_PACK32,
};

void addBlittingImageAllFormatsColorTests (tcu::TestCaseGroup* group, AllocationKind allocationKind)
{
	const struct {
		const VkFormat*	compatibleFormats;
		const bool		onlyNearest;
	}	colorImageFormatsToTestBlit[]			=
	{
		{ compatibleFormatsUInts,	true	},
		{ compatibleFormatsSInts,	true	},
		{ compatibleFormatsFloats,	false	},
		{ compatibleFormatsSrgb,	false	},
	};

	const int	numOfColorImageFormatsToTest		= DE_LENGTH_OF_ARRAY(colorImageFormatsToTestBlit);

	TestParams	params;
	params.src.image.imageType	= VK_IMAGE_TYPE_2D;
	params.src.image.extent		= defaultExtent;
	params.dst.image.imageType	= VK_IMAGE_TYPE_2D;
	params.dst.image.extent		= defaultExtent;
	params.allocationKind		= allocationKind;

	CopyRegion	region;
	for (int i = 0, j = 1; (i + defaultFourthSize / j < defaultSize) && (defaultFourthSize > j); i += defaultFourthSize / j++)
	{
		const VkImageBlit			imageBlit	=
		{
			defaultSourceLayer,	// VkImageSubresourceLayers	srcSubresource;
			{
				{0, 0, 0},
				{defaultSize, defaultSize, 1}
			},					// VkOffset3D					srcOffsets[2];

			defaultSourceLayer,	// VkImageSubresourceLayers	dstSubresource;
			{
				{i, 0, 0},
				{i + defaultFourthSize / j, defaultFourthSize / j, 1}
			}					// VkOffset3D					dstOffset[2];
		};
		region.imageBlit	= imageBlit;
		params.regions.push_back(region);
	}
	for (int i = 0; i < defaultSize; i += defaultFourthSize)
	{
		const VkImageBlit			imageBlit	=
		{
			defaultSourceLayer,	// VkImageSubresourceLayers	srcSubresource;
			{
				{i, i, 0},
				{i + defaultFourthSize, i + defaultFourthSize, 1}
			},					// VkOffset3D					srcOffsets[2];

			defaultSourceLayer,	// VkImageSubresourceLayers	dstSubresource;
			{
				{i, defaultSize / 2, 0},
				{i + defaultFourthSize, defaultSize / 2 + defaultFourthSize, 1}
			}					// VkOffset3D					dstOffset[2];
		};
		region.imageBlit	= imageBlit;
		params.regions.push_back(region);
	}

	if (allocationKind == ALLOCATION_KIND_DEDICATED)
	{
		const int numOfColorImageFormatsToTestFilter = DE_LENGTH_OF_ARRAY(dedicatedAllocationBlittingFormatsToTest);
		for (int compatibleFormatsIndex = 0; compatibleFormatsIndex < numOfColorImageFormatsToTestFilter; ++compatibleFormatsIndex)
			dedicatedAllocationBlittingFormatsToTestSet.insert(dedicatedAllocationBlittingFormatsToTest[compatibleFormatsIndex]);
	}

	for (int compatibleFormatsIndex = 0; compatibleFormatsIndex < numOfColorImageFormatsToTest; ++compatibleFormatsIndex)
	{
		const VkFormat*	compatibleFormats	= colorImageFormatsToTestBlit[compatibleFormatsIndex].compatibleFormats;
		const bool		onlyNearest			= colorImageFormatsToTestBlit[compatibleFormatsIndex].onlyNearest;
		for (int srcFormatIndex = 0; compatibleFormats[srcFormatIndex] != VK_FORMAT_UNDEFINED; ++srcFormatIndex)
		{
			params.src.image.format	= compatibleFormats[srcFormatIndex];
			if (!isSupportedByFramework(params.src.image.format))
				continue;

			BlitColorTestParams		testParams;
			testParams.params				= params;
			testParams.compatibleFormats	= compatibleFormats;
			testParams.onlyNearest			= onlyNearest;

			const std::string description	= "Blit source format " + getFormatCaseName(params.src.image.format);
			addTestGroup(group, getFormatCaseName(params.src.image.format), description, addBlittingImageAllFormatsColorSrcFormatTests, testParams);
		}
	}
}

void addBlittingImageAllFormatsDepthStencilFormatsTests (tcu::TestCaseGroup* group, TestParams params)
{
	const VkImageLayout blitSrcLayouts[]	=
	{
		VK_IMAGE_LAYOUT_TRANSFER_SRC_OPTIMAL,
		VK_IMAGE_LAYOUT_GENERAL
	};
	const VkImageLayout blitDstLayouts[]	=
	{
		VK_IMAGE_LAYOUT_TRANSFER_DST_OPTIMAL,
		VK_IMAGE_LAYOUT_GENERAL
	};

	for (int srcLayoutNdx = 0u; srcLayoutNdx < DE_LENGTH_OF_ARRAY(blitSrcLayouts); ++srcLayoutNdx)
	{
		params.src.image.operationLayout	= blitSrcLayouts[srcLayoutNdx];

		for (int dstLayoutNdx = 0u; dstLayoutNdx < DE_LENGTH_OF_ARRAY(blitDstLayouts); ++dstLayoutNdx)
		{
			params.dst.image.operationLayout	= blitDstLayouts[dstLayoutNdx];
			params.filter						= VK_FILTER_NEAREST;

			const std::string testName		= getImageLayoutCaseName(params.src.image.operationLayout) + "_" +
											  getImageLayoutCaseName(params.dst.image.operationLayout);
			const std::string description	= "Blit from " + getImageLayoutCaseName(params.src.image.operationLayout) +
											  " to " + getImageLayoutCaseName(params.dst.image.operationLayout);

			group->addChild(new BlitImageTestCase(group->getTestContext(), testName + "_nearest", description, params));
		}
	}
}

void addBlittingImageAllFormatsDepthStencilTests (tcu::TestCaseGroup* group, AllocationKind allocationKind)
{
	const VkFormat	depthAndStencilFormats[]	=
	{
		VK_FORMAT_D16_UNORM,
		VK_FORMAT_X8_D24_UNORM_PACK32,
		VK_FORMAT_D32_SFLOAT,
		VK_FORMAT_S8_UINT,
		VK_FORMAT_D16_UNORM_S8_UINT,
		VK_FORMAT_D24_UNORM_S8_UINT,
		VK_FORMAT_D32_SFLOAT_S8_UINT,
	};

	const VkImageSubresourceLayers	defaultDepthSourceLayer		= { VK_IMAGE_ASPECT_DEPTH_BIT, 0u, 0u, 1u };
	const VkImageSubresourceLayers	defaultStencilSourceLayer	= { VK_IMAGE_ASPECT_STENCIL_BIT, 0u, 0u, 1u };

	for (int compatibleFormatsIndex = 0; compatibleFormatsIndex < DE_LENGTH_OF_ARRAY(depthAndStencilFormats); ++compatibleFormatsIndex)
	{
		TestParams	params;
		params.src.image.imageType			= VK_IMAGE_TYPE_2D;
		params.src.image.extent				= defaultExtent;
		params.src.image.format				= depthAndStencilFormats[compatibleFormatsIndex];
		params.dst.image.extent				= defaultExtent;
		params.dst.image.imageType			= VK_IMAGE_TYPE_2D;
		params.dst.image.format				= params.src.image.format;
		params.allocationKind				= allocationKind;

		CopyRegion	region;
		for (int i = 0, j = 1; (i + defaultFourthSize / j < defaultSize) && (defaultFourthSize > j); i += defaultFourthSize / j++)
		{
			const VkOffset3D	srcOffset0	= {0, 0, 0};
			const VkOffset3D	srcOffset1	= {defaultSize, defaultSize, 1};
			const VkOffset3D	dstOffset0	= {i, 0, 0};
			const VkOffset3D	dstOffset1	= {i + defaultFourthSize / j, defaultFourthSize / j, 1};

			if (tcu::hasDepthComponent(mapVkFormat(params.src.image.format).order))
			{
				const VkImageBlit			imageBlit	=
				{
					defaultDepthSourceLayer,		// VkImageSubresourceLayers	srcSubresource;
					{ srcOffset0 , srcOffset1 },	// VkOffset3D					srcOffsets[2];
					defaultDepthSourceLayer,		// VkImageSubresourceLayers	dstSubresource;
					{ dstOffset0 , dstOffset1 },	// VkOffset3D					dstOffset[2];
				};
				region.imageBlit	= imageBlit;
				params.regions.push_back(region);
			}
			if (tcu::hasStencilComponent(mapVkFormat(params.src.image.format).order))
			{
				const VkImageBlit			imageBlit	=
				{
					defaultStencilSourceLayer,		// VkImageSubresourceLayers	srcSubresource;
					{ srcOffset0 , srcOffset1 },	// VkOffset3D					srcOffsets[2];
					defaultStencilSourceLayer,		// VkImageSubresourceLayers	dstSubresource;
					{ dstOffset0 , dstOffset1 },	// VkOffset3D					dstOffset[2];
				};
				region.imageBlit	= imageBlit;
				params.regions.push_back(region);
			}
		}
		for (int i = 0; i < defaultSize; i += defaultFourthSize)
		{
			const VkOffset3D	srcOffset0	= {i, i, 0};
			const VkOffset3D	srcOffset1	= {i + defaultFourthSize, i + defaultFourthSize, 1};
			const VkOffset3D	dstOffset0	= {i, defaultSize / 2, 0};
			const VkOffset3D	dstOffset1	= {i + defaultFourthSize, defaultSize / 2 + defaultFourthSize, 1};

			if (tcu::hasDepthComponent(mapVkFormat(params.src.image.format).order))
			{
				const VkImageBlit			imageBlit	=
				{
					defaultDepthSourceLayer,		// VkImageSubresourceLayers	srcSubresource;
					{ srcOffset0, srcOffset1 },		// VkOffset3D					srcOffsets[2];
					defaultDepthSourceLayer,		// VkImageSubresourceLayers	dstSubresource;
					{ dstOffset0, dstOffset1 }		// VkOffset3D					dstOffset[2];
				};
				region.imageBlit	= imageBlit;
				params.regions.push_back(region);
			}
			if (tcu::hasStencilComponent(mapVkFormat(params.src.image.format).order))
			{
				const VkImageBlit			imageBlit	=
				{
					defaultStencilSourceLayer,		// VkImageSubresourceLayers	srcSubresource;
					{ srcOffset0, srcOffset1 },		// VkOffset3D					srcOffsets[2];
					defaultStencilSourceLayer,		// VkImageSubresourceLayers	dstSubresource;
					{ dstOffset0, dstOffset1 }		// VkOffset3D					dstOffset[2];
				};
				region.imageBlit	= imageBlit;
				params.regions.push_back(region);
			}
		}

		const std::string testName		= getFormatCaseName(params.src.image.format) + "_" +
										  getFormatCaseName(params.dst.image.format);
		const std::string description	= "Blit from " + getFormatCaseName(params.src.image.format) +
										  " to " + getFormatCaseName(params.dst.image.format);
		addTestGroup(group, testName, description, addBlittingImageAllFormatsDepthStencilFormatsTests, params);
	}
}

void addBlittingImageAllFormatsMipmapFormatTests (tcu::TestCaseGroup* group, BlitColorTestParams testParams)
{
	tcu::TestContext& testCtx				= group->getTestContext();

	const VkImageLayout blitSrcLayouts[]	=
	{
		VK_IMAGE_LAYOUT_TRANSFER_SRC_OPTIMAL,
		VK_IMAGE_LAYOUT_GENERAL
	};
	const VkImageLayout blitDstLayouts[]	=
	{
		VK_IMAGE_LAYOUT_TRANSFER_DST_OPTIMAL,
		VK_IMAGE_LAYOUT_GENERAL
	};

	for (int srcLayoutNdx = 0u; srcLayoutNdx < DE_LENGTH_OF_ARRAY(blitSrcLayouts); ++srcLayoutNdx)
	{
		testParams.params.src.image.operationLayout = blitSrcLayouts[srcLayoutNdx];
		for (int dstLayoutNdx = 0u; dstLayoutNdx < DE_LENGTH_OF_ARRAY(blitDstLayouts); ++dstLayoutNdx)
		{
			testParams.params.dst.image.operationLayout = blitDstLayouts[dstLayoutNdx];

			testParams.params.filter			= VK_FILTER_NEAREST;
			const std::string testName			= getImageLayoutCaseName(testParams.params.src.image.operationLayout) + "_" +
												  getImageLayoutCaseName(testParams.params.dst.image.operationLayout);
			const std::string description		= "Blit from layout " + getImageLayoutCaseName(testParams.params.src.image.operationLayout) +
												  " to " + getImageLayoutCaseName(testParams.params.dst.image.operationLayout);
			group->addChild(new BlitMipmapTestCase(testCtx, testName + "_nearest", description, testParams.params));

			if (!testParams.onlyNearest)
			{
				testParams.params.filter		= VK_FILTER_LINEAR;
				group->addChild(new BlitMipmapTestCase(testCtx, testName + "_linear", description, testParams.params));
			}
		}
	}
}

void addBlittingImageAllFormatsBaseLevelMipmapTests (tcu::TestCaseGroup* group, AllocationKind allocationKind)
{
	const struct
	{
		const VkFormat* const	compatibleFormats;
		const bool				onlyNearest;
	}	colorImageFormatsToTestBlit[]			=
	{
		{ compatibleFormatsUInts,	true	},
		{ compatibleFormatsSInts,	true	},
		{ compatibleFormatsFloats,	false	},
		{ compatibleFormatsSrgb,	false	},
	};

	const int	numOfColorImageFormatsToTest	= DE_LENGTH_OF_ARRAY(colorImageFormatsToTestBlit);

	const int	layerCountsToTest[]				=
	{
		1,
		6
	};

	TestParams	params;
	params.src.image.imageType	= VK_IMAGE_TYPE_2D;
	params.src.image.extent		= defaultExtent;
	params.dst.image.imageType	= VK_IMAGE_TYPE_2D;
	params.dst.image.extent		= defaultExtent;
	params.allocationKind		= allocationKind;
	params.mipLevels			= deLog2Floor32(deMinu32(defaultExtent.width, defaultExtent.height)) + 1u;
	params.singleCommand		= DE_TRUE;

	CopyRegion	region;
	for (deUint32 mipLevelNdx = 0u; mipLevelNdx < params.mipLevels; mipLevelNdx++)
	{
		VkImageSubresourceLayers	destLayer	= defaultSourceLayer;
		destLayer.mipLevel = mipLevelNdx;

		const VkImageBlit			imageBlit	=
		{
			defaultSourceLayer,	// VkImageSubresourceLayers	srcSubresource;
			{
				{0, 0, 0},
				{defaultSize, defaultSize, 1}
			},					// VkOffset3D					srcOffsets[2];

			destLayer,			// VkImageSubresourceLayers	dstSubresource;
			{
				{0, 0, 0},
				{defaultSize >> mipLevelNdx, defaultSize >> mipLevelNdx, 1}
			}					// VkOffset3D					dstOffset[2];
		};
		region.imageBlit	= imageBlit;
		params.regions.push_back(region);
	}

	if (allocationKind == ALLOCATION_KIND_DEDICATED)
	{
		const int numOfColorImageFormatsToTestFilter = DE_LENGTH_OF_ARRAY(dedicatedAllocationBlittingFormatsToTest);
		for (int compatibleFormatsIndex = 0; compatibleFormatsIndex < numOfColorImageFormatsToTestFilter; ++compatibleFormatsIndex)
			dedicatedAllocationBlittingFormatsToTestSet.insert(dedicatedAllocationBlittingFormatsToTest[compatibleFormatsIndex]);
	}

	for (int layerCountIndex = 0; layerCountIndex < DE_LENGTH_OF_ARRAY(layerCountsToTest); layerCountIndex++)
	{
		const int						layerCount		= layerCountsToTest[layerCountIndex];
		const std::string				layerGroupName	= "layercount_" + de::toString(layerCount);
		const std::string				layerGroupDesc	= "Blit mipmaps with layerCount = " + de::toString(layerCount);

		de::MovePtr<tcu::TestCaseGroup>	layerCountGroup	(new tcu::TestCaseGroup(group->getTestContext(), layerGroupName.c_str(), layerGroupDesc.c_str()));

		for (int compatibleFormatsIndex = 0; compatibleFormatsIndex < numOfColorImageFormatsToTest; ++compatibleFormatsIndex)
		{
			const VkFormat*	compatibleFormats	= colorImageFormatsToTestBlit[compatibleFormatsIndex].compatibleFormats;
			const bool		onlyNearest			= colorImageFormatsToTestBlit[compatibleFormatsIndex].onlyNearest;

			for (int srcFormatIndex = 0; compatibleFormats[srcFormatIndex] != VK_FORMAT_UNDEFINED; ++srcFormatIndex)
			{
				params.src.image.format	= compatibleFormats[srcFormatIndex];
				params.dst.image.format	= compatibleFormats[srcFormatIndex];

				if (!isSupportedByFramework(params.src.image.format))
					continue;

				const std::string description	= "Blit source format " + getFormatCaseName(params.src.image.format);

				BlitColorTestParams testParams;
				testParams.params				= params;
				testParams.compatibleFormats	= compatibleFormats;
				testParams.onlyNearest			= onlyNearest;

				testParams.params.src.image.extent.depth = layerCount;
				testParams.params.dst.image.extent.depth = layerCount;

				for (size_t regionNdx = 0; regionNdx < testParams.params.regions.size(); regionNdx++)
				{
					testParams.params.regions[regionNdx].imageBlit.srcSubresource.layerCount = layerCount;
					testParams.params.regions[regionNdx].imageBlit.dstSubresource.layerCount = layerCount;
				}

				addTestGroup(layerCountGroup.get(), getFormatCaseName(params.src.image.format), description, addBlittingImageAllFormatsMipmapFormatTests, testParams);
			}
		}
		group->addChild(layerCountGroup.release());
	}
}

void addBlittingImageAllFormatsPreviousLevelMipmapTests (tcu::TestCaseGroup* group, AllocationKind allocationKind)
{
	const struct
	{
		const VkFormat* const	compatibleFormats;
		const bool				onlyNearest;
	}	colorImageFormatsToTestBlit[]			=
	{
		{ compatibleFormatsUInts,	true	},
		{ compatibleFormatsSInts,	true	},
		{ compatibleFormatsFloats,	false	},
		{ compatibleFormatsSrgb,	false	},
	};

	const int	numOfColorImageFormatsToTest	= DE_LENGTH_OF_ARRAY(colorImageFormatsToTestBlit);

	const int	layerCountsToTest[]				=
	{
		1,
		6
	};

	TestParams	params;
	params.src.image.imageType	= VK_IMAGE_TYPE_2D;
	params.src.image.extent		= defaultExtent;
	params.dst.image.imageType	= VK_IMAGE_TYPE_2D;
	params.dst.image.extent		= defaultExtent;
	params.allocationKind		= allocationKind;
	params.mipLevels			= deLog2Floor32(deMinu32(defaultExtent.width, defaultExtent.height)) + 1u;
	params.singleCommand		= DE_FALSE;

	CopyRegion	region;
	for (deUint32 mipLevelNdx = 1u; mipLevelNdx < params.mipLevels; mipLevelNdx++)
	{
		VkImageSubresourceLayers	srcLayer	= defaultSourceLayer;
		VkImageSubresourceLayers	destLayer	= defaultSourceLayer;

		srcLayer.mipLevel	= mipLevelNdx - 1u;
		destLayer.mipLevel	= mipLevelNdx;

		const VkImageBlit			imageBlit	=
		{
			srcLayer,			// VkImageSubresourceLayers	srcSubresource;
			{
				{0, 0, 0},
				{defaultSize >> (mipLevelNdx - 1u), defaultSize >> (mipLevelNdx - 1u), 1}
			},					// VkOffset3D					srcOffsets[2];

			destLayer,			// VkImageSubresourceLayers	dstSubresource;
			{
				{0, 0, 0},
				{defaultSize >> mipLevelNdx, defaultSize >> mipLevelNdx, 1}
			}					// VkOffset3D					dstOffset[2];
		};
		region.imageBlit	= imageBlit;
		params.regions.push_back(region);
	}

	if (allocationKind == ALLOCATION_KIND_DEDICATED)
	{
		const int numOfColorImageFormatsToTestFilter = DE_LENGTH_OF_ARRAY(dedicatedAllocationBlittingFormatsToTest);
		for (int compatibleFormatsIndex = 0; compatibleFormatsIndex < numOfColorImageFormatsToTestFilter; ++compatibleFormatsIndex)
			dedicatedAllocationBlittingFormatsToTestSet.insert(dedicatedAllocationBlittingFormatsToTest[compatibleFormatsIndex]);
	}

	for (int layerCountIndex = 0; layerCountIndex < DE_LENGTH_OF_ARRAY(layerCountsToTest); layerCountIndex++)
	{
		const int						layerCount		= layerCountsToTest[layerCountIndex];
		const std::string				layerGroupName	= "layercount_" + de::toString(layerCount);
		const std::string				layerGroupDesc	= "Blit mipmaps with layerCount = " + de::toString(layerCount);

		de::MovePtr<tcu::TestCaseGroup>	layerCountGroup	(new tcu::TestCaseGroup(group->getTestContext(), layerGroupName.c_str(), layerGroupDesc.c_str()));

		for (int compatibleFormatsIndex = 0; compatibleFormatsIndex < numOfColorImageFormatsToTest; ++compatibleFormatsIndex)
		{
			const VkFormat*	compatibleFormats	= colorImageFormatsToTestBlit[compatibleFormatsIndex].compatibleFormats;
			const bool		onlyNearest			= colorImageFormatsToTestBlit[compatibleFormatsIndex].onlyNearest;

			for (int srcFormatIndex = 0; compatibleFormats[srcFormatIndex] != VK_FORMAT_UNDEFINED; ++srcFormatIndex)
			{
				params.src.image.format	= compatibleFormats[srcFormatIndex];
				params.dst.image.format	= compatibleFormats[srcFormatIndex];

				if (!isSupportedByFramework(params.src.image.format))
					continue;

				const std::string description	= "Blit source format " + getFormatCaseName(params.src.image.format);

				BlitColorTestParams testParams;
				testParams.params				= params;
				testParams.compatibleFormats	= compatibleFormats;
				testParams.onlyNearest			= onlyNearest;

				testParams.params.src.image.extent.depth = layerCount;
				testParams.params.dst.image.extent.depth = layerCount;

				for (size_t regionNdx = 0; regionNdx < testParams.params.regions.size(); regionNdx++)
				{
					testParams.params.regions[regionNdx].imageBlit.srcSubresource.layerCount = layerCount;
					testParams.params.regions[regionNdx].imageBlit.dstSubresource.layerCount = layerCount;
				}

				addTestGroup(layerCountGroup.get(), getFormatCaseName(params.src.image.format), description, addBlittingImageAllFormatsMipmapFormatTests, testParams);
			}
		}
		group->addChild(layerCountGroup.release());
	}
}

void addBlittingImageAllFormatsMipmapTests (tcu::TestCaseGroup* group, AllocationKind allocationKind)
{
	addTestGroup(group, "from_base_level", "Generate all mipmap levels from base level", addBlittingImageAllFormatsBaseLevelMipmapTests, allocationKind);
	addTestGroup(group, "from_previous_level", "Generate next mipmap level from previous level", addBlittingImageAllFormatsPreviousLevelMipmapTests, allocationKind);
}

void addBlittingImageAllFormatsTests (tcu::TestCaseGroup* group, AllocationKind allocationKind)
{
	addTestGroup(group, "color", "Blitting image with color formats", addBlittingImageAllFormatsColorTests, allocationKind);
	addTestGroup(group, "depth_stencil", "Blitting image with depth/stencil formats", addBlittingImageAllFormatsDepthStencilTests, allocationKind);
	addTestGroup(group, "generate_mipmaps", "Generating mipmaps with vkCmdBlitImage()", addBlittingImageAllFormatsMipmapTests, allocationKind);
}

void addBlittingImageTests (tcu::TestCaseGroup* group, AllocationKind allocationKind)
{
	addTestGroup(group, "simple_tests", "Blitting image simple tests", addBlittingImageSimpleTests, allocationKind);
	addTestGroup(group, "all_formats", "Blitting image with all compatible formats", addBlittingImageAllFormatsTests, allocationKind);
}

const VkSampleCountFlagBits	samples[]		=
{
	VK_SAMPLE_COUNT_2_BIT,
	VK_SAMPLE_COUNT_4_BIT,
	VK_SAMPLE_COUNT_8_BIT,
	VK_SAMPLE_COUNT_16_BIT,
	VK_SAMPLE_COUNT_32_BIT,
	VK_SAMPLE_COUNT_64_BIT
};
const VkExtent3D			resolveExtent	= {256u, 256u, 1};

void addResolveImageWholeTests (tcu::TestCaseGroup* group, AllocationKind allocationKind)
{
	TestParams	params;
	params.src.image.imageType			= VK_IMAGE_TYPE_2D;
	params.src.image.format				= VK_FORMAT_R8G8B8A8_UNORM;
	params.src.image.extent				= resolveExtent;
	params.src.image.operationLayout	= VK_IMAGE_LAYOUT_TRANSFER_SRC_OPTIMAL;
	params.dst.image.imageType			= VK_IMAGE_TYPE_2D;
	params.dst.image.format				= VK_FORMAT_R8G8B8A8_UNORM;
	params.dst.image.extent				= resolveExtent;
	params.dst.image.operationLayout	= VK_IMAGE_LAYOUT_TRANSFER_DST_OPTIMAL;
	params.allocationKind				= allocationKind;

	{
		const VkImageSubresourceLayers	sourceLayer	=
		{
			VK_IMAGE_ASPECT_COLOR_BIT,	// VkImageAspectFlags	aspectMask;
			0u,							// uint32_t				mipLevel;
			0u,							// uint32_t				baseArrayLayer;
			1u							// uint32_t				layerCount;
		};
		const VkImageResolve			testResolve	=
		{
			sourceLayer,	// VkImageSubresourceLayers	srcSubresource;
			{0, 0, 0},		// VkOffset3D				srcOffset;
			sourceLayer,	// VkImageSubresourceLayers	dstSubresource;
			{0, 0, 0},		// VkOffset3D				dstOffset;
			resolveExtent,	// VkExtent3D				extent;
		};

		CopyRegion	imageResolve;
		imageResolve.imageResolve	= testResolve;
		params.regions.push_back(imageResolve);
	}

	for (int samplesIndex = 0; samplesIndex < DE_LENGTH_OF_ARRAY(samples); ++samplesIndex)
	{
		params.samples					= samples[samplesIndex];
		const std::string description	= "With " + getSampleCountCaseName(samples[samplesIndex]);
		group->addChild(new ResolveImageToImageTestCase(group->getTestContext(), getSampleCountCaseName(samples[samplesIndex]), description, params));
	}
}

void addResolveImagePartialTests (tcu::TestCaseGroup* group, AllocationKind allocationKind)
{
	TestParams	params;
	params.src.image.imageType			= VK_IMAGE_TYPE_2D;
	params.src.image.format				= VK_FORMAT_R8G8B8A8_UNORM;
	params.src.image.extent				= resolveExtent;
	params.src.image.operationLayout	= VK_IMAGE_LAYOUT_TRANSFER_SRC_OPTIMAL;
	params.dst.image.imageType			= VK_IMAGE_TYPE_2D;
	params.dst.image.format				= VK_FORMAT_R8G8B8A8_UNORM;
	params.dst.image.extent				= resolveExtent;
	params.dst.image.operationLayout	= VK_IMAGE_LAYOUT_TRANSFER_DST_OPTIMAL;
	params.allocationKind				= allocationKind;

	{
		const VkImageSubresourceLayers	sourceLayer	=
		{
			VK_IMAGE_ASPECT_COLOR_BIT,	// VkImageAspectFlags	aspectMask;
			0u,							// uint32_t				mipLevel;
			0u,							// uint32_t				baseArrayLayer;
			1u							// uint32_t				layerCount;
		};
		const VkImageResolve			testResolve	=
		{
			sourceLayer,	// VkImageSubresourceLayers	srcSubresource;
			{0, 0, 0},		// VkOffset3D				srcOffset;
			sourceLayer,	// VkImageSubresourceLayers	dstSubresource;
			{64u, 64u, 0},		// VkOffset3D				dstOffset;
			{128u, 128u, 1u},	// VkExtent3D				extent;
		};

		CopyRegion	imageResolve;
		imageResolve.imageResolve = testResolve;
		params.regions.push_back(imageResolve);
	}

	for (int samplesIndex = 0; samplesIndex < DE_LENGTH_OF_ARRAY(samples); ++samplesIndex)
	{
		params.samples					= samples[samplesIndex];
		const std::string description	= "With " + getSampleCountCaseName(samples[samplesIndex]);
		group->addChild(new ResolveImageToImageTestCase(group->getTestContext(), getSampleCountCaseName(samples[samplesIndex]), description, params));
	}
}

void addResolveImageWithRegionsTests (tcu::TestCaseGroup* group, AllocationKind allocationKind)
{
	TestParams	params;
	params.src.image.imageType			= VK_IMAGE_TYPE_2D;
	params.src.image.format				= VK_FORMAT_R8G8B8A8_UNORM;
	params.src.image.extent				= resolveExtent;
	params.src.image.operationLayout	= VK_IMAGE_LAYOUT_TRANSFER_SRC_OPTIMAL;
	params.dst.image.imageType			= VK_IMAGE_TYPE_2D;
	params.dst.image.format				= VK_FORMAT_R8G8B8A8_UNORM;
	params.dst.image.extent				= resolveExtent;
	params.dst.image.operationLayout	= VK_IMAGE_LAYOUT_TRANSFER_DST_OPTIMAL;
	params.allocationKind				= allocationKind;

	{
		const VkImageSubresourceLayers	sourceLayer	=
		{
			VK_IMAGE_ASPECT_COLOR_BIT,	// VkImageAspectFlags	aspectMask;
			0u,							// uint32_t				mipLevel;
			0u,							// uint32_t				baseArrayLayer;
			1u							// uint32_t				layerCount;
		};

		for (int i = 0; i < 256; i += 64)
		{
			const VkImageResolve			testResolve	=
			{
				sourceLayer,	// VkImageSubresourceLayers	srcSubresource;
				{i, i, 0},		// VkOffset3D				srcOffset;
				sourceLayer,	// VkImageSubresourceLayers	dstSubresource;
				{i, 0, 0},		// VkOffset3D				dstOffset;
				{64u, 64u, 1u},	// VkExtent3D				extent;
			};

			CopyRegion	imageResolve;
			imageResolve.imageResolve = testResolve;
			params.regions.push_back(imageResolve);
		}
	}

	for (int samplesIndex = 0; samplesIndex < DE_LENGTH_OF_ARRAY(samples); ++samplesIndex)
	{
		params.samples					= samples[samplesIndex];
		const std::string description	= "With " + getSampleCountCaseName(samples[samplesIndex]);
		group->addChild(new ResolveImageToImageTestCase(group->getTestContext(), getSampleCountCaseName(samples[samplesIndex]), description, params));
	}
}

void addResolveImageWholeCopyBeforeResolvingTests (tcu::TestCaseGroup* group, AllocationKind allocationKind)
{
	TestParams	params;
	params.src.image.imageType			= VK_IMAGE_TYPE_2D;
	params.src.image.format				= VK_FORMAT_R8G8B8A8_UNORM;
	params.src.image.extent				= defaultExtent;
	params.src.image.operationLayout	= VK_IMAGE_LAYOUT_TRANSFER_SRC_OPTIMAL;
	params.dst.image.imageType			= VK_IMAGE_TYPE_2D;
	params.dst.image.format				= VK_FORMAT_R8G8B8A8_UNORM;
	params.dst.image.extent				= defaultExtent;
	params.dst.image.operationLayout	= VK_IMAGE_LAYOUT_TRANSFER_DST_OPTIMAL;
	params.allocationKind				= allocationKind;

	{
		const VkImageSubresourceLayers	sourceLayer	=
		{
			VK_IMAGE_ASPECT_COLOR_BIT,	// VkImageAspectFlags	aspectMask;
			0u,							// uint32_t				mipLevel;
			0u,							// uint32_t				baseArrayLayer;
			1u							// uint32_t				layerCount;
		};

		const VkImageResolve			testResolve	=
		{
			sourceLayer,		// VkImageSubresourceLayers	srcSubresource;
			{0, 0, 0},			// VkOffset3D				srcOffset;
			sourceLayer,		// VkImageSubresourceLayers	dstSubresource;
			{0, 0, 0},			// VkOffset3D				dstOffset;
			defaultExtent,		// VkExtent3D				extent;
		};

		CopyRegion	imageResolve;
		imageResolve.imageResolve	= testResolve;
		params.regions.push_back(imageResolve);
	}

	for (int samplesIndex = 0; samplesIndex < DE_LENGTH_OF_ARRAY(samples); ++samplesIndex)
	{
		params.samples					= samples[samplesIndex];
		const std::string description	= "With " + getSampleCountCaseName(samples[samplesIndex]);
		group->addChild(new ResolveImageToImageTestCase(group->getTestContext(), getSampleCountCaseName(samples[samplesIndex]), description, params, COPY_MS_IMAGE_TO_MS_IMAGE));
	}
}

void addResolveImageWholeArrayImageTests (tcu::TestCaseGroup* group, AllocationKind allocationKind)
{
	TestParams	params;
	params.src.image.imageType			= VK_IMAGE_TYPE_2D;
	params.src.image.format				= VK_FORMAT_R8G8B8A8_UNORM;
	params.src.image.extent				= defaultExtent;
	params.src.image.operationLayout	= VK_IMAGE_LAYOUT_TRANSFER_SRC_OPTIMAL;
	params.dst.image.imageType			= VK_IMAGE_TYPE_2D;
	params.dst.image.format				= VK_FORMAT_R8G8B8A8_UNORM;
	params.dst.image.extent				= defaultExtent;
	params.dst.image.extent.depth		= 5u;
	params.dst.image.operationLayout	= VK_IMAGE_LAYOUT_TRANSFER_DST_OPTIMAL;
	params.allocationKind				= allocationKind;

	for (deUint32 layerNdx=0; layerNdx < params.dst.image.extent.depth; ++layerNdx)
	{
		const VkImageSubresourceLayers	sourceLayer	=
		{
			VK_IMAGE_ASPECT_COLOR_BIT,		// VkImageAspectFlags	aspectMask;
			0u,								// uint32_t				mipLevel;
			layerNdx,						// uint32_t				baseArrayLayer;
			1u								// uint32_t				layerCount;
		};

		const VkImageResolve			testResolve	=
		{
			sourceLayer,		// VkImageSubresourceLayers	srcSubresource;
			{0, 0, 0},			// VkOffset3D				srcOffset;
			sourceLayer,		// VkImageSubresourceLayers	dstSubresource;
			{0, 0, 0},			// VkOffset3D				dstOffset;
			defaultExtent,		// VkExtent3D				extent;
		};

		CopyRegion	imageResolve;
		imageResolve.imageResolve	= testResolve;
		params.regions.push_back(imageResolve);
	}

	for (int samplesIndex = 0; samplesIndex < DE_LENGTH_OF_ARRAY(samples); ++samplesIndex)
	{
		params.samples					= samples[samplesIndex];
		const std::string description	= "With " + getSampleCountCaseName(samples[samplesIndex]);
		group->addChild(new ResolveImageToImageTestCase(group->getTestContext(), getSampleCountCaseName(samples[samplesIndex]), description, params, COPY_MS_IMAGE_TO_ARRAY_MS_IMAGE));
	}
}

void addResolveImageDiffImageSizeTests (tcu::TestCaseGroup* group, AllocationKind allocationKind)
{
	tcu::TestContext&	testCtx			= group->getTestContext();
	TestParams			params;
	params.src.image.imageType			= VK_IMAGE_TYPE_2D;
	params.src.image.format				= VK_FORMAT_R8G8B8A8_UNORM;
	params.src.image.operationLayout	= VK_IMAGE_LAYOUT_TRANSFER_SRC_OPTIMAL;
	params.dst.image.imageType			= VK_IMAGE_TYPE_2D;
	params.dst.image.format				= VK_FORMAT_R8G8B8A8_UNORM;
	params.dst.image.operationLayout	= VK_IMAGE_LAYOUT_TRANSFER_DST_OPTIMAL;
	params.allocationKind				= allocationKind;

	{
		const VkImageSubresourceLayers	sourceLayer	=
		{
			VK_IMAGE_ASPECT_COLOR_BIT,	// VkImageAspectFlags	aspectMask;
			0u,							// uint32_t				mipLevel;
			0u,							// uint32_t				baseArrayLayer;
			1u							// uint32_t				layerCount;
		};
		const VkImageResolve			testResolve	=
		{
			sourceLayer,	// VkImageSubresourceLayers	srcSubresource;
			{0, 0, 0},		// VkOffset3D				srcOffset;
			sourceLayer,	// VkImageSubresourceLayers	dstSubresource;
			{0, 0, 0},		// VkOffset3D				dstOffset;
			resolveExtent,	// VkExtent3D				extent;
		};
		CopyRegion	imageResolve;
		imageResolve.imageResolve	= testResolve;
		params.regions.push_back(imageResolve);
	}

	const VkExtent3D imageExtents[]		=
	{
		{ resolveExtent.width + 10,	resolveExtent.height,		resolveExtent.depth },
		{ resolveExtent.width,		resolveExtent.height * 2,	resolveExtent.depth },
		{ resolveExtent.width,		resolveExtent.height,		resolveExtent.depth + 10 }
	};

	for (int srcImageExtentIndex = 0; srcImageExtentIndex < DE_LENGTH_OF_ARRAY(imageExtents); ++srcImageExtentIndex)
	{
		const VkExtent3D&	srcImageSize	= imageExtents[srcImageExtentIndex];
		params.src.image.extent				= srcImageSize;
		params.dst.image.extent				= resolveExtent;
		for (int samplesIndex = 0; samplesIndex < DE_LENGTH_OF_ARRAY(samples); ++samplesIndex)
		{
			params.samples	= samples[samplesIndex];
			std::ostringstream testName;
			testName << "src_" << srcImageSize.width << "_" << srcImageSize.height << "_" << srcImageSize.depth << "_" << getSampleCountCaseName(samples[samplesIndex]);
			std::ostringstream description;
			description << "With " << getSampleCountCaseName(samples[samplesIndex]) << " and source image size ("
						<< srcImageSize.width << ", " << srcImageSize.height << ", " << srcImageSize.depth << ")";
			group->addChild(new ResolveImageToImageTestCase(testCtx, testName.str(), description.str(), params));
		}
	}
	for (int dstImageExtentIndex = 0; dstImageExtentIndex < DE_LENGTH_OF_ARRAY(imageExtents); ++dstImageExtentIndex)
	{
		const VkExtent3D&	dstImageSize	= imageExtents[dstImageExtentIndex];
		params.src.image.extent				= resolveExtent;
		params.dst.image.extent				= dstImageSize;
		for (int samplesIndex = 0; samplesIndex < DE_LENGTH_OF_ARRAY(samples); ++samplesIndex)
		{
			params.samples	= samples[samplesIndex];
			std::ostringstream testName;
			testName << "dst_" << dstImageSize.width << "_" << dstImageSize.height << "_" << dstImageSize.depth << "_" << getSampleCountCaseName(samples[samplesIndex]);
			std::ostringstream description;
			description << "With " << getSampleCountCaseName(samples[samplesIndex]) << " and destination image size ("
						<< dstImageSize.width << ", " << dstImageSize.height << ", " << dstImageSize.depth << ")";
			group->addChild(new ResolveImageToImageTestCase(testCtx, testName.str(), description.str(), params));
		}
	}
}

void addResolveImageTests (tcu::TestCaseGroup* group, AllocationKind allocationKind)
{
	addTestGroup(group, "whole", "Resolve from image to image (whole)", addResolveImageWholeTests, allocationKind);
	addTestGroup(group, "partial", "Resolve from image to image (partial)", addResolveImagePartialTests, allocationKind);
	addTestGroup(group, "with_regions", "Resolve from image to image (with regions)", addResolveImageWithRegionsTests, allocationKind);
	addTestGroup(group, "whole_copy_before_resolving", "Resolve from image to image (whole copy before resolving)", addResolveImageWholeCopyBeforeResolvingTests, allocationKind);
	addTestGroup(group, "whole_array_image", "Resolve from image to image (whole array image)", addResolveImageWholeArrayImageTests, allocationKind);
	addTestGroup(group, "diff_image_size", "Resolve from image to image of different size", addResolveImageDiffImageSizeTests, allocationKind);
}

void addCopiesAndBlittingTests (tcu::TestCaseGroup* group, AllocationKind allocationKind)
{
	addTestGroup(group, "image_to_image", "Copy from image to image", addImageToImageTests, allocationKind);
	addTestGroup(group, "image_to_buffer", "Copy from image to buffer", addImageToBufferTests, allocationKind);
	addTestGroup(group, "buffer_to_image", "Copy from buffer to image", addBufferToImageTests, allocationKind);
	addTestGroup(group, "buffer_to_buffer", "Copy from buffer to buffer", addBufferToBufferTests, allocationKind);
	addTestGroup(group, "blit_image", "Blitting image", addBlittingImageTests, allocationKind);
	addTestGroup(group, "resolve_image", "Resolve image", addResolveImageTests, allocationKind);
}

void addCoreCopiesAndBlittingTests (tcu::TestCaseGroup* group)
{
	addCopiesAndBlittingTests(group, ALLOCATION_KIND_SUBALLOCATED);
}

void addDedicatedAllocationCopiesAndBlittingTests (tcu::TestCaseGroup* group)
{
	addCopiesAndBlittingTests(group, ALLOCATION_KIND_DEDICATED);
}

} // anonymous

tcu::TestCaseGroup* createCopiesAndBlittingTests (tcu::TestContext& testCtx)
{
	de::MovePtr<tcu::TestCaseGroup>	copiesAndBlittingTests(new tcu::TestCaseGroup(testCtx, "copy_and_blit", "Copies And Blitting Tests"));

	copiesAndBlittingTests->addChild(createTestGroup(testCtx, "core",					"Core Copies And Blitting Tests",								addCoreCopiesAndBlittingTests));
	copiesAndBlittingTests->addChild(createTestGroup(testCtx, "dedicated_allocation",	"Copies And Blitting Tests For Dedicated Memory Allocation",	addDedicatedAllocationCopiesAndBlittingTests));

	return copiesAndBlittingTests.release();
}

} // api
} // vkt<|MERGE_RESOLUTION|>--- conflicted
+++ resolved
@@ -3376,11 +3376,7 @@
 	virtual void								copyRegionToTextureLevel	(tcu::ConstPixelBufferAccess	src,
 																			 tcu::PixelBufferAccess			dst,
 																			 CopyRegion						region,
-<<<<<<< HEAD
 																			 deUint32						mipLevel = 0u);
-=======
-																			 deUint32						dstMipLevel);
->>>>>>> e79d57ad
 };
 
 ResolveImageToImage::ResolveImageToImage (Context& context, TestParams params, const ResolveImageToImageOptions options)
