/*------------------------------------------------------------------------
 * Vulkan Conformance Tests
 * ------------------------
 *
 * Copyright (c) 2015 The Khronos Group Inc.
 * Copyright (c) 2015 Samsung Electronics Co., Ltd.
 *
 * Licensed under the Apache License, Version 2.0 (the "License");
 * you may not use this file except in compliance with the License.
 * You may obtain a copy of the License at
 *
 *      http://www.apache.org/licenses/LICENSE-2.0
 *
 * Unless required by applicable law or agreed to in writing, software
 * distributed under the License is distributed on an "AS IS" BASIS,
 * WITHOUT WARRANTIES OR CONDITIONS OF ANY KIND, either express or implied.
 * See the License for the specific language governing permissions and
 * limitations under the License.
 *
 *//*!
 * \file
 * \brief Vulkan Buffer View Memory Tests
 *//*--------------------------------------------------------------------*/

#include "vktApiBufferViewAccessTests.hpp"
#include "vktApiBufferAndImageAllocationUtil.hpp"

#include "deStringUtil.hpp"
#include "deUniquePtr.hpp"
#include "vktTestCase.hpp"
#include "vktTestCaseUtil.hpp"
#include "vkImageUtil.hpp"
#include "vkMemUtil.hpp"
#include "vkPrograms.hpp"
#include "vkQueryUtil.hpp"
#include "vkRef.hpp"
#include "vkRefUtil.hpp"
#include "vkTypeUtil.hpp"
#include "tcuImageCompare.hpp"
#include "tcuTexture.hpp"
#include "tcuTextureUtil.hpp"
#include "deSharedPtr.hpp"

namespace vkt
{

namespace api
{

using namespace vk;

namespace
{

enum AllocationKind
{
	ALLOCATION_KIND_SUBALLOCATION										= 0,
	ALLOCATION_KIND_DEDICATED											= 1,
	ALLOCATION_KIND_LAST
};

struct BufferViewCaseParams
{
	deUint32							bufferSize;
	deUint32							bufferViewSize;
	deUint32							elementOffset;
	AllocationKind						bufferAllocationKind;
	AllocationKind						imageAllocationKind;
};

class BufferViewTestInstance : public vkt::TestInstance
{
public:
										BufferViewTestInstance			(Context&					context,
																		 BufferViewCaseParams		testCase);
	virtual								~BufferViewTestInstance			(void);
	virtual tcu::TestStatus				iterate							(void);

private:
	void								createQuad						(void);
	tcu::TestStatus						checkResult						(deInt8						factor);

private:
	BufferViewCaseParams				m_testCase;

	const tcu::IVec2					m_renderSize;
	const VkFormat						m_colorFormat;

	const VkDeviceSize					m_pixelDataSize;

	Move<VkImage>						m_colorImage;
	de::MovePtr<Allocation>				m_colorImageAlloc;
	Move<VkImageView>					m_colorAttachmentView;
	Move<VkRenderPass>					m_renderPass;
	Move<VkFramebuffer>					m_framebuffer;

	Move<VkDescriptorSetLayout>			m_descriptorSetLayout;
	Move<VkDescriptorPool>				m_descriptorPool;
	Move<VkDescriptorSet>				m_descriptorSet;

	Move<VkBuffer>						m_uniformBuffer;
	de::MovePtr<vk::Allocation>			m_uniformBufferAlloc;
	Move<VkBufferView>					m_uniformBufferView;

	Move<VkShaderModule>				m_vertexShaderModule;
	Move<VkShaderModule>				m_fragmentShaderModule;

	Move<VkBuffer>						m_vertexBuffer;
	std::vector<tcu::Vec4>				m_vertices;
	de::MovePtr<Allocation>				m_vertexBufferAlloc;

	Move<VkPipelineLayout>				m_pipelineLayout;
	Move<VkPipeline>					m_graphicsPipelines;

	Move<VkCommandPool>					m_cmdPool;
	Move<VkCommandBuffer>				m_cmdBuffer;

	Move<VkBuffer>						m_resultBuffer;
	de::MovePtr<Allocation>				m_resultBufferAlloc;

	Move<VkFence>						m_fence;
};

static void generateBuffer												(std::vector<deUint32>&		uniformData,
																		 deUint32					bufferSize,
																		 deInt8						factor)
{
	for (deUint32 i = 0; i < bufferSize; ++i)
		uniformData.push_back(factor * i);
}

void BufferViewTestInstance::createQuad									(void)
{
	tcu::Vec4							a(-1.0, -1.0, 0.0, 1.0);
	tcu::Vec4							b(1.0, -1.0, 0.0, 1.0);
	tcu::Vec4							c(1.0, 1.0, 0.0, 1.0);
	tcu::Vec4							d(-1.0, 1.0, 0.0, 1.0);

	// Triangle 1
	m_vertices.push_back(a);
	m_vertices.push_back(c);
	m_vertices.push_back(b);

	// Triangle 2
	m_vertices.push_back(c);
	m_vertices.push_back(a);
	m_vertices.push_back(d);
}

BufferViewTestInstance::~BufferViewTestInstance							(void)
{
}

BufferViewTestInstance::BufferViewTestInstance							(Context&					context,
																		 BufferViewCaseParams		testCase)
										: vkt::TestInstance				(context)
										, m_testCase					(testCase)
										, m_renderSize					(testCase.bufferViewSize, testCase.bufferViewSize)
										, m_colorFormat					(VK_FORMAT_R32_UINT)
										, m_pixelDataSize				(m_renderSize.x() * m_renderSize.y() * mapVkFormat(m_colorFormat).getPixelSize())
{
	const DeviceInterface&				vk								= context.getDeviceInterface();
	const VkDevice						vkDevice						= context.getDevice();
	const deUint32						queueFamilyIndex				= context.getUniversalQueueFamilyIndex();
	SimpleAllocator						memAlloc						(vk, vkDevice, getPhysicalDeviceMemoryProperties(context.getInstanceInterface(), context.getPhysicalDevice()));
	const VkComponentMapping			channelMappingRGBA				= { VK_COMPONENT_SWIZZLE_R, VK_COMPONENT_SWIZZLE_G, VK_COMPONENT_SWIZZLE_B, VK_COMPONENT_SWIZZLE_A };

	// Create color image
	if (m_testCase.imageAllocationKind == ALLOCATION_KIND_DEDICATED)
	{
		ImageDedicatedAllocation().createTestImage(m_renderSize, m_colorFormat, context, memAlloc, m_colorImage, MemoryRequirement::Any, m_colorImageAlloc);
	}
	else
	{
		ImageSuballocation().createTestImage(m_renderSize, m_colorFormat, context, memAlloc, m_colorImage, MemoryRequirement::Any, m_colorImageAlloc);
	}

	// Create destination buffer
	if (m_testCase.bufferAllocationKind == ALLOCATION_KIND_DEDICATED)
	{
		BufferDedicatedAllocation().createTestBuffer(m_pixelDataSize, VK_BUFFER_USAGE_TRANSFER_DST_BIT, m_context, memAlloc, m_resultBuffer, MemoryRequirement::HostVisible, m_resultBufferAlloc);
	}
	else
	{
		BufferSuballocation().createTestBuffer(m_pixelDataSize, VK_BUFFER_USAGE_TRANSFER_DST_BIT, m_context, memAlloc, m_resultBuffer, MemoryRequirement::HostVisible, m_resultBufferAlloc);
	}

	// Create color attachment view
	{
		const VkImageViewCreateInfo		colorAttachmentViewParams		=
		{
			VK_STRUCTURE_TYPE_IMAGE_VIEW_CREATE_INFO,					// VkStructureType			sType;
			DE_NULL,													// const void*				pNext;
			0u,															// VkImageViewCreateFlags	flags;
			*m_colorImage,												// VkImage					image;
			VK_IMAGE_VIEW_TYPE_2D,										// VkImageViewType			viewType;
			m_colorFormat,												// VkFormat					format;
			channelMappingRGBA,											// VkChannelMapping			channels;
			{ VK_IMAGE_ASPECT_COLOR_BIT, 0u, 1u, 0u, 1u },				// VkImageSubresourceRange	subresourceRange;
		};

		m_colorAttachmentView = createImageView(vk, vkDevice, &colorAttachmentViewParams);
	}

	// Create render pass
	{
		const VkAttachmentDescription	colorAttachmentDescription		=
		{
			0u,															// VkAttachmentDescriptionFlags flags;
			m_colorFormat,												// VkFormat					format;
			VK_SAMPLE_COUNT_1_BIT,										// deUint32					samples;
			VK_ATTACHMENT_LOAD_OP_CLEAR,								// VkAttachmentLoadOp		loadOp;
			VK_ATTACHMENT_STORE_OP_STORE,								// VkAttachmentStoreOp		storeOp;
			VK_ATTACHMENT_LOAD_OP_DONT_CARE,							// VkAttachmentLoadOp		stencilLoadOp;
			VK_ATTACHMENT_STORE_OP_DONT_CARE,							// VkAttachmentStoreOp		stencilStoreOp;
			VK_IMAGE_LAYOUT_COLOR_ATTACHMENT_OPTIMAL,					// VkImageLayout			initialLayout;
			VK_IMAGE_LAYOUT_COLOR_ATTACHMENT_OPTIMAL,					// VkImageLayout			finalLayout;
		};

		const VkAttachmentReference		colorAttachmentReference		=
		{
			0u,															// deUint32					attachment;
			VK_IMAGE_LAYOUT_COLOR_ATTACHMENT_OPTIMAL					// VkImageLayout			layout;
		};

		const VkSubpassDescription		subpassDescription				=
		{
			0u,															// VkSubpassDescriptionFlags flags;
			VK_PIPELINE_BIND_POINT_GRAPHICS,							// VkPipelineBindPoint		pipelineBindPoint;
			0u,															// deUint32					inputCount;
			DE_NULL,													// const VkAttachmentReference* pInputAttachments;
			1u,															// deUint32					colorCount;
			&colorAttachmentReference,									// const VkAttachmentReference* pColorAttachments;
			DE_NULL,													// const VkAttachmentReference* pResolveAttachments;
			DE_NULL,													// VkAttachmentReference	depthStencilAttachment;
			0u,															// deUint32					preserveCount;
			DE_NULL														// const VkAttachmentReference* pPreserveAttachments;
		};

		const VkRenderPassCreateInfo	renderPassParams				=
		{
			VK_STRUCTURE_TYPE_RENDER_PASS_CREATE_INFO,					// VkStructureType			sType;
			DE_NULL,													// const void*				pNext;
			(VkRenderPassCreateFlags)0,
			1u,															// deUint32					attachmentCount;
			&colorAttachmentDescription,								// const VkAttachmentDescription* pAttachments;
			1u,															// deUint32					subpassCount;
			&subpassDescription,										// const VkSubpassDescription* pSubpasses;
			0u,															// deUint32					dependencyCount;
			DE_NULL														// const VkSubpassDependency* pDependencies;
		};

		m_renderPass = createRenderPass(vk, vkDevice, &renderPassParams);
	}

	// Create framebuffer
	{
		const VkImageView				attachmentBindInfos[1]			=
		{
			*m_colorAttachmentView,
		};

		const VkFramebufferCreateInfo	framebufferParams				=
		{
			VK_STRUCTURE_TYPE_FRAMEBUFFER_CREATE_INFO,					// VkStructureType			sType;
			DE_NULL,													// const void*				pNext;
			(VkFramebufferCreateFlags)0,
			*m_renderPass,												// VkRenderPass				renderPass;
			1u,															// deUint32					attachmentCount;
			attachmentBindInfos,										// const VkImageView*		pAttachments;
			(deUint32)m_renderSize.x(),									// deUint32					width;
			(deUint32)m_renderSize.y(),									// deUint32					height;
			1u															// deUint32					layers;
		};

		m_framebuffer = createFramebuffer(vk, vkDevice, &framebufferParams);
	}

	// Create descriptors
	{
		const VkDescriptorSetLayoutBinding
										layoutBindings[1]				=
		{
			{
				0u,														// deUint32					binding;
				VK_DESCRIPTOR_TYPE_UNIFORM_TEXEL_BUFFER,				// VkDescriptorType			descriptorType;
				1u,														// deUint32					arraySize;
				VK_SHADER_STAGE_ALL,									// VkShaderStageFlags		stageFlags;
				DE_NULL													// const VkSampler*			pImmutableSamplers;
			},
		};

		const VkDescriptorSetLayoutCreateInfo
										descriptorLayoutParams			=
		{
			VK_STRUCTURE_TYPE_DESCRIPTOR_SET_LAYOUT_CREATE_INFO,		// VkStructureType			sType;
			DE_NULL,													// cost void*				pNexŧ;
			(VkDescriptorSetLayoutCreateFlags)0,
			DE_LENGTH_OF_ARRAY(layoutBindings),							// deUint32					count;
			layoutBindings												// const VkDescriptorSetLayoutBinding pBinding;
		};

		m_descriptorSetLayout = createDescriptorSetLayout(vk, vkDevice, &descriptorLayoutParams);

		// Generate buffer
		std::vector<deUint32>			uniformData;
		generateBuffer(uniformData, testCase.bufferSize, 1);

		const VkDeviceSize				uniformSize						= testCase.bufferSize * sizeof(deUint32);

		BufferSuballocation().createTestBuffer(uniformSize, VK_BUFFER_USAGE_UNIFORM_TEXEL_BUFFER_BIT, m_context, memAlloc, m_uniformBuffer, MemoryRequirement::HostVisible, m_uniformBufferAlloc);
		deMemcpy(m_uniformBufferAlloc->getHostPtr(), uniformData.data(), (size_t)uniformSize);
		flushMappedMemoryRange(vk, vkDevice, m_uniformBufferAlloc->getMemory(), m_uniformBufferAlloc->getOffset(), uniformSize);

		const VkBufferViewCreateInfo	viewInfo						=
		{
			VK_STRUCTURE_TYPE_BUFFER_VIEW_CREATE_INFO,					// VkStructureType			sType;
			DE_NULL,													// void*					pNext;
			(VkBufferViewCreateFlags)0,
			*m_uniformBuffer,											// VkBuffer					buffer;
			m_colorFormat,												// VkFormat					format;
			m_testCase.elementOffset * sizeof(deUint32),				// VkDeviceSize				offset;
			m_testCase.bufferViewSize * sizeof(deUint32)				// VkDeviceSize				range;
		};

		m_uniformBufferView = createBufferView(vk, vkDevice, &viewInfo);

		const VkDescriptorPoolSize		descriptorTypes[1]				=
		{
			{
				VK_DESCRIPTOR_TYPE_UNIFORM_TEXEL_BUFFER,				// VkDescriptorType			type;
				1														// deUint32					count;
			}
		};

		const VkDescriptorPoolCreateInfo
										descriptorPoolParams			=
		{
			VK_STRUCTURE_TYPE_DESCRIPTOR_POOL_CREATE_INFO,				// VkStructureType			sType;
			DE_NULL,													// void*					pNext;
			VK_DESCRIPTOR_POOL_CREATE_FREE_DESCRIPTOR_SET_BIT,			// VkDescriptorPoolCreateFlags flags;
			1u,															// uint32_t					maxSets;
			DE_LENGTH_OF_ARRAY(descriptorTypes),						// deUint32					count;
			descriptorTypes												// const VkDescriptorTypeCount* pTypeCount
		};

		m_descriptorPool = createDescriptorPool(vk, vkDevice, &descriptorPoolParams);

		const VkDescriptorSetAllocateInfo
										descriptorSetParams				=
		{
			VK_STRUCTURE_TYPE_DESCRIPTOR_SET_ALLOCATE_INFO,
			DE_NULL,
			*m_descriptorPool,
			1u,
			&m_descriptorSetLayout.get(),
		};
		m_descriptorSet = allocateDescriptorSet(vk, vkDevice, &descriptorSetParams);

		const VkWriteDescriptorSet		writeDescritporSets[]			=
		{
			{
				VK_STRUCTURE_TYPE_WRITE_DESCRIPTOR_SET,					// VkStructureType			sType;
				DE_NULL,												// const void*				pNext;
				*m_descriptorSet,										// VkDescriptorSet			destSet;
				0,														// deUint32					destBinding;
				0,														// deUint32					destArrayElement;
				1u,														// deUint32					count;
				VK_DESCRIPTOR_TYPE_UNIFORM_TEXEL_BUFFER,				// VkDescriptorType			descriptorType;
				(const VkDescriptorImageInfo*)DE_NULL,
				(const VkDescriptorBufferInfo*)DE_NULL,
				&m_uniformBufferView.get(),
			}
		};

		vk.updateDescriptorSets(vkDevice, DE_LENGTH_OF_ARRAY(writeDescritporSets), writeDescritporSets, 0u, DE_NULL);
	}

	// Create pipeline layout
	{
		const VkPipelineLayoutCreateInfo
										pipelineLayoutParams			=
		{
			VK_STRUCTURE_TYPE_PIPELINE_LAYOUT_CREATE_INFO,				// VkStructureType			sType;
			DE_NULL,													// const void*				pNext;
			(VkPipelineLayoutCreateFlags)0,
			1u,															// deUint32					descriptorSetCount;
			&*m_descriptorSetLayout,									// const VkDescriptorSetLayout* pSetLayouts;
			0u,															// deUint32					pushConstantRangeCount;
			DE_NULL														// const VkPushConstantRange* pPushConstantRanges;
		};

		m_pipelineLayout = createPipelineLayout(vk, vkDevice, &pipelineLayoutParams);
	}

	// Create shaders
	{
		m_vertexShaderModule = createShaderModule(vk, vkDevice, m_context.getBinaryCollection().get("vert"), 0);
		m_fragmentShaderModule = createShaderModule(vk, vkDevice, m_context.getBinaryCollection().get("frag"), 0);
	}

	// Create pipeline
	{

		const VkPipelineShaderStageCreateInfo
										shaderStageParams[2]			=
		{
			{
				VK_STRUCTURE_TYPE_PIPELINE_SHADER_STAGE_CREATE_INFO,	// VkStructureType			sType;
				DE_NULL,												// const void*				pNext;
				(VkPipelineShaderStageCreateFlags)0,
				VK_SHADER_STAGE_VERTEX_BIT,								// VkShaderStage			stage;
				*m_vertexShaderModule,									// VkShader					shader;
				"main",
				DE_NULL													// const VkSpecializationInfo* pSpecializationInfo;
			},
			{
				VK_STRUCTURE_TYPE_PIPELINE_SHADER_STAGE_CREATE_INFO,	// VkStructureType			sType;
				DE_NULL,												// const void*				pNext;
				(VkPipelineShaderStageCreateFlags)0,
				VK_SHADER_STAGE_FRAGMENT_BIT,							// VkShaderStage			stage;
				*m_fragmentShaderModule,								// VkShader					shader;
				"main",
				DE_NULL													// const VkSpecializationInfo* pSpecializationInfo;
			}
		};

		const VkVertexInputBindingDescription
										vertexInputBindingDescription	=
		{
			0u,															// deUint32					binding;
			sizeof(tcu::Vec4),											// deUint32					strideInBytes;
			VK_VERTEX_INPUT_RATE_VERTEX									// VkVertexInputStepRate	stepRate;
		};

		const VkVertexInputAttributeDescription
										vertexInputAttributeDescriptions[1]
																		=
		{
			{
				0u,														// deUint32					location;
				0u,														// deUint32					binding;
				VK_FORMAT_R32G32B32A32_SFLOAT,							// VkFormat					format;
				0u														// deUint32					offsetInBytes;
			}
		};

		const VkPipelineVertexInputStateCreateInfo
										vertexInputStateParams			=
		{
			VK_STRUCTURE_TYPE_PIPELINE_VERTEX_INPUT_STATE_CREATE_INFO,	// VkStructureType			sType;
			DE_NULL,													// const void*				pNext;
			(VkPipelineVertexInputStateCreateFlags)0,
			1u,															// deUint32					bindingCount;
			&vertexInputBindingDescription,								// const VkVertexInputBindingDescription* pVertexBindingDescriptions;
			1u,															// deUint32					attributeCount;
			vertexInputAttributeDescriptions							// const VkVertexInputAttributeDescription* pVertexAttributeDescriptions;
		};

		const VkPipelineInputAssemblyStateCreateInfo
										inputAssemblyStateParams		=
		{
			VK_STRUCTURE_TYPE_PIPELINE_INPUT_ASSEMBLY_STATE_CREATE_INFO, // VkStructureType			sType;
			DE_NULL,													// const void*				pNext;
			(VkPipelineInputAssemblyStateCreateFlags)0,
			VK_PRIMITIVE_TOPOLOGY_TRIANGLE_LIST,						// VkPrimitiveTopology		topology;
			false														// VkBool32					primitiveRestartEnable;
		};

		const VkViewport				viewport						=
		{
			0.0f,														// float					originX;
			0.0f,														// float					originY;
			(float)m_renderSize.x(),									// float					width;
			(float)m_renderSize.y(),									// float					height;
			0.0f,														// float					minDepth;
			1.0f														// float					maxDepth;
		};
		const VkRect2D					scissor							=
		{
			{ 0, 0 },													// VkOffset2D				offset;
			{ (deUint32)m_renderSize.x(), (deUint32)m_renderSize.y() }	// VkExtent2D				extent;
		};
		const VkPipelineViewportStateCreateInfo
										viewportStateParams				=
		{
			VK_STRUCTURE_TYPE_PIPELINE_VIEWPORT_STATE_CREATE_INFO,		// VkStructureType			sType;
			DE_NULL,													// const void*				pNext;
			(VkPipelineViewportStateCreateFlags)0,
			1u,															// deUint32					viewportCount;
			&viewport,													// const VkViewport*		pViewports;
			1u,															// deUint32					scissorCount;
			&scissor													// const VkRect2D*			pScissors;
		};

		const VkPipelineRasterizationStateCreateInfo
										rasterStateParams				=
		{
			VK_STRUCTURE_TYPE_PIPELINE_RASTERIZATION_STATE_CREATE_INFO,	// VkStructureType			sType;
			DE_NULL,													// const void*				pNext;
			(VkPipelineRasterizationStateCreateFlags)0,
			false,														// VkBool32					depthClipEnable;
			false,														// VkBool32					rasterizerDiscardEnable;
			VK_POLYGON_MODE_FILL,										// VkFillMode				fillMode;
			VK_CULL_MODE_NONE,											// VkCullMode				cullMode;
			VK_FRONT_FACE_COUNTER_CLOCKWISE,							// VkFrontFace				frontFace;
			VK_FALSE,													// VkBool32					depthBiasEnable;
			0.0f,														// float					depthBias;
			0.0f,														// float					depthBiasClamp;
			0.0f,														// float					slopeScaledDepthBias;
			1.0f,														// float					lineWidth;
		};

		const VkPipelineMultisampleStateCreateInfo
										multisampleStateParams			=
		{
			VK_STRUCTURE_TYPE_PIPELINE_MULTISAMPLE_STATE_CREATE_INFO,	// VkStructureType			sType;
			DE_NULL,													// const void*				pNext;
			0u,															// VkPipelineMultisampleStateCreateFlags flags;
			VK_SAMPLE_COUNT_1_BIT,										// VkSampleCountFlagBits	rasterizationSamples;
			VK_FALSE,													// VkBool32					sampleShadingEnable;
			0.0f,														// float					minSampleShading;
			DE_NULL,													// const VkSampleMask*		pSampleMask;
			VK_FALSE,													// VkBool32					alphaToCoverageEnable;
			VK_FALSE													// VkBool32					alphaToOneEnable;
		};

		const VkPipelineColorBlendAttachmentState
										colorBlendAttachmentState		=
		{
			false,														// VkBool32					blendEnable;
			VK_BLEND_FACTOR_ONE,										// VkBlend					srcBlendColor;
			VK_BLEND_FACTOR_ZERO,										// VkBlend					destBlendColor;
			VK_BLEND_OP_ADD,											// VkBlendOp				blendOpColor;
			VK_BLEND_FACTOR_ONE,										// VkBlend					srcBlendAlpha;
			VK_BLEND_FACTOR_ZERO,										// VkBlend					destBlendAlpha;
			VK_BLEND_OP_ADD,											// VkBlendOp				blendOpAlpha;
			(VK_COLOR_COMPONENT_R_BIT |
			 VK_COLOR_COMPONENT_G_BIT |
			 VK_COLOR_COMPONENT_B_BIT |
			 VK_COLOR_COMPONENT_A_BIT)									// VkChannelFlags			channelWriteMask;
		};

		const VkPipelineColorBlendStateCreateInfo
										colorBlendStateParams			=
		{
			VK_STRUCTURE_TYPE_PIPELINE_COLOR_BLEND_STATE_CREATE_INFO,	// VkStructureType			sType;
			DE_NULL,													// const void*				pNext;
			(VkPipelineColorBlendStateCreateFlags)0,
			false,														// VkBool32					logicOpEnable;
			VK_LOGIC_OP_COPY,											// VkLogicOp				logicOp;
			1u,															// deUint32					attachmentCount;
			&colorBlendAttachmentState,									// const VkPipelineColorBlendAttachmentState* pAttachments;
			{ 0.0f, 0.0f, 0.0f, 0.0f },									// float					blendConst[4];
		};

		const VkGraphicsPipelineCreateInfo
										graphicsPipelineParams			=
		{
			VK_STRUCTURE_TYPE_GRAPHICS_PIPELINE_CREATE_INFO,			// VkStructureType			sType;
			DE_NULL,													// const void*				pNext;
			0u,															// VkPipelineCreateFlags	flags;
			2u,															// deUint32					stageCount;
			shaderStageParams,											// const VkPipelineShaderStageCreateInfo*			pStages;
			&vertexInputStateParams,									// const VkPipelineVertexInputStateCreateInfo*		pVertexInputState;
			&inputAssemblyStateParams,									// const VkPipelineInputAssemblyStateCreateInfo*	pInputAssemblyState;
			DE_NULL,													// const VkPipelineTessellationStateCreateInfo*		pTessellationState;
			&viewportStateParams,										// const VkPipelineViewportStateCreateInfo*			pViewportState;
			&rasterStateParams,											// const VkPipelineRasterStateCreateInfo*			pRasterState;
			&multisampleStateParams,									// const VkPipelineMultisampleStateCreateInfo*		pMultisampleState;
			DE_NULL,													// const VkPipelineDepthStencilStateCreateInfo*		pDepthStencilState;
			&colorBlendStateParams,										// const VkPipelineColorBlendStateCreateInfo*		pColorBlendState;
			DE_NULL,													// const VkPipelineDynamicStateCreateInfo*			pDynamicState;
			*m_pipelineLayout,											// VkPipelineLayout			layout;
			*m_renderPass,												// VkRenderPass				renderPass;
			0u,															// deUint32					subpass;
			0u,															// VkPipeline				basePipelineHandle;
			0u															// deInt32					basePipelineIndex;
		};

		m_graphicsPipelines = createGraphicsPipeline(vk, vkDevice, DE_NULL, &graphicsPipelineParams);
	}

	// Create vertex buffer
	{
		createQuad();
		const VkDeviceSize				vertexDataSize					= m_vertices.size() * sizeof(tcu::Vec4);

		BufferSuballocation().createTestBuffer(vertexDataSize, VK_BUFFER_USAGE_VERTEX_BUFFER_BIT, m_context, memAlloc, m_vertexBuffer, MemoryRequirement::HostVisible, m_vertexBufferAlloc);

		// Load vertices into vertex buffer
		deMemcpy(m_vertexBufferAlloc->getHostPtr(), m_vertices.data(), (size_t)vertexDataSize);
		flushMappedMemoryRange(vk, vkDevice, m_vertexBufferAlloc->getMemory(), m_vertexBufferAlloc->getOffset(), vertexDataSize);
	}

	// Create command pool
	m_cmdPool = createCommandPool(vk, vkDevice, VK_COMMAND_POOL_CREATE_TRANSIENT_BIT, queueFamilyIndex);

	// Create command buffer
	{
<<<<<<< HEAD
		const VkCommandBufferBeginInfo cmdBufferBeginInfo =
		{
			VK_STRUCTURE_TYPE_COMMAND_BUFFER_BEGIN_INFO,	// VkStructureType			sType;
			DE_NULL,										// const void*				pNext;
			0u,												// VkCmdBufferOptimizeFlags	flags;
=======
		const VkCommandBufferBeginInfo	cmdBufferBeginInfo				=
		{
			VK_STRUCTURE_TYPE_COMMAND_BUFFER_BEGIN_INFO,				// VkStructureType			sType;
			DE_NULL,													// const void*				pNext;
			0u,															// VkCmdBufferOptimizeFlags	flags;
>>>>>>> 8501d2f8
			(const VkCommandBufferInheritanceInfo*)DE_NULL,
		};

		const VkClearValue				clearValue						= makeClearValueColorF32(0.0, 0.0, 0.0, 0.0);

		const VkClearValue				attachmentClearValues[1]		=
		{
			clearValue
		};

		const VkRenderPassBeginInfo		renderPassBeginInfo				=
		{
			VK_STRUCTURE_TYPE_RENDER_PASS_BEGIN_INFO,					// VkStructureType			sType;
			DE_NULL,													// const void*				pNext;
			*m_renderPass,												// VkRenderPass				renderPass;
			*m_framebuffer,												// VkFramebuffer			framebuffer;
			{
				{ 0, 0 },
				{ (deUint32)m_renderSize.x(), (deUint32)m_renderSize.y() }
			},															// VkRect2D					renderArea;
			1u,															// deUint32					clearValueCount;
			attachmentClearValues										// const VkClearValue*		pClearValues;
		};

		m_cmdBuffer = allocateCommandBuffer(vk, vkDevice, *m_cmdPool, VK_COMMAND_BUFFER_LEVEL_PRIMARY);

		VK_CHECK(vk.beginCommandBuffer(*m_cmdBuffer, &cmdBufferBeginInfo));

		const VkImageMemoryBarrier		initialImageBarrier				=
		{
			VK_STRUCTURE_TYPE_IMAGE_MEMORY_BARRIER,						// VkStructureType			sType;
			DE_NULL,													// const void*				pNext;
			0,															// VkMemoryOutputFlags		outputMask;
			VK_ACCESS_COLOR_ATTACHMENT_WRITE_BIT,						// VkMemoryInputFlags		inputMask;
			VK_IMAGE_LAYOUT_UNDEFINED,									// VkImageLayout			oldLayout;
			VK_IMAGE_LAYOUT_COLOR_ATTACHMENT_OPTIMAL,					// VkImageLayout			newLayout;
			VK_QUEUE_FAMILY_IGNORED,									// deUint32					srcQueueFamilyIndex;
			VK_QUEUE_FAMILY_IGNORED,									// deUint32					destQueueFamilyIndex;
			*m_colorImage,												// VkImage					image;
			{															// VkImageSubresourceRange	subresourceRange;
				VK_IMAGE_ASPECT_COLOR_BIT,								// VkImageAspectFlags		aspectMask;
				0u,														// deUint32					baseMipLevel;
				1u,														// deUint32					mipLevels;
				0u,														// deUint32					baseArraySlice;
				1u														// deUint32					arraySize;
			}
		};

		vk.cmdPipelineBarrier(*m_cmdBuffer, VK_PIPELINE_STAGE_TOP_OF_PIPE_BIT, VK_PIPELINE_STAGE_COLOR_ATTACHMENT_OUTPUT_BIT, (VkDependencyFlags)0, 0, (const VkMemoryBarrier*)DE_NULL, 0, (const VkBufferMemoryBarrier*)DE_NULL, 1, &initialImageBarrier);

		vk.cmdBeginRenderPass(*m_cmdBuffer, &renderPassBeginInfo, VK_SUBPASS_CONTENTS_INLINE);

		const VkDeviceSize				vertexBufferOffset[1]			= { 0 };

		vk.cmdBindPipeline(*m_cmdBuffer, VK_PIPELINE_BIND_POINT_GRAPHICS, *m_graphicsPipelines);
		vk.cmdBindDescriptorSets(*m_cmdBuffer, VK_PIPELINE_BIND_POINT_GRAPHICS, *m_pipelineLayout, 0u, 1, &*m_descriptorSet, 0u, DE_NULL);
		vk.cmdBindVertexBuffers(*m_cmdBuffer, 0, 1, &m_vertexBuffer.get(), vertexBufferOffset);
		vk.cmdDraw(*m_cmdBuffer, (deUint32)m_vertices.size(), 1, 0, 0);
		vk.cmdEndRenderPass(*m_cmdBuffer);

		const VkImageMemoryBarrier		imageBarrier					=
		{
			VK_STRUCTURE_TYPE_IMAGE_MEMORY_BARRIER,						// VkStructureType			sType;
			DE_NULL,													// const void*				pNext;
			VK_ACCESS_COLOR_ATTACHMENT_WRITE_BIT,						// VkMemoryOutputFlags		outputMask;
			VK_ACCESS_TRANSFER_READ_BIT,								// VkMemoryInputFlags		inputMask;
			VK_IMAGE_LAYOUT_COLOR_ATTACHMENT_OPTIMAL,					// VkImageLayout			oldLayout;
			VK_IMAGE_LAYOUT_TRANSFER_SRC_OPTIMAL,						// VkImageLayout			newLayout;
			VK_QUEUE_FAMILY_IGNORED,									// deUint32					srcQueueFamilyIndex;
			VK_QUEUE_FAMILY_IGNORED,									// deUint32					destQueueFamilyIndex;
			*m_colorImage,												// VkImage					image;
			{															// VkImageSubresourceRange	subresourceRange;
				VK_IMAGE_ASPECT_COLOR_BIT,								// VkImageAspectFlags		aspectMask;
				0u,														// deUint32					baseMipLevel;
				1u,														// deUint32					mipLevels;
				0u,														// deUint32					baseArraySlice;
				1u														// deUint32					arraySize;
			}
		};

		const VkBufferMemoryBarrier		bufferBarrier					=
		{
			VK_STRUCTURE_TYPE_BUFFER_MEMORY_BARRIER,					// VkStructureType			sType;
			DE_NULL,													// const void*				pNext;
			VK_ACCESS_TRANSFER_WRITE_BIT,								// VkMemoryOutputFlags		outputMask;
			VK_ACCESS_HOST_READ_BIT,									// VkMemoryInputFlags		inputMask;
			VK_QUEUE_FAMILY_IGNORED,									// deUint32					srcQueueFamilyIndex;
			VK_QUEUE_FAMILY_IGNORED,									// deUint32					destQueueFamilyIndex;
			*m_resultBuffer,											// VkBuffer					buffer;
			0u,															// VkDeviceSize				offset;
			m_pixelDataSize												// VkDeviceSize				size;
		};

		const VkBufferImageCopy			copyRegion						=
		{
			0u,															// VkDeviceSize				bufferOffset;
			(deUint32)m_renderSize.x(),									// deUint32					bufferRowLength;
			(deUint32)m_renderSize.y(),									// deUint32					bufferImageHeight;
			{ VK_IMAGE_ASPECT_COLOR_BIT, 0u, 0u, 1u },					// VkImageSubresourceCopy	imageSubresource;
			{ 0, 0, 0 },												// VkOffset3D				imageOffset;
			{
				(deUint32)m_renderSize.x(),
				(deUint32)m_renderSize.y(),
				1u
			}															// VkExtent3D				imageExtent;
		};

		vk.cmdPipelineBarrier(*m_cmdBuffer, VK_PIPELINE_STAGE_COLOR_ATTACHMENT_OUTPUT_BIT, VK_PIPELINE_STAGE_TRANSFER_BIT, (VkDependencyFlags)0, 0, (const VkMemoryBarrier*)DE_NULL, 0, (const VkBufferMemoryBarrier*)DE_NULL, 1, &imageBarrier);
		vk.cmdCopyImageToBuffer(*m_cmdBuffer, *m_colorImage, VK_IMAGE_LAYOUT_TRANSFER_SRC_OPTIMAL, *m_resultBuffer, 1, &copyRegion);
		vk.cmdPipelineBarrier(*m_cmdBuffer, VK_PIPELINE_STAGE_TRANSFER_BIT, VK_PIPELINE_STAGE_TOP_OF_PIPE_BIT, (VkDependencyFlags)0, 0, (const VkMemoryBarrier*)DE_NULL, 1, &bufferBarrier, 0, (const VkImageMemoryBarrier*)DE_NULL);

		VK_CHECK(vk.endCommandBuffer(*m_cmdBuffer));
	}

	// Create fence
	m_fence = createFence(vk, vkDevice);
}

tcu::TestStatus BufferViewTestInstance::checkResult						(deInt8						factor)
{
	const DeviceInterface&				vk								= m_context.getDeviceInterface();
	const VkDevice						vkDevice						= m_context.getDevice();
	const tcu::TextureFormat			tcuFormat						= mapVkFormat(m_colorFormat);
	de::MovePtr<tcu::TextureLevel>		resultLevel						(new tcu::TextureLevel(tcuFormat, m_renderSize.x(), m_renderSize.y()));

	invalidateMappedMemoryRange(vk, vkDevice, m_resultBufferAlloc->getMemory(), m_resultBufferAlloc->getOffset(), m_pixelDataSize);
	tcu::copy(*resultLevel, tcu::ConstPixelBufferAccess(resultLevel->getFormat(), resultLevel->getSize(), m_resultBufferAlloc->getHostPtr()));

	tcu::ConstPixelBufferAccess			pixelBuffer						= resultLevel->getAccess();
	for (deInt32 i = 0; i < (deInt32) m_renderSize.x(); ++i)
	{
		tcu::IVec4						pixel							= pixelBuffer.getPixelInt(i, i);
		deInt32							expected						= factor * (m_testCase.elementOffset + i);
		deInt32							actual							= pixel[0];
		if (expected != actual)
		{
			std::ostringstream			errorMessage;
			errorMessage << "BufferView test failed. expected: " << expected << " actual: " << actual;
			return tcu::TestStatus::fail(errorMessage.str());
		}
	}

	return tcu::TestStatus::pass("BufferView test");
}

tcu::TestStatus BufferViewTestInstance::iterate							(void)
{
	const DeviceInterface&				vk								= m_context.getDeviceInterface();
	const VkDevice						vkDevice						= m_context.getDevice();
	const VkQueue						queue							= m_context.getUniversalQueue();
	const VkSubmitInfo					submitInfo						=
	{
		VK_STRUCTURE_TYPE_SUBMIT_INFO,
		DE_NULL,
		0u,
		(const VkSemaphore*)DE_NULL,
		(const VkPipelineStageFlags*)DE_NULL,
		1u,
		&m_cmdBuffer.get(),
		0u,
		(const VkSemaphore*)DE_NULL,
	};

	VK_CHECK(vk.resetFences(vkDevice, 1, &m_fence.get()));
	VK_CHECK(vk.queueSubmit(queue, 1, &submitInfo, *m_fence));
	VK_CHECK(vk.waitForFences(vkDevice, 1, &m_fence.get(), true, ~(0ull) /* infinity */));

	tcu::TestStatus						testStatus						= checkResult(1);
	if (testStatus.getCode() != QP_TEST_RESULT_PASS)
		return testStatus;

	// Generate and bind another buffer
	std::vector<deUint32>				uniformData;
	const VkDeviceSize					uniformSize						= m_testCase.bufferSize * sizeof(deUint32);
	const deInt8						factor							= 2;

	generateBuffer(uniformData, m_testCase.bufferSize, factor);
	deMemcpy(m_uniformBufferAlloc->getHostPtr(), uniformData.data(), (size_t)uniformSize);
	flushMappedMemoryRange(vk, vkDevice, m_uniformBufferAlloc->getMemory(), m_uniformBufferAlloc->getOffset(), uniformSize);

	VK_CHECK(vk.resetFences(vkDevice, 1, &m_fence.get()));
	VK_CHECK(vk.queueSubmit(queue, 1, &submitInfo, *m_fence));
	VK_CHECK(vk.waitForFences(vkDevice, 1, &m_fence.get(), true, ~(0ull) /* infinity */));

	return checkResult(factor);
}

class BufferViewTestCase : public vkt::TestCase
{
public:
									BufferViewTestCase					(tcu::TestContext&			testCtx,
																		 const std::string&			name,
																		 const std::string&			description,
																		 BufferViewCaseParams		bufferViewTestInfo)
									: vkt::TestCase						(testCtx, name, description)
									, m_bufferViewTestInfo				(bufferViewTestInfo)
	{}

	virtual							~BufferViewTestCase					(void)
	{}
	virtual	void					initPrograms						(SourceCollections&			programCollection) const;

	virtual TestInstance*			createInstance						(Context&					context) const
	{
		return new BufferViewTestInstance(context, m_bufferViewTestInfo);
	}
private:
	BufferViewCaseParams			m_bufferViewTestInfo;
};

void BufferViewTestCase::initPrograms									(SourceCollections&			programCollection) const
{
	programCollection.glslSources.add("vert") << glu::VertexSource(
		"#version 310 es\n"
		"layout (location = 0) in highp vec4 a_position;\n"
		"void main()\n"
		"{\n"
		"	gl_Position = a_position;\n"
		"}\n");


	programCollection.glslSources.add("frag") << glu::FragmentSource(
		"#version 310 es\n"
		"#extension GL_EXT_texture_buffer : enable\n"
		"layout (set=0, binding=0) uniform highp usamplerBuffer u_buffer;\n"
		"layout (location = 0) out highp uint o_color;\n"
		"void main()\n"
		"{\n"
		"	o_color = texelFetch(u_buffer, int(gl_FragCoord.x)).x;\n"
		"}\n");
}

} // anonymous

tcu::TestCaseGroup* createBufferViewAccessTests							(tcu::TestContext&			testCtx)
{
	const char* const				bufferTexts[ALLOCATION_KIND_LAST]	=
	{
		"buffer_suballocated",
		"buffer_dedicated_alloc"
	};

	const char* const				imageTexts[ALLOCATION_KIND_LAST]	=
	{
		"image_suballocated",
		"image_dedicated_alloc"
	};

	de::MovePtr<tcu::TestCaseGroup>	bufferViewTests						(new tcu::TestCaseGroup(testCtx, "access", "BufferView Access Tests"));
	de::MovePtr<tcu::TestCaseGroup>	bufferViewAllocationGroupTests[]	=
	{
		de::MovePtr<tcu::TestCaseGroup>(new tcu::TestCaseGroup(testCtx, "suballocation", "BufferView Access Tests for Suballocated Objects")),
		de::MovePtr<tcu::TestCaseGroup>(new tcu::TestCaseGroup(testCtx, "dedicated_alloc", "BufferView Access Tests for Dedicatedly Allocated Objects"))
	};

	for (deUint32 buffersAllocationNdx = 0u; buffersAllocationNdx < ALLOCATION_KIND_LAST; ++buffersAllocationNdx)
	for (deUint32 imageAllocationNdx = 0u; imageAllocationNdx < ALLOCATION_KIND_LAST; ++imageAllocationNdx)
	{
		const deUint32				testCaseGroupNdx					= (buffersAllocationNdx == 0u && imageAllocationNdx == 0u) ? 0u : 1u;
		de::MovePtr<tcu::TestCaseGroup>&
									currentTestsGroup					= bufferViewAllocationGroupTests[testCaseGroupNdx];
		{
			const BufferViewCaseParams	info							=
			{
				512,													// deUint32					bufferSize
				512,													// deUint32					bufferViewSize
				0,														// deUint32					elementOffset
				static_cast<AllocationKind>(buffersAllocationNdx),
				static_cast<AllocationKind>(imageAllocationNdx)
			};
			std::ostringstream		name;
			name << "buffer_view_memory_test_complete";
			if (testCaseGroupNdx != 0)
				name << "_with_" << bufferTexts[buffersAllocationNdx] << "_" << imageTexts[imageAllocationNdx];
			std::ostringstream		description;
			description << "bufferSize: " << info.bufferSize << " bufferViewSize: " << info.bufferViewSize << " bufferView element offset: " << info.elementOffset;
			currentTestsGroup->addChild(new BufferViewTestCase(testCtx, name.str(), description.str(), info));
		}

		{
			const BufferViewCaseParams	info							=
			{
				4096,													// deUint32					bufferSize
				512,													// deUint32					bufferViewSize
				0,														// deUint32					elementOffset
				static_cast<AllocationKind>(buffersAllocationNdx),
				static_cast<AllocationKind>(imageAllocationNdx)
			};
			std::ostringstream		name;
			name << "buffer_view_memory_test_partial_offset0";
			if (testCaseGroupNdx != 0)
				name << "_with_" << bufferTexts[buffersAllocationNdx] << "_" << imageTexts[imageAllocationNdx];
			std::ostringstream		description;
			description << "bufferSize: " << info.bufferSize << " bufferViewSize: " << info.bufferViewSize << " bufferView element offset: " << info.elementOffset;
			currentTestsGroup->addChild(new BufferViewTestCase(testCtx, name.str(), description.str(), info));
		}

		{
			const BufferViewCaseParams	info							=
			{
				4096,													// deUint32					bufferSize
				512,													// deUint32					bufferViewSize
				128,													// deUint32					elementOffset
				static_cast<AllocationKind>(buffersAllocationNdx),
				static_cast<AllocationKind>(imageAllocationNdx)
			};
			std::ostringstream		name;
			name << "buffer_view_memory_test_partial_offset1";
			if (testCaseGroupNdx != 0)
				name << "_with_" << bufferTexts[buffersAllocationNdx] << "_" << imageTexts[imageAllocationNdx];
			std::ostringstream		description;
			description << "bufferSize: " << info.bufferSize << " bufferViewSize: " << info.bufferViewSize << " bufferView element offset: " << info.elementOffset;
			currentTestsGroup->addChild(new BufferViewTestCase(testCtx, name.str(), description.str(), info));
		}
	}

	for (deUint32 subgroupNdx = 0u; subgroupNdx < DE_LENGTH_OF_ARRAY(bufferViewAllocationGroupTests); ++subgroupNdx)
	{
		bufferViewTests->addChild(bufferViewAllocationGroupTests[subgroupNdx].release());
	}
	return bufferViewTests.release();
}

} // api
} // vkt<|MERGE_RESOLUTION|>--- conflicted
+++ resolved
@@ -598,19 +598,11 @@
 
 	// Create command buffer
 	{
-<<<<<<< HEAD
-		const VkCommandBufferBeginInfo cmdBufferBeginInfo =
-		{
-			VK_STRUCTURE_TYPE_COMMAND_BUFFER_BEGIN_INFO,	// VkStructureType			sType;
-			DE_NULL,										// const void*				pNext;
-			0u,												// VkCmdBufferOptimizeFlags	flags;
-=======
 		const VkCommandBufferBeginInfo	cmdBufferBeginInfo				=
 		{
 			VK_STRUCTURE_TYPE_COMMAND_BUFFER_BEGIN_INFO,				// VkStructureType			sType;
 			DE_NULL,													// const void*				pNext;
 			0u,															// VkCmdBufferOptimizeFlags	flags;
->>>>>>> 8501d2f8
 			(const VkCommandBufferInheritanceInfo*)DE_NULL,
 		};
 
