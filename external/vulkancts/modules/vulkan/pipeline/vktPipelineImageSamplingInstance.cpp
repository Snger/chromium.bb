/*------------------------------------------------------------------------
 * Vulkan Conformance Tests
 * ------------------------
 *
 * Copyright (c) 2015 The Khronos Group Inc.
 * Copyright (c) 2015 Imagination Technologies Ltd.
 *
 * Licensed under the Apache License, Version 2.0 (the "License");
 * you may not use this file except in compliance with the License.
 * You may obtain a copy of the License at
 *
 *      http://www.apache.org/licenses/LICENSE-2.0
 *
 * Unless required by applicable law or agreed to in writing, software
 * distributed under the License is distributed on an "AS IS" BASIS,
 * WITHOUT WARRANTIES OR CONDITIONS OF ANY KIND, either express or implied.
 * See the License for the specific language governing permissions and
 * limitations under the License.
 *
 *//*!
 * \file
 * \brief Image sampling case
 *//*--------------------------------------------------------------------*/

#include "vktPipelineImageSamplingInstance.hpp"
#include "vktPipelineClearUtil.hpp"
#include "vktPipelineReferenceRenderer.hpp"
#include "vkBuilderUtil.hpp"
#include "vkImageUtil.hpp"
#include "vkPrograms.hpp"
#include "vkQueryUtil.hpp"
#include "vkRefUtil.hpp"
#include "tcuTexLookupVerifier.hpp"
#include "tcuTextureUtil.hpp"
#include "deSTLUtil.hpp"

namespace vkt
{
namespace pipeline
{

using namespace vk;
using de::MovePtr;
using de::UniquePtr;

namespace
{

static VkImageType getCompatibleImageType (VkImageViewType viewType)
{
	switch (viewType)
	{
		case VK_IMAGE_VIEW_TYPE_1D:				return VK_IMAGE_TYPE_1D;
		case VK_IMAGE_VIEW_TYPE_1D_ARRAY:		return VK_IMAGE_TYPE_1D;
		case VK_IMAGE_VIEW_TYPE_2D:				return VK_IMAGE_TYPE_2D;
		case VK_IMAGE_VIEW_TYPE_2D_ARRAY:		return VK_IMAGE_TYPE_2D;
		case VK_IMAGE_VIEW_TYPE_3D:				return VK_IMAGE_TYPE_3D;
		case VK_IMAGE_VIEW_TYPE_CUBE:			return VK_IMAGE_TYPE_2D;
		case VK_IMAGE_VIEW_TYPE_CUBE_ARRAY:		return VK_IMAGE_TYPE_2D;
		default:
			break;
	}

	DE_ASSERT(false);
	return VK_IMAGE_TYPE_1D;
}

template<typename TcuFormatType>
static MovePtr<TestTexture> createTestTexture (const TcuFormatType format, VkImageViewType viewType, const tcu::IVec3& size, int layerCount)
{
	MovePtr<TestTexture>	texture;
	const VkImageType		imageType = getCompatibleImageType(viewType);

	switch (imageType)
	{
		case VK_IMAGE_TYPE_1D:
			if (layerCount == 1)
				texture = MovePtr<TestTexture>(new TestTexture1D(format, size.x()));
			else
				texture = MovePtr<TestTexture>(new TestTexture1DArray(format, size.x(), layerCount));

			break;

		case VK_IMAGE_TYPE_2D:
			if (layerCount == 1)
			{
				texture = MovePtr<TestTexture>(new TestTexture2D(format, size.x(), size.y()));
			}
			else
			{
				if (viewType == VK_IMAGE_VIEW_TYPE_CUBE || viewType == VK_IMAGE_VIEW_TYPE_CUBE_ARRAY)
				{
					if (layerCount == tcu::CUBEFACE_LAST && viewType == VK_IMAGE_VIEW_TYPE_CUBE)
					{
						texture = MovePtr<TestTexture>(new TestTextureCube(format, size.x()));
					}
					else
					{
						DE_ASSERT(layerCount % tcu::CUBEFACE_LAST == 0);

						texture = MovePtr<TestTexture>(new TestTextureCubeArray(format, size.x(), layerCount));
					}
				}
				else
				{
					texture = MovePtr<TestTexture>(new TestTexture2DArray(format, size.x(), size.y(), layerCount));
				}
			}

			break;

		case VK_IMAGE_TYPE_3D:
			texture = MovePtr<TestTexture>(new TestTexture3D(format, size.x(), size.y(), size.z()));
			break;

		default:
			DE_ASSERT(false);
	}

	return texture;
}

} // anonymous

ImageSamplingInstance::ImageSamplingInstance (Context&							context,
											  const tcu::UVec2&					renderSize,
											  VkImageViewType					imageViewType,
											  VkFormat							imageFormat,
											  const tcu::IVec3&					imageSize,
											  int								layerCount,
											  const VkComponentMapping&			componentMapping,
											  const VkImageSubresourceRange&	subresourceRange,
											  const VkSamplerCreateInfo&		samplerParams,
											  float								samplerLod,
											  const std::vector<Vertex4Tex4>&	vertices,
											  VkDescriptorType					samplingType,
											  int								imageCount)
	: vkt::TestInstance		(context)
	, m_samplingType		(samplingType)
	, m_imageViewType		(imageViewType)
	, m_imageFormat			(imageFormat)
	, m_imageSize			(imageSize)
	, m_layerCount			(layerCount)
	, m_imageCount			(imageCount)
	, m_componentMapping	(componentMapping)
	, m_subresourceRange	(subresourceRange)
	, m_samplerParams		(samplerParams)
	, m_samplerLod			(samplerLod)
	, m_renderSize			(renderSize)
	, m_colorFormat			(VK_FORMAT_R8G8B8A8_UNORM)
	, m_vertices			(vertices)
{
	const DeviceInterface&		vk						= context.getDeviceInterface();
	const VkDevice				vkDevice				= context.getDevice();
	const VkQueue				queue					= context.getUniversalQueue();
	const deUint32				queueFamilyIndex		= context.getUniversalQueueFamilyIndex();
	SimpleAllocator				memAlloc				(vk, vkDevice, getPhysicalDeviceMemoryProperties(context.getInstanceInterface(), context.getPhysicalDevice()));
	const VkComponentMapping	componentMappingRGBA	= { VK_COMPONENT_SWIZZLE_R, VK_COMPONENT_SWIZZLE_G, VK_COMPONENT_SWIZZLE_B, VK_COMPONENT_SWIZZLE_A };

	if (!isSupportedSamplableFormat(context.getInstanceInterface(), context.getPhysicalDevice(), imageFormat))
		throw tcu::NotSupportedError(std::string("Unsupported format for sampling: ") + getFormatName(imageFormat));

	if ((samplerParams.minFilter == VK_FILTER_LINEAR ||
		 samplerParams.magFilter == VK_FILTER_LINEAR ||
		 samplerParams.mipmapMode == VK_SAMPLER_MIPMAP_MODE_LINEAR) &&
		!isLinearFilteringSupported(context.getInstanceInterface(), context.getPhysicalDevice(), imageFormat, VK_IMAGE_TILING_OPTIMAL))
		throw tcu::NotSupportedError(std::string("Unsupported format for linear filtering: ") + getFormatName(imageFormat));

	if ((samplerParams.addressModeU == VK_SAMPLER_ADDRESS_MODE_MIRROR_CLAMP_TO_EDGE ||
		 samplerParams.addressModeV == VK_SAMPLER_ADDRESS_MODE_MIRROR_CLAMP_TO_EDGE ||
		 samplerParams.addressModeW == VK_SAMPLER_ADDRESS_MODE_MIRROR_CLAMP_TO_EDGE) &&
		!de::contains(context.getDeviceExtensions().begin(), context.getDeviceExtensions().end(), "VK_KHR_sampler_mirror_clamp_to_edge"))
		TCU_THROW(NotSupportedError, "VK_KHR_sampler_mirror_clamp_to_edge not supported");

	if (isCompressedFormat(imageFormat) && imageViewType == VK_IMAGE_VIEW_TYPE_3D)
	{
		// \todo [2016-01-22 pyry] Mandate VK_ERROR_FORMAT_NOT_SUPPORTED
		try
		{
			const VkImageFormatProperties	formatProperties	= getPhysicalDeviceImageFormatProperties(context.getInstanceInterface(),
																										 context.getPhysicalDevice(),
																										 imageFormat,
																										 VK_IMAGE_TYPE_3D,
																										 VK_IMAGE_TILING_OPTIMAL,
																										 VK_IMAGE_USAGE_SAMPLED_BIT,
																										 (VkImageCreateFlags)0);

			if (formatProperties.maxExtent.width == 0 &&
				formatProperties.maxExtent.height == 0 &&
				formatProperties.maxExtent.depth == 0)
				TCU_THROW(NotSupportedError, "3D compressed format not supported");
		}
		catch (const Error&)
		{
			TCU_THROW(NotSupportedError, "3D compressed format not supported");
		}
	}

	if (imageViewType == VK_IMAGE_VIEW_TYPE_CUBE_ARRAY && !context.getDeviceFeatures().imageCubeArray)
		TCU_THROW(NotSupportedError, "imageCubeArray feature is not supported");

	// Create texture images, views and samplers
	{
		VkImageCreateFlags			imageFlags			= 0u;

		if (m_imageViewType == VK_IMAGE_VIEW_TYPE_CUBE || m_imageViewType == VK_IMAGE_VIEW_TYPE_CUBE_ARRAY)
			imageFlags = VK_IMAGE_CREATE_CUBE_COMPATIBLE_BIT;

		// Initialize texture data
		if (isCompressedFormat(imageFormat))
			m_texture = createTestTexture(mapVkCompressedFormat(imageFormat), imageViewType, imageSize, layerCount);
		else
			m_texture = createTestTexture(mapVkFormat(imageFormat), imageViewType, imageSize, layerCount);

		const VkImageCreateInfo	imageParams =
		{
			VK_STRUCTURE_TYPE_IMAGE_CREATE_INFO,							// VkStructureType			sType;
			DE_NULL,														// const void*				pNext;
			imageFlags,														// VkImageCreateFlags		flags;
			getCompatibleImageType(m_imageViewType),						// VkImageType				imageType;
			imageFormat,													// VkFormat					format;
			{																// VkExtent3D				extent;
				(deUint32)m_imageSize.x(),
				(deUint32)m_imageSize.y(),
				(deUint32)m_imageSize.z()
			},
			(deUint32)m_texture->getNumLevels(),							// deUint32					mipLevels;
			(deUint32)m_layerCount,											// deUint32					arrayLayers;
			VK_SAMPLE_COUNT_1_BIT,											// VkSampleCountFlagBits	samples;
			VK_IMAGE_TILING_OPTIMAL,										// VkImageTiling			tiling;
			VK_IMAGE_USAGE_SAMPLED_BIT | VK_IMAGE_USAGE_TRANSFER_DST_BIT,	// VkImageUsageFlags		usage;
			VK_SHARING_MODE_EXCLUSIVE,										// VkSharingMode			sharingMode;
			1u,																// deUint32					queueFamilyIndexCount;
			&queueFamilyIndex,												// const deUint32*			pQueueFamilyIndices;
			VK_IMAGE_LAYOUT_UNDEFINED										// VkImageLayout			initialLayout;
		};

		m_images.resize(m_imageCount);
		m_imageAllocs.resize(m_imageCount);
		m_imageViews.resize(m_imageCount);

		for (int imgNdx = 0; imgNdx < m_imageCount; ++imgNdx)
		{
			m_images[imgNdx] = SharedImagePtr(new UniqueImage(createImage(vk, vkDevice, &imageParams)));
			m_imageAllocs[imgNdx] = SharedAllocPtr(new UniqueAlloc(memAlloc.allocate(getImageMemoryRequirements(vk, vkDevice, **m_images[imgNdx]), MemoryRequirement::Any)));
			VK_CHECK(vk.bindImageMemory(vkDevice, **m_images[imgNdx], (*m_imageAllocs[imgNdx])->getMemory(), (*m_imageAllocs[imgNdx])->getOffset()));

			// Upload texture data
			uploadTestTexture(vk, vkDevice, queue, queueFamilyIndex, memAlloc, *m_texture, **m_images[imgNdx]);

			// Create image view and sampler
			const VkImageViewCreateInfo imageViewParams =
			{
				VK_STRUCTURE_TYPE_IMAGE_VIEW_CREATE_INFO,	// VkStructureType			sType;
				DE_NULL,									// const void*				pNext;
				0u,											// VkImageViewCreateFlags	flags;
				**m_images[imgNdx],							// VkImage					image;
				m_imageViewType,							// VkImageViewType			viewType;
				imageFormat,								// VkFormat					format;
				m_componentMapping,							// VkComponentMapping		components;
				m_subresourceRange,							// VkImageSubresourceRange	subresourceRange;
			};

			m_imageViews[imgNdx] = SharedImageViewPtr(new UniqueImageView(createImageView(vk, vkDevice, &imageViewParams)));
		}

		m_sampler	= createSampler(vk, vkDevice, &m_samplerParams);
	}

	// Create descriptor set for image and sampler
	{
		DescriptorPoolBuilder descriptorPoolBuilder;
		if (m_samplingType == VK_DESCRIPTOR_TYPE_SAMPLED_IMAGE)
			descriptorPoolBuilder.addType(VK_DESCRIPTOR_TYPE_SAMPLER, 1u);
		descriptorPoolBuilder.addType(m_samplingType, m_imageCount);
		m_descriptorPool = descriptorPoolBuilder.build(vk, vkDevice, VK_DESCRIPTOR_POOL_CREATE_FREE_DESCRIPTOR_SET_BIT,
			m_samplingType == VK_DESCRIPTOR_TYPE_SAMPLED_IMAGE ? m_imageCount + 1u : m_imageCount);

		DescriptorSetLayoutBuilder setLayoutBuilder;
		if (m_samplingType == VK_DESCRIPTOR_TYPE_SAMPLED_IMAGE)
			setLayoutBuilder.addSingleBinding(VK_DESCRIPTOR_TYPE_SAMPLER, VK_SHADER_STAGE_FRAGMENT_BIT);
		setLayoutBuilder.addArrayBinding(m_samplingType, m_imageCount, VK_SHADER_STAGE_FRAGMENT_BIT);
		m_descriptorSetLayout = setLayoutBuilder.build(vk, vkDevice);

		const VkDescriptorSetAllocateInfo descriptorSetAllocateInfo =
		{
			VK_STRUCTURE_TYPE_DESCRIPTOR_SET_ALLOCATE_INFO,		// VkStructureType				sType;
			DE_NULL,											// const void*					pNext;
			*m_descriptorPool,									// VkDescriptorPool				descriptorPool;
			1u,													// deUint32						setLayoutCount;
			&m_descriptorSetLayout.get()						// const VkDescriptorSetLayout*	pSetLayouts;
		};

		m_descriptorSet = allocateDescriptorSet(vk, vkDevice, &descriptorSetAllocateInfo);

		const VkSampler sampler = m_samplingType == VK_DESCRIPTOR_TYPE_SAMPLED_IMAGE ? DE_NULL : *m_sampler;
		std::vector<VkDescriptorImageInfo> descriptorImageInfo(m_imageCount);
		for (int imgNdx = 0; imgNdx < m_imageCount; ++imgNdx)
		{
			descriptorImageInfo[imgNdx].sampler		= sampler;									// VkSampler		sampler;
			descriptorImageInfo[imgNdx].imageView	= **m_imageViews[imgNdx];					// VkImageView		imageView;
			descriptorImageInfo[imgNdx].imageLayout	= VK_IMAGE_LAYOUT_SHADER_READ_ONLY_OPTIMAL;	// VkImageLayout	imageLayout;
		}

		DescriptorSetUpdateBuilder setUpdateBuilder;
		if (m_samplingType == VK_DESCRIPTOR_TYPE_SAMPLED_IMAGE)
		{
			const VkDescriptorImageInfo descriptorSamplerInfo =
			{
				*m_sampler,									// VkSampler		sampler;
				DE_NULL,									// VkImageView		imageView;
				VK_IMAGE_LAYOUT_SHADER_READ_ONLY_OPTIMAL	// VkImageLayout	imageLayout;
			};
			setUpdateBuilder.writeSingle(*m_descriptorSet, DescriptorSetUpdateBuilder::Location::binding(0), VK_DESCRIPTOR_TYPE_SAMPLER, &descriptorSamplerInfo);
		}

		const deUint32 binding = m_samplingType == VK_DESCRIPTOR_TYPE_SAMPLED_IMAGE ? 1u : 0u;
		setUpdateBuilder.writeArray(*m_descriptorSet, DescriptorSetUpdateBuilder::Location::binding(binding), m_samplingType, m_imageCount, descriptorImageInfo.data());
		setUpdateBuilder.update(vk, vkDevice);
	}

	// Create color images and views
	{
		const VkImageCreateInfo colorImageParams =
		{
			VK_STRUCTURE_TYPE_IMAGE_CREATE_INFO,										// VkStructureType			sType;
			DE_NULL,																	// const void*				pNext;
			0u,																			// VkImageCreateFlags		flags;
			VK_IMAGE_TYPE_2D,															// VkImageType				imageType;
			m_colorFormat,																// VkFormat					format;
			{ (deUint32)m_renderSize.x(), (deUint32)m_renderSize.y(), 1u },				// VkExtent3D				extent;
			1u,																			// deUint32					mipLevels;
			1u,																			// deUint32					arrayLayers;
			VK_SAMPLE_COUNT_1_BIT,														// VkSampleCountFlagBits	samples;
			VK_IMAGE_TILING_OPTIMAL,													// VkImageTiling			tiling;
			VK_IMAGE_USAGE_COLOR_ATTACHMENT_BIT | VK_IMAGE_USAGE_TRANSFER_SRC_BIT,		// VkImageUsageFlags		usage;
			VK_SHARING_MODE_EXCLUSIVE,													// VkSharingMode			sharingMode;
			1u,																			// deUint32					queueFamilyIndexCount;
			&queueFamilyIndex,															// const deUint32*			pQueueFamilyIndices;
			VK_IMAGE_LAYOUT_UNDEFINED													// VkImageLayout			initialLayout;
		};

		m_colorImages.resize(m_imageCount);
		m_colorImageAllocs.resize(m_imageCount);
		m_colorAttachmentViews.resize(m_imageCount);

		for (int imgNdx = 0; imgNdx < m_imageCount; ++imgNdx)
		{
			m_colorImages[imgNdx] = SharedImagePtr(new UniqueImage(createImage(vk, vkDevice, &colorImageParams)));
			m_colorImageAllocs[imgNdx] = SharedAllocPtr(new UniqueAlloc(memAlloc.allocate(getImageMemoryRequirements(vk, vkDevice, **m_colorImages[imgNdx]), MemoryRequirement::Any)));
			VK_CHECK(vk.bindImageMemory(vkDevice, **m_colorImages[imgNdx], (*m_colorImageAllocs[imgNdx])->getMemory(), (*m_colorImageAllocs[imgNdx])->getOffset()));

			const VkImageViewCreateInfo colorAttachmentViewParams =
			{
				VK_STRUCTURE_TYPE_IMAGE_VIEW_CREATE_INFO,			// VkStructureType			sType;
				DE_NULL,											// const void*				pNext;
				0u,													// VkImageViewCreateFlags	flags;
				**m_colorImages[imgNdx],							// VkImage					image;
				VK_IMAGE_VIEW_TYPE_2D,								// VkImageViewType			viewType;
				m_colorFormat,										// VkFormat					format;
				componentMappingRGBA,								// VkComponentMapping		components;
				{ VK_IMAGE_ASPECT_COLOR_BIT, 0u, 1u, 0u, 1u }		// VkImageSubresourceRange	subresourceRange;
			};

			m_colorAttachmentViews[imgNdx] = SharedImageViewPtr(new UniqueImageView(createImageView(vk, vkDevice, &colorAttachmentViewParams)));
		}
	}

	// Create render pass
	{
		std::vector<VkAttachmentDescription>	colorAttachmentDescriptions(m_imageCount);
		std::vector<VkAttachmentReference>		colorAttachmentReferences(m_imageCount);

		for (int imgNdx = 0; imgNdx < m_imageCount; ++imgNdx)
		{
			colorAttachmentDescriptions[imgNdx].flags			= 0u;										// VkAttachmentDescriptionFlags		flags;
			colorAttachmentDescriptions[imgNdx].format			= m_colorFormat;							// VkFormat							format;
			colorAttachmentDescriptions[imgNdx].samples			= VK_SAMPLE_COUNT_1_BIT;					// VkSampleCountFlagBits			samples;
			colorAttachmentDescriptions[imgNdx].loadOp			= VK_ATTACHMENT_LOAD_OP_CLEAR;				// VkAttachmentLoadOp				loadOp;
			colorAttachmentDescriptions[imgNdx].storeOp			= VK_ATTACHMENT_STORE_OP_STORE;				// VkAttachmentStoreOp				storeOp;
			colorAttachmentDescriptions[imgNdx].stencilLoadOp	= VK_ATTACHMENT_LOAD_OP_DONT_CARE;			// VkAttachmentLoadOp				stencilLoadOp;
			colorAttachmentDescriptions[imgNdx].stencilStoreOp	= VK_ATTACHMENT_STORE_OP_DONT_CARE;			// VkAttachmentStoreOp				stencilStoreOp;
			colorAttachmentDescriptions[imgNdx].initialLayout	= VK_IMAGE_LAYOUT_COLOR_ATTACHMENT_OPTIMAL;	// VkImageLayout					initialLayout;
			colorAttachmentDescriptions[imgNdx].finalLayout		= VK_IMAGE_LAYOUT_COLOR_ATTACHMENT_OPTIMAL;	// VkImageLayout					finalLayout;

			colorAttachmentReferences[imgNdx].attachment		= (deUint32)imgNdx;							// deUint32							attachment;
			colorAttachmentReferences[imgNdx].layout			= VK_IMAGE_LAYOUT_COLOR_ATTACHMENT_OPTIMAL;	// VkImageLayout					layout;
		}

		const VkSubpassDescription subpassDescription =
		{
			0u,													// VkSubpassDescriptionFlags	flags;
			VK_PIPELINE_BIND_POINT_GRAPHICS,					// VkPipelineBindPoint			pipelineBindPoint;
			0u,													// deUint32						inputAttachmentCount;
			DE_NULL,											// const VkAttachmentReference*	pInputAttachments;
			(deUint32)m_imageCount,								// deUint32						colorAttachmentCount;
			&colorAttachmentReferences[0],						// const VkAttachmentReference*	pColorAttachments;
			DE_NULL,											// const VkAttachmentReference*	pResolveAttachments;
			DE_NULL,											// const VkAttachmentReference*	pDepthStencilAttachment;
			0u,													// deUint32						preserveAttachmentCount;
			DE_NULL												// const VkAttachmentReference*	pPreserveAttachments;
		};

		const VkRenderPassCreateInfo renderPassParams =
		{
			VK_STRUCTURE_TYPE_RENDER_PASS_CREATE_INFO,			// VkStructureType					sType;
			DE_NULL,											// const void*						pNext;
			0u,													// VkRenderPassCreateFlags			flags;
			(deUint32)m_imageCount,								// deUint32							attachmentCount;
			&colorAttachmentDescriptions[0],					// const VkAttachmentDescription*	pAttachments;
			1u,													// deUint32							subpassCount;
			&subpassDescription,								// const VkSubpassDescription*		pSubpasses;
			0u,													// deUint32							dependencyCount;
			DE_NULL												// const VkSubpassDependency*		pDependencies;
		};

		m_renderPass = createRenderPass(vk, vkDevice, &renderPassParams);
	}

	// Create framebuffer
	{
		std::vector<VkImageView> pAttachments(m_imageCount);
		for (int imgNdx = 0; imgNdx < m_imageCount; ++imgNdx)
			pAttachments[imgNdx] = m_colorAttachmentViews[imgNdx]->get();

		const VkFramebufferCreateInfo framebufferParams =
		{
			VK_STRUCTURE_TYPE_FRAMEBUFFER_CREATE_INFO,			// VkStructureType			sType;
			DE_NULL,											// const void*				pNext;
			0u,													// VkFramebufferCreateFlags	flags;
			*m_renderPass,										// VkRenderPass				renderPass;
			(deUint32)m_imageCount,								// deUint32					attachmentCount;
			&pAttachments[0],									// const VkImageView*		pAttachments;
			(deUint32)m_renderSize.x(),							// deUint32					width;
			(deUint32)m_renderSize.y(),							// deUint32					height;
			1u													// deUint32					layers;
		};

		m_framebuffer = createFramebuffer(vk, vkDevice, &framebufferParams);
	}

	// Create pipeline layout
	{
		const VkPipelineLayoutCreateInfo pipelineLayoutParams =
		{
			VK_STRUCTURE_TYPE_PIPELINE_LAYOUT_CREATE_INFO,		// VkStructureType				sType;
			DE_NULL,											// const void*					pNext;
			0u,													// VkPipelineLayoutCreateFlags	flags;
			1u,													// deUint32						setLayoutCount;
			&m_descriptorSetLayout.get(),						// const VkDescriptorSetLayout*	pSetLayouts;
			0u,													// deUint32						pushConstantRangeCount;
			DE_NULL												// const VkPushConstantRange*	pPushConstantRanges;
		};

		m_pipelineLayout = createPipelineLayout(vk, vkDevice, &pipelineLayoutParams);
	}

	m_vertexShaderModule	= createShaderModule(vk, vkDevice, m_context.getBinaryCollection().get("tex_vert"), 0);
	m_fragmentShaderModule	= createShaderModule(vk, vkDevice, m_context.getBinaryCollection().get("tex_frag"), 0);

	// Create pipeline
	{
		const VkPipelineShaderStageCreateInfo shaderStages[2] =
		{
			{
				VK_STRUCTURE_TYPE_PIPELINE_SHADER_STAGE_CREATE_INFO,		// VkStructureType						sType;
				DE_NULL,													// const void*							pNext;
				0u,															// VkPipelineShaderStageCreateFlags		flags;
				VK_SHADER_STAGE_VERTEX_BIT,									// VkShaderStageFlagBits				stage;
				*m_vertexShaderModule,										// VkShaderModule						module;
				"main",														// const char*							pName;
				DE_NULL														// const VkSpecializationInfo*			pSpecializationInfo;
			},
			{
				VK_STRUCTURE_TYPE_PIPELINE_SHADER_STAGE_CREATE_INFO,		// VkStructureType						sType;
				DE_NULL,													// const void*							pNext;
				0u,															// VkPipelineShaderStageCreateFlags		flags;
				VK_SHADER_STAGE_FRAGMENT_BIT,								// VkShaderStageFlagBits				stage;
				*m_fragmentShaderModule,									// VkShaderModule						module;
				"main",														// const char*							pName;
				DE_NULL														// const VkSpecializationInfo*			pSpecializationInfo;
			}
		};

		const VkVertexInputBindingDescription vertexInputBindingDescription =
		{
			0u,									// deUint32					binding;
			sizeof(Vertex4Tex4),				// deUint32					strideInBytes;
			VK_VERTEX_INPUT_RATE_VERTEX			// VkVertexInputStepRate	inputRate;
		};

		const VkVertexInputAttributeDescription vertexInputAttributeDescriptions[2] =
		{
			{
				0u,										// deUint32	location;
				0u,										// deUint32	binding;
				VK_FORMAT_R32G32B32A32_SFLOAT,			// VkFormat	format;
				0u										// deUint32	offset;
			},
			{
				1u,										// deUint32	location;
				0u,										// deUint32	binding;
				VK_FORMAT_R32G32B32A32_SFLOAT,			// VkFormat	format;
				DE_OFFSET_OF(Vertex4Tex4, texCoord),	// deUint32	offset;
			}
		};

		const VkPipelineVertexInputStateCreateInfo vertexInputStateParams =
		{
			VK_STRUCTURE_TYPE_PIPELINE_VERTEX_INPUT_STATE_CREATE_INFO,		// VkStructureType							sType;
			DE_NULL,														// const void*								pNext;
			0u,																// VkPipelineVertexInputStateCreateFlags	flags;
			1u,																// deUint32									vertexBindingDescriptionCount;
			&vertexInputBindingDescription,									// const VkVertexInputBindingDescription*	pVertexBindingDescriptions;
			2u,																// deUint32									vertexAttributeDescriptionCount;
			vertexInputAttributeDescriptions								// const VkVertexInputAttributeDescription*	pVertexAttributeDescriptions;
		};

		const VkPipelineInputAssemblyStateCreateInfo inputAssemblyStateParams =
		{
			VK_STRUCTURE_TYPE_PIPELINE_INPUT_ASSEMBLY_STATE_CREATE_INFO,	// VkStructureType							sType;
			DE_NULL,														// const void*								pNext;
			0u,																// VkPipelineInputAssemblyStateCreateFlags	flags;
			VK_PRIMITIVE_TOPOLOGY_TRIANGLE_LIST,							// VkPrimitiveTopology						topology;
			false															// VkBool32									primitiveRestartEnable;
		};

		const VkViewport viewport =
		{
			0.0f,						// float	x;
			0.0f,						// float	y;
			(float)m_renderSize.x(),	// float	width;
			(float)m_renderSize.y(),	// float	height;
			0.0f,						// float	minDepth;
			1.0f						// float	maxDepth;
		};

		const VkRect2D scissor = { { 0, 0 }, { (deUint32)m_renderSize.x(), (deUint32)m_renderSize.y() } };

		const VkPipelineViewportStateCreateInfo viewportStateParams =
		{
			VK_STRUCTURE_TYPE_PIPELINE_VIEWPORT_STATE_CREATE_INFO,			// VkStructureType						sType;
			DE_NULL,														// const void*							pNext;
			0u,																// VkPipelineViewportStateCreateFlags	flags;
			1u,																// deUint32								viewportCount;
			&viewport,														// const VkViewport*					pViewports;
			1u,																// deUint32								scissorCount;
			&scissor														// const VkRect2D*						pScissors;
		};

		const VkPipelineRasterizationStateCreateInfo rasterStateParams =
		{
			VK_STRUCTURE_TYPE_PIPELINE_RASTERIZATION_STATE_CREATE_INFO,		// VkStructureType							sType;
			DE_NULL,														// const void*								pNext;
			0u,																// VkPipelineRasterizationStateCreateFlags	flags;
			false,															// VkBool32									depthClampEnable;
			false,															// VkBool32									rasterizerDiscardEnable;
			VK_POLYGON_MODE_FILL,											// VkPolygonMode							polygonMode;
			VK_CULL_MODE_NONE,												// VkCullModeFlags							cullMode;
			VK_FRONT_FACE_COUNTER_CLOCKWISE,								// VkFrontFace								frontFace;
			false,															// VkBool32									depthBiasEnable;
			0.0f,															// float									depthBiasConstantFactor;
			0.0f,															// float									depthBiasClamp;
			0.0f,															// float									depthBiasSlopeFactor;
			1.0f															// float									lineWidth;
		};

		std::vector<VkPipelineColorBlendAttachmentState>	colorBlendAttachmentStates(m_imageCount);

		for (int imgNdx = 0; imgNdx < m_imageCount; ++imgNdx)
		{
			colorBlendAttachmentStates[imgNdx].blendEnable			= false;												// VkBool32					blendEnable;
			colorBlendAttachmentStates[imgNdx].srcColorBlendFactor	= VK_BLEND_FACTOR_ONE;									// VkBlendFactor			srcColorBlendFactor;
			colorBlendAttachmentStates[imgNdx].dstColorBlendFactor	= VK_BLEND_FACTOR_ZERO;									// VkBlendFactor			dstColorBlendFactor;
			colorBlendAttachmentStates[imgNdx].colorBlendOp			= VK_BLEND_OP_ADD;										// VkBlendOp				colorBlendOp;
			colorBlendAttachmentStates[imgNdx].srcAlphaBlendFactor	= VK_BLEND_FACTOR_ONE;									// VkBlendFactor			srcAlphaBlendFactor;
			colorBlendAttachmentStates[imgNdx].dstAlphaBlendFactor	= VK_BLEND_FACTOR_ZERO;									// VkBlendFactor			dstAlphaBlendFactor;
			colorBlendAttachmentStates[imgNdx].alphaBlendOp			= VK_BLEND_OP_ADD;										// VkBlendOp				alphaBlendOp;
			colorBlendAttachmentStates[imgNdx].colorWriteMask		= VK_COLOR_COMPONENT_R_BIT | VK_COLOR_COMPONENT_G_BIT |	// VkColorComponentFlags	colorWriteMask;
																		VK_COLOR_COMPONENT_B_BIT | VK_COLOR_COMPONENT_A_BIT;
		}

		const VkPipelineColorBlendStateCreateInfo colorBlendStateParams =
		{
			VK_STRUCTURE_TYPE_PIPELINE_COLOR_BLEND_STATE_CREATE_INFO,	// VkStructureType								sType;
			DE_NULL,													// const void*									pNext;
			0u,															// VkPipelineColorBlendStateCreateFlags			flags;
			false,														// VkBool32										logicOpEnable;
			VK_LOGIC_OP_COPY,											// VkLogicOp									logicOp;
			(deUint32)m_imageCount,										// deUint32										attachmentCount;
			&colorBlendAttachmentStates[0],								// const VkPipelineColorBlendAttachmentState*	pAttachments;
			{ 0.0f, 0.0f, 0.0f, 0.0f }									// float										blendConstants[4];
		};

		const VkPipelineMultisampleStateCreateInfo multisampleStateParams =
		{
			VK_STRUCTURE_TYPE_PIPELINE_MULTISAMPLE_STATE_CREATE_INFO,	// VkStructureType							sType;
			DE_NULL,													// const void*								pNext;
			0u,															// VkPipelineMultisampleStateCreateFlags	flags;
			VK_SAMPLE_COUNT_1_BIT,										// VkSampleCountFlagBits					rasterizationSamples;
			false,														// VkBool32									sampleShadingEnable;
			0.0f,														// float									minSampleShading;
			DE_NULL,													// const VkSampleMask*						pSampleMask;
			false,														// VkBool32									alphaToCoverageEnable;
			false														// VkBool32									alphaToOneEnable;
		};

		VkPipelineDepthStencilStateCreateInfo depthStencilStateParams =
		{
			VK_STRUCTURE_TYPE_PIPELINE_DEPTH_STENCIL_STATE_CREATE_INFO,	// VkStructureType							sType;
			DE_NULL,													// const void*								pNext;
			0u,															// VkPipelineDepthStencilStateCreateFlags	flags;
			false,														// VkBool32									depthTestEnable;
			false,														// VkBool32									depthWriteEnable;
			VK_COMPARE_OP_LESS,											// VkCompareOp								depthCompareOp;
			false,														// VkBool32									depthBoundsTestEnable;
			false,														// VkBool32									stencilTestEnable;
			{															// VkStencilOpState							front;
				VK_STENCIL_OP_ZERO,		// VkStencilOp	failOp;
				VK_STENCIL_OP_ZERO,		// VkStencilOp	passOp;
				VK_STENCIL_OP_ZERO,		// VkStencilOp	depthFailOp;
				VK_COMPARE_OP_NEVER,	// VkCompareOp	compareOp;
				0u,						// deUint32		compareMask;
				0u,						// deUint32		writeMask;
				0u						// deUint32		reference;
			},
			{															// VkStencilOpState	back;
				VK_STENCIL_OP_ZERO,		// VkStencilOp	failOp;
				VK_STENCIL_OP_ZERO,		// VkStencilOp	passOp;
				VK_STENCIL_OP_ZERO,		// VkStencilOp	depthFailOp;
				VK_COMPARE_OP_NEVER,	// VkCompareOp	compareOp;
				0u,						// deUint32		compareMask;
				0u,						// deUint32		writeMask;
				0u						// deUint32		reference;
			},
			0.0f,														// float			minDepthBounds;
			1.0f														// float			maxDepthBounds;
		};

		const VkGraphicsPipelineCreateInfo graphicsPipelineParams =
		{
			VK_STRUCTURE_TYPE_GRAPHICS_PIPELINE_CREATE_INFO,	// VkStructureType									sType;
			DE_NULL,											// const void*										pNext;
			0u,													// VkPipelineCreateFlags							flags;
			2u,													// deUint32											stageCount;
			shaderStages,										// const VkPipelineShaderStageCreateInfo*			pStages;
			&vertexInputStateParams,							// const VkPipelineVertexInputStateCreateInfo*		pVertexInputState;
			&inputAssemblyStateParams,							// const VkPipelineInputAssemblyStateCreateInfo*	pInputAssemblyState;
			DE_NULL,											// const VkPipelineTessellationStateCreateInfo*		pTessellationState;
			&viewportStateParams,								// const VkPipelineViewportStateCreateInfo*			pViewportState;
			&rasterStateParams,									// const VkPipelineRasterizationStateCreateInfo*	pRasterizationState;
			&multisampleStateParams,							// const VkPipelineMultisampleStateCreateInfo*		pMultisampleState;
			&depthStencilStateParams,							// const VkPipelineDepthStencilStateCreateInfo*		pDepthStencilState;
			&colorBlendStateParams,								// const VkPipelineColorBlendStateCreateInfo*		pColorBlendState;
			(const VkPipelineDynamicStateCreateInfo*)DE_NULL,	// const VkPipelineDynamicStateCreateInfo*			pDynamicState;
			*m_pipelineLayout,									// VkPipelineLayout									layout;
			*m_renderPass,										// VkRenderPass										renderPass;
			0u,													// deUint32											subpass;
			0u,													// VkPipeline										basePipelineHandle;
			0u													// deInt32											basePipelineIndex;
		};

		m_graphicsPipeline	= createGraphicsPipeline(vk, vkDevice, DE_NULL, &graphicsPipelineParams);
	}

	// Create vertex buffer
	{
		const VkDeviceSize			vertexBufferSize	= (VkDeviceSize)(m_vertices.size() * sizeof(Vertex4Tex4));
		const VkBufferCreateInfo	vertexBufferParams	=
		{
			VK_STRUCTURE_TYPE_BUFFER_CREATE_INFO,		// VkStructureType		sType;
			DE_NULL,									// const void*			pNext;
			0u,											// VkBufferCreateFlags	flags;
			vertexBufferSize,							// VkDeviceSize			size;
			VK_BUFFER_USAGE_VERTEX_BUFFER_BIT,			// VkBufferUsageFlags	usage;
			VK_SHARING_MODE_EXCLUSIVE,					// VkSharingMode		sharingMode;
			1u,											// deUint32				queueFamilyIndexCount;
			&queueFamilyIndex							// const deUint32*		pQueueFamilyIndices;
		};

		DE_ASSERT(vertexBufferSize > 0);

		m_vertexBuffer		= createBuffer(vk, vkDevice, &vertexBufferParams);
		m_vertexBufferAlloc	= memAlloc.allocate(getBufferMemoryRequirements(vk, vkDevice, *m_vertexBuffer), MemoryRequirement::HostVisible);

		VK_CHECK(vk.bindBufferMemory(vkDevice, *m_vertexBuffer, m_vertexBufferAlloc->getMemory(), m_vertexBufferAlloc->getOffset()));

		// Load vertices into vertex buffer
		deMemcpy(m_vertexBufferAlloc->getHostPtr(), &m_vertices[0], (size_t)vertexBufferSize);
		flushMappedMemoryRange(vk, vkDevice, m_vertexBufferAlloc->getMemory(), m_vertexBufferAlloc->getOffset(), vertexBufferParams.size);
	}

	// Create command pool
	{
		const VkCommandPoolCreateInfo cmdPoolParams =
		{
			VK_STRUCTURE_TYPE_COMMAND_POOL_CREATE_INFO,		// VkStructureType				sType;
			DE_NULL,										// const void*					pNext;
			VK_COMMAND_POOL_CREATE_TRANSIENT_BIT,			// VkCommandPoolCreateFlags	flags;
			queueFamilyIndex								// deUint32					queueFamilyIndex;
		};

		m_cmdPool = createCommandPool(vk, vkDevice, &cmdPoolParams);
	}

	// Create command buffer
	{
		const VkCommandBufferAllocateInfo cmdBufferAllocateInfo =
		{
			VK_STRUCTURE_TYPE_COMMAND_BUFFER_ALLOCATE_INFO,	// VkStructureType			sType;
			DE_NULL,										// const void*				pNext;
			*m_cmdPool,										// VkCommandPool			commandPool;
			VK_COMMAND_BUFFER_LEVEL_PRIMARY,				// VkCommandBufferLevel		level;
			1u,												// deUint32					bufferCount;
		};

		const VkCommandBufferBeginInfo cmdBufferBeginInfo =
		{
			VK_STRUCTURE_TYPE_COMMAND_BUFFER_BEGIN_INFO,	// VkStructureType					sType;
			DE_NULL,										// const void*						pNext;
			0u,												// VkCommandBufferUsageFlags		flags;
			(const VkCommandBufferInheritanceInfo*)DE_NULL,
		};

		const std::vector<VkClearValue> attachmentClearValues (m_imageCount, defaultClearValue(m_colorFormat));

		const VkRenderPassBeginInfo renderPassBeginInfo =
		{
			VK_STRUCTURE_TYPE_RENDER_PASS_BEGIN_INFO,				// VkStructureType		sType;
			DE_NULL,												// const void*			pNext;
			*m_renderPass,											// VkRenderPass			renderPass;
			*m_framebuffer,											// VkFramebuffer		framebuffer;
			{
				{ 0, 0 },
				{ (deUint32)m_renderSize.x(), (deUint32)m_renderSize.y() }
			},														// VkRect2D				renderArea;
			static_cast<deUint32>(attachmentClearValues.size()),	// deUint32				clearValueCount;
			&attachmentClearValues[0]								// const VkClearValue*	pClearValues;
		};

		std::vector<VkImageMemoryBarrier> preAttachmentBarriers(m_imageCount);

		for (int imgNdx = 0; imgNdx < m_imageCount; ++imgNdx)
		{
			preAttachmentBarriers[imgNdx].sType								= VK_STRUCTURE_TYPE_IMAGE_MEMORY_BARRIER;	// VkStructureType			sType;
			preAttachmentBarriers[imgNdx].pNext								= DE_NULL;									// const void*				pNext;
			preAttachmentBarriers[imgNdx].srcAccessMask						= 0u;										// VkAccessFlags			srcAccessMask;
			preAttachmentBarriers[imgNdx].dstAccessMask						= VK_ACCESS_COLOR_ATTACHMENT_WRITE_BIT;		// VkAccessFlags			dstAccessMask;
			preAttachmentBarriers[imgNdx].oldLayout							= VK_IMAGE_LAYOUT_UNDEFINED;				// VkImageLayout			oldLayout;
			preAttachmentBarriers[imgNdx].newLayout							= VK_IMAGE_LAYOUT_COLOR_ATTACHMENT_OPTIMAL;	// VkImageLayout			newLayout;
			preAttachmentBarriers[imgNdx].srcQueueFamilyIndex				= VK_QUEUE_FAMILY_IGNORED;					// deUint32					srcQueueFamilyIndex;
			preAttachmentBarriers[imgNdx].dstQueueFamilyIndex				= VK_QUEUE_FAMILY_IGNORED;					// deUint32					dstQueueFamilyIndex;
			preAttachmentBarriers[imgNdx].image								= **m_colorImages[imgNdx];					// VkImage					image;
			preAttachmentBarriers[imgNdx].subresourceRange.aspectMask		= VK_IMAGE_ASPECT_COLOR_BIT;				// VkImageSubresourceRange	subresourceRange;
			preAttachmentBarriers[imgNdx].subresourceRange.baseMipLevel		= 0u;
			preAttachmentBarriers[imgNdx].subresourceRange.levelCount		= 1u;
			preAttachmentBarriers[imgNdx].subresourceRange.baseArrayLayer	= 0u;
			preAttachmentBarriers[imgNdx].subresourceRange.layerCount		= 1u;
		}

		m_cmdBuffer = allocateCommandBuffer(vk, vkDevice, &cmdBufferAllocateInfo);

		VK_CHECK(vk.beginCommandBuffer(*m_cmdBuffer, &cmdBufferBeginInfo));

		vk.cmdPipelineBarrier(*m_cmdBuffer, VK_PIPELINE_STAGE_TOP_OF_PIPE_BIT, VK_PIPELINE_STAGE_FRAGMENT_SHADER_BIT, (VkDependencyFlags)0,
			0u, DE_NULL, 0u, DE_NULL, (deUint32)m_imageCount, &preAttachmentBarriers[0]);

		vk.cmdBeginRenderPass(*m_cmdBuffer, &renderPassBeginInfo, VK_SUBPASS_CONTENTS_INLINE);

		vk.cmdBindPipeline(*m_cmdBuffer, VK_PIPELINE_BIND_POINT_GRAPHICS, *m_graphicsPipeline);

		vk.cmdBindDescriptorSets(*m_cmdBuffer, VK_PIPELINE_BIND_POINT_GRAPHICS, *m_pipelineLayout, 0, 1, &m_descriptorSet.get(), 0, DE_NULL);

		const VkDeviceSize vertexBufferOffset = 0;
		vk.cmdBindVertexBuffers(*m_cmdBuffer, 0, 1, &m_vertexBuffer.get(), &vertexBufferOffset);
		vk.cmdDraw(*m_cmdBuffer, (deUint32)m_vertices.size(), 1, 0, 0);

		vk.cmdEndRenderPass(*m_cmdBuffer);
		VK_CHECK(vk.endCommandBuffer(*m_cmdBuffer));
	}

	// Create fence
	{
		const VkFenceCreateInfo fenceParams =
		{
			VK_STRUCTURE_TYPE_FENCE_CREATE_INFO,	// VkStructureType		sType;
			DE_NULL,								// const void*			pNext;
			0u										// VkFenceCreateFlags	flags;
		};

		m_fence = createFence(vk, vkDevice, &fenceParams);
	}
}

ImageSamplingInstance::~ImageSamplingInstance (void)
{
}

tcu::TestStatus ImageSamplingInstance::iterate (void)
{
	const DeviceInterface&		vk			= m_context.getDeviceInterface();
	const VkDevice				vkDevice	= m_context.getDevice();
	const VkQueue				queue		= m_context.getUniversalQueue();
	const VkSubmitInfo			submitInfo	=
	{
		VK_STRUCTURE_TYPE_SUBMIT_INFO,	// VkStructureType			sType;
		DE_NULL,						// const void*				pNext;
		0u,								// deUint32					waitSemaphoreCount;
		DE_NULL,						// const VkSemaphore*		pWaitSemaphores;
		DE_NULL,
		1u,								// deUint32					commandBufferCount;
		&m_cmdBuffer.get(),				// const VkCommandBuffer*	pCommandBuffers;
		0u,								// deUint32					signalSemaphoreCount;
		DE_NULL							// const VkSemaphore*		pSignalSemaphores;
	};

	VK_CHECK(vk.resetFences(vkDevice, 1, &m_fence.get()));
	VK_CHECK(vk.queueSubmit(queue, 1, &submitInfo, *m_fence));
	VK_CHECK(vk.waitForFences(vkDevice, 1, &m_fence.get(), true, ~(0ull) /* infinity */));

	return verifyImage();
}

namespace
{

bool isLookupResultValid (const tcu::Texture1DView&		texture,
						  const tcu::Sampler&			sampler,
						  const tcu::LookupPrecision&	precision,
						  const tcu::Vec4&				coords,
						  const tcu::Vec2&				lodBounds,
						  const tcu::Vec4&				result)
{
	return tcu::isLookupResultValid(texture, sampler, precision, coords.x(), lodBounds, result);
}

bool isLookupResultValid (const tcu::Texture1DArrayView&	texture,
						  const tcu::Sampler&				sampler,
						  const tcu::LookupPrecision&		precision,
						  const tcu::Vec4&					coords,
						  const tcu::Vec2&					lodBounds,
						  const tcu::Vec4&					result)
{
	return tcu::isLookupResultValid(texture, sampler, precision, coords.swizzle(0,1), lodBounds, result);
}

bool isLookupResultValid (const tcu::Texture2DView&		texture,
						  const tcu::Sampler&			sampler,
						  const tcu::LookupPrecision&	precision,
						  const tcu::Vec4&				coords,
						  const tcu::Vec2&				lodBounds,
						  const tcu::Vec4&				result)
{
	return tcu::isLookupResultValid(texture, sampler, precision, coords.swizzle(0,1), lodBounds, result);
}

bool isLookupResultValid (const tcu::Texture2DArrayView&	texture,
						  const tcu::Sampler&				sampler,
						  const tcu::LookupPrecision&		precision,
						  const tcu::Vec4&					coords,
						  const tcu::Vec2&					lodBounds,
						  const tcu::Vec4&					result)
{
	return tcu::isLookupResultValid(texture, sampler, precision, coords.swizzle(0,1,2), lodBounds, result);
}

bool isLookupResultValid (const tcu::TextureCubeView&	texture,
						  const tcu::Sampler&			sampler,
						  const tcu::LookupPrecision&	precision,
						  const tcu::Vec4&				coords,
						  const tcu::Vec2&				lodBounds,
						  const tcu::Vec4&				result)
{
	return tcu::isLookupResultValid(texture, sampler, precision, coords.swizzle(0,1,2), lodBounds, result);
}

bool isLookupResultValid (const tcu::TextureCubeArrayView&	texture,
						  const tcu::Sampler&				sampler,
						  const tcu::LookupPrecision&		precision,
						  const tcu::Vec4&					coords,
						  const tcu::Vec2&					lodBounds,
						  const tcu::Vec4&					result)
{
	return tcu::isLookupResultValid(texture, sampler, precision, tcu::IVec4(precision.coordBits.x()), coords, lodBounds, result);
}

bool isLookupResultValid(const tcu::Texture3DView&		texture,
						 const tcu::Sampler&			sampler,
						 const tcu::LookupPrecision&	precision,
						 const tcu::Vec4&				coords,
						 const tcu::Vec2&				lodBounds,
						 const tcu::Vec4&				result)
{
	return tcu::isLookupResultValid(texture, sampler, precision, coords.swizzle(0,1,2), lodBounds, result);
}

template<typename TextureViewType>
bool validateResultImage (const TextureViewType&				texture,
						  const tcu::Sampler&					sampler,
						  const tcu::ConstPixelBufferAccess&	texCoords,
						  const tcu::Vec2&						lodBounds,
						  const tcu::LookupPrecision&			lookupPrecision,
						  const tcu::Vec4&						lookupScale,
						  const tcu::Vec4&						lookupBias,
						  const tcu::ConstPixelBufferAccess&	result,
						  const tcu::PixelBufferAccess&			errorMask)
{
	const int	w		= result.getWidth();
	const int	h		= result.getHeight();
	bool		allOk	= true;

	for (int y = 0; y < h; ++y)
	{
		for (int x = 0; x < w; ++x)
		{
			const tcu::Vec4		resultPixel	= result.getPixel(x, y);
			const tcu::Vec4		resultColor	= (resultPixel - lookupBias) / lookupScale;
			const tcu::Vec4		texCoord	= texCoords.getPixel(x, y);
			const bool			pixelOk		= isLookupResultValid(texture, sampler, lookupPrecision, texCoord, lodBounds, resultColor);

			errorMask.setPixel(tcu::Vec4(pixelOk?0.0f:1.0f, pixelOk?1.0f:0.0f, 0.0f, 1.0f), x, y);

			if (!pixelOk)
				allOk = false;
		}
	}

	return allOk;
}

template<typename ScalarType>
ScalarType getSwizzledComp (const tcu::Vector<ScalarType, 4>& vec, vk::VkComponentSwizzle comp, int identityNdx)
{
	if (comp == vk::VK_COMPONENT_SWIZZLE_IDENTITY)
		return vec[identityNdx];
	else if (comp == vk::VK_COMPONENT_SWIZZLE_ZERO)
		return ScalarType(0);
	else if (comp == vk::VK_COMPONENT_SWIZZLE_ONE)
		return ScalarType(1);
	else
		return vec[comp - vk::VK_COMPONENT_SWIZZLE_R];
}

template<typename ScalarType>
tcu::Vector<ScalarType, 4> swizzle (const tcu::Vector<ScalarType, 4>& vec, const vk::VkComponentMapping& swz)
{
	return tcu::Vector<ScalarType, 4>(getSwizzledComp(vec, swz.r, 0),
									  getSwizzledComp(vec, swz.g, 1),
									  getSwizzledComp(vec, swz.b, 2),
									  getSwizzledComp(vec, swz.a, 3));
}

tcu::Vec4 swizzleScaleBias (const tcu::Vec4& vec, const vk::VkComponentMapping& swz)
{
	const float channelValues[] =
	{
		1.0f, // -1
		1.0f, // 0
		1.0f,
		vec.x(),
		vec.y(),
		vec.z(),
		vec.w()
	};

	return tcu::Vec4(channelValues[swz.r], channelValues[swz.g], channelValues[swz.b], channelValues[swz.a]);
}

template<typename ScalarType>
void swizzleT (const tcu::ConstPixelBufferAccess& src, const tcu::PixelBufferAccess& dst, const vk::VkComponentMapping& swz)
{
	for (int z = 0; z < dst.getDepth(); ++z)
	for (int y = 0; y < dst.getHeight(); ++y)
	for (int x = 0; x < dst.getWidth(); ++x)
		dst.setPixel(swizzle(src.getPixelT<ScalarType>(x, y, z), swz), x, y, z);
}

void swizzleFromSRGB (const tcu::ConstPixelBufferAccess& src, const tcu::PixelBufferAccess& dst, const vk::VkComponentMapping& swz)
{
	for (int z = 0; z < dst.getDepth(); ++z)
	for (int y = 0; y < dst.getHeight(); ++y)
	for (int x = 0; x < dst.getWidth(); ++x)
		dst.setPixel(swizzle(tcu::sRGBToLinear(src.getPixelT<float>(x, y, z)), swz), x, y, z);
}

void swizzle (const tcu::ConstPixelBufferAccess& src, const tcu::PixelBufferAccess& dst, const vk::VkComponentMapping& swz)
{
	const tcu::TextureChannelClass	chnClass	= tcu::getTextureChannelClass(dst.getFormat().type);

	DE_ASSERT(src.getWidth() == dst.getWidth() &&
			  src.getHeight() == dst.getHeight() &&
			  src.getDepth() == dst.getDepth());

	if (chnClass == tcu::TEXTURECHANNELCLASS_SIGNED_INTEGER)
		swizzleT<deInt32>(src, dst, swz);
	else if (chnClass == tcu::TEXTURECHANNELCLASS_UNSIGNED_INTEGER)
		swizzleT<deUint32>(src, dst, swz);
	else if (tcu::isSRGB(src.getFormat()) && !tcu::isSRGB(dst.getFormat()))
		swizzleFromSRGB(src, dst, swz);
	else
		swizzleT<float>(src, dst, swz);
}

bool isIdentitySwizzle (const vk::VkComponentMapping& swz)
{
	return (swz.r == vk::VK_COMPONENT_SWIZZLE_IDENTITY || swz.r == vk::VK_COMPONENT_SWIZZLE_R) &&
		   (swz.g == vk::VK_COMPONENT_SWIZZLE_IDENTITY || swz.g == vk::VK_COMPONENT_SWIZZLE_G) &&
		   (swz.b == vk::VK_COMPONENT_SWIZZLE_IDENTITY || swz.b == vk::VK_COMPONENT_SWIZZLE_B) &&
		   (swz.a == vk::VK_COMPONENT_SWIZZLE_IDENTITY || swz.a == vk::VK_COMPONENT_SWIZZLE_A);
}

template<typename TextureViewType> struct TexViewTraits;

template<> struct TexViewTraits<tcu::Texture1DView>			{ typedef tcu::Texture1D		TextureType; };
template<> struct TexViewTraits<tcu::Texture1DArrayView>	{ typedef tcu::Texture1DArray	TextureType; };
template<> struct TexViewTraits<tcu::Texture2DView>			{ typedef tcu::Texture2D		TextureType; };
template<> struct TexViewTraits<tcu::Texture2DArrayView>	{ typedef tcu::Texture2DArray	TextureType; };
template<> struct TexViewTraits<tcu::TextureCubeView>		{ typedef tcu::TextureCube		TextureType; };
template<> struct TexViewTraits<tcu::TextureCubeArrayView>	{ typedef tcu::TextureCubeArray	TextureType; };
template<> struct TexViewTraits<tcu::Texture3DView>			{ typedef tcu::Texture3D		TextureType; };

template<typename TextureViewType>
typename TexViewTraits<TextureViewType>::TextureType* createSkeletonClone (tcu::TextureFormat format, const tcu::ConstPixelBufferAccess& level0);

tcu::TextureFormat getSwizzleTargetFormat (tcu::TextureFormat format)
{
	// Swizzled texture needs to hold all four channels
	// \todo [2016-09-21 pyry] We could save some memory by using smaller formats
	//						   when possible (for example U8).

	const tcu::TextureChannelClass	chnClass	= tcu::getTextureChannelClass(format.type);

	if (chnClass == tcu::TEXTURECHANNELCLASS_SIGNED_INTEGER)
		return tcu::TextureFormat(tcu::TextureFormat::RGBA, tcu::TextureFormat::SIGNED_INT32);
	else if (chnClass == tcu::TEXTURECHANNELCLASS_UNSIGNED_INTEGER)
		return tcu::TextureFormat(tcu::TextureFormat::RGBA, tcu::TextureFormat::UNSIGNED_INT32);
	else
		return tcu::TextureFormat(tcu::TextureFormat::RGBA, tcu::TextureFormat::FLOAT);
}

template<>
tcu::Texture1D* createSkeletonClone<tcu::Texture1DView> (tcu::TextureFormat format, const tcu::ConstPixelBufferAccess& level0)
{
	return new tcu::Texture1D(format, level0.getWidth());
}

template<>
tcu::Texture1DArray* createSkeletonClone<tcu::Texture1DArrayView> (tcu::TextureFormat format, const tcu::ConstPixelBufferAccess& level0)
{
	return new tcu::Texture1DArray(format, level0.getWidth(), level0.getHeight());
}

template<>
tcu::Texture2D* createSkeletonClone<tcu::Texture2DView> (tcu::TextureFormat format, const tcu::ConstPixelBufferAccess& level0)
{
	return new tcu::Texture2D(format, level0.getWidth(), level0.getHeight());
}

template<>
tcu::Texture2DArray* createSkeletonClone<tcu::Texture2DArrayView> (tcu::TextureFormat format, const tcu::ConstPixelBufferAccess& level0)
{
	return new tcu::Texture2DArray(format, level0.getWidth(), level0.getHeight(), level0.getDepth());
}

template<>
tcu::Texture3D* createSkeletonClone<tcu::Texture3DView> (tcu::TextureFormat format, const tcu::ConstPixelBufferAccess& level0)
{
	return new tcu::Texture3D(format, level0.getWidth(), level0.getHeight(), level0.getDepth());
}

template<>
tcu::TextureCubeArray* createSkeletonClone<tcu::TextureCubeArrayView> (tcu::TextureFormat format, const tcu::ConstPixelBufferAccess& level0)
{
	return new tcu::TextureCubeArray(format, level0.getWidth(), level0.getDepth());
}

template<typename TextureViewType>
MovePtr<typename TexViewTraits<TextureViewType>::TextureType> createSwizzledCopy (const TextureViewType& texture, const vk::VkComponentMapping& swz)
{
	MovePtr<typename TexViewTraits<TextureViewType>::TextureType>	copy	(createSkeletonClone<TextureViewType>(getSwizzleTargetFormat(texture.getLevel(0).getFormat()), texture.getLevel(0)));

	for (int levelNdx = 0; levelNdx < texture.getNumLevels(); ++levelNdx)
	{
		copy->allocLevel(levelNdx);
		swizzle(texture.getLevel(levelNdx), copy->getLevel(levelNdx), swz);
	}

	return copy;
}

template<>
MovePtr<tcu::TextureCube> createSwizzledCopy (const tcu::TextureCubeView& texture, const vk::VkComponentMapping& swz)
{
	MovePtr<tcu::TextureCube>	copy	(new tcu::TextureCube(getSwizzleTargetFormat(texture.getLevelFace(0, tcu::CUBEFACE_NEGATIVE_X).getFormat()), texture.getSize()));

	for (int faceNdx = 0; faceNdx < tcu::CUBEFACE_LAST; ++faceNdx)
	{
		for (int levelNdx = 0; levelNdx < texture.getNumLevels(); ++levelNdx)
		{
			copy->allocLevel((tcu::CubeFace)faceNdx, levelNdx);
			swizzle(texture.getLevelFace(levelNdx, (tcu::CubeFace)faceNdx), copy->getLevelFace(levelNdx, (tcu::CubeFace)faceNdx), swz);
		}
	}

	return copy;
}

template<typename TextureViewType>
bool validateResultImage (const TextureViewType&				texture,
						  const tcu::Sampler&					sampler,
						  const vk::VkComponentMapping&			swz,
						  const tcu::ConstPixelBufferAccess&	texCoords,
						  const tcu::Vec2&						lodBounds,
						  const tcu::LookupPrecision&			lookupPrecision,
						  const tcu::Vec4&						lookupScale,
						  const tcu::Vec4&						lookupBias,
						  const tcu::ConstPixelBufferAccess&	result,
						  const tcu::PixelBufferAccess&			errorMask)
{
	if (isIdentitySwizzle(swz))
		return validateResultImage(texture, sampler, texCoords, lodBounds, lookupPrecision, lookupScale, lookupBias, result, errorMask);
	else
	{
		// There is (currently) no way to handle swizzling inside validation loop
		// and thus we need to pre-swizzle the texture.
		UniquePtr<typename TexViewTraits<TextureViewType>::TextureType>	swizzledTex	(createSwizzledCopy(texture, swz));

		return validateResultImage(*swizzledTex, sampler, texCoords, lodBounds, lookupPrecision, swizzleScaleBias(lookupScale, swz), swizzleScaleBias(lookupBias, swz), result, errorMask);
	}
}

vk::VkImageSubresourceRange resolveSubresourceRange (const TestTexture& testTexture, const vk::VkImageSubresourceRange& subresource)
{
	vk::VkImageSubresourceRange	resolved					= subresource;

	if (subresource.levelCount == VK_REMAINING_MIP_LEVELS)
		resolved.levelCount = testTexture.getNumLevels()-subresource.baseMipLevel;

	if (subresource.layerCount == VK_REMAINING_ARRAY_LAYERS)
		resolved.layerCount = testTexture.getArraySize()-subresource.baseArrayLayer;

	return resolved;
}

MovePtr<tcu::Texture1DView> getTexture1DView (const TestTexture& testTexture, const vk::VkImageSubresourceRange& subresource, std::vector<tcu::ConstPixelBufferAccess>& levels)
{
	DE_ASSERT(subresource.layerCount == 1);

	levels.resize(subresource.levelCount);

	for (int levelNdx = 0; levelNdx < (int)levels.size(); ++levelNdx)
	{
		const tcu::ConstPixelBufferAccess& srcLevel = testTexture.getLevel((int)subresource.baseMipLevel+levelNdx, subresource.baseArrayLayer);

		levels[levelNdx] = tcu::getSubregion(srcLevel, 0, 0, 0, srcLevel.getWidth(), 1, 1);
	}

	return MovePtr<tcu::Texture1DView>(new tcu::Texture1DView((int)levels.size(), &levels[0]));
}

MovePtr<tcu::Texture1DArrayView> getTexture1DArrayView (const TestTexture& testTexture, const vk::VkImageSubresourceRange& subresource, std::vector<tcu::ConstPixelBufferAccess>& levels)
{
	const TestTexture1D*		tex1D		= dynamic_cast<const TestTexture1D*>(&testTexture);
	const TestTexture1DArray*	tex1DArray	= dynamic_cast<const TestTexture1DArray*>(&testTexture);

	DE_ASSERT(!!tex1D != !!tex1DArray);
	DE_ASSERT(tex1DArray || subresource.baseArrayLayer == 0);

	levels.resize(subresource.levelCount);

	for (int levelNdx = 0; levelNdx < (int)levels.size(); ++levelNdx)
	{
		const tcu::ConstPixelBufferAccess& srcLevel = tex1D ? tex1D->getTexture().getLevel((int)subresource.baseMipLevel+levelNdx)
															: tex1DArray->getTexture().getLevel((int)subresource.baseMipLevel+levelNdx);

		levels[levelNdx] = tcu::getSubregion(srcLevel, 0, (int)subresource.baseArrayLayer, 0, srcLevel.getWidth(), (int)subresource.layerCount, 1);
	}

	return MovePtr<tcu::Texture1DArrayView>(new tcu::Texture1DArrayView((int)levels.size(), &levels[0]));
}

MovePtr<tcu::Texture2DView> getTexture2DView (const TestTexture& testTexture, const vk::VkImageSubresourceRange& subresource, std::vector<tcu::ConstPixelBufferAccess>& levels)
{
	const TestTexture2D*		tex2D		= dynamic_cast<const TestTexture2D*>(&testTexture);
	const TestTexture2DArray*	tex2DArray	= dynamic_cast<const TestTexture2DArray*>(&testTexture);

	DE_ASSERT(subresource.layerCount == 1);
	DE_ASSERT(!!tex2D != !!tex2DArray);
	DE_ASSERT(tex2DArray || subresource.baseArrayLayer == 0);

	levels.resize(subresource.levelCount);

	for (int levelNdx = 0; levelNdx < (int)levels.size(); ++levelNdx)
	{
		const tcu::ConstPixelBufferAccess& srcLevel = tex2D ? tex2D->getTexture().getLevel((int)subresource.baseMipLevel+levelNdx)
															: tex2DArray->getTexture().getLevel((int)subresource.baseMipLevel+levelNdx);

		levels[levelNdx] = tcu::getSubregion(srcLevel, 0, 0, (int)subresource.baseArrayLayer, srcLevel.getWidth(), srcLevel.getHeight(), 1);
	}

	return MovePtr<tcu::Texture2DView>(new tcu::Texture2DView((int)levels.size(), &levels[0]));
}

MovePtr<tcu::Texture2DArrayView> getTexture2DArrayView (const TestTexture& testTexture, const vk::VkImageSubresourceRange& subresource, std::vector<tcu::ConstPixelBufferAccess>& levels)
{
	const TestTexture2D*		tex2D		= dynamic_cast<const TestTexture2D*>(&testTexture);
	const TestTexture2DArray*	tex2DArray	= dynamic_cast<const TestTexture2DArray*>(&testTexture);

	DE_ASSERT(!!tex2D != !!tex2DArray);
	DE_ASSERT(tex2DArray || subresource.baseArrayLayer == 0);

	levels.resize(subresource.levelCount);

	for (int levelNdx = 0; levelNdx < (int)levels.size(); ++levelNdx)
	{
		const tcu::ConstPixelBufferAccess& srcLevel = tex2D ? tex2D->getTexture().getLevel((int)subresource.baseMipLevel+levelNdx)
															: tex2DArray->getTexture().getLevel((int)subresource.baseMipLevel+levelNdx);

		levels[levelNdx] = tcu::getSubregion(srcLevel, 0, 0, (int)subresource.baseArrayLayer, srcLevel.getWidth(), srcLevel.getHeight(), (int)subresource.layerCount);
	}

	return MovePtr<tcu::Texture2DArrayView>(new tcu::Texture2DArrayView((int)levels.size(), &levels[0]));
}

MovePtr<tcu::TextureCubeView> getTextureCubeView (const TestTexture& testTexture, const vk::VkImageSubresourceRange& subresource, std::vector<tcu::ConstPixelBufferAccess>& levels)
{
	const static tcu::CubeFace s_faceMap[tcu::CUBEFACE_LAST] =
	{
		tcu::CUBEFACE_POSITIVE_X,
		tcu::CUBEFACE_NEGATIVE_X,
		tcu::CUBEFACE_POSITIVE_Y,
		tcu::CUBEFACE_NEGATIVE_Y,
		tcu::CUBEFACE_POSITIVE_Z,
		tcu::CUBEFACE_NEGATIVE_Z
	};

	const TestTextureCube*		texCube			= dynamic_cast<const TestTextureCube*>(&testTexture);
	const TestTextureCubeArray*	texCubeArray	= dynamic_cast<const TestTextureCubeArray*>(&testTexture);

	DE_ASSERT(!!texCube != !!texCubeArray);
	DE_ASSERT(subresource.layerCount == 6);
	DE_ASSERT(texCubeArray || subresource.baseArrayLayer == 0);

	levels.resize(subresource.levelCount*tcu::CUBEFACE_LAST);

	for (int faceNdx = 0; faceNdx < tcu::CUBEFACE_LAST; ++faceNdx)
	{
		for (int levelNdx = 0; levelNdx < (int)subresource.levelCount; ++levelNdx)
		{
			const tcu::ConstPixelBufferAccess& srcLevel = texCubeArray ? texCubeArray->getTexture().getLevel((int)subresource.baseMipLevel+levelNdx)
																	   : texCube->getTexture().getLevelFace(levelNdx, s_faceMap[faceNdx]);

			levels[faceNdx*subresource.levelCount + levelNdx] = tcu::getSubregion(srcLevel, 0, 0, (int)subresource.baseArrayLayer + (texCubeArray ? faceNdx : 0), srcLevel.getWidth(), srcLevel.getHeight(), 1);
		}
	}

	{
		const tcu::ConstPixelBufferAccess*	reordered[tcu::CUBEFACE_LAST];

		for (int faceNdx = 0; faceNdx < tcu::CUBEFACE_LAST; ++faceNdx)
			reordered[s_faceMap[faceNdx]] = &levels[faceNdx*subresource.levelCount];

		return MovePtr<tcu::TextureCubeView>(new tcu::TextureCubeView((int)subresource.levelCount, reordered));
	}
}

MovePtr<tcu::TextureCubeArrayView> getTextureCubeArrayView (const TestTexture& testTexture, const vk::VkImageSubresourceRange& subresource, std::vector<tcu::ConstPixelBufferAccess>& levels)
{
	const TestTextureCubeArray*	texCubeArray	= dynamic_cast<const TestTextureCubeArray*>(&testTexture);

	DE_ASSERT(texCubeArray);
	DE_ASSERT(subresource.layerCount%6 == 0);

	levels.resize(subresource.levelCount);

	for (int levelNdx = 0; levelNdx < (int)subresource.levelCount; ++levelNdx)
	{
		const tcu::ConstPixelBufferAccess& srcLevel = texCubeArray->getTexture().getLevel((int)subresource.baseMipLevel+levelNdx);

		levels[levelNdx] = tcu::getSubregion(srcLevel, 0, 0, (int)subresource.baseArrayLayer, srcLevel.getWidth(), srcLevel.getHeight(), (int)subresource.layerCount);
	}

	return MovePtr<tcu::TextureCubeArrayView>(new tcu::TextureCubeArrayView((int)levels.size(), &levels[0]));
}

MovePtr<tcu::Texture3DView> getTexture3DView (const TestTexture& testTexture, const vk::VkImageSubresourceRange& subresource, std::vector<tcu::ConstPixelBufferAccess>& levels)
{
	DE_ASSERT(subresource.baseArrayLayer == 0 && subresource.layerCount == 1);

	levels.resize(subresource.levelCount);

	for (int levelNdx = 0; levelNdx < (int)levels.size(); ++levelNdx)
		levels[levelNdx] = testTexture.getLevel((int)subresource.baseMipLevel+levelNdx, subresource.baseArrayLayer);

	return MovePtr<tcu::Texture3DView>(new tcu::Texture3DView((int)levels.size(), &levels[0]));
}

bool validateResultImage (const TestTexture&					texture,
						  const VkImageViewType					imageViewType,
						  const VkImageSubresourceRange&		subresource,
						  const tcu::Sampler&					sampler,
						  const vk::VkComponentMapping&			componentMapping,
						  const tcu::ConstPixelBufferAccess&	coordAccess,
						  const tcu::Vec2&						lodBounds,
						  const tcu::LookupPrecision&			lookupPrecision,
						  const tcu::Vec4&						lookupScale,
						  const tcu::Vec4&						lookupBias,
						  const tcu::ConstPixelBufferAccess&	resultAccess,
						  const tcu::PixelBufferAccess&			errorAccess)
{
	std::vector<tcu::ConstPixelBufferAccess>	levels;

	switch (imageViewType)
	{
		case VK_IMAGE_VIEW_TYPE_1D:
		{
			UniquePtr<tcu::Texture1DView>			texView(getTexture1DView(texture, subresource, levels));

			return validateResultImage(*texView, sampler, componentMapping, coordAccess, lodBounds, lookupPrecision, lookupScale, lookupBias, resultAccess, errorAccess);
		}

		case VK_IMAGE_VIEW_TYPE_1D_ARRAY:
		{
			UniquePtr<tcu::Texture1DArrayView>		texView(getTexture1DArrayView(texture, subresource, levels));

			return validateResultImage(*texView, sampler, componentMapping, coordAccess, lodBounds, lookupPrecision, lookupScale, lookupBias, resultAccess, errorAccess);
		}

		case VK_IMAGE_VIEW_TYPE_2D:
		{
			UniquePtr<tcu::Texture2DView>			texView(getTexture2DView(texture, subresource, levels));

			return validateResultImage(*texView, sampler, componentMapping, coordAccess, lodBounds, lookupPrecision, lookupScale, lookupBias, resultAccess, errorAccess);
		}

		case VK_IMAGE_VIEW_TYPE_2D_ARRAY:
		{
			UniquePtr<tcu::Texture2DArrayView>		texView(getTexture2DArrayView(texture, subresource, levels));

			return validateResultImage(*texView, sampler, componentMapping, coordAccess, lodBounds, lookupPrecision, lookupScale, lookupBias, resultAccess, errorAccess);
		}

		case VK_IMAGE_VIEW_TYPE_CUBE:
		{
			UniquePtr<tcu::TextureCubeView>			texView(getTextureCubeView(texture, subresource, levels));

			return validateResultImage(*texView, sampler, componentMapping, coordAccess, lodBounds, lookupPrecision, lookupScale, lookupBias, resultAccess, errorAccess);
		}

		case VK_IMAGE_VIEW_TYPE_CUBE_ARRAY:
		{
			UniquePtr<tcu::TextureCubeArrayView>	texView(getTextureCubeArrayView(texture, subresource, levels));

			return validateResultImage(*texView, sampler, componentMapping, coordAccess, lodBounds, lookupPrecision, lookupScale, lookupBias, resultAccess, errorAccess);
			break;
		}

		case VK_IMAGE_VIEW_TYPE_3D:
		{
			UniquePtr<tcu::Texture3DView>			texView(getTexture3DView(texture, subresource, levels));

			return validateResultImage(*texView, sampler, componentMapping, coordAccess, lodBounds, lookupPrecision, lookupScale, lookupBias, resultAccess, errorAccess);
		}

		default:
			DE_ASSERT(false);
			return false;
	}
}

} // anonymous

tcu::TestStatus ImageSamplingInstance::verifyImage (void)
{
	const VkPhysicalDeviceLimits&		limits					= m_context.getDeviceProperties().limits;
	// \note Color buffer is used to capture coordinates - not sampled texture values
	const tcu::TextureFormat			colorFormat				(tcu::TextureFormat::RGBA, tcu::TextureFormat::FLOAT);
	const tcu::TextureFormat			depthStencilFormat;		// Undefined depth/stencil format.
	const CoordinateCaptureProgram		coordCaptureProgram;
	const rr::Program					rrProgram				= coordCaptureProgram.getReferenceProgram();
	ReferenceRenderer					refRenderer				(m_renderSize.x(), m_renderSize.y(), 1, colorFormat, depthStencilFormat, &rrProgram);

<<<<<<< HEAD
	bool								compareOkAll			= true;
=======
	// Read back result image
	UniquePtr<tcu::TextureLevel>		result					(readColorAttachment(m_context.getDeviceInterface(),
																					 m_context.getDevice(),
																					 m_context.getUniversalQueue(),
																					 m_context.getUniversalQueueFamilyIndex(),
																					 m_context.getDefaultAllocator(),
																					 *m_colorImage,
																					 m_colorFormat,
																					 m_renderSize));

	bool								compareOk				= true;
	bool								anyWarnings				= false;
>>>>>>> edfe7ab1

	tcu::Vec4							lookupScale				(1.0f);
	tcu::Vec4							lookupBias				(0.0f);

	getLookupScaleBias(m_imageFormat, lookupScale, lookupBias);

	// Render out coordinates
	{
		const rr::RenderState renderState(refRenderer.getViewportState());
		refRenderer.draw(renderState, rr::PRIMITIVETYPE_TRIANGLES, m_vertices);
	}

	// Verify results
	{
		const tcu::Sampler					sampler			= mapVkSampler(m_samplerParams);
		const float							referenceLod	= de::clamp(m_samplerParams.mipLodBias + m_samplerLod, m_samplerParams.minLod, m_samplerParams.maxLod);
		const float							lodError		= 1.0f / static_cast<float>((1u << limits.mipmapPrecisionBits) - 1u);
		const tcu::Vec2						lodBounds		(referenceLod - lodError, referenceLod + lodError);
		const vk::VkImageSubresourceRange	subresource		= resolveSubresourceRange(*m_texture, m_subresourceRange);

		const tcu::ConstPixelBufferAccess	coordAccess		= refRenderer.getAccess();
		tcu::TextureLevel					errorMask		(tcu::TextureFormat(tcu::TextureFormat::RGBA, tcu::TextureFormat::UNORM_INT8), (int)m_renderSize.x(), (int)m_renderSize.y());
		const tcu::PixelBufferAccess		errorAccess		= errorMask.getAccess();

		const bool							allowSnorm8Bug	= m_texture->getTextureFormat().type == tcu::TextureFormat::SNORM_INT8 &&
															  (m_samplerParams.minFilter == VK_FILTER_LINEAR || m_samplerParams.magFilter == VK_FILTER_LINEAR);

		tcu::LookupPrecision				lookupPrecision;

		// Set precision requirements - very low for these tests as
		// the point of the test is not to validate accuracy.
		lookupPrecision.coordBits		= tcu::IVec3(17, 17, 17);
		lookupPrecision.uvwBits			= tcu::IVec3(5, 5, 5);
		lookupPrecision.colorMask		= tcu::BVec4(true);
		lookupPrecision.colorThreshold	= tcu::computeFixedPointThreshold(tcu::IVec4(8, 8, 8, 8)) / swizzleScaleBias(lookupScale, m_componentMapping);

		if (tcu::isSRGB(m_texture->getTextureFormat()))
			lookupPrecision.colorThreshold += tcu::Vec4(4.f / 255.f);

<<<<<<< HEAD
		for (int imgNdx = 0; imgNdx < m_imageCount; ++imgNdx)
		{
			// Read back result image
			UniquePtr<tcu::TextureLevel>		result(readColorAttachment(m_context.getDeviceInterface(),
				m_context.getDevice(),
				m_context.getUniversalQueue(),
				m_context.getUniversalQueueFamilyIndex(),
				m_context.getDefaultAllocator(),
				**m_colorImages[imgNdx],
				m_colorFormat,
				m_renderSize));
			const tcu::ConstPixelBufferAccess	resultAccess = result->getAccess();

			bool								compareOk	 = true;

			switch (m_imageViewType)
			{
				case VK_IMAGE_VIEW_TYPE_1D:
				{
					std::vector<tcu::ConstPixelBufferAccess>	levels;
					UniquePtr<tcu::Texture1DView>				texView(getTexture1DView(*m_texture, subresource, levels));

					compareOk = validateResultImage(*texView, sampler, m_componentMapping, coordAccess, lodBounds, lookupPrecision, lookupScale, lookupBias, resultAccess, errorAccess);
					break;
				}

				case VK_IMAGE_VIEW_TYPE_1D_ARRAY:
				{
					std::vector<tcu::ConstPixelBufferAccess>	levels;
					UniquePtr<tcu::Texture1DArrayView>			texView(getTexture1DArrayView(*m_texture, subresource, levels));

					compareOk = validateResultImage(*texView, sampler, m_componentMapping, coordAccess, lodBounds, lookupPrecision, lookupScale, lookupBias, resultAccess, errorAccess);
					break;
				}

				case VK_IMAGE_VIEW_TYPE_2D:
				{
					std::vector<tcu::ConstPixelBufferAccess>	levels;
					UniquePtr<tcu::Texture2DView>				texView(getTexture2DView(*m_texture, subresource, levels));

					compareOk = validateResultImage(*texView, sampler, m_componentMapping, coordAccess, lodBounds, lookupPrecision, lookupScale, lookupBias, resultAccess, errorAccess);
					break;
				}

				case VK_IMAGE_VIEW_TYPE_2D_ARRAY:
				{
					std::vector<tcu::ConstPixelBufferAccess>	levels;
					UniquePtr<tcu::Texture2DArrayView>			texView(getTexture2DArrayView(*m_texture, subresource, levels));

					compareOk = validateResultImage(*texView, sampler, m_componentMapping, coordAccess, lodBounds, lookupPrecision, lookupScale, lookupBias, resultAccess, errorAccess);
					break;
				}

				case VK_IMAGE_VIEW_TYPE_CUBE:
				{
					std::vector<tcu::ConstPixelBufferAccess>	levels;
					UniquePtr<tcu::TextureCubeView>				texView(getTextureCubeView(*m_texture, subresource, levels));

					compareOk = validateResultImage(*texView, sampler, m_componentMapping, coordAccess, lodBounds, lookupPrecision, lookupScale, lookupBias, resultAccess, errorAccess);
					break;
				}

				case VK_IMAGE_VIEW_TYPE_CUBE_ARRAY:
				{
					std::vector<tcu::ConstPixelBufferAccess>	levels;
					UniquePtr<tcu::TextureCubeArrayView>		texView(getTextureCubeArrayView(*m_texture, subresource, levels));

					compareOk = validateResultImage(*texView, sampler, m_componentMapping, coordAccess, lodBounds, lookupPrecision, lookupScale, lookupBias, resultAccess, errorAccess);
					break;
				}

				case VK_IMAGE_VIEW_TYPE_3D:
				{
					std::vector<tcu::ConstPixelBufferAccess>	levels;
					UniquePtr<tcu::Texture3DView>				texView(getTexture3DView(*m_texture, subresource, levels));

					compareOk = validateResultImage(*texView, sampler, m_componentMapping, coordAccess, lodBounds, lookupPrecision, lookupScale, lookupBias, resultAccess, errorAccess);
					break;
				}

				default:
					DE_ASSERT(false);
			}
=======
		compareOk = validateResultImage(*m_texture,
										m_imageViewType,
										subresource,
										sampler,
										m_componentMapping,
										coordAccess,
										lodBounds,
										lookupPrecision,
										lookupScale,
										lookupBias,
										resultAccess,
										errorAccess);

		if (!compareOk && allowSnorm8Bug)
		{
			// HW waiver (VK-GL-CTS issue: 229)
			//
			// Due to an error in bit replication of the fixed point SNORM values, linear filtered
			// negative SNORM values will differ slightly from ideal precision in the last bit, moving
			// the values towards 0.
			//
			// This occurs on all members of the PowerVR Rogue family of GPUs
			tcu::LookupPrecision	relaxedPrecision;

			relaxedPrecision.colorThreshold += tcu::Vec4(4.f / 255.f);

			m_context.getTestContext().getLog()
				<< tcu::TestLog::Message
				<< "Warning: Strict validation failed, re-trying with lower precision for SNORM8 format"
				<< tcu::TestLog::EndMessage;
			anyWarnings = true;

			compareOk = validateResultImage(*m_texture,
											m_imageViewType,
											subresource,
											sampler,
											m_componentMapping,
											coordAccess,
											lodBounds,
											relaxedPrecision,
											lookupScale,
											lookupBias,
											resultAccess,
											errorAccess);
		}
>>>>>>> edfe7ab1

			if (!compareOk)
				m_context.getTestContext().getLog()
				<< tcu::TestLog::Image("Result", "Result Image", resultAccess)
				<< tcu::TestLog::Image("ErrorMask", "Error Mask", errorAccess);

			compareOkAll = compareOkAll && compareOk;
		}
	}

<<<<<<< HEAD
	if (compareOkAll)
		return tcu::TestStatus::pass("Result image matches reference");
=======
	if (compareOk)
	{
		if (anyWarnings)
			return tcu::TestStatus(QP_TEST_RESULT_QUALITY_WARNING, "Inaccurate filtering results");
		else
			return tcu::TestStatus::pass("Result image matches reference");
	}
>>>>>>> edfe7ab1
	else
		return tcu::TestStatus::fail("Image mismatch");
}

} // pipeline
} // vkt<|MERGE_RESOLUTION|>--- conflicted
+++ resolved
@@ -1380,22 +1380,8 @@
 	const rr::Program					rrProgram				= coordCaptureProgram.getReferenceProgram();
 	ReferenceRenderer					refRenderer				(m_renderSize.x(), m_renderSize.y(), 1, colorFormat, depthStencilFormat, &rrProgram);
 
-<<<<<<< HEAD
 	bool								compareOkAll			= true;
-=======
-	// Read back result image
-	UniquePtr<tcu::TextureLevel>		result					(readColorAttachment(m_context.getDeviceInterface(),
-																					 m_context.getDevice(),
-																					 m_context.getUniversalQueue(),
-																					 m_context.getUniversalQueueFamilyIndex(),
-																					 m_context.getDefaultAllocator(),
-																					 *m_colorImage,
-																					 m_colorFormat,
-																					 m_renderSize));
-
-	bool								compareOk				= true;
 	bool								anyWarnings				= false;
->>>>>>> edfe7ab1
 
 	tcu::Vec4							lookupScale				(1.0f);
 	tcu::Vec4							lookupBias				(0.0f);
@@ -1435,137 +1421,63 @@
 		if (tcu::isSRGB(m_texture->getTextureFormat()))
 			lookupPrecision.colorThreshold += tcu::Vec4(4.f / 255.f);
 
-<<<<<<< HEAD
 		for (int imgNdx = 0; imgNdx < m_imageCount; ++imgNdx)
 		{
 			// Read back result image
-			UniquePtr<tcu::TextureLevel>		result(readColorAttachment(m_context.getDeviceInterface(),
-				m_context.getDevice(),
-				m_context.getUniversalQueue(),
-				m_context.getUniversalQueueFamilyIndex(),
-				m_context.getDefaultAllocator(),
-				**m_colorImages[imgNdx],
-				m_colorFormat,
-				m_renderSize));
-			const tcu::ConstPixelBufferAccess	resultAccess = result->getAccess();
-
-			bool								compareOk	 = true;
-
-			switch (m_imageViewType)
+			UniquePtr<tcu::TextureLevel>		result			(readColorAttachment(m_context.getDeviceInterface(),
+																					 m_context.getDevice(),
+																					 m_context.getUniversalQueue(),
+																					 m_context.getUniversalQueueFamilyIndex(),
+																					 m_context.getDefaultAllocator(),
+																					 **m_colorImages[imgNdx],
+																					 m_colorFormat,
+																					 m_renderSize));
+			const tcu::ConstPixelBufferAccess	resultAccess	= result->getAccess();
+			bool								compareOk		= validateResultImage(*m_texture,
+																					  m_imageViewType,
+																					  subresource,
+																					  sampler,
+																					  m_componentMapping,
+																					  coordAccess,
+																					  lodBounds,
+																					  lookupPrecision,
+																					  lookupScale,
+																					  lookupBias,
+																					  resultAccess,
+																					  errorAccess);
+
+			if (!compareOk && allowSnorm8Bug)
 			{
-				case VK_IMAGE_VIEW_TYPE_1D:
-				{
-					std::vector<tcu::ConstPixelBufferAccess>	levels;
-					UniquePtr<tcu::Texture1DView>				texView(getTexture1DView(*m_texture, subresource, levels));
-
-					compareOk = validateResultImage(*texView, sampler, m_componentMapping, coordAccess, lodBounds, lookupPrecision, lookupScale, lookupBias, resultAccess, errorAccess);
-					break;
-				}
-
-				case VK_IMAGE_VIEW_TYPE_1D_ARRAY:
-				{
-					std::vector<tcu::ConstPixelBufferAccess>	levels;
-					UniquePtr<tcu::Texture1DArrayView>			texView(getTexture1DArrayView(*m_texture, subresource, levels));
-
-					compareOk = validateResultImage(*texView, sampler, m_componentMapping, coordAccess, lodBounds, lookupPrecision, lookupScale, lookupBias, resultAccess, errorAccess);
-					break;
-				}
-
-				case VK_IMAGE_VIEW_TYPE_2D:
-				{
-					std::vector<tcu::ConstPixelBufferAccess>	levels;
-					UniquePtr<tcu::Texture2DView>				texView(getTexture2DView(*m_texture, subresource, levels));
-
-					compareOk = validateResultImage(*texView, sampler, m_componentMapping, coordAccess, lodBounds, lookupPrecision, lookupScale, lookupBias, resultAccess, errorAccess);
-					break;
-				}
-
-				case VK_IMAGE_VIEW_TYPE_2D_ARRAY:
-				{
-					std::vector<tcu::ConstPixelBufferAccess>	levels;
-					UniquePtr<tcu::Texture2DArrayView>			texView(getTexture2DArrayView(*m_texture, subresource, levels));
-
-					compareOk = validateResultImage(*texView, sampler, m_componentMapping, coordAccess, lodBounds, lookupPrecision, lookupScale, lookupBias, resultAccess, errorAccess);
-					break;
-				}
-
-				case VK_IMAGE_VIEW_TYPE_CUBE:
-				{
-					std::vector<tcu::ConstPixelBufferAccess>	levels;
-					UniquePtr<tcu::TextureCubeView>				texView(getTextureCubeView(*m_texture, subresource, levels));
-
-					compareOk = validateResultImage(*texView, sampler, m_componentMapping, coordAccess, lodBounds, lookupPrecision, lookupScale, lookupBias, resultAccess, errorAccess);
-					break;
-				}
-
-				case VK_IMAGE_VIEW_TYPE_CUBE_ARRAY:
-				{
-					std::vector<tcu::ConstPixelBufferAccess>	levels;
-					UniquePtr<tcu::TextureCubeArrayView>		texView(getTextureCubeArrayView(*m_texture, subresource, levels));
-
-					compareOk = validateResultImage(*texView, sampler, m_componentMapping, coordAccess, lodBounds, lookupPrecision, lookupScale, lookupBias, resultAccess, errorAccess);
-					break;
-				}
-
-				case VK_IMAGE_VIEW_TYPE_3D:
-				{
-					std::vector<tcu::ConstPixelBufferAccess>	levels;
-					UniquePtr<tcu::Texture3DView>				texView(getTexture3DView(*m_texture, subresource, levels));
-
-					compareOk = validateResultImage(*texView, sampler, m_componentMapping, coordAccess, lodBounds, lookupPrecision, lookupScale, lookupBias, resultAccess, errorAccess);
-					break;
-				}
-
-				default:
-					DE_ASSERT(false);
+				// HW waiver (VK-GL-CTS issue: 229)
+				//
+				// Due to an error in bit replication of the fixed point SNORM values, linear filtered
+				// negative SNORM values will differ slightly from ideal precision in the last bit, moving
+				// the values towards 0.
+				//
+				// This occurs on all members of the PowerVR Rogue family of GPUs
+				tcu::LookupPrecision	relaxedPrecision;
+
+				relaxedPrecision.colorThreshold += tcu::Vec4(4.f / 255.f);
+
+				m_context.getTestContext().getLog()
+					<< tcu::TestLog::Message
+					<< "Warning: Strict validation failed, re-trying with lower precision for SNORM8 format"
+					<< tcu::TestLog::EndMessage;
+				anyWarnings = true;
+
+				compareOk = validateResultImage(*m_texture,
+												m_imageViewType,
+												subresource,
+												sampler,
+												m_componentMapping,
+												coordAccess,
+												lodBounds,
+												relaxedPrecision,
+												lookupScale,
+												lookupBias,
+												resultAccess,
+												errorAccess);
 			}
-=======
-		compareOk = validateResultImage(*m_texture,
-										m_imageViewType,
-										subresource,
-										sampler,
-										m_componentMapping,
-										coordAccess,
-										lodBounds,
-										lookupPrecision,
-										lookupScale,
-										lookupBias,
-										resultAccess,
-										errorAccess);
-
-		if (!compareOk && allowSnorm8Bug)
-		{
-			// HW waiver (VK-GL-CTS issue: 229)
-			//
-			// Due to an error in bit replication of the fixed point SNORM values, linear filtered
-			// negative SNORM values will differ slightly from ideal precision in the last bit, moving
-			// the values towards 0.
-			//
-			// This occurs on all members of the PowerVR Rogue family of GPUs
-			tcu::LookupPrecision	relaxedPrecision;
-
-			relaxedPrecision.colorThreshold += tcu::Vec4(4.f / 255.f);
-
-			m_context.getTestContext().getLog()
-				<< tcu::TestLog::Message
-				<< "Warning: Strict validation failed, re-trying with lower precision for SNORM8 format"
-				<< tcu::TestLog::EndMessage;
-			anyWarnings = true;
-
-			compareOk = validateResultImage(*m_texture,
-											m_imageViewType,
-											subresource,
-											sampler,
-											m_componentMapping,
-											coordAccess,
-											lodBounds,
-											relaxedPrecision,
-											lookupScale,
-											lookupBias,
-											resultAccess,
-											errorAccess);
-		}
->>>>>>> edfe7ab1
 
 			if (!compareOk)
 				m_context.getTestContext().getLog()
@@ -1576,18 +1488,13 @@
 		}
 	}
 
-<<<<<<< HEAD
 	if (compareOkAll)
-		return tcu::TestStatus::pass("Result image matches reference");
-=======
-	if (compareOk)
 	{
 		if (anyWarnings)
 			return tcu::TestStatus(QP_TEST_RESULT_QUALITY_WARNING, "Inaccurate filtering results");
 		else
 			return tcu::TestStatus::pass("Result image matches reference");
 	}
->>>>>>> edfe7ab1
 	else
 		return tcu::TestStatus::fail("Image mismatch");
 }
