--- conflicted
+++ resolved
@@ -729,8 +729,6 @@
 				imageMipTailMemoryBinds.push_back(imageMipTailMemoryBind);
 			}
 		}
-<<<<<<< HEAD
-
 		// Handle Metadata. Similarly to MIP tail in aspectRequirements, there are two cases to consider here:
 		//
 		// 1) VK_SPARSE_IMAGE_FORMAT_SINGLE_MIPTAIL_BIT is requested by the driver: each layer needs a separate tail.
@@ -739,16 +737,6 @@
 		{
 			const VkSparseImageMemoryRequirements	metadataAspectRequirements = sparseImageMemoryRequirements[metadataAspectIndex];
 
-=======
-		// Handle Metadata. Similarly to MIP tail in aspectRequirements, there are two cases to consider here:
-		//
-		// 1) VK_SPARSE_IMAGE_FORMAT_SINGLE_MIPTAIL_BIT is requested by the driver: each layer needs a separate tail.
-		// 2) otherwise:
-		if (metadataAspectIndex != noMatchFound)
-		{
-			const VkSparseImageMemoryRequirements	metadataAspectRequirements = sparseImageMemoryRequirements[metadataAspectIndex];
-
->>>>>>> 47ebd93f
 			if (layerNdx == 0 || (metadataAspectRequirements.formatProperties.flags & VK_SPARSE_IMAGE_FORMAT_SINGLE_MIPTAIL_BIT) == 0)
 			{
 				const VkMemoryRequirements metadataAllocRequirements =
