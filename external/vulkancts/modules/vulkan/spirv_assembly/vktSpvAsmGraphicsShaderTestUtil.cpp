--- conflicted
+++ resolved
@@ -2400,6 +2400,7 @@
 	const bool									needInterface			= !instance.interfaces.empty();
 	const VkPhysicalDeviceFeatures&				features				= context.getDeviceFeatures();
 
+
 	supportsGeometry		= features.geometryShader == VK_TRUE;
 	supportsTessellation	= features.tessellationShader == VK_TRUE;
 	hasTessellation			= (instance.requiredStages & VK_SHADER_STAGE_TESSELLATION_EVALUATION_BIT) ||
@@ -2430,14 +2431,11 @@
 			{
 				if (features.shaderInt64 != VK_TRUE)
 					TCU_THROW(NotSupportedError, "Device feature not supported: shaderInt64");
-<<<<<<< HEAD
-=======
 			}
 			else if (feature == "shaderFloat64")
 			{
 				if (features.shaderFloat64 != VK_TRUE)
 					TCU_THROW(NotSupportedError, "Device feature not supported: shaderFloat64");
->>>>>>> 054ed612
 			}
 			else
 			{
@@ -2836,7 +2834,6 @@
 						0,													//	VkDeviceSize	offset;
 						VK_WHOLE_SIZE,										//	VkDeviceSize	size;
 					};
-<<<<<<< HEAD
 
 					vector<deUint8>					resourceBytes;
 					resource.second->getBytes(resourceBytes);
@@ -2852,23 +2849,6 @@
 
 				copyBufferToImage(vk, *vkDevice, queue, *cmdBuf, resourceBuffer.get(), resourceImage.get());
 
-=======
-
-					vector<deUint8>					resourceBytes;
-					resource.second->getBytes(resourceBytes);
-
-					deMemcpy(resourceMemory->getHostPtr(), &resourceBytes.front(), resourceBytes.size());
-					VK_CHECK(vk.flushMappedMemoryRanges(*vkDevice, 1u, &range));
-				}
-
-				Move<VkImage>					resourceImage			= createImageForResource(vk, *vkDevice, resource, queueFamilyIndex);
-				de::MovePtr<Allocation>			resourceImageMemory		= allocator.allocate(getImageMemoryRequirements(vk, *vkDevice, *resourceImage), MemoryRequirement::Any);
-
-				VK_CHECK(vk.bindImageMemory(*vkDevice, *resourceImage, resourceImageMemory->getMemory(), resourceImageMemory->getOffset()));
-
-				copyBufferToImage(vk, *vkDevice, queue, *cmdBuf, resourceBuffer.get(), resourceImage.get());
-
->>>>>>> 054ed612
 				inResourceMemories.push_back(AllocationSp(resourceImageMemory.release()));
 				inResourceImages.push_back(ImageHandleSp(new ImageHandleUp(resourceImage)));
 			}
