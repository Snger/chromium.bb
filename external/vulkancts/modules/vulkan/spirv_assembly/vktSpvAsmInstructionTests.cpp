--- conflicted
+++ resolved
@@ -1096,7 +1096,6 @@
 {
 	if (outputAllocs.size() != 1)
 		return false;
-<<<<<<< HEAD
 
 	const BufferSp&			expectedOutput			(expectedOutputs[0]);
 	std::vector<deUint8>	data;
@@ -1165,9 +1164,64 @@
 		"OpMemoryModel Logical GLSL450\n"
 		"OpEntryPoint GLCompute %main \"main\" %id\n"
 		"OpExecutionMode %main LocalSize 1 1 1\n"
-=======
-
-	const BufferSp&			expectedOutput			(expectedOutputs[0]);
+
+		"OpName %main           \"main\"\n"
+		"OpName %id             \"gl_GlobalInvocationID\"\n"
+
+		"OpDecorate %id BuiltIn GlobalInvocationId\n"
+
+		"OpDecorate %buf BufferBlock\n"
+		"OpDecorate %indata1 DescriptorSet 0\n"
+		"OpDecorate %indata1 Binding 0\n"
+		"OpDecorate %indata2 DescriptorSet 0\n"
+		"OpDecorate %indata2 Binding 1\n"
+		"OpDecorate %outdata DescriptorSet 0\n"
+		"OpDecorate %outdata Binding 2\n"
+		"OpDecorate %f32arr ArrayStride 4\n"
+		"OpMemberDecorate %buf 0 Offset 0\n"
+
+		+ string(getComputeAsmCommonTypes()) +
+
+		"%buf        = OpTypeStruct %f32arr\n"
+		"%bufptr     = OpTypePointer Uniform %buf\n"
+		"%indata1    = OpVariable %bufptr Uniform\n"
+		"%indata2    = OpVariable %bufptr Uniform\n"
+		"%outdata    = OpVariable %bufptr Uniform\n"
+
+		"%id        = OpVariable %uvec3ptr Input\n"
+		"%zero      = OpConstant %i32 0\n"
+
+		"%main      = OpFunction %void None %voidf\n"
+		"%label     = OpLabel\n"
+		"%idval     = OpLoad %uvec3 %id\n"
+		"%x         = OpCompositeExtract %u32 %idval 0\n"
+		"%inloc1    = OpAccessChain %f32ptr %indata1 %zero %x\n"
+		"%inval1    = OpLoad %f32 %inloc1\n"
+		"%inloc2    = OpAccessChain %f32ptr %indata2 %zero %x\n"
+		"%inval2    = OpLoad %f32 %inloc2\n"
+		"%rem       = OpExtInst %f32 %std450 NMin %inval1 %inval2\n"
+		"%outloc    = OpAccessChain %f32ptr %outdata %zero %x\n"
+		"             OpStore %outloc %rem\n"
+		"             OpReturn\n"
+		"             OpFunctionEnd\n";
+
+	spec.inputs.push_back(BufferSp(new Float32Buffer(inputFloats1)));
+	spec.inputs.push_back(BufferSp(new Float32Buffer(inputFloats2)));
+	spec.outputs.push_back(BufferSp(new Float32Buffer(outputFloats)));
+	spec.numWorkGroups = IVec3(numElements, 1, 1);
+	spec.verifyIO = &compareNMin;
+
+	group->addChild(new SpvAsmComputeShaderCase(testCtx, "all", "", spec));
+
+	return group.release();
+}
+
+bool compareNMax (const std::vector<BufferSp>&, const vector<AllocationSp>& outputAllocs, const std::vector<BufferSp>& expectedOutputs, TestLog&)
+{
+	if (outputAllocs.size() != 1)
+		return false;
+
+	const BufferSp&			expectedOutput			= expectedOutputs[0];
 	std::vector<deUint8>	data;
 	expectedOutput->getBytes(data);
 
@@ -1179,19 +1233,18 @@
 		const float f0 = expectedOutputAsFloat[idx];
 		const float f1 = outputAsFloat[idx];
 
-		// For NMin, we accept NaN as output if both inputs were NaN.
-		// Otherwise the NaN is the wrong choise, as on architectures that
-		// do not handle NaN, those are huge values.
-		if (!(tcu::Float32(f1).isNaN() && tcu::Float32(f0).isNaN()) && deFloatAbs(f1 - f0) > 0.00001f)
+		// For NMax, NaN is considered acceptable result, since in
+		// architectures that do not handle NaNs, those are huge values.
+		if (!tcu::Float32(f1).isNaN() && deFloatAbs(f1 - f0) > 0.00001f)
 			return false;
 	}
 
 	return true;
 }
 
-tcu::TestCaseGroup* createOpNMinGroup (tcu::TestContext& testCtx)
-{
-	de::MovePtr<tcu::TestCaseGroup>	group			(new tcu::TestCaseGroup(testCtx, "opnmin", "Test the OpNMin instruction"));
+tcu::TestCaseGroup* createOpNMaxGroup (tcu::TestContext& testCtx)
+{
+	de::MovePtr<tcu::TestCaseGroup>	group(new tcu::TestCaseGroup(testCtx, "opnmax", "Test the OpNMax instruction"));
 	ComputeShaderSpec				spec;
 	de::Random						rnd				(deStringHash(group->getName()));
 	const int						numElements		= 200;
@@ -1208,8 +1261,8 @@
 
 	for (size_t ndx = 0; ndx < numElements; ++ndx)
 	{
-		// By default, pick the smallest
-		outputFloats[ndx] = std::min(inputFloats1[ndx], inputFloats2[ndx]);
+		// By default, pick the biggest
+		outputFloats[ndx] = std::max(inputFloats1[ndx], inputFloats2[ndx]);
 
 		// Make half of the cases NaN cases
 		if ((ndx & 1) == 0)
@@ -1269,243 +1322,6 @@
 		"%inval1    = OpLoad %f32 %inloc1\n"
 		"%inloc2    = OpAccessChain %f32ptr %indata2 %zero %x\n"
 		"%inval2    = OpLoad %f32 %inloc2\n"
-		"%rem       = OpExtInst %f32 %std450 NMin %inval1 %inval2\n"
-		"%outloc    = OpAccessChain %f32ptr %outdata %zero %x\n"
-		"             OpStore %outloc %rem\n"
-		"             OpReturn\n"
-		"             OpFunctionEnd\n";
-
-	spec.inputs.push_back(BufferSp(new Float32Buffer(inputFloats1)));
-	spec.inputs.push_back(BufferSp(new Float32Buffer(inputFloats2)));
-	spec.outputs.push_back(BufferSp(new Float32Buffer(outputFloats)));
-	spec.numWorkGroups = IVec3(numElements, 1, 1);
-	spec.verifyIO = &compareNMin;
-
-	group->addChild(new SpvAsmComputeShaderCase(testCtx, "all", "", spec));
-
-	return group.release();
-}
-
-bool compareNMax (const std::vector<BufferSp>&, const vector<AllocationSp>& outputAllocs, const std::vector<BufferSp>& expectedOutputs, TestLog&)
-{
-	if (outputAllocs.size() != 1)
-		return false;
-
-	const BufferSp&			expectedOutput			= expectedOutputs[0];
-	std::vector<deUint8>	data;
-	expectedOutput->getBytes(data);
-
-	const float* const		expectedOutputAsFloat	= reinterpret_cast<const float*>(&data.front());
-	const float* const		outputAsFloat			= static_cast<const float*>(outputAllocs[0]->getHostPtr());
->>>>>>> d9a3b7b1
-
-	for (size_t idx = 0; idx < expectedOutput->getByteSize() / sizeof(float); ++idx)
-	{
-		const float f0 = expectedOutputAsFloat[idx];
-		const float f1 = outputAsFloat[idx];
-
-<<<<<<< HEAD
-		"OpDecorate %id BuiltIn GlobalInvocationId\n"
-
-		"OpDecorate %buf BufferBlock\n"
-		"OpDecorate %indata1 DescriptorSet 0\n"
-		"OpDecorate %indata1 Binding 0\n"
-		"OpDecorate %indata2 DescriptorSet 0\n"
-		"OpDecorate %indata2 Binding 1\n"
-		"OpDecorate %outdata DescriptorSet 0\n"
-		"OpDecorate %outdata Binding 2\n"
-		"OpDecorate %f32arr ArrayStride 4\n"
-		"OpMemberDecorate %buf 0 Offset 0\n"
-
-		+ string(getComputeAsmCommonTypes()) +
-
-		"%buf        = OpTypeStruct %f32arr\n"
-		"%bufptr     = OpTypePointer Uniform %buf\n"
-		"%indata1    = OpVariable %bufptr Uniform\n"
-		"%indata2    = OpVariable %bufptr Uniform\n"
-		"%outdata    = OpVariable %bufptr Uniform\n"
-
-		"%id        = OpVariable %uvec3ptr Input\n"
-		"%zero      = OpConstant %i32 0\n"
-
-		"%main      = OpFunction %void None %voidf\n"
-		"%label     = OpLabel\n"
-		"%idval     = OpLoad %uvec3 %id\n"
-		"%x         = OpCompositeExtract %u32 %idval 0\n"
-		"%inloc1    = OpAccessChain %f32ptr %indata1 %zero %x\n"
-		"%inval1    = OpLoad %f32 %inloc1\n"
-		"%inloc2    = OpAccessChain %f32ptr %indata2 %zero %x\n"
-		"%inval2    = OpLoad %f32 %inloc2\n"
-		"%rem       = OpExtInst %f32 %std450 NMin %inval1 %inval2\n"
-		"%outloc    = OpAccessChain %f32ptr %outdata %zero %x\n"
-		"             OpStore %outloc %rem\n"
-		"             OpReturn\n"
-		"             OpFunctionEnd\n";
-
-	spec.inputs.push_back(BufferSp(new Float32Buffer(inputFloats1)));
-	spec.inputs.push_back(BufferSp(new Float32Buffer(inputFloats2)));
-	spec.outputs.push_back(BufferSp(new Float32Buffer(outputFloats)));
-	spec.numWorkGroups = IVec3(numElements, 1, 1);
-	spec.verifyIO = &compareNMin;
-
-	group->addChild(new SpvAsmComputeShaderCase(testCtx, "all", "", spec));
-=======
-		// For NMax, NaN is considered acceptable result, since in
-		// architectures that do not handle NaNs, those are huge values.
-		if (!tcu::Float32(f1).isNaN() && deFloatAbs(f1 - f0) > 0.00001f)
-			return false;
-	}
-
-	return true;
-}
-
-tcu::TestCaseGroup* createOpNMaxGroup (tcu::TestContext& testCtx)
-{
-	de::MovePtr<tcu::TestCaseGroup>	group(new tcu::TestCaseGroup(testCtx, "opnmax", "Test the OpNMax instruction"));
-	ComputeShaderSpec				spec;
-	de::Random						rnd				(deStringHash(group->getName()));
-	const int						numElements		= 200;
-	vector<float>					inputFloats1	(numElements, 0);
-	vector<float>					inputFloats2	(numElements, 0);
-	vector<float>					outputFloats	(numElements, 0);
-
-	fillRandomScalars(rnd, -10000.f, 10000.f, &inputFloats1[0], numElements);
-	fillRandomScalars(rnd, -10000.f, 10000.f, &inputFloats2[0], numElements);
-
-	// Make the first case a full-NAN case.
-	inputFloats1[0] = TCU_NAN;
-	inputFloats2[0] = TCU_NAN;
-
-	for (size_t ndx = 0; ndx < numElements; ++ndx)
-	{
-		// By default, pick the biggest
-		outputFloats[ndx] = std::max(inputFloats1[ndx], inputFloats2[ndx]);
-
-		// Make half of the cases NaN cases
-		if ((ndx & 1) == 0)
-		{
-			// Alternate between the NaN operand
-			if ((ndx & 2) == 0)
-			{
-				outputFloats[ndx] = inputFloats2[ndx];
-				inputFloats1[ndx] = TCU_NAN;
-			}
-			else
-			{
-				outputFloats[ndx] = inputFloats1[ndx];
-				inputFloats2[ndx] = TCU_NAN;
-			}
-		}
-	}
-
-	spec.assembly =
-		"OpCapability Shader\n"
-		"%std450	= OpExtInstImport \"GLSL.std.450\"\n"
-		"OpMemoryModel Logical GLSL450\n"
-		"OpEntryPoint GLCompute %main \"main\" %id\n"
-		"OpExecutionMode %main LocalSize 1 1 1\n"
->>>>>>> d9a3b7b1
-
-	return group.release();
-}
-
-<<<<<<< HEAD
-bool compareNMax (const std::vector<BufferSp>&, const vector<AllocationSp>& outputAllocs, const std::vector<BufferSp>& expectedOutputs, TestLog&)
-{
-	if (outputAllocs.size() != 1)
-		return false;
-
-	const BufferSp&			expectedOutput			= expectedOutputs[0];
-	std::vector<deUint8>	data;
-	expectedOutput->getBytes(data);
-
-	const float* const		expectedOutputAsFloat	= reinterpret_cast<const float*>(&data.front());
-	const float* const		outputAsFloat			= static_cast<const float*>(outputAllocs[0]->getHostPtr());
-=======
-		"OpDecorate %id BuiltIn GlobalInvocationId\n"
-
-		"OpDecorate %buf BufferBlock\n"
-		"OpDecorate %indata1 DescriptorSet 0\n"
-		"OpDecorate %indata1 Binding 0\n"
-		"OpDecorate %indata2 DescriptorSet 0\n"
-		"OpDecorate %indata2 Binding 1\n"
-		"OpDecorate %outdata DescriptorSet 0\n"
-		"OpDecorate %outdata Binding 2\n"
-		"OpDecorate %f32arr ArrayStride 4\n"
-		"OpMemberDecorate %buf 0 Offset 0\n"
-
-		+ string(getComputeAsmCommonTypes()) +
-
-		"%buf        = OpTypeStruct %f32arr\n"
-		"%bufptr     = OpTypePointer Uniform %buf\n"
-		"%indata1    = OpVariable %bufptr Uniform\n"
-		"%indata2    = OpVariable %bufptr Uniform\n"
-		"%outdata    = OpVariable %bufptr Uniform\n"
->>>>>>> d9a3b7b1
-
-	for (size_t idx = 0; idx < expectedOutput->getByteSize() / sizeof(float); ++idx)
-	{
-		const float f0 = expectedOutputAsFloat[idx];
-		const float f1 = outputAsFloat[idx];
-
-<<<<<<< HEAD
-		// For NMax, NaN is considered acceptable result, since in
-		// architectures that do not handle NaNs, those are huge values.
-		if (!tcu::Float32(f1).isNaN() && deFloatAbs(f1 - f0) > 0.00001f)
-			return false;
-	}
-
-	return true;
-}
-
-tcu::TestCaseGroup* createOpNMaxGroup (tcu::TestContext& testCtx)
-{
-	de::MovePtr<tcu::TestCaseGroup>	group(new tcu::TestCaseGroup(testCtx, "opnmax", "Test the OpNMax instruction"));
-	ComputeShaderSpec				spec;
-	de::Random						rnd				(deStringHash(group->getName()));
-	const int						numElements		= 200;
-	vector<float>					inputFloats1	(numElements, 0);
-	vector<float>					inputFloats2	(numElements, 0);
-	vector<float>					outputFloats	(numElements, 0);
-
-	fillRandomScalars(rnd, -10000.f, 10000.f, &inputFloats1[0], numElements);
-	fillRandomScalars(rnd, -10000.f, 10000.f, &inputFloats2[0], numElements);
-
-	// Make the first case a full-NAN case.
-	inputFloats1[0] = TCU_NAN;
-	inputFloats2[0] = TCU_NAN;
-
-	for (size_t ndx = 0; ndx < numElements; ++ndx)
-	{
-		// By default, pick the biggest
-		outputFloats[ndx] = std::max(inputFloats1[ndx], inputFloats2[ndx]);
-
-		// Make half of the cases NaN cases
-		if ((ndx & 1) == 0)
-		{
-			// Alternate between the NaN operand
-			if ((ndx & 2) == 0)
-			{
-				outputFloats[ndx] = inputFloats2[ndx];
-				inputFloats1[ndx] = TCU_NAN;
-			}
-			else
-			{
-				outputFloats[ndx] = inputFloats1[ndx];
-				inputFloats2[ndx] = TCU_NAN;
-			}
-		}
-	}
-
-=======
-		"%main      = OpFunction %void None %voidf\n"
-		"%label     = OpLabel\n"
-		"%idval     = OpLoad %uvec3 %id\n"
-		"%x         = OpCompositeExtract %u32 %idval 0\n"
-		"%inloc1    = OpAccessChain %f32ptr %indata1 %zero %x\n"
-		"%inval1    = OpLoad %f32 %inloc1\n"
-		"%inloc2    = OpAccessChain %f32ptr %indata2 %zero %x\n"
-		"%inval2    = OpLoad %f32 %inloc2\n"
 		"%rem       = OpExtInst %f32 %std450 NMax %inval1 %inval2\n"
 		"%outloc    = OpAccessChain %f32ptr %outdata %zero %x\n"
 		"             OpStore %outloc %rem\n"
@@ -1615,7 +1431,6 @@
 	outputFloats[0] = TCU_NAN;
 	outputFloats[1] = TCU_NAN;
 
->>>>>>> d9a3b7b1
 	spec.assembly =
 		"OpCapability Shader\n"
 		"%std450	= OpExtInstImport \"GLSL.std.450\"\n"
@@ -1628,268 +1443,6 @@
 
 		"OpDecorate %id BuiltIn GlobalInvocationId\n"
 
-		"OpDecorate %buf BufferBlock\n"
-		"OpDecorate %indata1 DescriptorSet 0\n"
-		"OpDecorate %indata1 Binding 0\n"
-		"OpDecorate %indata2 DescriptorSet 0\n"
-		"OpDecorate %indata2 Binding 1\n"
-<<<<<<< HEAD
-		"OpDecorate %outdata DescriptorSet 0\n"
-		"OpDecorate %outdata Binding 2\n"
-=======
-		"OpDecorate %indata3 DescriptorSet 0\n"
-		"OpDecorate %indata3 Binding 2\n"
-		"OpDecorate %outdata DescriptorSet 0\n"
-		"OpDecorate %outdata Binding 3\n"
->>>>>>> d9a3b7b1
-		"OpDecorate %f32arr ArrayStride 4\n"
-		"OpMemberDecorate %buf 0 Offset 0\n"
-
-		+ string(getComputeAsmCommonTypes()) +
-
-		"%buf        = OpTypeStruct %f32arr\n"
-		"%bufptr     = OpTypePointer Uniform %buf\n"
-		"%indata1    = OpVariable %bufptr Uniform\n"
-		"%indata2    = OpVariable %bufptr Uniform\n"
-<<<<<<< HEAD
-=======
-		"%indata3    = OpVariable %bufptr Uniform\n"
->>>>>>> d9a3b7b1
-		"%outdata    = OpVariable %bufptr Uniform\n"
-
-		"%id        = OpVariable %uvec3ptr Input\n"
-		"%zero      = OpConstant %i32 0\n"
-
-		"%main      = OpFunction %void None %voidf\n"
-		"%label     = OpLabel\n"
-		"%idval     = OpLoad %uvec3 %id\n"
-		"%x         = OpCompositeExtract %u32 %idval 0\n"
-		"%inloc1    = OpAccessChain %f32ptr %indata1 %zero %x\n"
-		"%inval1    = OpLoad %f32 %inloc1\n"
-		"%inloc2    = OpAccessChain %f32ptr %indata2 %zero %x\n"
-		"%inval2    = OpLoad %f32 %inloc2\n"
-<<<<<<< HEAD
-		"%rem       = OpExtInst %f32 %std450 NMax %inval1 %inval2\n"
-=======
-		"%inloc3    = OpAccessChain %f32ptr %indata3 %zero %x\n"
-		"%inval3    = OpLoad %f32 %inloc3\n"
-		"%rem       = OpExtInst %f32 %std450 NClamp %inval1 %inval2 %inval3\n"
->>>>>>> d9a3b7b1
-		"%outloc    = OpAccessChain %f32ptr %outdata %zero %x\n"
-		"             OpStore %outloc %rem\n"
-		"             OpReturn\n"
-		"             OpFunctionEnd\n";
-
-	spec.inputs.push_back(BufferSp(new Float32Buffer(inputFloats1)));
-	spec.inputs.push_back(BufferSp(new Float32Buffer(inputFloats2)));
-<<<<<<< HEAD
-	spec.outputs.push_back(BufferSp(new Float32Buffer(outputFloats)));
-	spec.numWorkGroups = IVec3(numElements, 1, 1);
-	spec.verifyIO = &compareNMax;
-=======
-	spec.inputs.push_back(BufferSp(new Float32Buffer(inputFloats3)));
-	spec.outputs.push_back(BufferSp(new Float32Buffer(outputFloats)));
-	spec.numWorkGroups = IVec3(numElements, 1, 1);
-	spec.verifyIO = &compareNClamp;
->>>>>>> d9a3b7b1
-
-	group->addChild(new SpvAsmComputeShaderCase(testCtx, "all", "", spec));
-
-	return group.release();
-}
-
-<<<<<<< HEAD
-bool compareNClamp (const std::vector<BufferSp>&, const vector<AllocationSp>& outputAllocs, const std::vector<BufferSp>& expectedOutputs, TestLog&)
-{
-	if (outputAllocs.size() != 1)
-		return false;
-
-	const BufferSp&			expectedOutput			= expectedOutputs[0];
-	std::vector<deUint8>	data;
-	expectedOutput->getBytes(data);
-
-	const float* const		expectedOutputAsFloat	= reinterpret_cast<const float*>(&data.front());
-	const float* const		outputAsFloat			= static_cast<const float*>(outputAllocs[0]->getHostPtr());
-
-	for (size_t idx = 0; idx < expectedOutput->getByteSize() / sizeof(float) / 2; ++idx)
-	{
-		const float e0 = expectedOutputAsFloat[idx * 2];
-		const float e1 = expectedOutputAsFloat[idx * 2 + 1];
-		const float res = outputAsFloat[idx];
-
-		// For NClamp, we have two possible outcomes based on
-		// whether NaNs are handled or not.
-		// If either min or max value is NaN, the result is undefined,
-		// so this test doesn't stress those. If the clamped value is
-		// NaN, and NaNs are handled, the result is min; if NaNs are not
-		// handled, they are big values that result in max.
-		// If all three parameters are NaN, the result should be NaN.
-		if (!((tcu::Float32(e0).isNaN() && tcu::Float32(res).isNaN()) ||
-			 (deFloatAbs(e0 - res) < 0.00001f) ||
-			 (deFloatAbs(e1 - res) < 0.00001f)))
-			return false;
-	}
-
-	return true;
-}
-
-tcu::TestCaseGroup* createOpNClampGroup (tcu::TestContext& testCtx)
-{
-	de::MovePtr<tcu::TestCaseGroup>	group			(new tcu::TestCaseGroup(testCtx, "opnclamp", "Test the OpNClamp instruction"));
-	ComputeShaderSpec				spec;
-	de::Random						rnd				(deStringHash(group->getName()));
-	const int						numElements		= 200;
-	vector<float>					inputFloats1	(numElements, 0);
-	vector<float>					inputFloats2	(numElements, 0);
-	vector<float>					inputFloats3	(numElements, 0);
-	vector<float>					outputFloats	(numElements * 2, 0);
-
-	fillRandomScalars(rnd, -10000.f, 10000.f, &inputFloats1[0], numElements);
-	fillRandomScalars(rnd, -10000.f, 10000.f, &inputFloats2[0], numElements);
-	fillRandomScalars(rnd, -10000.f, 10000.f, &inputFloats3[0], numElements);
-
-	for (size_t ndx = 0; ndx < numElements; ++ndx)
-	{
-		// Results are only defined if max value is bigger than min value.
-		if (inputFloats2[ndx] > inputFloats3[ndx])
-		{
-			float t = inputFloats2[ndx];
-			inputFloats2[ndx] = inputFloats3[ndx];
-			inputFloats3[ndx] = t;
-		}
-
-		// By default, do the clamp, setting both possible answers
-		float defaultRes = std::min(std::max(inputFloats1[ndx], inputFloats2[ndx]), inputFloats3[ndx]);
-
-		float maxResA = std::max(inputFloats1[ndx], inputFloats2[ndx]);
-		float maxResB = maxResA;
-
-		// Alternate between the NaN cases
-		if (ndx & 1)
-		{
-			inputFloats1[ndx] = TCU_NAN;
-			// If NaN is handled, the result should be same as the clamp minimum.
-			// If NaN is not handled, the result should clamp to the clamp maximum.
-			maxResA = inputFloats2[ndx];
-			maxResB = inputFloats3[ndx];
-		}
-		else
-		{
-			// Not a NaN case - only one legal result.
-			maxResA = defaultRes;
-			maxResB = defaultRes;
-		}
-
-		outputFloats[ndx * 2] = maxResA;
-		outputFloats[ndx * 2 + 1] = maxResB;
-	}
-
-	// Make the first case a full-NAN case.
-	inputFloats1[0] = TCU_NAN;
-	inputFloats2[0] = TCU_NAN;
-	inputFloats3[0] = TCU_NAN;
-	outputFloats[0] = TCU_NAN;
-	outputFloats[1] = TCU_NAN;
-
-	spec.assembly =
-		"OpCapability Shader\n"
-		"%std450	= OpExtInstImport \"GLSL.std.450\"\n"
-		"OpMemoryModel Logical GLSL450\n"
-		"OpEntryPoint GLCompute %main \"main\" %id\n"
-		"OpExecutionMode %main LocalSize 1 1 1\n"
-=======
-tcu::TestCaseGroup* createOpSRemComputeGroup (tcu::TestContext& testCtx, qpTestResult negFailResult)
-{
-	de::MovePtr<tcu::TestCaseGroup>	group			(new tcu::TestCaseGroup(testCtx, "opsrem", "Test the OpSRem instruction"));
-	de::Random						rnd				(deStringHash(group->getName()));
-	const int						numElements		= 200;
-
-	const struct CaseParams
-	{
-		const char*		name;
-		const char*		failMessage;		// customized status message
-		qpTestResult	failResult;			// override status on failure
-		int				op1Min, op1Max;		// operand ranges
-		int				op2Min, op2Max;
-	} cases[] =
-	{
-		{ "positive",	"Output doesn't match with expected",				QP_TEST_RESULT_FAIL,	0,		65536,	0,		100 },
-		{ "all",		"Inconsistent results, but within specification",	negFailResult,			-65536,	65536,	-100,	100 },	// see below
-	};
-	// If either operand is negative the result is undefined. Some implementations may still return correct values.
-
-	for (int caseNdx = 0; caseNdx < DE_LENGTH_OF_ARRAY(cases); ++caseNdx)
-	{
-		const CaseParams&	params		= cases[caseNdx];
-		ComputeShaderSpec	spec;
-		vector<deInt32>		inputInts1	(numElements, 0);
-		vector<deInt32>		inputInts2	(numElements, 0);
-		vector<deInt32>		outputInts	(numElements, 0);
-
-		fillRandomScalars(rnd, params.op1Min, params.op1Max, &inputInts1[0], numElements);
-		fillRandomScalars(rnd, params.op2Min, params.op2Max, &inputInts2[0], numElements, filterNotZero);
->>>>>>> d9a3b7b1
-
-		for (int ndx = 0; ndx < numElements; ++ndx)
-		{
-			// The return value of std::fmod() has the same sign as its first operand, which is how OpFRem spec'd.
-			outputInts[ndx] = inputInts1[ndx] % inputInts2[ndx];
-		}
-
-		spec.assembly =
-			string(getComputeAsmShaderPreamble()) +
-
-			"OpName %main           \"main\"\n"
-			"OpName %id             \"gl_GlobalInvocationID\"\n"
-
-			"OpDecorate %id BuiltIn GlobalInvocationId\n"
-
-			"OpDecorate %buf BufferBlock\n"
-			"OpDecorate %indata1 DescriptorSet 0\n"
-			"OpDecorate %indata1 Binding 0\n"
-			"OpDecorate %indata2 DescriptorSet 0\n"
-			"OpDecorate %indata2 Binding 1\n"
-			"OpDecorate %outdata DescriptorSet 0\n"
-			"OpDecorate %outdata Binding 2\n"
-			"OpDecorate %i32arr ArrayStride 4\n"
-			"OpMemberDecorate %buf 0 Offset 0\n"
-
-			+ string(getComputeAsmCommonTypes()) +
-
-			"%buf        = OpTypeStruct %i32arr\n"
-			"%bufptr     = OpTypePointer Uniform %buf\n"
-			"%indata1    = OpVariable %bufptr Uniform\n"
-			"%indata2    = OpVariable %bufptr Uniform\n"
-			"%outdata    = OpVariable %bufptr Uniform\n"
-
-			"%id        = OpVariable %uvec3ptr Input\n"
-			"%zero      = OpConstant %i32 0\n"
-
-			"%main      = OpFunction %void None %voidf\n"
-			"%label     = OpLabel\n"
-			"%idval     = OpLoad %uvec3 %id\n"
-			"%x         = OpCompositeExtract %u32 %idval 0\n"
-			"%inloc1    = OpAccessChain %i32ptr %indata1 %zero %x\n"
-			"%inval1    = OpLoad %i32 %inloc1\n"
-			"%inloc2    = OpAccessChain %i32ptr %indata2 %zero %x\n"
-			"%inval2    = OpLoad %i32 %inloc2\n"
-			"%rem       = OpSRem %i32 %inval1 %inval2\n"
-			"%outloc    = OpAccessChain %i32ptr %outdata %zero %x\n"
-			"             OpStore %outloc %rem\n"
-			"             OpReturn\n"
-			"             OpFunctionEnd\n";
-
-		spec.inputs.push_back	(BufferSp(new Int32Buffer(inputInts1)));
-		spec.inputs.push_back	(BufferSp(new Int32Buffer(inputInts2)));
-		spec.outputs.push_back	(BufferSp(new Int32Buffer(outputInts)));
-		spec.numWorkGroups		= IVec3(numElements, 1, 1);
-		spec.failResult			= params.failResult;
-		spec.failMessage		= params.failMessage;
-
-		group->addChild(new SpvAsmComputeShaderCase(testCtx, params.name, "", spec));
-	}
-
-<<<<<<< HEAD
 		"OpDecorate %buf BufferBlock\n"
 		"OpDecorate %indata1 DescriptorSet 0\n"
 		"OpDecorate %indata1 Binding 0\n"
@@ -1938,7 +1491,100 @@
 	spec.verifyIO = &compareNClamp;
 
 	group->addChild(new SpvAsmComputeShaderCase(testCtx, "all", "", spec));
-=======
+
+	return group.release();
+}
+
+tcu::TestCaseGroup* createOpSRemComputeGroup (tcu::TestContext& testCtx, qpTestResult negFailResult)
+{
+	de::MovePtr<tcu::TestCaseGroup>	group			(new tcu::TestCaseGroup(testCtx, "opsrem", "Test the OpSRem instruction"));
+	de::Random						rnd				(deStringHash(group->getName()));
+	const int						numElements		= 200;
+
+	const struct CaseParams
+	{
+		const char*		name;
+		const char*		failMessage;		// customized status message
+		qpTestResult	failResult;			// override status on failure
+		int				op1Min, op1Max;		// operand ranges
+		int				op2Min, op2Max;
+	} cases[] =
+	{
+		{ "positive",	"Output doesn't match with expected",				QP_TEST_RESULT_FAIL,	0,		65536,	0,		100 },
+		{ "all",		"Inconsistent results, but within specification",	negFailResult,			-65536,	65536,	-100,	100 },	// see below
+	};
+	// If either operand is negative the result is undefined. Some implementations may still return correct values.
+
+	for (int caseNdx = 0; caseNdx < DE_LENGTH_OF_ARRAY(cases); ++caseNdx)
+	{
+		const CaseParams&	params		= cases[caseNdx];
+		ComputeShaderSpec	spec;
+		vector<deInt32>		inputInts1	(numElements, 0);
+		vector<deInt32>		inputInts2	(numElements, 0);
+		vector<deInt32>		outputInts	(numElements, 0);
+
+		fillRandomScalars(rnd, params.op1Min, params.op1Max, &inputInts1[0], numElements);
+		fillRandomScalars(rnd, params.op2Min, params.op2Max, &inputInts2[0], numElements, filterNotZero);
+
+		for (int ndx = 0; ndx < numElements; ++ndx)
+		{
+			// The return value of std::fmod() has the same sign as its first operand, which is how OpFRem spec'd.
+			outputInts[ndx] = inputInts1[ndx] % inputInts2[ndx];
+		}
+
+		spec.assembly =
+			string(getComputeAsmShaderPreamble()) +
+
+			"OpName %main           \"main\"\n"
+			"OpName %id             \"gl_GlobalInvocationID\"\n"
+
+			"OpDecorate %id BuiltIn GlobalInvocationId\n"
+
+			"OpDecorate %buf BufferBlock\n"
+			"OpDecorate %indata1 DescriptorSet 0\n"
+			"OpDecorate %indata1 Binding 0\n"
+			"OpDecorate %indata2 DescriptorSet 0\n"
+			"OpDecorate %indata2 Binding 1\n"
+			"OpDecorate %outdata DescriptorSet 0\n"
+			"OpDecorate %outdata Binding 2\n"
+			"OpDecorate %i32arr ArrayStride 4\n"
+			"OpMemberDecorate %buf 0 Offset 0\n"
+
+			+ string(getComputeAsmCommonTypes()) +
+
+			"%buf        = OpTypeStruct %i32arr\n"
+			"%bufptr     = OpTypePointer Uniform %buf\n"
+			"%indata1    = OpVariable %bufptr Uniform\n"
+			"%indata2    = OpVariable %bufptr Uniform\n"
+			"%outdata    = OpVariable %bufptr Uniform\n"
+
+			"%id        = OpVariable %uvec3ptr Input\n"
+			"%zero      = OpConstant %i32 0\n"
+
+			"%main      = OpFunction %void None %voidf\n"
+			"%label     = OpLabel\n"
+			"%idval     = OpLoad %uvec3 %id\n"
+			"%x         = OpCompositeExtract %u32 %idval 0\n"
+			"%inloc1    = OpAccessChain %i32ptr %indata1 %zero %x\n"
+			"%inval1    = OpLoad %i32 %inloc1\n"
+			"%inloc2    = OpAccessChain %i32ptr %indata2 %zero %x\n"
+			"%inval2    = OpLoad %i32 %inloc2\n"
+			"%rem       = OpSRem %i32 %inval1 %inval2\n"
+			"%outloc    = OpAccessChain %i32ptr %outdata %zero %x\n"
+			"             OpStore %outloc %rem\n"
+			"             OpReturn\n"
+			"             OpFunctionEnd\n";
+
+		spec.inputs.push_back	(BufferSp(new Int32Buffer(inputInts1)));
+		spec.inputs.push_back	(BufferSp(new Int32Buffer(inputInts2)));
+		spec.outputs.push_back	(BufferSp(new Int32Buffer(outputInts)));
+		spec.numWorkGroups		= IVec3(numElements, 1, 1);
+		spec.failResult			= params.failResult;
+		spec.failMessage		= params.failMessage;
+
+		group->addChild(new SpvAsmComputeShaderCase(testCtx, params.name, "", spec));
+	}
+
 	return group.release();
 }
 
@@ -2041,20 +1687,13 @@
 
 		group->addChild(new SpvAsmComputeShaderCase(testCtx, params.name, "", spec, COMPUTE_TEST_USES_INT64));
 	}
->>>>>>> d9a3b7b1
 
 	return group.release();
 }
 
-<<<<<<< HEAD
-tcu::TestCaseGroup* createOpSRemComputeGroup (tcu::TestContext& testCtx, qpTestResult negFailResult)
-{
-	de::MovePtr<tcu::TestCaseGroup>	group			(new tcu::TestCaseGroup(testCtx, "opsrem", "Test the OpSRem instruction"));
-=======
 tcu::TestCaseGroup* createOpSModComputeGroup (tcu::TestContext& testCtx, qpTestResult negFailResult)
 {
 	de::MovePtr<tcu::TestCaseGroup>	group			(new tcu::TestCaseGroup(testCtx, "opsmod", "Test the OpSMod instruction"));
->>>>>>> d9a3b7b1
 	de::Random						rnd				(deStringHash(group->getName()));
 	const int						numElements		= 200;
 
@@ -2075,216 +1714,6 @@
 	for (int caseNdx = 0; caseNdx < DE_LENGTH_OF_ARRAY(cases); ++caseNdx)
 	{
 		const CaseParams&	params		= cases[caseNdx];
-<<<<<<< HEAD
-		ComputeShaderSpec	spec;
-		vector<deInt32>		inputInts1	(numElements, 0);
-		vector<deInt32>		inputInts2	(numElements, 0);
-		vector<deInt32>		outputInts	(numElements, 0);
-
-		fillRandomScalars(rnd, params.op1Min, params.op1Max, &inputInts1[0], numElements);
-		fillRandomScalars(rnd, params.op2Min, params.op2Max, &inputInts2[0], numElements, filterNotZero);
-
-		for (int ndx = 0; ndx < numElements; ++ndx)
-		{
-			// The return value of std::fmod() has the same sign as its first operand, which is how OpFRem spec'd.
-			outputInts[ndx] = inputInts1[ndx] % inputInts2[ndx];
-		}
-
-		spec.assembly =
-			string(getComputeAsmShaderPreamble()) +
-
-			"OpName %main           \"main\"\n"
-			"OpName %id             \"gl_GlobalInvocationID\"\n"
-
-			"OpDecorate %id BuiltIn GlobalInvocationId\n"
-
-			"OpDecorate %buf BufferBlock\n"
-			"OpDecorate %indata1 DescriptorSet 0\n"
-			"OpDecorate %indata1 Binding 0\n"
-			"OpDecorate %indata2 DescriptorSet 0\n"
-			"OpDecorate %indata2 Binding 1\n"
-			"OpDecorate %outdata DescriptorSet 0\n"
-			"OpDecorate %outdata Binding 2\n"
-			"OpDecorate %i32arr ArrayStride 4\n"
-			"OpMemberDecorate %buf 0 Offset 0\n"
-
-			+ string(getComputeAsmCommonTypes()) +
-
-			"%buf        = OpTypeStruct %i32arr\n"
-			"%bufptr     = OpTypePointer Uniform %buf\n"
-			"%indata1    = OpVariable %bufptr Uniform\n"
-			"%indata2    = OpVariable %bufptr Uniform\n"
-			"%outdata    = OpVariable %bufptr Uniform\n"
-
-			"%id        = OpVariable %uvec3ptr Input\n"
-			"%zero      = OpConstant %i32 0\n"
-
-			"%main      = OpFunction %void None %voidf\n"
-			"%label     = OpLabel\n"
-			"%idval     = OpLoad %uvec3 %id\n"
-			"%x         = OpCompositeExtract %u32 %idval 0\n"
-			"%inloc1    = OpAccessChain %i32ptr %indata1 %zero %x\n"
-			"%inval1    = OpLoad %i32 %inloc1\n"
-			"%inloc2    = OpAccessChain %i32ptr %indata2 %zero %x\n"
-			"%inval2    = OpLoad %i32 %inloc2\n"
-			"%rem       = OpSRem %i32 %inval1 %inval2\n"
-			"%outloc    = OpAccessChain %i32ptr %outdata %zero %x\n"
-			"             OpStore %outloc %rem\n"
-			"             OpReturn\n"
-			"             OpFunctionEnd\n";
-
-		spec.inputs.push_back	(BufferSp(new Int32Buffer(inputInts1)));
-		spec.inputs.push_back	(BufferSp(new Int32Buffer(inputInts2)));
-		spec.outputs.push_back	(BufferSp(new Int32Buffer(outputInts)));
-		spec.numWorkGroups		= IVec3(numElements, 1, 1);
-		spec.failResult			= params.failResult;
-		spec.failMessage		= params.failMessage;
-
-		group->addChild(new SpvAsmComputeShaderCase(testCtx, params.name, "", spec));
-	}
-
-	return group.release();
-}
-
-tcu::TestCaseGroup* createOpSRemComputeGroup64 (tcu::TestContext& testCtx, qpTestResult negFailResult)
-{
-	de::MovePtr<tcu::TestCaseGroup>	group			(new tcu::TestCaseGroup(testCtx, "opsrem64", "Test the 64-bit OpSRem instruction"));
-	de::Random						rnd				(deStringHash(group->getName()));
-	const int						numElements		= 200;
-
-	const struct CaseParams
-	{
-		const char*		name;
-		const char*		failMessage;		// customized status message
-		qpTestResult	failResult;			// override status on failure
-		bool			positive;
-	} cases[] =
-	{
-		{ "positive",	"Output doesn't match with expected",				QP_TEST_RESULT_FAIL,	true },
-		{ "all",		"Inconsistent results, but within specification",	negFailResult,			false },	// see below
-	};
-	// If either operand is negative the result is undefined. Some implementations may still return correct values.
-
-	for (int caseNdx = 0; caseNdx < DE_LENGTH_OF_ARRAY(cases); ++caseNdx)
-	{
-		const CaseParams&	params		= cases[caseNdx];
-		ComputeShaderSpec	spec;
-		vector<deInt64>		inputInts1	(numElements, 0);
-		vector<deInt64>		inputInts2	(numElements, 0);
-		vector<deInt64>		outputInts	(numElements, 0);
-
-		if (params.positive)
-		{
-			fillRandomInt64sLogDistributed(rnd, inputInts1, numElements, filterNonNegative);
-			fillRandomInt64sLogDistributed(rnd, inputInts2, numElements, filterPositive);
-		}
-		else
-		{
-			fillRandomInt64sLogDistributed(rnd, inputInts1, numElements);
-			fillRandomInt64sLogDistributed(rnd, inputInts2, numElements, filterNotZero);
-		}
-
-		for (int ndx = 0; ndx < numElements; ++ndx)
-		{
-			// The return value of std::fmod() has the same sign as its first operand, which is how OpFRem spec'd.
-			outputInts[ndx] = inputInts1[ndx] % inputInts2[ndx];
-		}
-
-		spec.assembly =
-			"OpCapability Int64\n"
-
-			+ string(getComputeAsmShaderPreamble()) +
-
-			"OpName %main           \"main\"\n"
-			"OpName %id             \"gl_GlobalInvocationID\"\n"
-
-			"OpDecorate %id BuiltIn GlobalInvocationId\n"
-
-			"OpDecorate %buf BufferBlock\n"
-			"OpDecorate %indata1 DescriptorSet 0\n"
-			"OpDecorate %indata1 Binding 0\n"
-			"OpDecorate %indata2 DescriptorSet 0\n"
-			"OpDecorate %indata2 Binding 1\n"
-			"OpDecorate %outdata DescriptorSet 0\n"
-			"OpDecorate %outdata Binding 2\n"
-			"OpDecorate %i64arr ArrayStride 8\n"
-			"OpMemberDecorate %buf 0 Offset 0\n"
-
-			+ string(getComputeAsmCommonTypes())
-			+ string(getComputeAsmCommonInt64Types()) +
-
-			"%buf        = OpTypeStruct %i64arr\n"
-			"%bufptr     = OpTypePointer Uniform %buf\n"
-			"%indata1    = OpVariable %bufptr Uniform\n"
-			"%indata2    = OpVariable %bufptr Uniform\n"
-			"%outdata    = OpVariable %bufptr Uniform\n"
-
-			"%id        = OpVariable %uvec3ptr Input\n"
-			"%zero      = OpConstant %i64 0\n"
-
-			"%main      = OpFunction %void None %voidf\n"
-			"%label     = OpLabel\n"
-			"%idval     = OpLoad %uvec3 %id\n"
-			"%x         = OpCompositeExtract %u32 %idval 0\n"
-			"%inloc1    = OpAccessChain %i64ptr %indata1 %zero %x\n"
-			"%inval1    = OpLoad %i64 %inloc1\n"
-			"%inloc2    = OpAccessChain %i64ptr %indata2 %zero %x\n"
-			"%inval2    = OpLoad %i64 %inloc2\n"
-			"%rem       = OpSRem %i64 %inval1 %inval2\n"
-			"%outloc    = OpAccessChain %i64ptr %outdata %zero %x\n"
-			"             OpStore %outloc %rem\n"
-			"             OpReturn\n"
-			"             OpFunctionEnd\n";
-
-		spec.inputs.push_back	(BufferSp(new Int64Buffer(inputInts1)));
-		spec.inputs.push_back	(BufferSp(new Int64Buffer(inputInts2)));
-		spec.outputs.push_back	(BufferSp(new Int64Buffer(outputInts)));
-		spec.numWorkGroups		= IVec3(numElements, 1, 1);
-		spec.failResult			= params.failResult;
-		spec.failMessage		= params.failMessage;
-
-		group->addChild(new SpvAsmComputeShaderCase(testCtx, params.name, "", spec, COMPUTE_TEST_USES_INT64));
-	}
-
-	return group.release();
-}
-
-tcu::TestCaseGroup* createOpSModComputeGroup (tcu::TestContext& testCtx, qpTestResult negFailResult)
-{
-	de::MovePtr<tcu::TestCaseGroup>	group			(new tcu::TestCaseGroup(testCtx, "opsmod", "Test the OpSMod instruction"));
-	de::Random						rnd				(deStringHash(group->getName()));
-	const int						numElements		= 200;
-
-	const struct CaseParams
-	{
-		const char*		name;
-		const char*		failMessage;		// customized status message
-		qpTestResult	failResult;			// override status on failure
-		int				op1Min, op1Max;		// operand ranges
-		int				op2Min, op2Max;
-	} cases[] =
-	{
-		{ "positive",	"Output doesn't match with expected",				QP_TEST_RESULT_FAIL,	0,		65536,	0,		100 },
-		{ "all",		"Inconsistent results, but within specification",	negFailResult,			-65536,	65536,	-100,	100 },	// see below
-	};
-	// If either operand is negative the result is undefined. Some implementations may still return correct values.
-
-	for (int caseNdx = 0; caseNdx < DE_LENGTH_OF_ARRAY(cases); ++caseNdx)
-	{
-		const CaseParams&	params		= cases[caseNdx];
-
-		ComputeShaderSpec	spec;
-		vector<deInt32>		inputInts1	(numElements, 0);
-		vector<deInt32>		inputInts2	(numElements, 0);
-		vector<deInt32>		outputInts	(numElements, 0);
-
-		fillRandomScalars(rnd, params.op1Min, params.op1Max, &inputInts1[0], numElements);
-		fillRandomScalars(rnd, params.op2Min, params.op2Max, &inputInts2[0], numElements, filterNotZero);
-
-		for (int ndx = 0; ndx < numElements; ++ndx)
-		{
-			deInt32 rem = inputInts1[ndx] % inputInts2[ndx];
-=======
 
 		ComputeShaderSpec	spec;
 		vector<deInt32>		inputInts1	(numElements, 0);
@@ -2375,168 +1804,6 @@
 	return group.release();
 }
 
-tcu::TestCaseGroup* createOpSModComputeGroup64 (tcu::TestContext& testCtx, qpTestResult negFailResult)
-{
-	de::MovePtr<tcu::TestCaseGroup>	group			(new tcu::TestCaseGroup(testCtx, "opsmod64", "Test the OpSMod instruction"));
-	de::Random						rnd				(deStringHash(group->getName()));
-	const int						numElements		= 200;
-
-	const struct CaseParams
-	{
-		const char*		name;
-		const char*		failMessage;		// customized status message
-		qpTestResult	failResult;			// override status on failure
-		bool			positive;
-	} cases[] =
-	{
-		{ "positive",	"Output doesn't match with expected",				QP_TEST_RESULT_FAIL,	true },
-		{ "all",		"Inconsistent results, but within specification",	negFailResult,			false },	// see below
-	};
-	// If either operand is negative the result is undefined. Some implementations may still return correct values.
-
-	for (int caseNdx = 0; caseNdx < DE_LENGTH_OF_ARRAY(cases); ++caseNdx)
-	{
-		const CaseParams&	params		= cases[caseNdx];
-
-		ComputeShaderSpec	spec;
-		vector<deInt64>		inputInts1	(numElements, 0);
-		vector<deInt64>		inputInts2	(numElements, 0);
-		vector<deInt64>		outputInts	(numElements, 0);
-
-
-		if (params.positive)
-		{
-			fillRandomInt64sLogDistributed(rnd, inputInts1, numElements, filterNonNegative);
-			fillRandomInt64sLogDistributed(rnd, inputInts2, numElements, filterPositive);
-		}
-		else
-		{
-			fillRandomInt64sLogDistributed(rnd, inputInts1, numElements);
-			fillRandomInt64sLogDistributed(rnd, inputInts2, numElements, filterNotZero);
-		}
-
-		for (int ndx = 0; ndx < numElements; ++ndx)
-		{
-			deInt64 rem = inputInts1[ndx] % inputInts2[ndx];
->>>>>>> d9a3b7b1
-			if (rem == 0)
-			{
-				outputInts[ndx] = 0;
-			}
-			else if ((inputInts1[ndx] >= 0) == (inputInts2[ndx] >= 0))
-			{
-				// They have the same sign
-				outputInts[ndx] = rem;
-			}
-			else
-			{
-				// They have opposite sign.  The remainder operation takes the
-				// sign inputInts1[ndx] but OpSMod is supposed to take ths sign
-				// of inputInts2[ndx].  Adding inputInts2[ndx] will ensure that
-				// the result has the correct sign and that it is still
-				// congruent to inputInts1[ndx] modulo inputInts2[ndx]
-				//
-				// See also http://mathforum.org/library/drmath/view/52343.html
-				outputInts[ndx] = rem + inputInts2[ndx];
-			}
-		}
-
-		spec.assembly =
-<<<<<<< HEAD
-			string(getComputeAsmShaderPreamble()) +
-=======
-			"OpCapability Int64\n"
-
-			+ string(getComputeAsmShaderPreamble()) +
->>>>>>> d9a3b7b1
-
-			"OpName %main           \"main\"\n"
-			"OpName %id             \"gl_GlobalInvocationID\"\n"
-
-			"OpDecorate %id BuiltIn GlobalInvocationId\n"
-
-			"OpDecorate %buf BufferBlock\n"
-			"OpDecorate %indata1 DescriptorSet 0\n"
-			"OpDecorate %indata1 Binding 0\n"
-			"OpDecorate %indata2 DescriptorSet 0\n"
-			"OpDecorate %indata2 Binding 1\n"
-			"OpDecorate %outdata DescriptorSet 0\n"
-			"OpDecorate %outdata Binding 2\n"
-<<<<<<< HEAD
-			"OpDecorate %i32arr ArrayStride 4\n"
-			"OpMemberDecorate %buf 0 Offset 0\n"
-
-			+ string(getComputeAsmCommonTypes()) +
-
-			"%buf        = OpTypeStruct %i32arr\n"
-=======
-			"OpDecorate %i64arr ArrayStride 8\n"
-			"OpMemberDecorate %buf 0 Offset 0\n"
-
-			+ string(getComputeAsmCommonTypes())
-			+ string(getComputeAsmCommonInt64Types()) +
-
-			"%buf        = OpTypeStruct %i64arr\n"
->>>>>>> d9a3b7b1
-			"%bufptr     = OpTypePointer Uniform %buf\n"
-			"%indata1    = OpVariable %bufptr Uniform\n"
-			"%indata2    = OpVariable %bufptr Uniform\n"
-			"%outdata    = OpVariable %bufptr Uniform\n"
-
-			"%id        = OpVariable %uvec3ptr Input\n"
-<<<<<<< HEAD
-			"%zero      = OpConstant %i32 0\n"
-=======
-			"%zero      = OpConstant %i64 0\n"
->>>>>>> d9a3b7b1
-
-			"%main      = OpFunction %void None %voidf\n"
-			"%label     = OpLabel\n"
-			"%idval     = OpLoad %uvec3 %id\n"
-			"%x         = OpCompositeExtract %u32 %idval 0\n"
-<<<<<<< HEAD
-			"%inloc1    = OpAccessChain %i32ptr %indata1 %zero %x\n"
-			"%inval1    = OpLoad %i32 %inloc1\n"
-			"%inloc2    = OpAccessChain %i32ptr %indata2 %zero %x\n"
-			"%inval2    = OpLoad %i32 %inloc2\n"
-			"%rem       = OpSMod %i32 %inval1 %inval2\n"
-			"%outloc    = OpAccessChain %i32ptr %outdata %zero %x\n"
-=======
-			"%inloc1    = OpAccessChain %i64ptr %indata1 %zero %x\n"
-			"%inval1    = OpLoad %i64 %inloc1\n"
-			"%inloc2    = OpAccessChain %i64ptr %indata2 %zero %x\n"
-			"%inval2    = OpLoad %i64 %inloc2\n"
-			"%rem       = OpSMod %i64 %inval1 %inval2\n"
-			"%outloc    = OpAccessChain %i64ptr %outdata %zero %x\n"
->>>>>>> d9a3b7b1
-			"             OpStore %outloc %rem\n"
-			"             OpReturn\n"
-			"             OpFunctionEnd\n";
-
-<<<<<<< HEAD
-		spec.inputs.push_back	(BufferSp(new Int32Buffer(inputInts1)));
-		spec.inputs.push_back	(BufferSp(new Int32Buffer(inputInts2)));
-		spec.outputs.push_back	(BufferSp(new Int32Buffer(outputInts)));
-=======
-		spec.inputs.push_back	(BufferSp(new Int64Buffer(inputInts1)));
-		spec.inputs.push_back	(BufferSp(new Int64Buffer(inputInts2)));
-		spec.outputs.push_back	(BufferSp(new Int64Buffer(outputInts)));
->>>>>>> d9a3b7b1
-		spec.numWorkGroups		= IVec3(numElements, 1, 1);
-		spec.failResult			= params.failResult;
-		spec.failMessage		= params.failMessage;
-
-<<<<<<< HEAD
-		group->addChild(new SpvAsmComputeShaderCase(testCtx, params.name, "", spec));
-=======
-		group->addChild(new SpvAsmComputeShaderCase(testCtx, params.name, "", spec, COMPUTE_TEST_USES_INT64));
->>>>>>> d9a3b7b1
-	}
-
-	return group.release();
-}
-
-<<<<<<< HEAD
 tcu::TestCaseGroup* createOpSModComputeGroup64 (tcu::TestContext& testCtx, qpTestResult negFailResult)
 {
 	de::MovePtr<tcu::TestCaseGroup>	group			(new tcu::TestCaseGroup(testCtx, "opsmod64", "Test the OpSMod instruction"));
@@ -3644,36 +2911,13 @@
 	specMat4.numWorkGroups = IVec3(numElements, 1, 1);
 
 	specVec3.assembly =
-=======
-// Copy contents in the input buffer to the output buffer.
-tcu::TestCaseGroup* createOpCopyMemoryGroup (tcu::TestContext& testCtx)
-{
-	de::MovePtr<tcu::TestCaseGroup>	group			(new tcu::TestCaseGroup(testCtx, "opcopymemory", "Test the OpCopyMemory instruction"));
-	de::Random						rnd				(deStringHash(group->getName()));
-	const int						numElements		= 100;
-
-	// The following case adds vec4(0., 0.5, 1.5, 2.5) to each of the elements in the input buffer and writes output to the output buffer.
-	ComputeShaderSpec				spec1;
-	vector<Vec4>					inputFloats1	(numElements);
-	vector<Vec4>					outputFloats1	(numElements);
-
-	fillRandomScalars(rnd, -200.f, 200.f, &inputFloats1[0], numElements * 4);
-
-	// CPU might not use the same rounding mode as the GPU. Use whole numbers to avoid rounding differences.
-	floorAll(inputFloats1);
-
-	for (size_t ndx = 0; ndx < numElements; ++ndx)
-		outputFloats1[ndx] = inputFloats1[ndx] + Vec4(0.f, 0.5f, 1.5f, 2.5f);
-
-	spec1.assembly =
->>>>>>> d9a3b7b1
 		string(getComputeAsmShaderPreamble()) +
 
-		"OpName %main           \"main\"\n"
-		"OpName %id             \"gl_GlobalInvocationID\"\n"
+		"OpSource GLSL 430\n"
+		"OpName %main \"main\"\n"
+		"OpName %id \"gl_GlobalInvocationID\"\n"
 
 		"OpDecorate %id BuiltIn GlobalInvocationId\n"
-<<<<<<< HEAD
 
 		+ string(getComputeAsmInputOutputBufferTraits()) + string(getComputeAsmCommonTypes()) + string(getComputeAsmInputOutputBuffer()) +
 
@@ -3691,506 +2935,6 @@
 		"%x        = OpCompositeExtract %u32 %idval 0\n"
 		"%inloc    = OpAccessChain %f32ptr %indata %zero %x\n"
 		"%inval    = OpLoad %f32 %inloc\n"
-=======
-		"OpDecorate %vec4arr ArrayStride 16\n"
-
-		+ string(getComputeAsmInputOutputBufferTraits()) + string(getComputeAsmCommonTypes()) +
-
-		"%vec4       = OpTypeVector %f32 4\n"
-		"%vec4ptr_u  = OpTypePointer Uniform %vec4\n"
-		"%vec4ptr_f  = OpTypePointer Function %vec4\n"
-		"%vec4arr    = OpTypeRuntimeArray %vec4\n"
-		"%buf        = OpTypeStruct %vec4arr\n"
-		"%bufptr     = OpTypePointer Uniform %buf\n"
-		"%indata     = OpVariable %bufptr Uniform\n"
-		"%outdata    = OpVariable %bufptr Uniform\n"
-
-		"%id         = OpVariable %uvec3ptr Input\n"
-		"%zero       = OpConstant %i32 0\n"
-		"%c_f_0      = OpConstant %f32 0.\n"
-		"%c_f_0_5    = OpConstant %f32 0.5\n"
-		"%c_f_1_5    = OpConstant %f32 1.5\n"
-		"%c_f_2_5    = OpConstant %f32 2.5\n"
-		"%c_vec4     = OpConstantComposite %vec4 %c_f_0 %c_f_0_5 %c_f_1_5 %c_f_2_5\n"
-
-		"%main       = OpFunction %void None %voidf\n"
-		"%label      = OpLabel\n"
-		"%v_vec4     = OpVariable %vec4ptr_f Function\n"
-		"%idval      = OpLoad %uvec3 %id\n"
-		"%x          = OpCompositeExtract %u32 %idval 0\n"
-		"%inloc      = OpAccessChain %vec4ptr_u %indata %zero %x\n"
-		"%outloc     = OpAccessChain %vec4ptr_u %outdata %zero %x\n"
-		"              OpCopyMemory %v_vec4 %inloc\n"
-		"%v_vec4_val = OpLoad %vec4 %v_vec4\n"
-		"%add        = OpFAdd %vec4 %v_vec4_val %c_vec4\n"
-		"              OpStore %outloc %add\n"
-		"              OpReturn\n"
-		"              OpFunctionEnd\n";
-
-	spec1.inputs.push_back(BufferSp(new Vec4Buffer(inputFloats1)));
-	spec1.outputs.push_back(BufferSp(new Vec4Buffer(outputFloats1)));
-	spec1.numWorkGroups = IVec3(numElements, 1, 1);
-
-	group->addChild(new SpvAsmComputeShaderCase(testCtx, "vector", "OpCopyMemory elements of vector type", spec1));
-
-	// The following case copies a float[100] variable from the input buffer to the output buffer.
-	ComputeShaderSpec				spec2;
-	vector<float>					inputFloats2	(numElements);
-	vector<float>					outputFloats2	(numElements);
-
-	fillRandomScalars(rnd, -200.f, 200.f, &inputFloats2[0], numElements);
-
-	for (size_t ndx = 0; ndx < numElements; ++ndx)
-		outputFloats2[ndx] = inputFloats2[ndx];
-
-	spec2.assembly =
-		string(getComputeAsmShaderPreamble()) +
-
-		"OpName %main           \"main\"\n"
-		"OpName %id             \"gl_GlobalInvocationID\"\n"
-
-		"OpDecorate %id BuiltIn GlobalInvocationId\n"
-		"OpDecorate %f32arr100 ArrayStride 4\n"
-
-		+ string(getComputeAsmInputOutputBufferTraits()) + string(getComputeAsmCommonTypes()) +
-
-		"%hundred        = OpConstant %u32 100\n"
-		"%f32arr100      = OpTypeArray %f32 %hundred\n"
-		"%f32arr100ptr_f = OpTypePointer Function %f32arr100\n"
-		"%f32arr100ptr_u = OpTypePointer Uniform %f32arr100\n"
-		"%buf            = OpTypeStruct %f32arr100\n"
-		"%bufptr         = OpTypePointer Uniform %buf\n"
-		"%indata         = OpVariable %bufptr Uniform\n"
-		"%outdata        = OpVariable %bufptr Uniform\n"
-
-		"%id             = OpVariable %uvec3ptr Input\n"
-		"%zero           = OpConstant %i32 0\n"
-
-		"%main           = OpFunction %void None %voidf\n"
-		"%label          = OpLabel\n"
-		"%var            = OpVariable %f32arr100ptr_f Function\n"
-		"%inarr          = OpAccessChain %f32arr100ptr_u %indata %zero\n"
-		"%outarr         = OpAccessChain %f32arr100ptr_u %outdata %zero\n"
-		"                  OpCopyMemory %var %inarr\n"
-		"                  OpCopyMemory %outarr %var\n"
-		"                  OpReturn\n"
-		"                  OpFunctionEnd\n";
-
-	spec2.inputs.push_back(BufferSp(new Float32Buffer(inputFloats2)));
-	spec2.outputs.push_back(BufferSp(new Float32Buffer(outputFloats2)));
-	spec2.numWorkGroups = IVec3(1, 1, 1);
-
-	group->addChild(new SpvAsmComputeShaderCase(testCtx, "array", "OpCopyMemory elements of array type", spec2));
-
-	// The following case copies a struct{vec4, vec4, vec4, vec4} variable from the input buffer to the output buffer.
-	ComputeShaderSpec				spec3;
-	vector<float>					inputFloats3	(16);
-	vector<float>					outputFloats3	(16);
-
-	fillRandomScalars(rnd, -200.f, 200.f, &inputFloats3[0], 16);
-
-	for (size_t ndx = 0; ndx < 16; ++ndx)
-		outputFloats3[ndx] = inputFloats3[ndx];
-
-	spec3.assembly =
-		string(getComputeAsmShaderPreamble()) +
-
-		"OpName %main           \"main\"\n"
-		"OpName %id             \"gl_GlobalInvocationID\"\n"
-
-		"OpDecorate %id BuiltIn GlobalInvocationId\n"
-		"OpMemberDecorate %buf 0 Offset 0\n"
-		"OpMemberDecorate %buf 1 Offset 16\n"
-		"OpMemberDecorate %buf 2 Offset 32\n"
-		"OpMemberDecorate %buf 3 Offset 48\n"
-
-		+ string(getComputeAsmInputOutputBufferTraits()) + string(getComputeAsmCommonTypes()) +
-
-		"%vec4      = OpTypeVector %f32 4\n"
-		"%buf       = OpTypeStruct %vec4 %vec4 %vec4 %vec4\n"
-		"%bufptr    = OpTypePointer Uniform %buf\n"
-		"%indata    = OpVariable %bufptr Uniform\n"
-		"%outdata   = OpVariable %bufptr Uniform\n"
-		"%vec4stptr = OpTypePointer Function %buf\n"
-
-		"%id        = OpVariable %uvec3ptr Input\n"
-		"%zero      = OpConstant %i32 0\n"
-
-		"%main      = OpFunction %void None %voidf\n"
-		"%label     = OpLabel\n"
-		"%var       = OpVariable %vec4stptr Function\n"
-		"             OpCopyMemory %var %indata\n"
-		"             OpCopyMemory %outdata %var\n"
-		"             OpReturn\n"
-		"             OpFunctionEnd\n";
-
-	spec3.inputs.push_back(BufferSp(new Float32Buffer(inputFloats3)));
-	spec3.outputs.push_back(BufferSp(new Float32Buffer(outputFloats3)));
-	spec3.numWorkGroups = IVec3(1, 1, 1);
-
-	group->addChild(new SpvAsmComputeShaderCase(testCtx, "struct", "OpCopyMemory elements of struct type", spec3));
-
-	// The following case negates multiple float variables from the input buffer and stores the results to the output buffer.
-	ComputeShaderSpec				spec4;
-	vector<float>					inputFloats4	(numElements);
-	vector<float>					outputFloats4	(numElements);
-
-	fillRandomScalars(rnd, -200.f, 200.f, &inputFloats4[0], numElements);
-
-	for (size_t ndx = 0; ndx < numElements; ++ndx)
-		outputFloats4[ndx] = -inputFloats4[ndx];
-
-	spec4.assembly =
-		string(getComputeAsmShaderPreamble()) +
-
-		"OpName %main           \"main\"\n"
-		"OpName %id             \"gl_GlobalInvocationID\"\n"
-
-		"OpDecorate %id BuiltIn GlobalInvocationId\n"
-
-		+ string(getComputeAsmInputOutputBufferTraits()) + string(getComputeAsmCommonTypes()) + string(getComputeAsmInputOutputBuffer()) +
-
-		"%f32ptr_f  = OpTypePointer Function %f32\n"
-		"%id        = OpVariable %uvec3ptr Input\n"
-		"%zero      = OpConstant %i32 0\n"
-
-		"%main      = OpFunction %void None %voidf\n"
-		"%label     = OpLabel\n"
-		"%var       = OpVariable %f32ptr_f Function\n"
-		"%idval     = OpLoad %uvec3 %id\n"
-		"%x         = OpCompositeExtract %u32 %idval 0\n"
-		"%inloc     = OpAccessChain %f32ptr %indata %zero %x\n"
-		"%outloc    = OpAccessChain %f32ptr %outdata %zero %x\n"
-		"             OpCopyMemory %var %inloc\n"
-		"%val       = OpLoad %f32 %var\n"
-		"%neg       = OpFNegate %f32 %val\n"
-		"             OpStore %outloc %neg\n"
-		"             OpReturn\n"
-		"             OpFunctionEnd\n";
-
-	spec4.inputs.push_back(BufferSp(new Float32Buffer(inputFloats4)));
-	spec4.outputs.push_back(BufferSp(new Float32Buffer(outputFloats4)));
-	spec4.numWorkGroups = IVec3(numElements, 1, 1);
-
-	group->addChild(new SpvAsmComputeShaderCase(testCtx, "float", "OpCopyMemory elements of float type", spec4));
-
-	return group.release();
-}
-
-tcu::TestCaseGroup* createOpCopyObjectGroup (tcu::TestContext& testCtx)
-{
-	de::MovePtr<tcu::TestCaseGroup>	group			(new tcu::TestCaseGroup(testCtx, "opcopyobject", "Test the OpCopyObject instruction"));
-	ComputeShaderSpec				spec;
-	de::Random						rnd				(deStringHash(group->getName()));
-	const int						numElements		= 100;
-	vector<float>					inputFloats		(numElements, 0);
-	vector<float>					outputFloats	(numElements, 0);
-
-	fillRandomScalars(rnd, -200.f, 200.f, &inputFloats[0], numElements);
-
-	// CPU might not use the same rounding mode as the GPU. Use whole numbers to avoid rounding differences.
-	floorAll(inputFloats);
-
-	for (size_t ndx = 0; ndx < numElements; ++ndx)
-		outputFloats[ndx] = inputFloats[ndx] + 7.5f;
-
-	spec.assembly =
-		string(getComputeAsmShaderPreamble()) +
-
-		"OpName %main           \"main\"\n"
-		"OpName %id             \"gl_GlobalInvocationID\"\n"
-
-		"OpDecorate %id BuiltIn GlobalInvocationId\n"
-
-		+ string(getComputeAsmInputOutputBufferTraits()) + string(getComputeAsmCommonTypes()) +
-
-		"%fmat     = OpTypeMatrix %fvec3 3\n"
-		"%three    = OpConstant %u32 3\n"
-		"%farr     = OpTypeArray %f32 %three\n"
-		"%fst      = OpTypeStruct %f32 %f32\n"
-
-		+ string(getComputeAsmInputOutputBuffer()) +
-
-		"%id            = OpVariable %uvec3ptr Input\n"
-		"%zero          = OpConstant %i32 0\n"
-		"%c_f           = OpConstant %f32 1.5\n"
-		"%c_fvec3       = OpConstantComposite %fvec3 %c_f %c_f %c_f\n"
-		"%c_fmat        = OpConstantComposite %fmat %c_fvec3 %c_fvec3 %c_fvec3\n"
-		"%c_farr        = OpConstantComposite %farr %c_f %c_f %c_f\n"
-		"%c_fst         = OpConstantComposite %fst %c_f %c_f\n"
-
-		"%main          = OpFunction %void None %voidf\n"
-		"%label         = OpLabel\n"
-		"%c_f_copy      = OpCopyObject %f32   %c_f\n"
-		"%c_fvec3_copy  = OpCopyObject %fvec3 %c_fvec3\n"
-		"%c_fmat_copy   = OpCopyObject %fmat  %c_fmat\n"
-		"%c_farr_copy   = OpCopyObject %farr  %c_farr\n"
-		"%c_fst_copy    = OpCopyObject %fst   %c_fst\n"
-		"%fvec3_elem    = OpCompositeExtract %f32 %c_fvec3_copy 0\n"
-		"%fmat_elem     = OpCompositeExtract %f32 %c_fmat_copy 1 2\n"
-		"%farr_elem     = OpCompositeExtract %f32 %c_farr_copy 2\n"
-		"%fst_elem      = OpCompositeExtract %f32 %c_fst_copy 1\n"
-		// Add up. 1.5 * 5 = 7.5.
-		"%add1          = OpFAdd %f32 %c_f_copy %fvec3_elem\n"
-		"%add2          = OpFAdd %f32 %add1     %fmat_elem\n"
-		"%add3          = OpFAdd %f32 %add2     %farr_elem\n"
-		"%add4          = OpFAdd %f32 %add3     %fst_elem\n"
-
-		"%idval         = OpLoad %uvec3 %id\n"
-		"%x             = OpCompositeExtract %u32 %idval 0\n"
-		"%inloc         = OpAccessChain %f32ptr %indata %zero %x\n"
-		"%outloc        = OpAccessChain %f32ptr %outdata %zero %x\n"
-		"%inval         = OpLoad %f32 %inloc\n"
-		"%add           = OpFAdd %f32 %add4 %inval\n"
-		"                 OpStore %outloc %add\n"
-		"                 OpReturn\n"
-		"                 OpFunctionEnd\n";
-	spec.inputs.push_back(BufferSp(new Float32Buffer(inputFloats)));
-	spec.outputs.push_back(BufferSp(new Float32Buffer(outputFloats)));
-	spec.numWorkGroups = IVec3(numElements, 1, 1);
-
-	group->addChild(new SpvAsmComputeShaderCase(testCtx, "spotcheck", "OpCopyObject on different types", spec));
-
-	return group.release();
-}
-// Assembly code used for testing OpUnreachable is based on GLSL source code:
-//
-// #version 430
-//
-// layout(std140, set = 0, binding = 0) readonly buffer Input {
-//   float elements[];
-// } input_data;
-// layout(std140, set = 0, binding = 1) writeonly buffer Output {
-//   float elements[];
-// } output_data;
-//
-// void not_called_func() {
-//   // place OpUnreachable here
-// }
-//
-// uint modulo4(uint val) {
-//   switch (val % uint(4)) {
-//     case 0:  return 3;
-//     case 1:  return 2;
-//     case 2:  return 1;
-//     case 3:  return 0;
-//     default: return 100; // place OpUnreachable here
-//   }
-// }
-//
-// uint const5() {
-//   return 5;
-//   // place OpUnreachable here
-// }
-//
-// void main() {
-//   uint x = gl_GlobalInvocationID.x;
-//   if (const5() > modulo4(1000)) {
-//     output_data.elements[x] = -input_data.elements[x];
-//   } else {
-//     // place OpUnreachable here
-//     output_data.elements[x] = input_data.elements[x];
-//   }
-// }
-
-tcu::TestCaseGroup* createOpUnreachableGroup (tcu::TestContext& testCtx)
-{
-	de::MovePtr<tcu::TestCaseGroup>	group			(new tcu::TestCaseGroup(testCtx, "opunreachable", "Test the OpUnreachable instruction"));
-	ComputeShaderSpec				spec;
-	de::Random						rnd				(deStringHash(group->getName()));
-	const int						numElements		= 100;
-	vector<float>					positiveFloats	(numElements, 0);
-	vector<float>					negativeFloats	(numElements, 0);
-
-	fillRandomScalars(rnd, 1.f, 100.f, &positiveFloats[0], numElements);
-
-	for (size_t ndx = 0; ndx < numElements; ++ndx)
-		negativeFloats[ndx] = -positiveFloats[ndx];
-
-	spec.assembly =
-		string(getComputeAsmShaderPreamble()) +
-
-		"OpSource GLSL 430\n"
-		"OpName %main            \"main\"\n"
-		"OpName %func_not_called_func \"not_called_func(\"\n"
-		"OpName %func_modulo4         \"modulo4(u1;\"\n"
-		"OpName %func_const5          \"const5(\"\n"
-		"OpName %id                   \"gl_GlobalInvocationID\"\n"
-
-		"OpDecorate %id BuiltIn GlobalInvocationId\n"
-
-		+ string(getComputeAsmInputOutputBufferTraits()) + string(getComputeAsmCommonTypes()) +
-
-		"%u32ptr    = OpTypePointer Function %u32\n"
-		"%uintfuint = OpTypeFunction %u32 %u32ptr\n"
-		"%unitf     = OpTypeFunction %u32\n"
-
-		"%id        = OpVariable %uvec3ptr Input\n"
-		"%zero      = OpConstant %u32 0\n"
-		"%one       = OpConstant %u32 1\n"
-		"%two       = OpConstant %u32 2\n"
-		"%three     = OpConstant %u32 3\n"
-		"%four      = OpConstant %u32 4\n"
-		"%five      = OpConstant %u32 5\n"
-		"%hundred   = OpConstant %u32 100\n"
-		"%thousand  = OpConstant %u32 1000\n"
-
-		+ string(getComputeAsmInputOutputBuffer()) +
-
-		// Main()
-		"%main   = OpFunction %void None %voidf\n"
-		"%main_entry  = OpLabel\n"
-		"%v_thousand  = OpVariable %u32ptr Function %thousand\n"
-		"%idval       = OpLoad %uvec3 %id\n"
-		"%x           = OpCompositeExtract %u32 %idval 0\n"
-		"%inloc       = OpAccessChain %f32ptr %indata %zero %x\n"
-		"%inval       = OpLoad %f32 %inloc\n"
-		"%outloc      = OpAccessChain %f32ptr %outdata %zero %x\n"
-		"%ret_const5  = OpFunctionCall %u32 %func_const5\n"
-		"%ret_modulo4 = OpFunctionCall %u32 %func_modulo4 %v_thousand\n"
-		"%cmp_gt      = OpUGreaterThan %bool %ret_const5 %ret_modulo4\n"
-		"               OpSelectionMerge %if_end None\n"
-		"               OpBranchConditional %cmp_gt %if_true %if_false\n"
-		"%if_true     = OpLabel\n"
-		"%negate      = OpFNegate %f32 %inval\n"
-		"               OpStore %outloc %negate\n"
-		"               OpBranch %if_end\n"
-		"%if_false    = OpLabel\n"
-		"               OpUnreachable\n" // Unreachable else branch for if statement
-		"%if_end      = OpLabel\n"
-		"               OpReturn\n"
-		"               OpFunctionEnd\n"
-
-		// not_called_function()
-		"%func_not_called_func  = OpFunction %void None %voidf\n"
-		"%not_called_func_entry = OpLabel\n"
-		"                         OpUnreachable\n" // Unreachable entry block in not called static function
-		"                         OpFunctionEnd\n"
-
-		// modulo4()
-		"%func_modulo4  = OpFunction %u32 None %uintfuint\n"
-		"%valptr        = OpFunctionParameter %u32ptr\n"
-		"%modulo4_entry = OpLabel\n"
-		"%val           = OpLoad %u32 %valptr\n"
-		"%modulo        = OpUMod %u32 %val %four\n"
-		"                 OpSelectionMerge %switch_merge None\n"
-		"                 OpSwitch %modulo %default 0 %case0 1 %case1 2 %case2 3 %case3\n"
-		"%case0         = OpLabel\n"
-		"                 OpReturnValue %three\n"
-		"%case1         = OpLabel\n"
-		"                 OpReturnValue %two\n"
-		"%case2         = OpLabel\n"
-		"                 OpReturnValue %one\n"
-		"%case3         = OpLabel\n"
-		"                 OpReturnValue %zero\n"
-		"%default       = OpLabel\n"
-		"                 OpUnreachable\n" // Unreachable default case for switch statement
-		"%switch_merge  = OpLabel\n"
-		"                 OpUnreachable\n" // Unreachable merge block for switch statement
-		"                 OpFunctionEnd\n"
-
-		// const5()
-		"%func_const5  = OpFunction %u32 None %unitf\n"
-		"%const5_entry = OpLabel\n"
-		"                OpReturnValue %five\n"
-		"%unreachable  = OpLabel\n"
-		"                OpUnreachable\n" // Unreachable block in function
-		"                OpFunctionEnd\n";
-	spec.inputs.push_back(BufferSp(new Float32Buffer(positiveFloats)));
-	spec.outputs.push_back(BufferSp(new Float32Buffer(negativeFloats)));
-	spec.numWorkGroups = IVec3(numElements, 1, 1);
-
-	group->addChild(new SpvAsmComputeShaderCase(testCtx, "all", "OpUnreachable appearing at different places", spec));
-
-	return group.release();
-}
-
-// Assembly code used for testing decoration group is based on GLSL source code:
-//
-// #version 430
-//
-// layout(std140, set = 0, binding = 0) readonly buffer Input0 {
-//   float elements[];
-// } input_data0;
-// layout(std140, set = 0, binding = 1) readonly buffer Input1 {
-//   float elements[];
-// } input_data1;
-// layout(std140, set = 0, binding = 2) readonly buffer Input2 {
-//   float elements[];
-// } input_data2;
-// layout(std140, set = 0, binding = 3) readonly buffer Input3 {
-//   float elements[];
-// } input_data3;
-// layout(std140, set = 0, binding = 4) readonly buffer Input4 {
-//   float elements[];
-// } input_data4;
-// layout(std140, set = 0, binding = 5) writeonly buffer Output {
-//   float elements[];
-// } output_data;
-//
-// void main() {
-//   uint x = gl_GlobalInvocationID.x;
-//   output_data.elements[x] = input_data0.elements[x] + input_data1.elements[x] + input_data2.elements[x] + input_data3.elements[x] + input_data4.elements[x];
-// }
-tcu::TestCaseGroup* createDecorationGroupGroup (tcu::TestContext& testCtx)
-{
-	de::MovePtr<tcu::TestCaseGroup>	group			(new tcu::TestCaseGroup(testCtx, "decoration_group", "Test the OpDecorationGroup & OpGroupDecorate instruction"));
-	ComputeShaderSpec				spec;
-	de::Random						rnd				(deStringHash(group->getName()));
-	const int						numElements		= 100;
-	vector<float>					inputFloats0	(numElements, 0);
-	vector<float>					inputFloats1	(numElements, 0);
-	vector<float>					inputFloats2	(numElements, 0);
-	vector<float>					inputFloats3	(numElements, 0);
-	vector<float>					inputFloats4	(numElements, 0);
-	vector<float>					outputFloats	(numElements, 0);
-
-	fillRandomScalars(rnd, -300.f, 300.f, &inputFloats0[0], numElements);
-	fillRandomScalars(rnd, -300.f, 300.f, &inputFloats1[0], numElements);
-	fillRandomScalars(rnd, -300.f, 300.f, &inputFloats2[0], numElements);
-	fillRandomScalars(rnd, -300.f, 300.f, &inputFloats3[0], numElements);
-	fillRandomScalars(rnd, -300.f, 300.f, &inputFloats4[0], numElements);
-
-	// CPU might not use the same rounding mode as the GPU. Use whole numbers to avoid rounding differences.
-	floorAll(inputFloats0);
-	floorAll(inputFloats1);
-	floorAll(inputFloats2);
-	floorAll(inputFloats3);
-	floorAll(inputFloats4);
-
-	for (size_t ndx = 0; ndx < numElements; ++ndx)
-		outputFloats[ndx] = inputFloats0[ndx] + inputFloats1[ndx] + inputFloats2[ndx] + inputFloats3[ndx] + inputFloats4[ndx];
-
-	spec.assembly =
-		string(getComputeAsmShaderPreamble()) +
-
-		"OpSource GLSL 430\n"
-		"OpName %main \"main\"\n"
-		"OpName %id \"gl_GlobalInvocationID\"\n"
-
-		// Not using group decoration on variable.
-		"OpDecorate %id BuiltIn GlobalInvocationId\n"
-		// Not using group decoration on type.
-		"OpDecorate %f32arr ArrayStride 4\n"
-
-		"OpDecorate %groups BufferBlock\n"
-		"OpDecorate %groupm Offset 0\n"
-		"%groups = OpDecorationGroup\n"
-		"%groupm = OpDecorationGroup\n"
-
-		// Group decoration on multiple structs.
-		"OpGroupDecorate %groups %outbuf %inbuf0 %inbuf1 %inbuf2 %inbuf3 %inbuf4\n"
-		// Group decoration on multiple struct members.
-		"OpGroupMemberDecorate %groupm %outbuf 0 %inbuf0 0 %inbuf1 0 %inbuf2 0 %inbuf3 0 %inbuf4 0\n"
-
-		"OpDecorate %group1 DescriptorSet 0\n"
-		"OpDecorate %group3 DescriptorSet 0\n"
-		"OpDecorate %group3 NonWritable\n"
-		"OpDecorate %group3 Restrict\n"
-		"%group0 = OpDecorationGroup\n"
-		"%group1 = OpDecorationGroup\n"
-		"%group3 = OpDecorationGroup\n"
->>>>>>> d9a3b7b1
 
 		"%comp     = OpFOrdGreaterThan %bool %inval %float_0\n"
 		"            OpSelectionMerge %cm None\n"
@@ -4219,7 +2963,6 @@
 		"OpName %main \"main\"\n"
 		"OpName %id \"gl_GlobalInvocationID\"\n"
 
-<<<<<<< HEAD
 		"OpDecorate %id BuiltIn GlobalInvocationId\n"
 
 		+ string(getComputeAsmInputOutputBufferTraits()) + string(getComputeAsmCommonTypes()) + string(getComputeAsmInputOutputBuffer()) +
@@ -4258,189 +3001,6 @@
 	specInt.numWorkGroups = IVec3(numElements, 1, 1);
 
 	specArray.assembly =
-=======
-	group->addChild(new SpvAsmComputeShaderCase(testCtx, "all", "decoration group cases", spec));
-
-	return group.release();
-}
-
-struct SpecConstantTwoIntCase
-{
-	const char*		caseName;
-	const char*		scDefinition0;
-	const char*		scDefinition1;
-	const char*		scResultType;
-	const char*		scOperation;
-	deInt32			scActualValue0;
-	deInt32			scActualValue1;
-	const char*		resultOperation;
-	vector<deInt32>	expectedOutput;
-
-					SpecConstantTwoIntCase (const char* name,
-											const char* definition0,
-											const char* definition1,
-											const char* resultType,
-											const char* operation,
-											deInt32 value0,
-											deInt32 value1,
-											const char* resultOp,
-											const vector<deInt32>& output)
-						: caseName			(name)
-						, scDefinition0		(definition0)
-						, scDefinition1		(definition1)
-						, scResultType		(resultType)
-						, scOperation		(operation)
-						, scActualValue0	(value0)
-						, scActualValue1	(value1)
-						, resultOperation	(resultOp)
-						, expectedOutput	(output) {}
-};
-
-tcu::TestCaseGroup* createSpecConstantGroup (tcu::TestContext& testCtx)
-{
-	de::MovePtr<tcu::TestCaseGroup>	group			(new tcu::TestCaseGroup(testCtx, "opspecconstantop", "Test the OpSpecConstantOp instruction"));
-	vector<SpecConstantTwoIntCase>	cases;
-	de::Random						rnd				(deStringHash(group->getName()));
-	const int						numElements		= 100;
-	vector<deInt32>					inputInts		(numElements, 0);
-	vector<deInt32>					outputInts1		(numElements, 0);
-	vector<deInt32>					outputInts2		(numElements, 0);
-	vector<deInt32>					outputInts3		(numElements, 0);
-	vector<deInt32>					outputInts4		(numElements, 0);
-	const StringTemplate			shaderTemplate	(
-		"${CAPABILITIES:opt}"
-		+ string(getComputeAsmShaderPreamble()) +
-
-		"OpName %main           \"main\"\n"
-		"OpName %id             \"gl_GlobalInvocationID\"\n"
-
-		"OpDecorate %id BuiltIn GlobalInvocationId\n"
-		"OpDecorate %sc_0  SpecId 0\n"
-		"OpDecorate %sc_1  SpecId 1\n"
-		"OpDecorate %i32arr ArrayStride 4\n"
-
-		+ string(getComputeAsmInputOutputBufferTraits()) + string(getComputeAsmCommonTypes()) +
-
-		"${OPTYPE_DEFINITIONS:opt}"
-		"%buf     = OpTypeStruct %i32arr\n"
-		"%bufptr  = OpTypePointer Uniform %buf\n"
-		"%indata    = OpVariable %bufptr Uniform\n"
-		"%outdata   = OpVariable %bufptr Uniform\n"
-
-		"%id        = OpVariable %uvec3ptr Input\n"
-		"%zero      = OpConstant %i32 0\n"
-
-		"%sc_0      = OpSpecConstant${SC_DEF0}\n"
-		"%sc_1      = OpSpecConstant${SC_DEF1}\n"
-		"%sc_final  = OpSpecConstantOp ${SC_RESULT_TYPE} ${SC_OP}\n"
-
-		"%main      = OpFunction %void None %voidf\n"
-		"%label     = OpLabel\n"
-		"${TYPE_CONVERT:opt}"
-		"%idval     = OpLoad %uvec3 %id\n"
-		"%x         = OpCompositeExtract %u32 %idval 0\n"
-		"%inloc     = OpAccessChain %i32ptr %indata %zero %x\n"
-		"%inval     = OpLoad %i32 %inloc\n"
-		"%final     = ${GEN_RESULT}\n"
-		"%outloc    = OpAccessChain %i32ptr %outdata %zero %x\n"
-		"             OpStore %outloc %final\n"
-		"             OpReturn\n"
-		"             OpFunctionEnd\n");
-
-	fillRandomScalars(rnd, -65536, 65536, &inputInts[0], numElements);
-
-	for (size_t ndx = 0; ndx < numElements; ++ndx)
-	{
-		outputInts1[ndx] = inputInts[ndx] + 42;
-		outputInts2[ndx] = inputInts[ndx];
-		outputInts3[ndx] = inputInts[ndx] - 11200;
-		outputInts4[ndx] = inputInts[ndx] + 1;
-	}
-
-	const char addScToInput[]		= "OpIAdd %i32 %inval %sc_final";
-	const char addSc32ToInput[]		= "OpIAdd %i32 %inval %sc_final32";
-	const char selectTrueUsingSc[]	= "OpSelect %i32 %sc_final %inval %zero";
-	const char selectFalseUsingSc[]	= "OpSelect %i32 %sc_final %zero %inval";
-
-	cases.push_back(SpecConstantTwoIntCase("iadd",					" %i32 0",		" %i32 0",		"%i32",		"IAdd                 %sc_0 %sc_1",			62,		-20,	addScToInput,		outputInts1));
-	cases.push_back(SpecConstantTwoIntCase("isub",					" %i32 0",		" %i32 0",		"%i32",		"ISub                 %sc_0 %sc_1",			100,	58,		addScToInput,		outputInts1));
-	cases.push_back(SpecConstantTwoIntCase("imul",					" %i32 0",		" %i32 0",		"%i32",		"IMul                 %sc_0 %sc_1",			-2,		-21,	addScToInput,		outputInts1));
-	cases.push_back(SpecConstantTwoIntCase("sdiv",					" %i32 0",		" %i32 0",		"%i32",		"SDiv                 %sc_0 %sc_1",			-126,	-3,		addScToInput,		outputInts1));
-	cases.push_back(SpecConstantTwoIntCase("udiv",					" %i32 0",		" %i32 0",		"%i32",		"UDiv                 %sc_0 %sc_1",			126,	3,		addScToInput,		outputInts1));
-	cases.push_back(SpecConstantTwoIntCase("srem",					" %i32 0",		" %i32 0",		"%i32",		"SRem                 %sc_0 %sc_1",			7,		3,		addScToInput,		outputInts4));
-	cases.push_back(SpecConstantTwoIntCase("smod",					" %i32 0",		" %i32 0",		"%i32",		"SMod                 %sc_0 %sc_1",			7,		3,		addScToInput,		outputInts4));
-	cases.push_back(SpecConstantTwoIntCase("umod",					" %i32 0",		" %i32 0",		"%i32",		"UMod                 %sc_0 %sc_1",			342,	50,		addScToInput,		outputInts1));
-	cases.push_back(SpecConstantTwoIntCase("bitwiseand",			" %i32 0",		" %i32 0",		"%i32",		"BitwiseAnd           %sc_0 %sc_1",			42,		63,		addScToInput,		outputInts1));
-	cases.push_back(SpecConstantTwoIntCase("bitwiseor",				" %i32 0",		" %i32 0",		"%i32",		"BitwiseOr            %sc_0 %sc_1",			34,		8,		addScToInput,		outputInts1));
-	cases.push_back(SpecConstantTwoIntCase("bitwisexor",			" %i32 0",		" %i32 0",		"%i32",		"BitwiseXor           %sc_0 %sc_1",			18,		56,		addScToInput,		outputInts1));
-	cases.push_back(SpecConstantTwoIntCase("shiftrightlogical",		" %i32 0",		" %i32 0",		"%i32",		"ShiftRightLogical    %sc_0 %sc_1",			168,	2,		addScToInput,		outputInts1));
-	cases.push_back(SpecConstantTwoIntCase("shiftrightarithmetic",	" %i32 0",		" %i32 0",		"%i32",		"ShiftRightArithmetic %sc_0 %sc_1",			168,	2,		addScToInput,		outputInts1));
-	cases.push_back(SpecConstantTwoIntCase("shiftleftlogical",		" %i32 0",		" %i32 0",		"%i32",		"ShiftLeftLogical     %sc_0 %sc_1",			21,		1,		addScToInput,		outputInts1));
-	cases.push_back(SpecConstantTwoIntCase("slessthan",				" %i32 0",		" %i32 0",		"%bool",	"SLessThan            %sc_0 %sc_1",			-20,	-10,	selectTrueUsingSc,	outputInts2));
-	cases.push_back(SpecConstantTwoIntCase("ulessthan",				" %i32 0",		" %i32 0",		"%bool",	"ULessThan            %sc_0 %sc_1",			10,		20,		selectTrueUsingSc,	outputInts2));
-	cases.push_back(SpecConstantTwoIntCase("sgreaterthan",			" %i32 0",		" %i32 0",		"%bool",	"SGreaterThan         %sc_0 %sc_1",			-1000,	50,		selectFalseUsingSc,	outputInts2));
-	cases.push_back(SpecConstantTwoIntCase("ugreaterthan",			" %i32 0",		" %i32 0",		"%bool",	"UGreaterThan         %sc_0 %sc_1",			10,		5,		selectTrueUsingSc,	outputInts2));
-	cases.push_back(SpecConstantTwoIntCase("slessthanequal",		" %i32 0",		" %i32 0",		"%bool",	"SLessThanEqual       %sc_0 %sc_1",			-10,	-10,	selectTrueUsingSc,	outputInts2));
-	cases.push_back(SpecConstantTwoIntCase("ulessthanequal",		" %i32 0",		" %i32 0",		"%bool",	"ULessThanEqual       %sc_0 %sc_1",			50,		100,	selectTrueUsingSc,	outputInts2));
-	cases.push_back(SpecConstantTwoIntCase("sgreaterthanequal",		" %i32 0",		" %i32 0",		"%bool",	"SGreaterThanEqual    %sc_0 %sc_1",			-1000,	50,		selectFalseUsingSc,	outputInts2));
-	cases.push_back(SpecConstantTwoIntCase("ugreaterthanequal",		" %i32 0",		" %i32 0",		"%bool",	"UGreaterThanEqual    %sc_0 %sc_1",			10,		10,		selectTrueUsingSc,	outputInts2));
-	cases.push_back(SpecConstantTwoIntCase("iequal",				" %i32 0",		" %i32 0",		"%bool",	"IEqual               %sc_0 %sc_1",			42,		24,		selectFalseUsingSc,	outputInts2));
-	cases.push_back(SpecConstantTwoIntCase("logicaland",			"True %bool",	"True %bool",	"%bool",	"LogicalAnd           %sc_0 %sc_1",			0,		1,		selectFalseUsingSc,	outputInts2));
-	cases.push_back(SpecConstantTwoIntCase("logicalor",				"False %bool",	"False %bool",	"%bool",	"LogicalOr            %sc_0 %sc_1",			1,		0,		selectTrueUsingSc,	outputInts2));
-	cases.push_back(SpecConstantTwoIntCase("logicalequal",			"True %bool",	"True %bool",	"%bool",	"LogicalEqual         %sc_0 %sc_1",			0,		1,		selectFalseUsingSc,	outputInts2));
-	cases.push_back(SpecConstantTwoIntCase("logicalnotequal",		"False %bool",	"False %bool",	"%bool",	"LogicalNotEqual      %sc_0 %sc_1",			1,		0,		selectTrueUsingSc,	outputInts2));
-	cases.push_back(SpecConstantTwoIntCase("snegate",				" %i32 0",		" %i32 0",		"%i32",		"SNegate              %sc_0",				-42,	0,		addScToInput,		outputInts1));
-	cases.push_back(SpecConstantTwoIntCase("not",					" %i32 0",		" %i32 0",		"%i32",		"Not                  %sc_0",				-43,	0,		addScToInput,		outputInts1));
-	cases.push_back(SpecConstantTwoIntCase("logicalnot",			"False %bool",	"False %bool",	"%bool",	"LogicalNot           %sc_0",				1,		0,		selectFalseUsingSc,	outputInts2));
-	cases.push_back(SpecConstantTwoIntCase("select",				"False %bool",	" %i32 0",		"%i32",		"Select               %sc_0 %sc_1 %zero",	1,		42,		addScToInput,		outputInts1));
-	cases.push_back(SpecConstantTwoIntCase("sconvert",				" %i32 0",		" %i32 0",		"%i16",		"SConvert             %sc_0",				-11200,	0,		addSc32ToInput,		outputInts3));
-	// -969998336 stored as 32-bit two's complement is the binary representation of -11200 as IEEE-754 Float
-	cases.push_back(SpecConstantTwoIntCase("fconvert",				" %f32 0",		" %f32 0",		"%f64",		"FConvert             %sc_0",				-969998336, 0,	addSc32ToInput,		outputInts3));
-
-	for (size_t caseNdx = 0; caseNdx < cases.size(); ++caseNdx)
-	{
-		map<string, string>		specializations;
-		ComputeShaderSpec		spec;
-		ComputeTestFeatures		features = COMPUTE_TEST_USES_NONE;
-
-		specializations["SC_DEF0"]			= cases[caseNdx].scDefinition0;
-		specializations["SC_DEF1"]			= cases[caseNdx].scDefinition1;
-		specializations["SC_RESULT_TYPE"]	= cases[caseNdx].scResultType;
-		specializations["SC_OP"]			= cases[caseNdx].scOperation;
-		specializations["GEN_RESULT"]		= cases[caseNdx].resultOperation;
-
-		// Special SPIR-V code for SConvert-case
-		if (strcmp(cases[caseNdx].caseName, "sconvert") == 0)
-		{
-			features								= COMPUTE_TEST_USES_INT16;
-			specializations["CAPABILITIES"]			= "OpCapability Int16\n";							// Adds 16-bit integer capability
-			specializations["OPTYPE_DEFINITIONS"]	= "%i16 = OpTypeInt 16 1\n";						// Adds 16-bit integer type
-			specializations["TYPE_CONVERT"]			= "%sc_final32 = OpSConvert %i32 %sc_final\n";		// Converts 16-bit integer to 32-bit integer
-		}
-
-		// Special SPIR-V code for FConvert-case
-		if (strcmp(cases[caseNdx].caseName, "fconvert") == 0)
-		{
-			features								= COMPUTE_TEST_USES_FLOAT64;
-			specializations["CAPABILITIES"]			= "OpCapability Float64\n";							// Adds 64-bit float capability
-			specializations["OPTYPE_DEFINITIONS"]	= "%f64 = OpTypeFloat 64\n";						// Adds 64-bit float type
-			specializations["TYPE_CONVERT"]			= "%sc_final32 = OpConvertFToS %i32 %sc_final\n";	// Converts 64-bit float to 32-bit integer
-		}
-
-		spec.assembly = shaderTemplate.specialize(specializations);
-		spec.inputs.push_back(BufferSp(new Int32Buffer(inputInts)));
-		spec.outputs.push_back(BufferSp(new Int32Buffer(cases[caseNdx].expectedOutput)));
-		spec.numWorkGroups = IVec3(numElements, 1, 1);
-		spec.specConstants.push_back(cases[caseNdx].scActualValue0);
-		spec.specConstants.push_back(cases[caseNdx].scActualValue1);
-
-		group->addChild(new SpvAsmComputeShaderCase(testCtx, cases[caseNdx].caseName, cases[caseNdx].caseName, spec, features));
-	}
-
-	ComputeShaderSpec				spec;
-
-	spec.assembly =
->>>>>>> d9a3b7b1
 		string(getComputeAsmShaderPreamble()) +
 
 		"OpSource GLSL 430\n"
@@ -4448,17 +3008,9 @@
 		"OpName %id \"gl_GlobalInvocationID\"\n"
 
 		"OpDecorate %id BuiltIn GlobalInvocationId\n"
-<<<<<<< HEAD
-=======
-		"OpDecorate %sc_0  SpecId 0\n"
-		"OpDecorate %sc_1  SpecId 1\n"
-		"OpDecorate %sc_2  SpecId 2\n"
-		"OpDecorate %i32arr ArrayStride 4\n"
->>>>>>> d9a3b7b1
 
 		+ string(getComputeAsmInputOutputBufferTraits()) + string(getComputeAsmCommonTypes()) + string(getComputeAsmInputOutputBuffer()) +
 
-<<<<<<< HEAD
 		"%id = OpVariable %uvec3ptr Input\n"
 		"%zero       = OpConstant %i32 0\n"
 		"%u7         = OpConstant %u32 7\n"
@@ -4495,330 +3047,6 @@
 	specArray.outputs.push_back(BufferSp(new Float32Buffer(outputFloats)));
 	specArray.numWorkGroups = IVec3(numElements, 1, 1);
 
-=======
-		"%ivec3       = OpTypeVector %i32 3\n"
-		"%buf         = OpTypeStruct %i32arr\n"
-		"%bufptr      = OpTypePointer Uniform %buf\n"
-		"%indata      = OpVariable %bufptr Uniform\n"
-		"%outdata     = OpVariable %bufptr Uniform\n"
-
-		"%id          = OpVariable %uvec3ptr Input\n"
-		"%zero        = OpConstant %i32 0\n"
-		"%ivec3_0     = OpConstantComposite %ivec3 %zero %zero %zero\n"
-		"%vec3_undef  = OpUndef %ivec3\n"
-
-		"%sc_0        = OpSpecConstant %i32 0\n"
-		"%sc_1        = OpSpecConstant %i32 0\n"
-		"%sc_2        = OpSpecConstant %i32 0\n"
-		"%sc_vec3_0   = OpSpecConstantOp %ivec3 CompositeInsert  %sc_0        %ivec3_0     0\n"							// (sc_0, 0, 0)
-		"%sc_vec3_1   = OpSpecConstantOp %ivec3 CompositeInsert  %sc_1        %ivec3_0     1\n"							// (0, sc_1, 0)
-		"%sc_vec3_2   = OpSpecConstantOp %ivec3 CompositeInsert  %sc_2        %ivec3_0     2\n"							// (0, 0, sc_2)
-		"%sc_vec3_0_s = OpSpecConstantOp %ivec3 VectorShuffle    %sc_vec3_0   %vec3_undef  0          0xFFFFFFFF 2\n"	// (sc_0, ???,  0)
-		"%sc_vec3_1_s = OpSpecConstantOp %ivec3 VectorShuffle    %sc_vec3_1   %vec3_undef  0xFFFFFFFF 1          0\n"	// (???,  sc_1, 0)
-		"%sc_vec3_2_s = OpSpecConstantOp %ivec3 VectorShuffle    %vec3_undef  %sc_vec3_2   5          0xFFFFFFFF 5\n"	// (sc_2, ???,  sc_2)
-		"%sc_vec3_01  = OpSpecConstantOp %ivec3 VectorShuffle    %sc_vec3_0_s %sc_vec3_1_s 1 0 4\n"						// (0,    sc_0, sc_1)
-		"%sc_vec3_012 = OpSpecConstantOp %ivec3 VectorShuffle    %sc_vec3_01  %sc_vec3_2_s 5 1 2\n"						// (sc_2, sc_0, sc_1)
-		"%sc_ext_0    = OpSpecConstantOp %i32   CompositeExtract %sc_vec3_012              0\n"							// sc_2
-		"%sc_ext_1    = OpSpecConstantOp %i32   CompositeExtract %sc_vec3_012              1\n"							// sc_0
-		"%sc_ext_2    = OpSpecConstantOp %i32   CompositeExtract %sc_vec3_012              2\n"							// sc_1
-		"%sc_sub      = OpSpecConstantOp %i32   ISub             %sc_ext_0    %sc_ext_1\n"								// (sc_2 - sc_0)
-		"%sc_final    = OpSpecConstantOp %i32   IMul             %sc_sub      %sc_ext_2\n"								// (sc_2 - sc_0) * sc_1
-
-		"%main      = OpFunction %void None %voidf\n"
-		"%label     = OpLabel\n"
-		"%idval     = OpLoad %uvec3 %id\n"
-		"%x         = OpCompositeExtract %u32 %idval 0\n"
-		"%inloc     = OpAccessChain %i32ptr %indata %zero %x\n"
-		"%inval     = OpLoad %i32 %inloc\n"
-		"%final     = OpIAdd %i32 %inval %sc_final\n"
-		"%outloc    = OpAccessChain %i32ptr %outdata %zero %x\n"
-		"             OpStore %outloc %final\n"
-		"             OpReturn\n"
-		"             OpFunctionEnd\n";
-	spec.inputs.push_back(BufferSp(new Int32Buffer(inputInts)));
-	spec.outputs.push_back(BufferSp(new Int32Buffer(outputInts3)));
-	spec.numWorkGroups = IVec3(numElements, 1, 1);
-	spec.specConstants.push_back(123);
-	spec.specConstants.push_back(56);
-	spec.specConstants.push_back(-77);
-
-	group->addChild(new SpvAsmComputeShaderCase(testCtx, "vector_related", "VectorShuffle, CompositeExtract, & CompositeInsert", spec));
-
-	return group.release();
-}
-
-void createOpPhiVartypeTests (de::MovePtr<tcu::TestCaseGroup>& group, tcu::TestContext& testCtx)
-{
-	ComputeShaderSpec	specInt;
-	ComputeShaderSpec	specFloat;
-	ComputeShaderSpec	specVec3;
-	ComputeShaderSpec	specMat4;
-	ComputeShaderSpec	specArray;
-	ComputeShaderSpec	specStruct;
-	de::Random			rnd				(deStringHash(group->getName()));
-	const int			numElements		= 100;
-	vector<float>		inputFloats		(numElements, 0);
-	vector<float>		outputFloats	(numElements, 0);
-
-	fillRandomScalars(rnd, -300.f, 300.f, &inputFloats[0], numElements);
-
-	// CPU might not use the same rounding mode as the GPU. Use whole numbers to avoid rounding differences.
-	floorAll(inputFloats);
-
-	for (size_t ndx = 0; ndx < numElements; ++ndx)
-	{
-		// Just check if the value is positive or not
-		outputFloats[ndx] = (inputFloats[ndx] > 0) ? 1.0f : -1.0f;
-	}
-
-	// All of the tests are of the form:
-	//
-	// testtype r
-	//
-	// if (inputdata > 0)
-	//   r = 1
-	// else
-	//   r = -1
-	//
-	// return (float)r
-
-	specFloat.assembly =
-		string(getComputeAsmShaderPreamble()) +
-
-		"OpSource GLSL 430\n"
-		"OpName %main \"main\"\n"
-		"OpName %id \"gl_GlobalInvocationID\"\n"
-
-		"OpDecorate %id BuiltIn GlobalInvocationId\n"
-
-		+ string(getComputeAsmInputOutputBufferTraits()) + string(getComputeAsmCommonTypes()) + string(getComputeAsmInputOutputBuffer()) +
-
-		"%id = OpVariable %uvec3ptr Input\n"
-		"%zero       = OpConstant %i32 0\n"
-		"%float_0    = OpConstant %f32 0.0\n"
-		"%float_1    = OpConstant %f32 1.0\n"
-		"%float_n1   = OpConstant %f32 -1.0\n"
-
-		"%main     = OpFunction %void None %voidf\n"
-		"%entry    = OpLabel\n"
-		"%idval    = OpLoad %uvec3 %id\n"
-		"%x        = OpCompositeExtract %u32 %idval 0\n"
-		"%inloc    = OpAccessChain %f32ptr %indata %zero %x\n"
-		"%inval    = OpLoad %f32 %inloc\n"
-
-		"%comp     = OpFOrdGreaterThan %bool %inval %float_0\n"
-		"            OpSelectionMerge %cm None\n"
-		"            OpBranchConditional %comp %tb %fb\n"
-		"%tb       = OpLabel\n"
-		"            OpBranch %cm\n"
-		"%fb       = OpLabel\n"
-		"            OpBranch %cm\n"
-		"%cm       = OpLabel\n"
-		"%res      = OpPhi %f32 %float_1 %tb %float_n1 %fb\n"
-
-		"%outloc   = OpAccessChain %f32ptr %outdata %zero %x\n"
-		"            OpStore %outloc %res\n"
-		"            OpReturn\n"
-
-		"            OpFunctionEnd\n";
-	specFloat.inputs.push_back(BufferSp(new Float32Buffer(inputFloats)));
-	specFloat.outputs.push_back(BufferSp(new Float32Buffer(outputFloats)));
-	specFloat.numWorkGroups = IVec3(numElements, 1, 1);
-
-	specMat4.assembly =
-		string(getComputeAsmShaderPreamble()) +
-
-		"OpSource GLSL 430\n"
-		"OpName %main \"main\"\n"
-		"OpName %id \"gl_GlobalInvocationID\"\n"
-
-		"OpDecorate %id BuiltIn GlobalInvocationId\n"
-
-		+ string(getComputeAsmInputOutputBufferTraits()) + string(getComputeAsmCommonTypes()) + string(getComputeAsmInputOutputBuffer()) +
-
-		"%id = OpVariable %uvec3ptr Input\n"
-		"%v4f32      = OpTypeVector %f32 4\n"
-		"%mat4v4f32  = OpTypeMatrix %v4f32 4\n"
-		"%zero       = OpConstant %i32 0\n"
-		"%float_0    = OpConstant %f32 0.0\n"
-		"%float_1    = OpConstant %f32 1.0\n"
-		"%float_n1   = OpConstant %f32 -1.0\n"
-		"%m11        = OpConstantComposite %v4f32 %float_1 %float_0 %float_0 %float_0\n"
-		"%m12        = OpConstantComposite %v4f32 %float_0 %float_1 %float_0 %float_0\n"
-		"%m13        = OpConstantComposite %v4f32 %float_0 %float_0 %float_1 %float_0\n"
-		"%m14        = OpConstantComposite %v4f32 %float_0 %float_0 %float_0 %float_1\n"
-		"%m1         = OpConstantComposite %mat4v4f32 %m11 %m12 %m13 %m14\n"
-		"%m21        = OpConstantComposite %v4f32 %float_n1 %float_0 %float_0 %float_0\n"
-		"%m22        = OpConstantComposite %v4f32 %float_0 %float_n1 %float_0 %float_0\n"
-		"%m23        = OpConstantComposite %v4f32 %float_0 %float_0 %float_n1 %float_0\n"
-		"%m24        = OpConstantComposite %v4f32 %float_0 %float_0 %float_0 %float_n1\n"
-		"%m2         = OpConstantComposite %mat4v4f32 %m21 %m22 %m23 %m24\n"
-
-		"%main     = OpFunction %void None %voidf\n"
-		"%entry    = OpLabel\n"
-		"%idval    = OpLoad %uvec3 %id\n"
-		"%x        = OpCompositeExtract %u32 %idval 0\n"
-		"%inloc    = OpAccessChain %f32ptr %indata %zero %x\n"
-		"%inval    = OpLoad %f32 %inloc\n"
-
-		"%comp     = OpFOrdGreaterThan %bool %inval %float_0\n"
-		"            OpSelectionMerge %cm None\n"
-		"            OpBranchConditional %comp %tb %fb\n"
-		"%tb       = OpLabel\n"
-		"            OpBranch %cm\n"
-		"%fb       = OpLabel\n"
-		"            OpBranch %cm\n"
-		"%cm       = OpLabel\n"
-		"%mres     = OpPhi %mat4v4f32 %m1 %tb %m2 %fb\n"
-		"%res      = OpCompositeExtract %f32 %mres 2 2\n"
-
-		"%outloc   = OpAccessChain %f32ptr %outdata %zero %x\n"
-		"            OpStore %outloc %res\n"
-		"            OpReturn\n"
-
-		"            OpFunctionEnd\n";
-	specMat4.inputs.push_back(BufferSp(new Float32Buffer(inputFloats)));
-	specMat4.outputs.push_back(BufferSp(new Float32Buffer(outputFloats)));
-	specMat4.numWorkGroups = IVec3(numElements, 1, 1);
-
-	specVec3.assembly =
-		string(getComputeAsmShaderPreamble()) +
-
-		"OpSource GLSL 430\n"
-		"OpName %main \"main\"\n"
-		"OpName %id \"gl_GlobalInvocationID\"\n"
-
-		"OpDecorate %id BuiltIn GlobalInvocationId\n"
-
-		+ string(getComputeAsmInputOutputBufferTraits()) + string(getComputeAsmCommonTypes()) + string(getComputeAsmInputOutputBuffer()) +
-
-		"%id = OpVariable %uvec3ptr Input\n"
-		"%zero       = OpConstant %i32 0\n"
-		"%float_0    = OpConstant %f32 0.0\n"
-		"%float_1    = OpConstant %f32 1.0\n"
-		"%float_n1   = OpConstant %f32 -1.0\n"
-		"%v1         = OpConstantComposite %fvec3 %float_1 %float_1 %float_1\n"
-		"%v2         = OpConstantComposite %fvec3 %float_n1 %float_n1 %float_n1\n"
-
-		"%main     = OpFunction %void None %voidf\n"
-		"%entry    = OpLabel\n"
-		"%idval    = OpLoad %uvec3 %id\n"
-		"%x        = OpCompositeExtract %u32 %idval 0\n"
-		"%inloc    = OpAccessChain %f32ptr %indata %zero %x\n"
-		"%inval    = OpLoad %f32 %inloc\n"
-
-		"%comp     = OpFOrdGreaterThan %bool %inval %float_0\n"
-		"            OpSelectionMerge %cm None\n"
-		"            OpBranchConditional %comp %tb %fb\n"
-		"%tb       = OpLabel\n"
-		"            OpBranch %cm\n"
-		"%fb       = OpLabel\n"
-		"            OpBranch %cm\n"
-		"%cm       = OpLabel\n"
-		"%vres     = OpPhi %fvec3 %v1 %tb %v2 %fb\n"
-		"%res      = OpCompositeExtract %f32 %vres 2\n"
-
-		"%outloc   = OpAccessChain %f32ptr %outdata %zero %x\n"
-		"            OpStore %outloc %res\n"
-		"            OpReturn\n"
-
-		"            OpFunctionEnd\n";
-	specVec3.inputs.push_back(BufferSp(new Float32Buffer(inputFloats)));
-	specVec3.outputs.push_back(BufferSp(new Float32Buffer(outputFloats)));
-	specVec3.numWorkGroups = IVec3(numElements, 1, 1);
-
-	specInt.assembly =
-		string(getComputeAsmShaderPreamble()) +
-
-		"OpSource GLSL 430\n"
-		"OpName %main \"main\"\n"
-		"OpName %id \"gl_GlobalInvocationID\"\n"
-
-		"OpDecorate %id BuiltIn GlobalInvocationId\n"
-
-		+ string(getComputeAsmInputOutputBufferTraits()) + string(getComputeAsmCommonTypes()) + string(getComputeAsmInputOutputBuffer()) +
-
-		"%id = OpVariable %uvec3ptr Input\n"
-		"%zero       = OpConstant %i32 0\n"
-		"%float_0    = OpConstant %f32 0.0\n"
-		"%i1         = OpConstant %i32 1\n"
-		"%i2         = OpConstant %i32 -1\n"
-
-		"%main     = OpFunction %void None %voidf\n"
-		"%entry    = OpLabel\n"
-		"%idval    = OpLoad %uvec3 %id\n"
-		"%x        = OpCompositeExtract %u32 %idval 0\n"
-		"%inloc    = OpAccessChain %f32ptr %indata %zero %x\n"
-		"%inval    = OpLoad %f32 %inloc\n"
-
-		"%comp     = OpFOrdGreaterThan %bool %inval %float_0\n"
-		"            OpSelectionMerge %cm None\n"
-		"            OpBranchConditional %comp %tb %fb\n"
-		"%tb       = OpLabel\n"
-		"            OpBranch %cm\n"
-		"%fb       = OpLabel\n"
-		"            OpBranch %cm\n"
-		"%cm       = OpLabel\n"
-		"%ires     = OpPhi %i32 %i1 %tb %i2 %fb\n"
-		"%res      = OpConvertSToF %f32 %ires\n"
-
-		"%outloc   = OpAccessChain %f32ptr %outdata %zero %x\n"
-		"            OpStore %outloc %res\n"
-		"            OpReturn\n"
-
-		"            OpFunctionEnd\n";
-	specInt.inputs.push_back(BufferSp(new Float32Buffer(inputFloats)));
-	specInt.outputs.push_back(BufferSp(new Float32Buffer(outputFloats)));
-	specInt.numWorkGroups = IVec3(numElements, 1, 1);
-
-	specArray.assembly =
-		string(getComputeAsmShaderPreamble()) +
-
-		"OpSource GLSL 430\n"
-		"OpName %main \"main\"\n"
-		"OpName %id \"gl_GlobalInvocationID\"\n"
-
-		"OpDecorate %id BuiltIn GlobalInvocationId\n"
-
-		+ string(getComputeAsmInputOutputBufferTraits()) + string(getComputeAsmCommonTypes()) + string(getComputeAsmInputOutputBuffer()) +
-
-		"%id = OpVariable %uvec3ptr Input\n"
-		"%zero       = OpConstant %i32 0\n"
-		"%u7         = OpConstant %u32 7\n"
-		"%float_0    = OpConstant %f32 0.0\n"
-		"%float_1    = OpConstant %f32 1.0\n"
-		"%float_n1   = OpConstant %f32 -1.0\n"
-		"%f32a7      = OpTypeArray %f32 %u7\n"
-		"%a1         = OpConstantComposite %f32a7 %float_1 %float_1 %float_1 %float_1 %float_1 %float_1 %float_1\n"
-		"%a2         = OpConstantComposite %f32a7 %float_n1 %float_n1 %float_n1 %float_n1 %float_n1 %float_n1 %float_n1\n"
-		"%main     = OpFunction %void None %voidf\n"
-		"%entry    = OpLabel\n"
-		"%idval    = OpLoad %uvec3 %id\n"
-		"%x        = OpCompositeExtract %u32 %idval 0\n"
-		"%inloc    = OpAccessChain %f32ptr %indata %zero %x\n"
-		"%inval    = OpLoad %f32 %inloc\n"
-
-		"%comp     = OpFOrdGreaterThan %bool %inval %float_0\n"
-		"            OpSelectionMerge %cm None\n"
-		"            OpBranchConditional %comp %tb %fb\n"
-		"%tb       = OpLabel\n"
-		"            OpBranch %cm\n"
-		"%fb       = OpLabel\n"
-		"            OpBranch %cm\n"
-		"%cm       = OpLabel\n"
-		"%ares     = OpPhi %f32a7 %a1 %tb %a2 %fb\n"
-		"%res      = OpCompositeExtract %f32 %ares 5\n"
-
-		"%outloc   = OpAccessChain %f32ptr %outdata %zero %x\n"
-		"            OpStore %outloc %res\n"
-		"            OpReturn\n"
-
-		"            OpFunctionEnd\n";
-	specArray.inputs.push_back(BufferSp(new Float32Buffer(inputFloats)));
-	specArray.outputs.push_back(BufferSp(new Float32Buffer(outputFloats)));
-	specArray.numWorkGroups = IVec3(numElements, 1, 1);
-
->>>>>>> d9a3b7b1
 	specStruct.assembly =
 		string(getComputeAsmShaderPreamble()) +
 
@@ -5366,119 +3594,6 @@
 
 		+ string(getComputeAsmInputOutputBufferTraits()) + string(getComputeAsmCommonTypes()) + string(getComputeAsmInputOutputBuffer()) +
 
-<<<<<<< HEAD
-=======
-		"%f32ptr_f   = OpTypePointer Function %f32\n"
-		"%id         = OpVariable %uvec3ptr Input\n"
-		"%true       = OpConstantTrue %bool\n"
-		"%false      = OpConstantFalse %bool\n"
-		"%zero       = OpConstant %i32 0\n"
-		"%constf8p5  = OpConstant %f32 8.5\n"
-
-		"%main       = OpFunction %void None %voidf\n"
-		"%entry      = OpLabel\n"
-		"%b          = OpVariable %f32ptr_f Function %constf8p5\n"
-		"%idval      = OpLoad %uvec3 %id\n"
-		"%x          = OpCompositeExtract %u32 %idval 0\n"
-		"%inloc      = OpAccessChain %f32ptr %indata %zero %x\n"
-		"%outloc     = OpAccessChain %f32ptr %outdata %zero %x\n"
-		"%a_init     = OpLoad %f32 %inloc\n"
-		"%b_init     = OpLoad %f32 %b\n"
-		"              OpBranch %phi\n"
-
-		"%phi        = OpLabel\n"
-		"%still_loop = OpPhi %bool %true   %entry %false  %phi\n"
-		"%a_next     = OpPhi %f32  %a_init %entry %b_next %phi\n"
-		"%b_next     = OpPhi %f32  %b_init %entry %a_next %phi\n"
-		"              OpLoopMerge %exit %phi None\n"
-		"              OpBranchConditional %still_loop %phi %exit\n"
-
-		"%exit       = OpLabel\n"
-		"%sub        = OpFSub %f32 %a_next %b_next\n"
-		"              OpStore %outloc %sub\n"
-		"              OpReturn\n"
-		"              OpFunctionEnd\n";
-	spec3.inputs.push_back(BufferSp(new Float32Buffer(inputFloats)));
-	spec3.outputs.push_back(BufferSp(new Float32Buffer(outputFloats3)));
-	spec3.numWorkGroups = IVec3(numElements, 1, 1);
-
-	group->addChild(new SpvAsmComputeShaderCase(testCtx, "swap", "Swap the values of two variables using OpPhi", spec3));
-
-	spec4.assembly =
-		"OpCapability Shader\n"
-		"%ext = OpExtInstImport \"GLSL.std.450\"\n"
-		"OpMemoryModel Logical GLSL450\n"
-		"OpEntryPoint GLCompute %main \"main\" %id\n"
-		"OpExecutionMode %main LocalSize 1 1 1\n"
-
-		"OpSource GLSL 430\n"
-		"OpName %main \"main\"\n"
-		"OpName %id \"gl_GlobalInvocationID\"\n"
-
-		"OpDecorate %id BuiltIn GlobalInvocationId\n"
-
-		+ string(getComputeAsmInputOutputBufferTraits()) + string(getComputeAsmCommonTypes()) + string(getComputeAsmInputOutputBuffer()) +
-
-		"%id       = OpVariable %uvec3ptr Input\n"
-		"%zero     = OpConstant %i32 0\n"
-		"%cimod    = OpConstant %u32 " + generateIntWidth(test4Width) + "\n"
-
-		+ generateConstantDefinitions(test4Width) +
-
-		"%main     = OpFunction %void None %voidf\n"
-		"%entry    = OpLabel\n"
-		"%idval    = OpLoad %uvec3 %id\n"
-		"%x        = OpCompositeExtract %u32 %idval 0\n"
-		"%inloc    = OpAccessChain %f32ptr %indata %zero %x\n"
-		"%inval    = OpLoad %f32 %inloc\n"
-		"%xf       = OpConvertUToF %f32 %x\n"
-		"%xm       = OpFMul %f32 %xf %inval\n"
-		"%xa       = OpExtInst %f32 %ext FAbs %xm\n"
-		"%xi       = OpConvertFToU %u32 %xa\n"
-		"%selector = OpUMod %u32 %xi %cimod\n"
-		"            OpSelectionMerge %phi None\n"
-		"            OpSwitch %selector %default "
-
-		+ generateSwitchCases(test4Width) +
-
-		"%default  = OpLabel\n"
-		"            OpUnreachable\n"
-
-		+ generateSwitchTargets(test4Width) +
-
-		"%phi      = OpLabel\n"
-		"%result   = OpPhi %f32"
-
-		+ generateOpPhiParams(test4Width) +
-
-		"%outloc   = OpAccessChain %f32ptr %outdata %zero %x\n"
-		"            OpStore %outloc %result\n"
-		"            OpReturn\n"
-
-		"            OpFunctionEnd\n";
-	spec4.inputs.push_back(BufferSp(new Float32Buffer(inputFloats)));
-	spec4.outputs.push_back(BufferSp(new Float32Buffer(outputFloats4)));
-	spec4.numWorkGroups = IVec3(numElements, 1, 1);
-
-	group->addChild(new SpvAsmComputeShaderCase(testCtx, "wide", "OpPhi with a lot of parameters", spec4));
-
-	spec5.assembly =
-		"OpCapability Shader\n"
-		"%ext      = OpExtInstImport \"GLSL.std.450\"\n"
-		"OpMemoryModel Logical GLSL450\n"
-		"OpEntryPoint GLCompute %main \"main\" %id\n"
-		"OpExecutionMode %main LocalSize 1 1 1\n"
-		"%code     = OpString \"" + codestring + "\"\n"
-
-		"OpSource GLSL 430\n"
-		"OpName %main \"main\"\n"
-		"OpName %id \"gl_GlobalInvocationID\"\n"
-
-		"OpDecorate %id BuiltIn GlobalInvocationId\n"
-
-		+ string(getComputeAsmInputOutputBufferTraits()) + string(getComputeAsmCommonTypes()) + string(getComputeAsmInputOutputBuffer()) +
-
->>>>>>> d9a3b7b1
 		"%id       = OpVariable %uvec3ptr Input\n"
 		"%zero     = OpConstant %i32 0\n"
 		"%f32_0    = OpConstant %f32 0.0\n"
@@ -5499,7 +3614,6 @@
 		"%f32_127_5 = OpConstant %f32 127.5\n"
 		"%f32_128  = OpConstant %f32 128.0\n"
 		"%f32_256  = OpConstant %f32 256.0\n"
-<<<<<<< HEAD
 
 		"%main     = OpFunction %void None %voidf\n"
 		"%entry    = OpLabel\n"
@@ -5540,48 +3654,6 @@
 
 	group->addChild(new SpvAsmComputeShaderCase(testCtx, "nested", "Stress OpPhi with a lot of nesting", spec5));
 
-=======
-
-		"%main     = OpFunction %void None %voidf\n"
-		"%entry    = OpLabel\n"
-		"%idval    = OpLoad %uvec3 %id\n"
-		"%x        = OpCompositeExtract %u32 %idval 0\n"
-		"%inloc    = OpAccessChain %f32ptr %indata %zero %x\n"
-		"%inval    = OpLoad %f32 %inloc\n"
-
-		"%xabs     = OpExtInst %f32 %ext FAbs %inval\n"
-		"%x8       = OpFMod %f32 %xabs %f32_256\n"
-		"%x7       = OpFMod %f32 %xabs %f32_128\n"
-		"%x6       = OpFMod %f32 %xabs %f32_64\n"
-		"%x5       = OpFMod %f32 %xabs %f32_32\n"
-		"%x4       = OpFMod %f32 %xabs %f32_16\n"
-		"%x3       = OpFMod %f32 %xabs %f32_8\n"
-		"%x2       = OpFMod %f32 %xabs %f32_4\n"
-		"%x1       = OpFMod %f32 %xabs %f32_2\n"
-
-		"%b7       = OpFOrdGreaterThanEqual %bool %x8 %f32_127_5\n"
-		"%b6       = OpFOrdGreaterThanEqual %bool %x7 %f32_63_5\n"
-		"%b5       = OpFOrdGreaterThanEqual %bool %x6 %f32_31_5\n"
-		"%b4       = OpFOrdGreaterThanEqual %bool %x5 %f32_15_5\n"
-		"%b3       = OpFOrdGreaterThanEqual %bool %x4 %f32_7_5\n"
-		"%b2       = OpFOrdGreaterThanEqual %bool %x3 %f32_3_5\n"
-		"%b1       = OpFOrdGreaterThanEqual %bool %x2 %f32_1_5\n"
-		"%b0       = OpFOrdGreaterThanEqual %bool %x1 %f32_0_5\n"
-
-		+ generateOpPhiCase5(codestring) +
-
-		"%outloc   = OpAccessChain %f32ptr %outdata %zero %x\n"
-		"            OpStore %outloc %res\n"
-		"            OpReturn\n"
-
-		"            OpFunctionEnd\n";
-	spec5.inputs.push_back(BufferSp(new Float32Buffer(inputFloats)));
-	spec5.outputs.push_back(BufferSp(new Float32Buffer(outputFloats5)));
-	spec5.numWorkGroups = IVec3(numElements, 1, 1);
-
-	group->addChild(new SpvAsmComputeShaderCase(testCtx, "nested", "Stress OpPhi with a lot of nesting", spec5));
-
->>>>>>> d9a3b7b1
 	createOpPhiVartypeTests(group, testCtx);
 
 	return group.release();
@@ -7342,7 +5414,6 @@
 
 		return group.release();
 }
-
 } // anonymous
 
 tcu::TestCaseGroup* createOpSourceTests (tcu::TestContext& testCtx)
@@ -8310,10 +6381,6 @@
 		"OpDecorate %sc_2  SpecId 2\n";
 
 	const char	typesAndConstants2[]	=
-<<<<<<< HEAD
-		"%v3i32       = OpTypeVector %i32 3\n"
-=======
->>>>>>> d9a3b7b1
 		"%vec3_0      = OpConstantComposite %v3i32 %c_i32_0 %c_i32_0 %c_i32_0\n"
 		"%vec3_undef  = OpUndef %v3i32\n"
 
@@ -9880,10 +7947,6 @@
 
 		createTestsForAllStages(params.name, inputColors, outputColors, fragments, testGroup.get(), params.failResult, params.failMessageTemplate);
 	}
-<<<<<<< HEAD
-=======
-
->>>>>>> d9a3b7b1
 	return testGroup.release();
 }
 
@@ -11024,10 +9087,7 @@
 	de::MovePtr<tcu::TestCaseGroup> computeTests		(new tcu::TestCaseGroup(testCtx, "compute", "Compute Instructions with special opcodes/operands"));
 	de::MovePtr<tcu::TestCaseGroup> graphicsTests		(new tcu::TestCaseGroup(testCtx, "graphics", "Graphics Instructions with special opcodes/operands"));
 
-<<<<<<< HEAD
 	computeTests->addChild(createSpivVersionCheckTests(testCtx, testComputePipeline));
-=======
->>>>>>> d9a3b7b1
 	computeTests->addChild(createLocalSizeGroup(testCtx));
 	computeTests->addChild(createOpNopGroup(testCtx));
 	computeTests->addChild(createOpFUnordGroup(testCtx));
@@ -11077,25 +9137,16 @@
 
 		computeTests->addChild(computeAndroidTests.release());
 	}
-<<<<<<< HEAD
 	computeTests->addChild(create16BitStorageComputeGroup(testCtx));
 	computeTests->addChild(createUboMatrixPaddingComputeGroup(testCtx));
 	computeTests->addChild(createVariableInitComputeGroup(testCtx));
-=======
-
-	computeTests->addChild(create16BitStorageComputeGroup(testCtx));
-	computeTests->addChild(createUboMatrixPaddingComputeGroup(testCtx));
->>>>>>> d9a3b7b1
 	computeTests->addChild(createConditionalBranchComputeGroup(testCtx));
 	computeTests->addChild(createIndexingComputeGroup(testCtx));
 	computeTests->addChild(createVariablePointersComputeGroup(testCtx));
 	computeTests->addChild(createImageSamplerComputeGroup(testCtx));
-<<<<<<< HEAD
+	computeTests->addChild(createOpNameGroup(testCtx));
 	graphicsTests->addChild(createCrossStageInterfaceTests(testCtx));
 	graphicsTests->addChild(createSpivVersionCheckTests(testCtx, !testComputePipeline));
-=======
-	computeTests->addChild(createOpNameGroup(testCtx));
->>>>>>> d9a3b7b1
 	graphicsTests->addChild(createOpNopTests(testCtx));
 	graphicsTests->addChild(createOpSourceTests(testCtx));
 	graphicsTests->addChild(createOpSourceContinuedTests(testCtx));
@@ -11129,17 +9180,11 @@
 
 		graphicsTests->addChild(graphicsAndroidTests.release());
 	}
-<<<<<<< HEAD
+	graphicsTests->addChild(createOpNameTests(testCtx));
 
 	graphicsTests->addChild(create16BitStorageGraphicsGroup(testCtx));
 	graphicsTests->addChild(createUboMatrixPaddingGraphicsGroup(testCtx));
 	graphicsTests->addChild(createVariableInitGraphicsGroup(testCtx));
-=======
-	graphicsTests->addChild(createOpNameTests(testCtx));
-
-	graphicsTests->addChild(create16BitStorageGraphicsGroup(testCtx));
-	graphicsTests->addChild(createUboMatrixPaddingGraphicsGroup(testCtx));
->>>>>>> d9a3b7b1
 	graphicsTests->addChild(createConditionalBranchGraphicsGroup(testCtx));
 	graphicsTests->addChild(createIndexingGraphicsGroup(testCtx));
 	graphicsTests->addChild(createVariablePointersGraphicsGroup(testCtx));
