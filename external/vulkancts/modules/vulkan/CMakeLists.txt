--- conflicted
+++ resolved
@@ -25,10 +25,7 @@
 add_subdirectory(texture)
 add_subdirectory(robustness)
 add_subdirectory(renderpass)
-<<<<<<< HEAD
 add_subdirectory(multiview)
-=======
->>>>>>> 3b4e8cad
 add_subdirectory(ycbcr)
 
 include_directories(
@@ -57,10 +54,7 @@
 	geometry
 	robustness
 	renderpass
-<<<<<<< HEAD
 	multiview
-=======
->>>>>>> 3b4e8cad
 	ycbcr
 	)
 
@@ -114,10 +108,7 @@
 	deqp-vk-geometry
 	deqp-vk-robustness
 	deqp-vk-render-pass
-<<<<<<< HEAD
 	deqp-vk-multiview
-=======
->>>>>>> 3b4e8cad
 	deqp-vk-ycbcr
 	)
 
