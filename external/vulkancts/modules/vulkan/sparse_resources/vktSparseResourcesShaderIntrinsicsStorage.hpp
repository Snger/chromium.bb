#ifndef _VKTSPARSERESOURCESSHADERINTRINSICSSTORAGE_HPP
#define _VKTSPARSERESOURCESSHADERINTRINSICSSTORAGE_HPP
/*------------------------------------------------------------------------
 * Vulkan Conformance Tests
 * ------------------------
 *
 * Copyright (c) 2016 The Khronos Group Inc.
 *
 * Licensed under the Apache License, Version 2.0 (the "License");
 * you may not use this file except in compliance with the License.
 * You may obtain a copy of the License at
 *
 *      http://www.apache.org/licenses/LICENSE-2.0
 *
 * Unless required by applicable law or agreed to in writing, software
 * distributed under the License is distributed on an "AS IS" BASIS,
 * WITHOUT WARRANTIES OR CONDITIONS OF ANY KIND, either express or implied.
 * See the License for the specific language governing permissions and
 * limitations under the License.
 *
 *//*!
 * \file  vktSparseResourcesShaderIntrinsicsStorage.hpp
 * \brief Sparse Resources Shader Intrinsics for storage images
 *//*--------------------------------------------------------------------*/

#include "vktSparseResourcesShaderIntrinsicsBase.hpp"

namespace vkt
{
namespace sparse
{

class SparseShaderIntrinsicsCaseStorage : public SparseShaderIntrinsicsCaseBase
{
public:
	SparseShaderIntrinsicsCaseStorage		(tcu::TestContext&			testCtx,
											 const std::string&			name,
											 const SpirVFunction		function,
											 const ImageType			imageType,
											 const tcu::UVec3&			imageSize,
											 const tcu::TextureFormat&	format)
											 : SparseShaderIntrinsicsCaseBase (testCtx, name, function, imageType, imageSize, format) {}

	void				initPrograms		(vk::SourceCollections&		programCollection) const;

<<<<<<< HEAD
	virtual std::string sparseImageTypeDecl	(const std::string&			imageType,
											 const std::string&			componentType) const = 0;
=======
	virtual std::string	getSparseImageTypeName				(void) const = 0;
	virtual std::string	getUniformConstSparseImageTypeName	(void) const = 0;
>>>>>>> 0d16f7a9

	virtual std::string	sparseImageOpString	(const std::string&			resultVariable,
											 const std::string&			resultType,
											 const std::string&			image,
											 const std::string&			coord,
											 const std::string&			mipLevel) const = 0;
};

class SparseCaseOpImageSparseFetch : public SparseShaderIntrinsicsCaseStorage
{
public:
	SparseCaseOpImageSparseFetch			(tcu::TestContext&			testCtx,
											 const std::string&			name,
											 const SpirVFunction		function,
											 const ImageType			imageType,
											 const tcu::UVec3&			imageSize,
											 const tcu::TextureFormat&	format)
											 : SparseShaderIntrinsicsCaseStorage (testCtx, name, function, imageType, imageSize, format) {}

	TestInstance* createInstance			(Context& context) const;

<<<<<<< HEAD
	std::string sparseImageTypeDecl			(const std::string&			imageType,
											 const std::string&			componentType) const;
=======
	std::string	getSparseImageTypeName				(void) const;
	std::string	getUniformConstSparseImageTypeName	(void) const;
>>>>>>> 0d16f7a9

	std::string	sparseImageOpString			(const std::string&			resultVariable,
											 const std::string&			resultType,
											 const std::string&			image,
											 const std::string&			coord,
											 const std::string&			mipLevel) const;
};

class SparseCaseOpImageSparseRead : public SparseShaderIntrinsicsCaseStorage
{
public:
	SparseCaseOpImageSparseRead				(tcu::TestContext&			testCtx,
											 const std::string&			name,
											 const SpirVFunction		function,
											 const ImageType			imageType,
											 const tcu::UVec3&			imageSize,
											 const tcu::TextureFormat&	format)
											 : SparseShaderIntrinsicsCaseStorage (testCtx, name, function, imageType, imageSize, format) {}

	TestInstance* createInstance			(Context& context) const;

<<<<<<< HEAD
	std::string sparseImageTypeDecl			(const std::string& imageType,
											 const std::string& componentType) const;
=======
	std::string	getSparseImageTypeName				(void) const;
	std::string	getUniformConstSparseImageTypeName	(void) const;
>>>>>>> 0d16f7a9

	std::string	sparseImageOpString			(const std::string& resultVariable,
											 const std::string& resultType,
											 const std::string& image,
											 const std::string& coord,
											 const std::string& mipLevel) const;
};

} // sparse
} // vkt

#endif // _VKTSPARSERESOURCESSHADERINTRINSICSSTORAGE_HPP<|MERGE_RESOLUTION|>--- conflicted
+++ resolved
@@ -43,13 +43,8 @@
 
 	void				initPrograms		(vk::SourceCollections&		programCollection) const;
 
-<<<<<<< HEAD
-	virtual std::string sparseImageTypeDecl	(const std::string&			imageType,
-											 const std::string&			componentType) const = 0;
-=======
 	virtual std::string	getSparseImageTypeName				(void) const = 0;
 	virtual std::string	getUniformConstSparseImageTypeName	(void) const = 0;
->>>>>>> 0d16f7a9
 
 	virtual std::string	sparseImageOpString	(const std::string&			resultVariable,
 											 const std::string&			resultType,
@@ -71,13 +66,8 @@
 
 	TestInstance* createInstance			(Context& context) const;
 
-<<<<<<< HEAD
-	std::string sparseImageTypeDecl			(const std::string&			imageType,
-											 const std::string&			componentType) const;
-=======
 	std::string	getSparseImageTypeName				(void) const;
 	std::string	getUniformConstSparseImageTypeName	(void) const;
->>>>>>> 0d16f7a9
 
 	std::string	sparseImageOpString			(const std::string&			resultVariable,
 											 const std::string&			resultType,
@@ -99,13 +89,8 @@
 
 	TestInstance* createInstance			(Context& context) const;
 
-<<<<<<< HEAD
-	std::string sparseImageTypeDecl			(const std::string& imageType,
-											 const std::string& componentType) const;
-=======
 	std::string	getSparseImageTypeName				(void) const;
 	std::string	getUniformConstSparseImageTypeName	(void) const;
->>>>>>> 0d16f7a9
 
 	std::string	sparseImageOpString			(const std::string& resultVariable,
 											 const std::string& resultType,
