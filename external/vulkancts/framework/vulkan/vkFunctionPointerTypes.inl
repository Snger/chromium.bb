--- conflicted
+++ resolved
@@ -191,11 +191,8 @@
 typedef VKAPI_ATTR void					(VKAPI_CALL* GetImageMemoryRequirements2KHRFunc)					(VkDevice device, const VkImageMemoryRequirementsInfo2KHR* pInfo, VkMemoryRequirements2KHR* pMemoryRequirements);
 typedef VKAPI_ATTR void					(VKAPI_CALL* GetBufferMemoryRequirements2KHRFunc)					(VkDevice device, const VkBufferMemoryRequirementsInfo2KHR* pInfo, VkMemoryRequirements2KHR* pMemoryRequirements);
 typedef VKAPI_ATTR void					(VKAPI_CALL* GetImageSparseMemoryRequirements2KHRFunc)				(VkDevice device, const VkImageSparseMemoryRequirementsInfo2KHR* pInfo, deUint32* pSparseMemoryRequirementCount, VkSparseImageMemoryRequirements2KHR* pSparseMemoryRequirements);
-<<<<<<< HEAD
-=======
 typedef VKAPI_ATTR VkResult				(VKAPI_CALL* CreateSamplerYcbcrConversionKHRFunc)					(VkDevice device, const VkSamplerYcbcrConversionCreateInfoKHR* pCreateInfo, const VkAllocationCallbacks* pAllocator, VkSamplerYcbcrConversionKHR* pYcbcrConversion);
 typedef VKAPI_ATTR void					(VKAPI_CALL* DestroySamplerYcbcrConversionKHRFunc)					(VkDevice device, VkSamplerYcbcrConversionKHR YcbcrConversion, const VkAllocationCallbacks* pAllocator);
->>>>>>> 9b726ab8
 typedef VKAPI_ATTR VkResult				(VKAPI_CALL* CreateDebugReportCallbackEXTFunc)						(VkInstance instance, const VkDebugReportCallbackCreateInfoEXT* pCreateInfo, const VkAllocationCallbacks* pAllocator, VkDebugReportCallbackEXT* pCallback);
 typedef VKAPI_ATTR void					(VKAPI_CALL* DestroyDebugReportCallbackEXTFunc)						(VkInstance instance, VkDebugReportCallbackEXT callback, const VkAllocationCallbacks* pAllocator);
 typedef VKAPI_ATTR void					(VKAPI_CALL* DebugReportMessageEXTFunc)								(VkInstance instance, VkDebugReportFlagsEXT flags, VkDebugReportObjectTypeEXT objectType, deUint64 object, deUintptr location, deInt32 messageCode, const char* pLayerPrefix, const char* pMessage);
