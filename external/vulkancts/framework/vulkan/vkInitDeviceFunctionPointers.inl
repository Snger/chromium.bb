--- conflicted
+++ resolved
@@ -1,7 +1,6 @@
 /* WARNING: This is auto-generated file. Do not modify, since changes will
  * be lost! Modify the generating script instead.
  */
-<<<<<<< HEAD
 m_vk.destroyDevice							= (DestroyDeviceFunc)						GET_PROC_ADDR("vkDestroyDevice");
 m_vk.getDeviceQueue							= (GetDeviceQueueFunc)						GET_PROC_ADDR("vkGetDeviceQueue");
 m_vk.queueSubmit							= (QueueSubmitFunc)							GET_PROC_ADDR("vkQueueSubmit");
@@ -129,6 +128,7 @@
 m_vk.queuePresentKHR						= (QueuePresentKHRFunc)						GET_PROC_ADDR("vkQueuePresentKHR");
 m_vk.createSharedSwapchainsKHR				= (CreateSharedSwapchainsKHRFunc)			GET_PROC_ADDR("vkCreateSharedSwapchainsKHR");
 m_vk.trimCommandPoolKHR						= (TrimCommandPoolKHRFunc)					GET_PROC_ADDR("vkTrimCommandPoolKHR");
+m_vk.getSwapchainStatusKHR					= (GetSwapchainStatusKHRFunc)				GET_PROC_ADDR("vkGetSwapchainStatusKHR");
 m_vk.debugMarkerSetObjectTagEXT				= (DebugMarkerSetObjectTagEXTFunc)			GET_PROC_ADDR("vkDebugMarkerSetObjectTagEXT");
 m_vk.debugMarkerSetObjectNameEXT			= (DebugMarkerSetObjectNameEXTFunc)			GET_PROC_ADDR("vkDebugMarkerSetObjectNameEXT");
 m_vk.cmdDebugMarkerBeginEXT					= (CmdDebugMarkerBeginEXTFunc)				GET_PROC_ADDR("vkCmdDebugMarkerBeginEXT");
@@ -151,158 +151,4 @@
 m_vk.updateDescriptorSetWithTemplateKHR		= (UpdateDescriptorSetWithTemplateKHRFunc)	GET_PROC_ADDR("vkUpdateDescriptorSetWithTemplateKHR");
 m_vk.cmdPushDescriptorSetWithTemplateKHR	= (CmdPushDescriptorSetWithTemplateKHRFunc)	GET_PROC_ADDR("vkCmdPushDescriptorSetWithTemplateKHR");
 m_vk.getRefreshCycleDurationGOOGLE			= (GetRefreshCycleDurationGOOGLEFunc)		GET_PROC_ADDR("vkGetRefreshCycleDurationGOOGLE");
-m_vk.getPastPresentationTimingGOOGLE		= (GetPastPresentationTimingGOOGLEFunc)		GET_PROC_ADDR("vkGetPastPresentationTimingGOOGLE");
-=======
-m_vk.destroyDevice										= (DestroyDeviceFunc)									GET_PROC_ADDR("vkDestroyDevice");
-m_vk.getDeviceQueue										= (GetDeviceQueueFunc)									GET_PROC_ADDR("vkGetDeviceQueue");
-m_vk.queueSubmit										= (QueueSubmitFunc)										GET_PROC_ADDR("vkQueueSubmit");
-m_vk.queueWaitIdle										= (QueueWaitIdleFunc)									GET_PROC_ADDR("vkQueueWaitIdle");
-m_vk.deviceWaitIdle										= (DeviceWaitIdleFunc)									GET_PROC_ADDR("vkDeviceWaitIdle");
-m_vk.allocateMemory										= (AllocateMemoryFunc)									GET_PROC_ADDR("vkAllocateMemory");
-m_vk.freeMemory											= (FreeMemoryFunc)										GET_PROC_ADDR("vkFreeMemory");
-m_vk.mapMemory											= (MapMemoryFunc)										GET_PROC_ADDR("vkMapMemory");
-m_vk.unmapMemory										= (UnmapMemoryFunc)										GET_PROC_ADDR("vkUnmapMemory");
-m_vk.flushMappedMemoryRanges							= (FlushMappedMemoryRangesFunc)							GET_PROC_ADDR("vkFlushMappedMemoryRanges");
-m_vk.invalidateMappedMemoryRanges						= (InvalidateMappedMemoryRangesFunc)					GET_PROC_ADDR("vkInvalidateMappedMemoryRanges");
-m_vk.getDeviceMemoryCommitment							= (GetDeviceMemoryCommitmentFunc)						GET_PROC_ADDR("vkGetDeviceMemoryCommitment");
-m_vk.bindBufferMemory									= (BindBufferMemoryFunc)								GET_PROC_ADDR("vkBindBufferMemory");
-m_vk.bindImageMemory									= (BindImageMemoryFunc)									GET_PROC_ADDR("vkBindImageMemory");
-m_vk.getBufferMemoryRequirements						= (GetBufferMemoryRequirementsFunc)						GET_PROC_ADDR("vkGetBufferMemoryRequirements");
-m_vk.getImageMemoryRequirements							= (GetImageMemoryRequirementsFunc)						GET_PROC_ADDR("vkGetImageMemoryRequirements");
-m_vk.getImageSparseMemoryRequirements					= (GetImageSparseMemoryRequirementsFunc)				GET_PROC_ADDR("vkGetImageSparseMemoryRequirements");
-m_vk.queueBindSparse									= (QueueBindSparseFunc)									GET_PROC_ADDR("vkQueueBindSparse");
-m_vk.createFence										= (CreateFenceFunc)										GET_PROC_ADDR("vkCreateFence");
-m_vk.destroyFence										= (DestroyFenceFunc)									GET_PROC_ADDR("vkDestroyFence");
-m_vk.resetFences										= (ResetFencesFunc)										GET_PROC_ADDR("vkResetFences");
-m_vk.getFenceStatus										= (GetFenceStatusFunc)									GET_PROC_ADDR("vkGetFenceStatus");
-m_vk.waitForFences										= (WaitForFencesFunc)									GET_PROC_ADDR("vkWaitForFences");
-m_vk.createSemaphore									= (CreateSemaphoreFunc)									GET_PROC_ADDR("vkCreateSemaphore");
-m_vk.destroySemaphore									= (DestroySemaphoreFunc)								GET_PROC_ADDR("vkDestroySemaphore");
-m_vk.createEvent										= (CreateEventFunc)										GET_PROC_ADDR("vkCreateEvent");
-m_vk.destroyEvent										= (DestroyEventFunc)									GET_PROC_ADDR("vkDestroyEvent");
-m_vk.getEventStatus										= (GetEventStatusFunc)									GET_PROC_ADDR("vkGetEventStatus");
-m_vk.setEvent											= (SetEventFunc)										GET_PROC_ADDR("vkSetEvent");
-m_vk.resetEvent											= (ResetEventFunc)										GET_PROC_ADDR("vkResetEvent");
-m_vk.createQueryPool									= (CreateQueryPoolFunc)									GET_PROC_ADDR("vkCreateQueryPool");
-m_vk.destroyQueryPool									= (DestroyQueryPoolFunc)								GET_PROC_ADDR("vkDestroyQueryPool");
-m_vk.getQueryPoolResults								= (GetQueryPoolResultsFunc)								GET_PROC_ADDR("vkGetQueryPoolResults");
-m_vk.createBuffer										= (CreateBufferFunc)									GET_PROC_ADDR("vkCreateBuffer");
-m_vk.destroyBuffer										= (DestroyBufferFunc)									GET_PROC_ADDR("vkDestroyBuffer");
-m_vk.createBufferView									= (CreateBufferViewFunc)								GET_PROC_ADDR("vkCreateBufferView");
-m_vk.destroyBufferView									= (DestroyBufferViewFunc)								GET_PROC_ADDR("vkDestroyBufferView");
-m_vk.createImage										= (CreateImageFunc)										GET_PROC_ADDR("vkCreateImage");
-m_vk.destroyImage										= (DestroyImageFunc)									GET_PROC_ADDR("vkDestroyImage");
-m_vk.getImageSubresourceLayout							= (GetImageSubresourceLayoutFunc)						GET_PROC_ADDR("vkGetImageSubresourceLayout");
-m_vk.createImageView									= (CreateImageViewFunc)									GET_PROC_ADDR("vkCreateImageView");
-m_vk.destroyImageView									= (DestroyImageViewFunc)								GET_PROC_ADDR("vkDestroyImageView");
-m_vk.createShaderModule									= (CreateShaderModuleFunc)								GET_PROC_ADDR("vkCreateShaderModule");
-m_vk.destroyShaderModule								= (DestroyShaderModuleFunc)								GET_PROC_ADDR("vkDestroyShaderModule");
-m_vk.createPipelineCache								= (CreatePipelineCacheFunc)								GET_PROC_ADDR("vkCreatePipelineCache");
-m_vk.destroyPipelineCache								= (DestroyPipelineCacheFunc)							GET_PROC_ADDR("vkDestroyPipelineCache");
-m_vk.getPipelineCacheData								= (GetPipelineCacheDataFunc)							GET_PROC_ADDR("vkGetPipelineCacheData");
-m_vk.mergePipelineCaches								= (MergePipelineCachesFunc)								GET_PROC_ADDR("vkMergePipelineCaches");
-m_vk.createGraphicsPipelines							= (CreateGraphicsPipelinesFunc)							GET_PROC_ADDR("vkCreateGraphicsPipelines");
-m_vk.createComputePipelines								= (CreateComputePipelinesFunc)							GET_PROC_ADDR("vkCreateComputePipelines");
-m_vk.destroyPipeline									= (DestroyPipelineFunc)									GET_PROC_ADDR("vkDestroyPipeline");
-m_vk.createPipelineLayout								= (CreatePipelineLayoutFunc)							GET_PROC_ADDR("vkCreatePipelineLayout");
-m_vk.destroyPipelineLayout								= (DestroyPipelineLayoutFunc)							GET_PROC_ADDR("vkDestroyPipelineLayout");
-m_vk.createSampler										= (CreateSamplerFunc)									GET_PROC_ADDR("vkCreateSampler");
-m_vk.destroySampler										= (DestroySamplerFunc)									GET_PROC_ADDR("vkDestroySampler");
-m_vk.createDescriptorSetLayout							= (CreateDescriptorSetLayoutFunc)						GET_PROC_ADDR("vkCreateDescriptorSetLayout");
-m_vk.destroyDescriptorSetLayout							= (DestroyDescriptorSetLayoutFunc)						GET_PROC_ADDR("vkDestroyDescriptorSetLayout");
-m_vk.createDescriptorPool								= (CreateDescriptorPoolFunc)							GET_PROC_ADDR("vkCreateDescriptorPool");
-m_vk.destroyDescriptorPool								= (DestroyDescriptorPoolFunc)							GET_PROC_ADDR("vkDestroyDescriptorPool");
-m_vk.resetDescriptorPool								= (ResetDescriptorPoolFunc)								GET_PROC_ADDR("vkResetDescriptorPool");
-m_vk.allocateDescriptorSets								= (AllocateDescriptorSetsFunc)							GET_PROC_ADDR("vkAllocateDescriptorSets");
-m_vk.freeDescriptorSets									= (FreeDescriptorSetsFunc)								GET_PROC_ADDR("vkFreeDescriptorSets");
-m_vk.updateDescriptorSets								= (UpdateDescriptorSetsFunc)							GET_PROC_ADDR("vkUpdateDescriptorSets");
-m_vk.createFramebuffer									= (CreateFramebufferFunc)								GET_PROC_ADDR("vkCreateFramebuffer");
-m_vk.destroyFramebuffer									= (DestroyFramebufferFunc)								GET_PROC_ADDR("vkDestroyFramebuffer");
-m_vk.createRenderPass									= (CreateRenderPassFunc)								GET_PROC_ADDR("vkCreateRenderPass");
-m_vk.destroyRenderPass									= (DestroyRenderPassFunc)								GET_PROC_ADDR("vkDestroyRenderPass");
-m_vk.getRenderAreaGranularity							= (GetRenderAreaGranularityFunc)						GET_PROC_ADDR("vkGetRenderAreaGranularity");
-m_vk.createCommandPool									= (CreateCommandPoolFunc)								GET_PROC_ADDR("vkCreateCommandPool");
-m_vk.destroyCommandPool									= (DestroyCommandPoolFunc)								GET_PROC_ADDR("vkDestroyCommandPool");
-m_vk.resetCommandPool									= (ResetCommandPoolFunc)								GET_PROC_ADDR("vkResetCommandPool");
-m_vk.allocateCommandBuffers								= (AllocateCommandBuffersFunc)							GET_PROC_ADDR("vkAllocateCommandBuffers");
-m_vk.freeCommandBuffers									= (FreeCommandBuffersFunc)								GET_PROC_ADDR("vkFreeCommandBuffers");
-m_vk.beginCommandBuffer									= (BeginCommandBufferFunc)								GET_PROC_ADDR("vkBeginCommandBuffer");
-m_vk.endCommandBuffer									= (EndCommandBufferFunc)								GET_PROC_ADDR("vkEndCommandBuffer");
-m_vk.resetCommandBuffer									= (ResetCommandBufferFunc)								GET_PROC_ADDR("vkResetCommandBuffer");
-m_vk.cmdBindPipeline									= (CmdBindPipelineFunc)									GET_PROC_ADDR("vkCmdBindPipeline");
-m_vk.cmdSetViewport										= (CmdSetViewportFunc)									GET_PROC_ADDR("vkCmdSetViewport");
-m_vk.cmdSetScissor										= (CmdSetScissorFunc)									GET_PROC_ADDR("vkCmdSetScissor");
-m_vk.cmdSetLineWidth									= (CmdSetLineWidthFunc)									GET_PROC_ADDR("vkCmdSetLineWidth");
-m_vk.cmdSetDepthBias									= (CmdSetDepthBiasFunc)									GET_PROC_ADDR("vkCmdSetDepthBias");
-m_vk.cmdSetBlendConstants								= (CmdSetBlendConstantsFunc)							GET_PROC_ADDR("vkCmdSetBlendConstants");
-m_vk.cmdSetDepthBounds									= (CmdSetDepthBoundsFunc)								GET_PROC_ADDR("vkCmdSetDepthBounds");
-m_vk.cmdSetStencilCompareMask							= (CmdSetStencilCompareMaskFunc)						GET_PROC_ADDR("vkCmdSetStencilCompareMask");
-m_vk.cmdSetStencilWriteMask								= (CmdSetStencilWriteMaskFunc)							GET_PROC_ADDR("vkCmdSetStencilWriteMask");
-m_vk.cmdSetStencilReference								= (CmdSetStencilReferenceFunc)							GET_PROC_ADDR("vkCmdSetStencilReference");
-m_vk.cmdBindDescriptorSets								= (CmdBindDescriptorSetsFunc)							GET_PROC_ADDR("vkCmdBindDescriptorSets");
-m_vk.cmdBindIndexBuffer									= (CmdBindIndexBufferFunc)								GET_PROC_ADDR("vkCmdBindIndexBuffer");
-m_vk.cmdBindVertexBuffers								= (CmdBindVertexBuffersFunc)							GET_PROC_ADDR("vkCmdBindVertexBuffers");
-m_vk.cmdDraw											= (CmdDrawFunc)											GET_PROC_ADDR("vkCmdDraw");
-m_vk.cmdDrawIndexed										= (CmdDrawIndexedFunc)									GET_PROC_ADDR("vkCmdDrawIndexed");
-m_vk.cmdDrawIndirect									= (CmdDrawIndirectFunc)									GET_PROC_ADDR("vkCmdDrawIndirect");
-m_vk.cmdDrawIndexedIndirect								= (CmdDrawIndexedIndirectFunc)							GET_PROC_ADDR("vkCmdDrawIndexedIndirect");
-m_vk.cmdDispatch										= (CmdDispatchFunc)										GET_PROC_ADDR("vkCmdDispatch");
-m_vk.cmdDispatchIndirect								= (CmdDispatchIndirectFunc)								GET_PROC_ADDR("vkCmdDispatchIndirect");
-m_vk.cmdCopyBuffer										= (CmdCopyBufferFunc)									GET_PROC_ADDR("vkCmdCopyBuffer");
-m_vk.cmdCopyImage										= (CmdCopyImageFunc)									GET_PROC_ADDR("vkCmdCopyImage");
-m_vk.cmdBlitImage										= (CmdBlitImageFunc)									GET_PROC_ADDR("vkCmdBlitImage");
-m_vk.cmdCopyBufferToImage								= (CmdCopyBufferToImageFunc)							GET_PROC_ADDR("vkCmdCopyBufferToImage");
-m_vk.cmdCopyImageToBuffer								= (CmdCopyImageToBufferFunc)							GET_PROC_ADDR("vkCmdCopyImageToBuffer");
-m_vk.cmdUpdateBuffer									= (CmdUpdateBufferFunc)									GET_PROC_ADDR("vkCmdUpdateBuffer");
-m_vk.cmdFillBuffer										= (CmdFillBufferFunc)									GET_PROC_ADDR("vkCmdFillBuffer");
-m_vk.cmdClearColorImage									= (CmdClearColorImageFunc)								GET_PROC_ADDR("vkCmdClearColorImage");
-m_vk.cmdClearDepthStencilImage							= (CmdClearDepthStencilImageFunc)						GET_PROC_ADDR("vkCmdClearDepthStencilImage");
-m_vk.cmdClearAttachments								= (CmdClearAttachmentsFunc)								GET_PROC_ADDR("vkCmdClearAttachments");
-m_vk.cmdResolveImage									= (CmdResolveImageFunc)									GET_PROC_ADDR("vkCmdResolveImage");
-m_vk.cmdSetEvent										= (CmdSetEventFunc)										GET_PROC_ADDR("vkCmdSetEvent");
-m_vk.cmdResetEvent										= (CmdResetEventFunc)									GET_PROC_ADDR("vkCmdResetEvent");
-m_vk.cmdWaitEvents										= (CmdWaitEventsFunc)									GET_PROC_ADDR("vkCmdWaitEvents");
-m_vk.cmdPipelineBarrier									= (CmdPipelineBarrierFunc)								GET_PROC_ADDR("vkCmdPipelineBarrier");
-m_vk.cmdBeginQuery										= (CmdBeginQueryFunc)									GET_PROC_ADDR("vkCmdBeginQuery");
-m_vk.cmdEndQuery										= (CmdEndQueryFunc)										GET_PROC_ADDR("vkCmdEndQuery");
-m_vk.cmdResetQueryPool									= (CmdResetQueryPoolFunc)								GET_PROC_ADDR("vkCmdResetQueryPool");
-m_vk.cmdWriteTimestamp									= (CmdWriteTimestampFunc)								GET_PROC_ADDR("vkCmdWriteTimestamp");
-m_vk.cmdCopyQueryPoolResults							= (CmdCopyQueryPoolResultsFunc)							GET_PROC_ADDR("vkCmdCopyQueryPoolResults");
-m_vk.cmdPushConstants									= (CmdPushConstantsFunc)								GET_PROC_ADDR("vkCmdPushConstants");
-m_vk.cmdBeginRenderPass									= (CmdBeginRenderPassFunc)								GET_PROC_ADDR("vkCmdBeginRenderPass");
-m_vk.cmdNextSubpass										= (CmdNextSubpassFunc)									GET_PROC_ADDR("vkCmdNextSubpass");
-m_vk.cmdEndRenderPass									= (CmdEndRenderPassFunc)								GET_PROC_ADDR("vkCmdEndRenderPass");
-m_vk.cmdExecuteCommands									= (CmdExecuteCommandsFunc)								GET_PROC_ADDR("vkCmdExecuteCommands");
-m_vk.createSwapchainKHR									= (CreateSwapchainKHRFunc)								GET_PROC_ADDR("vkCreateSwapchainKHR");
-m_vk.destroySwapchainKHR								= (DestroySwapchainKHRFunc)								GET_PROC_ADDR("vkDestroySwapchainKHR");
-m_vk.getSwapchainImagesKHR								= (GetSwapchainImagesKHRFunc)							GET_PROC_ADDR("vkGetSwapchainImagesKHR");
-m_vk.acquireNextImageKHR								= (AcquireNextImageKHRFunc)								GET_PROC_ADDR("vkAcquireNextImageKHR");
-m_vk.queuePresentKHR									= (QueuePresentKHRFunc)									GET_PROC_ADDR("vkQueuePresentKHR");
-m_vk.createSharedSwapchainsKHR							= (CreateSharedSwapchainsKHRFunc)						GET_PROC_ADDR("vkCreateSharedSwapchainsKHR");
-m_vk.trimCommandPoolKHR									= (TrimCommandPoolKHRFunc)								GET_PROC_ADDR("vkTrimCommandPoolKHR");
-m_vk.getSwapchainStatusKHR								= (GetSwapchainStatusKHRFunc)							GET_PROC_ADDR("vkGetSwapchainStatusKHR");
-m_vk.debugMarkerSetObjectTagEXT							= (DebugMarkerSetObjectTagEXTFunc)						GET_PROC_ADDR("vkDebugMarkerSetObjectTagEXT");
-m_vk.debugMarkerSetObjectNameEXT						= (DebugMarkerSetObjectNameEXTFunc)						GET_PROC_ADDR("vkDebugMarkerSetObjectNameEXT");
-m_vk.cmdDebugMarkerBeginEXT								= (CmdDebugMarkerBeginEXTFunc)							GET_PROC_ADDR("vkCmdDebugMarkerBeginEXT");
-m_vk.cmdDebugMarkerEndEXT								= (CmdDebugMarkerEndEXTFunc)							GET_PROC_ADDR("vkCmdDebugMarkerEndEXT");
-m_vk.cmdDebugMarkerInsertEXT							= (CmdDebugMarkerInsertEXTFunc)							GET_PROC_ADDR("vkCmdDebugMarkerInsertEXT");
-m_vk.cmdDrawIndirectCountAMD							= (CmdDrawIndirectCountAMDFunc)							GET_PROC_ADDR("vkCmdDrawIndirectCountAMD");
-m_vk.cmdDrawIndexedIndirectCountAMD						= (CmdDrawIndexedIndirectCountAMDFunc)					GET_PROC_ADDR("vkCmdDrawIndexedIndirectCountAMD");
-m_vk.getMemoryWin32HandleNV								= (GetMemoryWin32HandleNVFunc)							GET_PROC_ADDR("vkGetMemoryWin32HandleNV");
-m_vk.cmdProcessCommandsNVX								= (CmdProcessCommandsNVXFunc)							GET_PROC_ADDR("vkCmdProcessCommandsNVX");
-m_vk.cmdReserveSpaceForCommandsNVX						= (CmdReserveSpaceForCommandsNVXFunc)					GET_PROC_ADDR("vkCmdReserveSpaceForCommandsNVX");
-m_vk.createIndirectCommandsLayoutNVX					= (CreateIndirectCommandsLayoutNVXFunc)					GET_PROC_ADDR("vkCreateIndirectCommandsLayoutNVX");
-m_vk.destroyIndirectCommandsLayoutNVX					= (DestroyIndirectCommandsLayoutNVXFunc)				GET_PROC_ADDR("vkDestroyIndirectCommandsLayoutNVX");
-m_vk.createObjectTableNVX								= (CreateObjectTableNVXFunc)							GET_PROC_ADDR("vkCreateObjectTableNVX");
-m_vk.destroyObjectTableNVX								= (DestroyObjectTableNVXFunc)							GET_PROC_ADDR("vkDestroyObjectTableNVX");
-m_vk.registerObjectsNVX									= (RegisterObjectsNVXFunc)								GET_PROC_ADDR("vkRegisterObjectsNVX");
-m_vk.unregisterObjectsNVX								= (UnregisterObjectsNVXFunc)							GET_PROC_ADDR("vkUnregisterObjectsNVX");
-m_vk.getPhysicalDeviceGeneratedCommandsPropertiesNVX	= (GetPhysicalDeviceGeneratedCommandsPropertiesNVXFunc)	GET_PROC_ADDR("vkGetPhysicalDeviceGeneratedCommandsPropertiesNVX");
-m_vk.cmdPushDescriptorSetKHR							= (CmdPushDescriptorSetKHRFunc)							GET_PROC_ADDR("vkCmdPushDescriptorSetKHR");
-m_vk.createDescriptorUpdateTemplateKHR					= (CreateDescriptorUpdateTemplateKHRFunc)				GET_PROC_ADDR("vkCreateDescriptorUpdateTemplateKHR");
-m_vk.destroyDescriptorUpdateTemplateKHR					= (DestroyDescriptorUpdateTemplateKHRFunc)				GET_PROC_ADDR("vkDestroyDescriptorUpdateTemplateKHR");
-m_vk.updateDescriptorSetWithTemplateKHR					= (UpdateDescriptorSetWithTemplateKHRFunc)				GET_PROC_ADDR("vkUpdateDescriptorSetWithTemplateKHR");
-m_vk.cmdPushDescriptorSetWithTemplateKHR				= (CmdPushDescriptorSetWithTemplateKHRFunc)				GET_PROC_ADDR("vkCmdPushDescriptorSetWithTemplateKHR");
-m_vk.getRefreshCycleDurationGOOGLE						= (GetRefreshCycleDurationGOOGLEFunc)					GET_PROC_ADDR("vkGetRefreshCycleDurationGOOGLE");
-m_vk.getPastPresentationTimingGOOGLE					= (GetPastPresentationTimingGOOGLEFunc)					GET_PROC_ADDR("vkGetPastPresentationTimingGOOGLE");
->>>>>>> a11c1a38
+m_vk.getPastPresentationTimingGOOGLE		= (GetPastPresentationTimingGOOGLEFunc)		GET_PROC_ADDR("vkGetPastPresentationTimingGOOGLE");