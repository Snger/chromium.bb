--- conflicted
+++ resolved
@@ -130,18 +130,14 @@
 	 ])
 
 
-
 MUSTPASS_LISTS		= [
 		  Mustpass(project = PROJECT,	version = "1.0.0",	packages = [VULKAN_1_0_0_PKG]),
 		  Mustpass(project = PROJECT,	version = "1.0.1",	packages = [VULKAN_1_0_1_PKG]),
 		  Mustpass(project = PROJECT,	version = "1.0.2",	packages = [VULKAN_1_0_2_PKG]),
 		  Mustpass(project = PROJECT,	version = "1.0.3",	packages = [VULKAN_1_0_3_PKG]),
-<<<<<<< HEAD
+		  Mustpass(project = PROJECT,	version = "1.0.4",	packages = [VULKAN_1_0_4_PKG]),
 		  Mustpass(project = PROJECT,	version = "1.1.0",	packages = [VULKAN_1_1_0_PKG]),
 		  Mustpass(project = PROJECT,	version = "1.1.1",	packages = [VULKAN_1_1_1_PKG]),
-=======
-		  Mustpass(project = PROJECT,	version = "1.0.4",	packages = [VULKAN_1_0_4_PKG]),
->>>>>>> 14d43b64
 	]
 
 if __name__ == "__main__":
