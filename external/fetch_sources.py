# -*- coding: utf-8 -*-

#-------------------------------------------------------------------------
# drawElements Quality Program utilities
# --------------------------------------
#
# Copyright 2015 The Android Open Source Project
#
# Licensed under the Apache License, Version 2.0 (the "License");
# you may not use this file except in compliance with the License.
# You may obtain a copy of the License at
#
#      http://www.apache.org/licenses/LICENSE-2.0
#
# Unless required by applicable law or agreed to in writing, software
# distributed under the License is distributed on an "AS IS" BASIS,
# WITHOUT WARRANTIES OR CONDITIONS OF ANY KIND, either express or implied.
# See the License for the specific language governing permissions and
# limitations under the License.
#
#-------------------------------------------------------------------------

import os
import sys
import shutil
import tarfile
import urllib2
import hashlib
import argparse
import subprocess

sys.path.append(os.path.join(os.path.dirname(__file__), "..", "scripts"))

from build.common import *

EXTERNAL_DIR	= os.path.realpath(os.path.normpath(os.path.dirname(__file__)))

def computeChecksum (data):
	return hashlib.sha256(data).hexdigest()

class Source:
	def __init__(self, baseDir, extractDir):
		self.baseDir		= baseDir
		self.extractDir		= extractDir

	def clean (self):
		fullDstPath = os.path.join(EXTERNAL_DIR, self.baseDir, self.extractDir)
		if os.path.exists(fullDstPath):
			shutil.rmtree(fullDstPath, ignore_errors=False)

class SourcePackage (Source):
	def __init__(self, url, filename, checksum, baseDir, extractDir = "src", postExtract=None):
		Source.__init__(self, baseDir, extractDir)
		self.url			= url
		self.filename		= filename
		self.checksum		= checksum
		self.archiveDir		= "packages"
		self.postExtract	= postExtract

	def clean (self):
		Source.clean(self)
		self.removeArchives()

	def update (self):
		if not self.isArchiveUpToDate():
			self.fetchAndVerifyArchive()

		# \note No way to verify that extracted contents match archive, re-extract
		Source.clean(self)
		self.extract()

	def removeArchives (self):
		archiveDir = os.path.join(EXTERNAL_DIR, pkg.baseDir, pkg.archiveDir)
		if os.path.exists(archiveDir):
			shutil.rmtree(archiveDir, ignore_errors=False)

	def isArchiveUpToDate (self):
		archiveFile = os.path.join(EXTERNAL_DIR, pkg.baseDir, pkg.archiveDir, pkg.filename)
		if os.path.exists(archiveFile):
			return computeChecksum(readFile(archiveFile)) == self.checksum
		else:
			return False

	def fetchAndVerifyArchive (self):
		print "Fetching %s" % self.url

		req			= urllib2.urlopen(self.url)
		data		= req.read()
		checksum	= computeChecksum(data)
		dstPath		= os.path.join(EXTERNAL_DIR, self.baseDir, self.archiveDir, self.filename)

		if checksum != self.checksum:
			raise Exception("Checksum mismatch for %s, exepected %s, got %s" % (self.filename, self.checksum, checksum))

		if not os.path.exists(os.path.dirname(dstPath)):
			os.mkdir(os.path.dirname(dstPath))

		writeFile(dstPath, data)

	def extract (self):
		print "Extracting %s to %s/%s" % (self.filename, self.baseDir, self.extractDir)

		srcPath	= os.path.join(EXTERNAL_DIR, self.baseDir, self.archiveDir, self.filename)
		tmpPath	= os.path.join(EXTERNAL_DIR, ".extract-tmp-%s" % self.baseDir)
		dstPath	= os.path.join(EXTERNAL_DIR, self.baseDir, self.extractDir)
		archive	= tarfile.open(srcPath)

		if os.path.exists(tmpPath):
			shutil.rmtree(tmpPath, ignore_errors=False)

		os.mkdir(tmpPath)

		archive.extractall(tmpPath)
		archive.close()

		extractedEntries = os.listdir(tmpPath)
		if len(extractedEntries) != 1 or not os.path.isdir(os.path.join(tmpPath, extractedEntries[0])):
			raise Exception("%s doesn't contain single top-level directory" % self.filename)

		topLevelPath = os.path.join(tmpPath, extractedEntries[0])

		if not os.path.exists(dstPath):
			os.mkdir(dstPath)

		for entry in os.listdir(topLevelPath):
			if os.path.exists(os.path.join(dstPath, entry)):
				raise Exception("%s exists already" % entry)

			shutil.move(os.path.join(topLevelPath, entry), dstPath)

		shutil.rmtree(tmpPath, ignore_errors=True)

		if self.postExtract != None:
			self.postExtract(dstPath)

class GitRepo (Source):
	def __init__(self, url, revision, baseDir, extractDir = "src"):
		Source.__init__(self, baseDir, extractDir)
		self.url		= url
		self.revision	= revision

	def update (self):
		fullDstPath = os.path.join(EXTERNAL_DIR, self.baseDir, self.extractDir)

		if not os.path.exists(fullDstPath):
			execute(["git", "clone", "--no-checkout", self.url, fullDstPath])

		pushWorkingDir(fullDstPath)
		try:
			execute(["git", "fetch", self.url, "+refs/heads/*:refs/remotes/origin/*"])
			execute(["git", "checkout", self.revision])
		finally:
			popWorkingDir()

def postExtractLibpng (path):
	shutil.copy(os.path.join(path, "scripts", "pnglibconf.h.prebuilt"),
				os.path.join(path, "pnglibconf.h"))

PACKAGES = [
	SourcePackage(
		"http://zlib.net/zlib-1.2.8.tar.gz",
		"zlib-1.2.8.tar.gz",
		"36658cb768a54c1d4dec43c3116c27ed893e88b02ecfcb44f2166f9c0b7f2a0d",
		"zlib"),
	SourcePackage(
		"http://prdownloads.sourceforge.net/libpng/libpng-1.6.17.tar.gz",
		"libpng-1.6.17.tar.gz",
		"a18233c99e1dc59a256180e6871d9305a42e91b3f98799b3ceb98e87e9ec5e31",
		"libpng",
		postExtract = postExtractLibpng),
	GitRepo(
		"https://github.com/KhronosGroup/SPIRV-Tools.git",
		"d12a10d2dd0cc4236ef227707c11f991b9c0d544",
		"spirv-tools"),
	GitRepo(
		"https://github.com/KhronosGroup/glslang.git",
<<<<<<< HEAD
		"63b280bbbdbdfaf54634596368cbf4de602c6a00",
=======
		"3357d870e455005a3781743e77403572eefb60d7",
>>>>>>> abbf1c4e
		"glslang"),
]

def parseArgs ():
	parser = argparse.ArgumentParser(description = "Fetch external sources")
	parser.add_argument('--clean', dest='clean', action='store_true', default=False,
						help='Remove sources instead of fetching')
	return parser.parse_args()

if __name__ == "__main__":
	args = parseArgs()

	for pkg in PACKAGES:
		if args.clean:
			pkg.clean()
		else:
			pkg.update()<|MERGE_RESOLUTION|>--- conflicted
+++ resolved
@@ -174,11 +174,7 @@
 		"spirv-tools"),
 	GitRepo(
 		"https://github.com/KhronosGroup/glslang.git",
-<<<<<<< HEAD
-		"63b280bbbdbdfaf54634596368cbf4de602c6a00",
-=======
 		"3357d870e455005a3781743e77403572eefb60d7",
->>>>>>> abbf1c4e
 		"glslang"),
 ]
 
