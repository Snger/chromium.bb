--- conflicted
+++ resolved
@@ -212,26 +212,6 @@
   return ret;
 }
 
-<<<<<<< HEAD
-=======
-celt_uint64_t ncwrs_unext64(int _n,celt_uint64_t *_ui){
-  celt_uint64_t ret;
-  celt_uint64_t ui0;
-  celt_uint64_t ui1;
-  int           j;
-  ret=ui0=1;
-  celt_assert(_n>=2);
-  j=1; do {
-    ui1=_ui[j]+_ui[j-1]+ui0;
-    _ui[j-1]=ui0;
-    ui0=ui1;
-    ret+=ui0;
-  } while (++j<_n);
-  _ui[j-1]=ui0;
-  return ret<<=1;
-}
-
->>>>>>> d910274f
 /*Returns the number of ways of choosing _m elements from a set of size _n with
    replacement when a sign bit is needed for each unique element.
   _u: On exit, _u[i] contains U(i+1,_m).*/
@@ -275,19 +255,7 @@
   return ret<<1;
 }
 
-<<<<<<< HEAD
-=======
-celt_uint64_t ncwrs_u64(int _n,int _m,celt_uint64_t *_u){
-  int k;
-  CELT_MEMSET(_u,0,_n);
-  if(_m<=0)return 1;
-  if(_n<=0)return 0;
-  for(k=1;k<_m;k++)unext64(_u,_n,1);
-  return ncwrs_unext64(_n,_u);
-}
-
-
->>>>>>> d910274f
+
 /*Returns the _i'th combination of _m elements chosen from a set of size _n
    with associated sign bits.
   _y: Returns the vector of pulses.
@@ -325,46 +293,6 @@
   while(++j<_n);
 }
 
-<<<<<<< HEAD
-=======
-/*Returns the _i'th combination of _m elements chosen from a set of size _n
-   with associated sign bits.
-  _y: Returns the vector of pulses.
-  _u: Must contain entries [1..._n] of column _m of U() on input.
-      Its contents will be destructively modified.*/
-void cwrsi64(int _n,int _m,celt_uint64_t _i,celt_uint64_t _nc,int *_y,
- celt_uint64_t *_u){
-  celt_uint64_t p;
-  celt_uint64_t q;
-  int           j;
-  int           k;
-  celt_assert(_n>0);
-  p=_nc;
-  q=0;
-  j=0;
-  k=_m;
-  do{
-    int s;
-    int yj;
-    p-=q;
-    q=_u[_n-j-1];
-    p-=q;
-    s=_i>=p;
-    if(s)_i-=p;
-    yj=k;
-    while(q>_i){
-      uprev64(_u,_n-j,--k>0);
-      p=q;
-      q=_u[_n-j-1];
-    }
-    _i-=q;
-    yj-=k;
-    _y[j]=yj-(yj<<1&-s);
-  }
-  while(++j<_n);
-}
-
->>>>>>> d910274f
 /*Returns the index of the given combination of _m elements chosen from a set
    of size _n with associated sign bits.
   _y:  The vector of pulses, whose sum of absolute values must be _m.
@@ -400,84 +328,7 @@
   return i;
 }
 
-<<<<<<< HEAD
-/*Converts a combination _x of _m unit pulses with associated sign bits _s into
-   a pulse vector _y of length _n.
-  _y: Returns the vector of pulses.
-  _x: The combination with elements sorted in ascending order. _x[_m] = -1
-  _s: The associated sign bits.*/
-void comb2pulse(int _n,int _m,int * restrict _y,const int *_x,const int *_s){
-  int k;
-  const int signs[2]={1,-1};
-  CELT_MEMSET(_y, 0, _n);
-  k=0; do {
-    _y[_x[k]]+=signs[_s[k]];
-  } while (++k<_m);
-}
-
-/*Converts a pulse vector vector _y of length _n into a combination of _m unit
-   pulses with associated sign bits _s.
-  _x: Returns the combination with elements sorted in ascending order.
-  _s: Returns the associated sign bits.
-  _y: The vector of pulses, whose sum of absolute values must be _m.*/
-void pulse2comb(int _n,int _m,int *_x,int *_s,const int *_y){
-  int j;
-  int k;
-  for(k=j=0;j<_n;j++){
-    if(_y[j]){
-      int n;
-      int s;
-      n=abs(_y[j]);
-      s=_y[j]<0;
-      do {
-        _x[k]=j;
-        _s[k]=s;
-        k++;
-      } while (--n>0);
-    }
-  }
-}
-
-static inline void encode_comb32(int _n,int _m,const int *_x,const int *_s,
- ec_enc *_enc){
-=======
-/*Returns the index of the given combination of _m elements chosen from a set
-   of size _n with associated sign bits.
-  _y:  The vector of pulses, whose sum of absolute values must be _m.
-  _nc: Returns V(_n,_m).*/
-celt_uint64_t icwrs64(int _n,int _m,celt_uint64_t *_nc,const int *_y,
- celt_uint64_t *_u){
-  celt_uint64_t nc;
-  celt_uint64_t i;
-  int           j;
-  int           k;
-  /*We can't unroll the first two iterations of the loop unless _n>=2.*/
-  celt_assert(_n>=2);
-  nc=1;
-  i=_y[_n-1]<0;
-  _u[0]=0;
-  for(k=1;k<=_m+1;k++)_u[k]=(k<<1)-1;
-  k=abs(_y[_n-1]);
-  j=_n-2;
-  nc+=_u[_m];
-  i+=_u[k];
-  k+=abs(_y[j]);
-  if(_y[j]<0)i+=_u[k+1];
-  while(j-->0){
-    unext64(_u,_m+2,0);
-    nc+=_u[_m];
-    i+=_u[k];
-    k+=abs(_y[j]);
-    if(_y[j]<0)i+=_u[k+1];
-  }
-  /*If _m==0, nc should not be doubled.*/
-  celt_assert(_m>0);
-  *_nc=nc<<1;
-  return i;
-}
-
 static inline void encode_pulse32(int _n,int _m,const int *_y,ec_enc *_enc){
->>>>>>> d910274f
   VARDECL(celt_uint32_t,u);
   celt_uint32_t nc;
   celt_uint32_t i;
@@ -488,20 +339,6 @@
   RESTORE_STACK;
 }
 
-<<<<<<< HEAD
-=======
-static inline void encode_pulse64(int _n,int _m,const int *_y,ec_enc *_enc){
-  VARDECL(celt_uint64_t,u);
-  celt_uint64_t nc;
-  celt_uint64_t i;
-  SAVE_STACK;
-  ALLOC(u,_m+2,celt_uint64_t);
-  i=icwrs64(_n,_m,&nc,_y,u);
-  ec_enc_uint64(_enc,i,nc);
-  RESTORE_STACK;
-}
-
->>>>>>> d910274f
 int get_required_bits(int N, int K, int frac)
 {
    int nbits = 0;
@@ -529,13 +366,7 @@
       ec_enc_bits(enc, _y[0]<0, 1);
    } else if(fits_in32(N,K))
    {
-<<<<<<< HEAD
-      encode_comb32(N, K, comb, signs, enc);
-=======
       encode_pulse32(N, K, _y, enc);
-   } else if(fits_in64(N,K)) {
-      encode_pulse64(N, K, _y, enc);
->>>>>>> d910274f
    } else {
      int i;
      int count=0;
@@ -559,19 +390,6 @@
   RESTORE_STACK;
 }
 
-<<<<<<< HEAD
-=======
-static inline void decode_pulse64(int _n,int _m,int *_y,ec_dec *_dec){
-  VARDECL(celt_uint64_t,u);
-  celt_uint64_t nc;
-  SAVE_STACK;
-  ALLOC(u,_n,celt_uint64_t);
-  nc=ncwrs_u64(_n,_m,u);
-  cwrsi64(_n,_m,ec_dec_uint64(_dec,nc),nc,_y,u);
-  RESTORE_STACK;
-}
-
->>>>>>> d910274f
 void decode_pulses(int *_y, int N, int K, ec_dec *dec)
 {
    if (K==0) {
@@ -587,14 +405,7 @@
          _y[0] = -K;
    } else if(fits_in32(N,K))
    {
-<<<<<<< HEAD
-      decode_comb32(N, K, comb, signs, dec);
-      comb2pulse(N, K, _y, comb, signs);
-=======
       decode_pulse32(N, K, _y, dec);
-   } else if(fits_in64(N,K)) {
-      decode_pulse64(N, K, _y, dec);
->>>>>>> d910274f
    } else {
      int split;
      int count = ec_dec_uint(dec,K+1);
