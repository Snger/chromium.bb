#!/usr/bin/perl
#
# Get the appropriate variables to make an NSIS installer file
# based on the PE architecture of a specific file
#

use strict;
use bytes;

my %archnames = (
    0x01de => 'am33',
    0x8664 => 'x64',
    0x01c0 => 'arm32',
    0x01c4 => 'thumb',
    0xaa64 => 'arm64',
    0x0ebc => 'efi',
    0x014c => 'x86',
    0x0200 => 'ia64',
    0x9041 => 'm32r',
    0x0266 => 'mips16',
    0x0366 => 'mips',
    0x0466 => 'mips16',
    0x01f0 => 'powerpc',
    0x01f1 => 'powerpc',
    0x0166 => 'mips',
    0x01a2 => 'sh3',
    0x01a3 => 'sh3',
    0x01a6 => 'sh4',
    0x01a8 => 'sh5',
    0x01c2 => 'arm32',
    0x0169 => 'wcemipsv2'
);

my ($file) = @ARGV;
open(my $fh, '<', $file)
    or die "$0: cannot open file: $file: $!\n";

read($fh, my $mz, 2);
exit 1 if ($mz ne 'MZ');

<<<<<<< HEAD
exit 1 unless (seek($fh, 0x3c, 0));
exit 1 unless (read($fh, my $pe_offset, 1) == 1);
$pe_offset = unpack("C", $pe_offset);
=======
exit 0 unless (seek($fh, 0x3c, 0));
exit 0 unless (read($fh, my $pe_offset, 4) == 4);
$pe_offset = unpack("V", $pe_offset);
>>>>>>> 63f68f5e

exit 1 unless (seek($fh, $pe_offset, 0));
read($fh, my $pe, 4);
exit 1 unless ($pe eq "PE\0\0");

exit 1 unless (read($fh, my $arch, 2) == 2);
$arch = $archnames{unpack("v", $arch)};
if (defined($arch)) {
    print "!define ARCH ${arch}\n";
}

exit 1 unless (seek($fh, 14, 1));
exit 1 unless (read($fh, my $auxheaderlen, 2) == 2);
exit 1 unless (unpack("v", $auxheaderlen) >= 2);

exit 1 unless (seek($fh, 2, 1));
exit 1 unless (read($fh, my $petype, 2) == 2);
$petype = unpack("v", $petype);
if ($petype == 0x010b) {
    # It is a 32-bit PE32 file
    print "!define BITS 32\n";
    print "!define GLOBALINSTDIR \$PROGRAMFILES\n";
} elsif ($petype == 0x020b) {
    # It is a 64-bit PE32+ file
    print "!define BITS 64\n";
    print "!define GLOBALINSTDIR \$PROGRAMFILES64\n";
} else {
    # No idea...
    exit 1;
}

close($fh);
exit 0;<|MERGE_RESOLUTION|>--- conflicted
+++ resolved
@@ -38,15 +38,9 @@
 read($fh, my $mz, 2);
 exit 1 if ($mz ne 'MZ');
 
-<<<<<<< HEAD
-exit 1 unless (seek($fh, 0x3c, 0));
-exit 1 unless (read($fh, my $pe_offset, 1) == 1);
-$pe_offset = unpack("C", $pe_offset);
-=======
 exit 0 unless (seek($fh, 0x3c, 0));
 exit 0 unless (read($fh, my $pe_offset, 4) == 4);
 $pe_offset = unpack("V", $pe_offset);
->>>>>>> 63f68f5e
 
 exit 1 unless (seek($fh, $pe_offset, 0));
 read($fh, my $pe, 4);
