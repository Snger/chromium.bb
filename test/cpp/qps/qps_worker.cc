/*
 *
 * Copyright 2015-2016, Google Inc.
 * All rights reserved.
 *
 * Redistribution and use in source and binary forms, with or without
 * modification, are permitted provided that the following conditions are
 * met:
 *
 *     * Redistributions of source code must retain the above copyright
 * notice, this list of conditions and the following disclaimer.
 *     * Redistributions in binary form must reproduce the above
 * copyright notice, this list of conditions and the following disclaimer
 * in the documentation and/or other materials provided with the
 * distribution.
 *     * Neither the name of Google Inc. nor the names of its
 * contributors may be used to endorse or promote products derived from
 * this software without specific prior written permission.
 *
 * THIS SOFTWARE IS PROVIDED BY THE COPYRIGHT HOLDERS AND CONTRIBUTORS
 * "AS IS" AND ANY EXPRESS OR IMPLIED WARRANTIES, INCLUDING, BUT NOT
 * LIMITED TO, THE IMPLIED WARRANTIES OF MERCHANTABILITY AND FITNESS FOR
 * A PARTICULAR PURPOSE ARE DISCLAIMED. IN NO EVENT SHALL THE COPYRIGHT
 * OWNER OR CONTRIBUTORS BE LIABLE FOR ANY DIRECT, INDIRECT, INCIDENTAL,
 * SPECIAL, EXEMPLARY, OR CONSEQUENTIAL DAMAGES (INCLUDING, BUT NOT
 * LIMITED TO, PROCUREMENT OF SUBSTITUTE GOODS OR SERVICES; LOSS OF USE,
 * DATA, OR PROFITS; OR BUSINESS INTERRUPTION) HOWEVER CAUSED AND ON ANY
 * THEORY OF LIABILITY, WHETHER IN CONTRACT, STRICT LIABILITY, OR TORT
 * (INCLUDING NEGLIGENCE OR OTHERWISE) ARISING IN ANY WAY OUT OF THE USE
 * OF THIS SOFTWARE, EVEN IF ADVISED OF THE POSSIBILITY OF SUCH DAMAGE.
 *
 */

#include "test/cpp/qps/qps_worker.h"

#include <cassert>
#include <memory>
#include <mutex>
#include <sstream>
#include <string>
#include <thread>
#include <vector>

#include <grpc++/client_context.h>
#include <grpc++/security/server_credentials.h>
#include <grpc++/server.h>
#include <grpc++/server_builder.h>
#include <grpc/grpc.h>
#include <grpc/support/alloc.h>
#include <grpc/support/cpu.h>
#include <grpc/support/histogram.h>
#include <grpc/support/host_port.h>
#include <grpc/support/log.h>

#include "src/proto/grpc/testing/services.pb.h"
#include "test/core/util/grpc_profiler.h"
#include "test/cpp/qps/client.h"
#include "test/cpp/qps/server.h"
#include "test/cpp/util/create_test_channel.h"

namespace grpc {
namespace testing {

static std::unique_ptr<Client> CreateClient(const ClientConfig& config) {
  gpr_log(GPR_INFO, "Starting client of type %s %s %d",
          ClientType_Name(config.client_type()).c_str(),
          RpcType_Name(config.rpc_type()).c_str(),
          config.payload_config().has_bytebuf_params());

  switch (config.client_type()) {
    case ClientType::SYNC_CLIENT:
      return (config.rpc_type() == RpcType::UNARY)
                 ? CreateSynchronousUnaryClient(config)
                 : CreateSynchronousStreamingClient(config);
    case ClientType::ASYNC_CLIENT:
      return (config.rpc_type() == RpcType::UNARY)
                 ? CreateAsyncUnaryClient(config)
                 : (config.payload_config().has_bytebuf_params()
                        ? CreateGenericAsyncStreamingClient(config)
                        : CreateAsyncStreamingClient(config));
    default:
      abort();
  }
  abort();
}

static std::unique_ptr<Server> CreateServer(const ServerConfig& config) {
  gpr_log(GPR_INFO, "Starting server of type %s",
          ServerType_Name(config.server_type()).c_str());

  switch (config.server_type()) {
    case ServerType::SYNC_SERVER:
      return CreateSynchronousServer(config);
    case ServerType::ASYNC_SERVER:
      return CreateAsyncServer(config);
    case ServerType::ASYNC_GENERIC_SERVER:
      return CreateAsyncGenericServer(config);
    default:
      abort();
  }
  abort();
}

class WorkerServiceImpl GRPC_FINAL : public WorkerService::Service {
 public:
  WorkerServiceImpl(int server_port, QpsWorker* worker)
      : acquired_(false), server_port_(server_port), worker_(worker) {}

  Status RunClient(ServerContext* ctx,
                   ServerReaderWriter<ClientStatus, ClientArgs>* stream)
      GRPC_OVERRIDE {
    InstanceGuard g(this);
    if (!g.Acquired()) {
      return Status(StatusCode::RESOURCE_EXHAUSTED, "");
    }

    grpc_profiler_start("qps_client.prof");
    Status ret = RunClientBody(ctx, stream);
    grpc_profiler_stop();
    return ret;
  }

  Status RunServer(ServerContext* ctx,
                   ServerReaderWriter<ServerStatus, ServerArgs>* stream)
      GRPC_OVERRIDE {
    InstanceGuard g(this);
    if (!g.Acquired()) {
      return Status(StatusCode::RESOURCE_EXHAUSTED, "");
    }

    grpc_profiler_start("qps_server.prof");
    Status ret = RunServerBody(ctx, stream);
    grpc_profiler_stop();
    return ret;
  }

<<<<<<< HEAD
  Status QuitWorker(ServerContext* ctx, const Void*, Void*) GRPC_OVERRIDE {
    InstanceGuard g(this);
    if (!g.Acquired()) {
      return Status(StatusCode::RESOURCE_EXHAUSTED, "");
    }

    worker_->MarkDone();
=======
  Status CoreCount(ServerContext* ctx, const CoreRequest*,
                   CoreResponse* resp) GRPC_OVERRIDE {
    resp->set_cores(gpr_cpu_num_cores());
>>>>>>> ecf3d085
    return Status::OK;
  }

 private:
  // Protect against multiple clients using this worker at once.
  class InstanceGuard {
   public:
    InstanceGuard(WorkerServiceImpl* impl)
        : impl_(impl), acquired_(impl->TryAcquireInstance()) {}
    ~InstanceGuard() {
      if (acquired_) {
        impl_->ReleaseInstance();
      }
    }

    bool Acquired() const { return acquired_; }

   private:
    WorkerServiceImpl* const impl_;
    const bool acquired_;
  };

  bool TryAcquireInstance() {
    std::lock_guard<std::mutex> g(mu_);
    if (acquired_) return false;
    acquired_ = true;
    return true;
  }

  void ReleaseInstance() {
    std::lock_guard<std::mutex> g(mu_);
    GPR_ASSERT(acquired_);
    acquired_ = false;
  }

  Status RunClientBody(ServerContext* ctx,
                       ServerReaderWriter<ClientStatus, ClientArgs>* stream) {
    ClientArgs args;
    if (!stream->Read(&args)) {
      return Status(StatusCode::INVALID_ARGUMENT, "");
    }
    if (!args.has_setup()) {
      return Status(StatusCode::INVALID_ARGUMENT, "");
    }
    gpr_log(GPR_INFO, "RunClientBody: about to create client");
    auto client = CreateClient(args.setup());
    if (!client) {
      return Status(StatusCode::INVALID_ARGUMENT, "");
    }
    gpr_log(GPR_INFO, "RunClientBody: client created");
    ClientStatus status;
    if (!stream->Write(status)) {
      return Status(StatusCode::UNKNOWN, "");
    }
    gpr_log(GPR_INFO, "RunClientBody: creation status reported");
    while (stream->Read(&args)) {
      gpr_log(GPR_INFO, "RunClientBody: Message read");
      if (!args.has_mark()) {
        gpr_log(GPR_INFO, "RunClientBody: Message is not a mark!");
        return Status(StatusCode::INVALID_ARGUMENT, "");
      }
      *status.mutable_stats() = client->Mark(args.mark().reset());
      stream->Write(status);
      gpr_log(GPR_INFO, "RunClientBody: Mark response given");
    }

    gpr_log(GPR_INFO, "RunClientBody: Returning");
    return Status::OK;
  }

  Status RunServerBody(ServerContext* ctx,
                       ServerReaderWriter<ServerStatus, ServerArgs>* stream) {
    ServerArgs args;
    if (!stream->Read(&args)) {
      return Status(StatusCode::INVALID_ARGUMENT, "");
    }
    if (!args.has_setup()) {
      return Status(StatusCode::INVALID_ARGUMENT, "");
    }
    if (server_port_ != 0) {
      args.mutable_setup()->set_port(server_port_);
    }
    gpr_log(GPR_INFO, "RunServerBody: about to create server");
    auto server = CreateServer(args.setup());
    if (!server) {
      return Status(StatusCode::INVALID_ARGUMENT, "");
    }
    gpr_log(GPR_INFO, "RunServerBody: server created");
    ServerStatus status;
    status.set_port(server->port());
    status.set_cores(server->cores());
    if (!stream->Write(status)) {
      return Status(StatusCode::UNKNOWN, "");
    }
    gpr_log(GPR_INFO, "RunServerBody: creation status reported");
    while (stream->Read(&args)) {
      gpr_log(GPR_INFO, "RunServerBody: Message read");
      if (!args.has_mark()) {
        gpr_log(GPR_INFO, "RunServerBody: Message not a mark!");
        return Status(StatusCode::INVALID_ARGUMENT, "");
      }
      *status.mutable_stats() = server->Mark(args.mark().reset());
      stream->Write(status);
      gpr_log(GPR_INFO, "RunServerBody: Mark response given");
    }

    gpr_log(GPR_INFO, "RunServerBody: Returning");
    return Status::OK;
  }

  std::mutex mu_;
  bool acquired_;
  int server_port_;
  QpsWorker* worker_;
};

QpsWorker::QpsWorker(int driver_port, int server_port) {
  impl_.reset(new WorkerServiceImpl(server_port, this));
  gpr_atm_rel_store(&done_, static_cast<gpr_atm>(0));

  char* server_address = NULL;
  gpr_join_host_port(&server_address, "::", driver_port);

  ServerBuilder builder;
  builder.AddListeningPort(server_address, InsecureServerCredentials());
  builder.RegisterService(impl_.get());

  gpr_free(server_address);

  server_ = builder.BuildAndStart();
}

QpsWorker::~QpsWorker() {}

bool QpsWorker::Done() const {
  return (gpr_atm_acq_load(&done_) != static_cast<gpr_atm>(0));
}
void QpsWorker::MarkDone() {
  gpr_atm_rel_store(&done_, static_cast<gpr_atm>(1));
}
}  // namespace testing
}  // namespace grpc<|MERGE_RESOLUTION|>--- conflicted
+++ resolved
@@ -134,7 +134,12 @@
     return ret;
   }
 
-<<<<<<< HEAD
+  Status CoreCount(ServerContext* ctx, const CoreRequest*,
+                   CoreResponse* resp) GRPC_OVERRIDE {
+    resp->set_cores(gpr_cpu_num_cores());
+    return Status::OK;
+  }
+
   Status QuitWorker(ServerContext* ctx, const Void*, Void*) GRPC_OVERRIDE {
     InstanceGuard g(this);
     if (!g.Acquired()) {
@@ -142,11 +147,6 @@
     }
 
     worker_->MarkDone();
-=======
-  Status CoreCount(ServerContext* ctx, const CoreRequest*,
-                   CoreResponse* resp) GRPC_OVERRIDE {
-    resp->set_cores(gpr_cpu_num_cores());
->>>>>>> ecf3d085
     return Status::OK;
   }
 
