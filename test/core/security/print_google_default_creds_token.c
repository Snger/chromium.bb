/*
 *
 * Copyright 2015, Google Inc.
 * All rights reserved.
 *
 * Redistribution and use in source and binary forms, with or without
 * modification, are permitted provided that the following conditions are
 * met:
 *
 *     * Redistributions of source code must retain the above copyright
 * notice, this list of conditions and the following disclaimer.
 *     * Redistributions in binary form must reproduce the above
 * copyright notice, this list of conditions and the following disclaimer
 * in the documentation and/or other materials provided with the
 * distribution.
 *     * Neither the name of Google Inc. nor the names of its
 * contributors may be used to endorse or promote products derived from
 * this software without specific prior written permission.
 *
 * THIS SOFTWARE IS PROVIDED BY THE COPYRIGHT HOLDERS AND CONTRIBUTORS
 * "AS IS" AND ANY EXPRESS OR IMPLIED WARRANTIES, INCLUDING, BUT NOT
 * LIMITED TO, THE IMPLIED WARRANTIES OF MERCHANTABILITY AND FITNESS FOR
 * A PARTICULAR PURPOSE ARE DISCLAIMED. IN NO EVENT SHALL THE COPYRIGHT
 * OWNER OR CONTRIBUTORS BE LIABLE FOR ANY DIRECT, INDIRECT, INCIDENTAL,
 * SPECIAL, EXEMPLARY, OR CONSEQUENTIAL DAMAGES (INCLUDING, BUT NOT
 * LIMITED TO, PROCUREMENT OF SUBSTITUTE GOODS OR SERVICES; LOSS OF USE,
 * DATA, OR PROFITS; OR BUSINESS INTERRUPTION) HOWEVER CAUSED AND ON ANY
 * THEORY OF LIABILITY, WHETHER IN CONTRACT, STRICT LIABILITY, OR TORT
 * (INCLUDING NEGLIGENCE OR OTHERWISE) ARISING IN ANY WAY OUT OF THE USE
 * OF THIS SOFTWARE, EVEN IF ADVISED OF THE POSSIBILITY OF SUCH DAMAGE.
 *
 */

#include <stdio.h>
#include <string.h>

#include <grpc/grpc.h>
#include <grpc/grpc_security.h>
#include <grpc/support/alloc.h>
#include <grpc/support/cmdline.h>
#include <grpc/support/log.h>
#include <grpc/support/slice.h>
#include <grpc/support/sync.h>

#include "src/core/lib/security/credentials/composite/composite_credentials.h"
#include "src/core/lib/security/credentials/credentials.h"
#include "src/core/lib/support/string.h"

typedef struct {
  gpr_mu *mu;
  grpc_polling_entity pops;
  int is_done;
} synchronizer;

static void on_metadata_response(grpc_exec_ctx *exec_ctx, void *user_data,
                                 grpc_credentials_md *md_elems, size_t num_md,
                                 grpc_credentials_status status) {
  synchronizer *sync = user_data;
  if (status == GRPC_CREDENTIALS_ERROR) {
    fprintf(stderr, "Fetching token failed.\n");
  } else {
    char *token;
    GPR_ASSERT(num_md == 1);
    token = gpr_dump_slice(md_elems[0].value, GPR_DUMP_ASCII);
    printf("\nGot token: %s\n\n", token);
    gpr_free(token);
  }
  gpr_mu_lock(sync->mu);
  sync->is_done = 1;
<<<<<<< HEAD
  GRPC_LOG_IF_ERROR("pollset_kick", grpc_pollset_kick(sync->pollset, NULL));
=======
  grpc_pollset_kick(grpc_polling_entity_pollset(&sync->pops), NULL);
>>>>>>> a7879980
  gpr_mu_unlock(sync->mu);
}

int main(int argc, char **argv) {
  int result = 0;
  grpc_exec_ctx exec_ctx = GRPC_EXEC_CTX_INIT;
  synchronizer sync;
  grpc_channel_credentials *creds = NULL;
  char *service_url = "https://test.foo.google.com/Foo";
  grpc_auth_metadata_context context;
  gpr_cmdline *cl = gpr_cmdline_create("print_google_default_creds_token");
  gpr_cmdline_add_string(cl, "service_url",
                         "Service URL for the token request.", &service_url);
  gpr_cmdline_parse(cl, argc, argv);
  memset(&context, 0, sizeof(context));
  context.service_url = service_url;

  grpc_init();

  creds = grpc_google_default_credentials_create();
  if (creds == NULL) {
    fprintf(stderr, "\nCould not find default credentials.\n\n");
    result = 1;
    goto end;
  }

  grpc_pollset *pollset = gpr_malloc(grpc_pollset_size());
  grpc_pollset_init(pollset, &sync.mu);
  sync.pops = grpc_polling_entity_create_from_pollset(pollset);
  sync.is_done = 0;

  grpc_call_credentials_get_request_metadata(
      &exec_ctx, ((grpc_composite_channel_credentials *)creds)->call_creds,
      &sync.pops, context, on_metadata_response, &sync);

  gpr_mu_lock(sync.mu);
  while (!sync.is_done) {
    grpc_pollset_worker *worker = NULL;
<<<<<<< HEAD
    if (!GRPC_LOG_IF_ERROR(
            "pollset_work",
            grpc_pollset_work(&exec_ctx, sync.pollset, &worker,
                              gpr_now(GPR_CLOCK_MONOTONIC),
                              gpr_inf_future(GPR_CLOCK_MONOTONIC))))
      sync.is_done = 1;
=======
    grpc_pollset_work(&exec_ctx, grpc_polling_entity_pollset(&sync.pops),
                      &worker, gpr_now(GPR_CLOCK_MONOTONIC),
                      gpr_inf_future(GPR_CLOCK_MONOTONIC));
>>>>>>> a7879980
    gpr_mu_unlock(sync.mu);
    grpc_exec_ctx_flush(&exec_ctx);
    gpr_mu_lock(sync.mu);
  }
  gpr_mu_unlock(sync.mu);

  grpc_exec_ctx_finish(&exec_ctx);

  grpc_channel_credentials_release(creds);
  gpr_free(grpc_polling_entity_pollset(&sync.pops));

end:
  gpr_cmdline_destroy(cl);
  grpc_shutdown();
  return result;
}<|MERGE_RESOLUTION|>--- conflicted
+++ resolved
@@ -67,11 +67,9 @@
   }
   gpr_mu_lock(sync->mu);
   sync->is_done = 1;
-<<<<<<< HEAD
-  GRPC_LOG_IF_ERROR("pollset_kick", grpc_pollset_kick(sync->pollset, NULL));
-=======
-  grpc_pollset_kick(grpc_polling_entity_pollset(&sync->pops), NULL);
->>>>>>> a7879980
+  GRPC_LOG_IF_ERROR(
+      "pollset_kick",
+      grpc_pollset_kick(grpc_polling_entity_pollset(&sync->pops), NULL));
   gpr_mu_unlock(sync->mu);
 }
 
@@ -110,18 +108,13 @@
   gpr_mu_lock(sync.mu);
   while (!sync.is_done) {
     grpc_pollset_worker *worker = NULL;
-<<<<<<< HEAD
     if (!GRPC_LOG_IF_ERROR(
             "pollset_work",
-            grpc_pollset_work(&exec_ctx, sync.pollset, &worker,
+            grpc_pollset_work(&exec_ctx,
+                              grpc_polling_entity_pollset(&sync.pops), &worker,
                               gpr_now(GPR_CLOCK_MONOTONIC),
                               gpr_inf_future(GPR_CLOCK_MONOTONIC))))
       sync.is_done = 1;
-=======
-    grpc_pollset_work(&exec_ctx, grpc_polling_entity_pollset(&sync.pops),
-                      &worker, gpr_now(GPR_CLOCK_MONOTONIC),
-                      gpr_inf_future(GPR_CLOCK_MONOTONIC));
->>>>>>> a7879980
     gpr_mu_unlock(sync.mu);
     grpc_exec_ctx_flush(&exec_ctx);
     gpr_mu_lock(sync.mu);
