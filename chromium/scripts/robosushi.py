#!/usr/bin/python
#
# Copyright 2018 The Chromium Authors. All rights reserved.
# Use of this source code is governed by a BSD-style license that can be
# found in the LICENSE file.
#
# Set up everything for the roll.
#
# --setup: set up the host to do a roll.  Idempotent, but probably doesn't need
#          to be run more than once in a while.
# --test:  configure ffmpeg for the host machine, and try running media unit
#          tests and the ffmpeg regression tests.
# --build: build ffmpeg configs for all platforms, then generate gn config.
# --all:   do everything.  Right now, this is the same as "--test --build".

import getopt
import os
import sys

import robo_branch
from robo_lib import log
import robo_lib
import robo_build
import robo_setup

def main(argv):
  robo_configuration = robo_lib.RoboConfiguration()
  robo_configuration.chdir_to_ffmpeg_home();

  parsed, remaining = getopt.getopt(argv, "",
          ["setup", "test", "build", "auto-merge"])

  for opt, arg in parsed:
    if opt == "--setup":
      robo_setup.InstallPrereqs(robo_configuration)
      robo_setup.EnsureToolchains(robo_configuration)
      robo_setup.EnsureASANDirWorks(robo_configuration)
    elif opt == "--test":
      robo_build.BuildAndImportFFmpegConfigForHost(robo_configuration)
      robo_build.RunTests(robo_configuration)
    elif opt == "--build":
      # Unconditionally build all the configs and import them.
      robo_build.BuildAndImportAllFFmpegConfigs(robo_configuration)
    elif opt == "--auto-merge":
      # Start a branch (if needed), merge (if needed), and try to verify it.
      # TODO: Verify that the working directory is clean.
      robo_branch.CreateAndCheckoutDatedSushiBranchIfNeeded(robo_configuration)

      robo_branch.MergeUpstreamToSushiBranchIfNeeded(robo_configuration)
      # We want to push the merge and make the local branch track it, so that
      # future 'git cl upload's don't try to review the merge commit, and spam
      # the ffmpeg committers.
      robo_branch.PushToOriginWithoutReviewAndTrackIfNeeded(robo_configuration)

      # Try to get everything to build if we haven't committed the configs yet.
      # Note that the only time we need to do this again is if some change makes
      # different files added / deleted to the build, or if ffmpeg configure
      # changes.  We don't need to do this if you just edit ffmpeg sources;
      # those will be built with the tests if they've changed since last time.
      #
      # So, if you're just editing ffmpeg sources to get tests to pass, then you
      # probably don't need to do this step again.
      #
      # TODO: Add a way to override this.  I guess just edit out the config
      # commit with a rebase for now.
      if not robo_branch.IsCommitOnThisBranch(robo_configuration,
                                          robo_configuration.gn_commit_title()):
        robo_build.BuildAndImportAllFFmpegConfigs(robo_configuration)
<<<<<<< HEAD
      robo_branch.HandleAutorename(robo_configuration)
      robo_branch.AddAndCommit(robo_configuration, "GN Configuration")
      robo_branch.CheckMerge(robo_configuration)
      robo_branch.WritePatchesReadme(robo_configuration)
      robo_branch.AddAndCommit(robo_configuration, "Chromium patches file")
      robo_branch.WriteConfigChangesFile(robo_configuration)
      robo_branch.AddAndCommit(robo_configuration, "Build Cfg Changes Summary")
=======
        robo_branch.HandleAutorename(robo_configuration)
        # Run sanity checks on the merge before we commit.
        robo_branch.CheckMerge(robo_configuration)
        robo_branch.AddAndCommit(robo_configuration,
                                 robo_configuration.gn_commit_title())
      else:
        log("Skipping config build since already committed")

      # Update the patches file.
      if not robo_branch.IsCommitOnThisBranch(robo_configuration,
                                     robo_configuration.patches_commit_title()):
        robo_branch.WritePatchesReadme(robo_configuration)
        robo_branch.AddAndCommit(robo_configuration,
                                      robo_configuration.patches_commit_title())
      else:
        log("Skipping patches file since already committed")

      # Make a summary of build changes to help the manual review of the merge.
      if not robo_branch.IsCommitOnThisBranch(robo_configuration,
                               robo_configuration.build_changes_commit_title()):
        robo_branch.WriteConfigChangesFile(robo_configuration)
        robo_branch.AddAndCommit(robo_configuration,
                                robo_configuration.build_changes_commit_title())
      else:
        log("Skipping build config changes file since already committed")

      # Run the tests.  Note that this will re-run ninja from chromium/src,
      # which will rebuild any changed ffmpeg sources as it normally would.
>>>>>>> 32ee2253
      robo_build.RunTests(robo_configuration)

      # TODO: Start a fake deps roll.  To do this, we would:
      # Create new remote branch from the current remote sushi branch.
      # Create and check out a new local branch at the current local branch.
      # Make the new local branch track the new remote branch.
      # Push to origin/new remote branch.
      # Start a fake deps roll CL that runs the *san bots.
      # Switch back to original local branch.
      # For extra points, include a pointer to the fake deps roll CL in the
      # local branch, so that when it's pushed for review, it'll point the
      # reviewer at it.

      # TODO: git cl upload for review.
    else:
      raise Exception("Unknown option '%s'" % opt);

if __name__ == "__main__":
  main(sys.argv[1:])<|MERGE_RESOLUTION|>--- conflicted
+++ resolved
@@ -66,15 +66,6 @@
       if not robo_branch.IsCommitOnThisBranch(robo_configuration,
                                           robo_configuration.gn_commit_title()):
         robo_build.BuildAndImportAllFFmpegConfigs(robo_configuration)
-<<<<<<< HEAD
-      robo_branch.HandleAutorename(robo_configuration)
-      robo_branch.AddAndCommit(robo_configuration, "GN Configuration")
-      robo_branch.CheckMerge(robo_configuration)
-      robo_branch.WritePatchesReadme(robo_configuration)
-      robo_branch.AddAndCommit(robo_configuration, "Chromium patches file")
-      robo_branch.WriteConfigChangesFile(robo_configuration)
-      robo_branch.AddAndCommit(robo_configuration, "Build Cfg Changes Summary")
-=======
         robo_branch.HandleAutorename(robo_configuration)
         # Run sanity checks on the merge before we commit.
         robo_branch.CheckMerge(robo_configuration)
@@ -103,7 +94,6 @@
 
       # Run the tests.  Note that this will re-run ninja from chromium/src,
       # which will rebuild any changed ffmpeg sources as it normally would.
->>>>>>> 32ee2253
       robo_build.RunTests(robo_configuration)
 
       # TODO: Start a fake deps roll.  To do this, we would:
