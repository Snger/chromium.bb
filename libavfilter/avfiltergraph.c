--- conflicted
+++ resolved
@@ -99,8 +99,10 @@
     *filt_ctx = avfilter_graph_alloc_filter(graph_ctx, filt, name);
     if (!*filt_ctx)
         return AVERROR(ENOMEM);
-    if ((ret = avfilter_init_filter(*filt_ctx, args, opaque)) < 0)
+    if ((ret = avfilter_init_filter(*filt_ctx, args, opaque)) < 0) {
+        graph_ctx->filters[graph_ctx->nb_filters-1] = NULL;
         goto fail;
+    }
 
     return 0;
 
@@ -111,11 +113,11 @@
     return ret;
 }
 
-<<<<<<< HEAD
 void avfilter_graph_set_auto_convert(AVFilterGraph *graph, unsigned flags)
 {
     graph->disable_auto_convert = flags;
-=======
+}
+
 AVFilterContext *avfilter_graph_alloc_filter(AVFilterGraph *graph,
                                              const AVFilter *filter,
                                              const char *name)
@@ -136,11 +138,10 @@
     graph->filters[graph->nb_filters++] = s;
 
 #if FF_API_FOO_COUNT
-    graph->filter_count = graph->nb_filters;
+    graph->filter_count_unused = graph->nb_filters;
 #endif
 
     return s;
->>>>>>> bc1a985b
 }
 
 /**
