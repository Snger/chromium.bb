--- conflicted
+++ resolved
@@ -4664,12 +4664,8 @@
       *cp = '\0';
       if (!(tableFiles[k++] = resolveSubtable (subTable, base, searchPath)))
 	{
-<<<<<<< HEAD
-	  lou_logPrint ("Cannot resolve table '%s'", subTable);
+	  logMessage (LOG_ERROR, "Cannot resolve table '%s'", subTable);
 	  free(tableList_copy);
-=======
-	  logMessage (LOG_ERROR, "Cannot resolve table '%s'", subTable);
->>>>>>> 052282d6
 	  free (tableFiles);
 	  return NULL;
 	}
@@ -4767,12 +4763,8 @@
   if (tableFiles[1] != NULL)
     {
       errorCount++;
-<<<<<<< HEAD
       free_tablefiles(tableFiles);
-      lou_logPrint ("Table list not supported in include statement: 'include %s'", includeThis);
-=======
       logMessage (LOG_ERROR, "Table list not supported in include statement: 'include %s'", includeThis);
->>>>>>> 052282d6
       return 0;
     }
   rv = compileFile (*tableFiles);
