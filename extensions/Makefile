--- conflicted
+++ resolved
@@ -17,12 +17,8 @@
 	WEBGL_compressed_texture_atc \
 	proposals/WEBGL_multiple_render_targets \
 	EXT_color_buffer_half_float \
-<<<<<<< HEAD
-	WEBGL_color_buffer_float
-=======
 	WEBGL_color_buffer_float \
 	proposals/EXT_frag_depth
->>>>>>> 70cd3a3a
 
 EXTS := $(strip $(EXTS))
 
