--- conflicted
+++ resolved
@@ -108,16 +108,11 @@
 
  public:
   int32_t WelsPreprocessReset (sWelsEncCtx* pEncCtx);
-<<<<<<< HEAD
   int32_t AllocSpatialPictures (sWelsEncCtx* pCtx, SWelsSvcCodingParam* pParam);
   void    FreeSpatialPictures (sWelsEncCtx* pCtx);
-  int32_t WelsPreprocessStep1 (sWelsEncCtx* pEncCtx, const SSourcePicture** kppSrcPicList, const int32_t kiConfiguredLayerNum);
-  int32_t WelsPreprocessStep3 (sWelsEncCtx* pEncCtx, const int32_t kiDIdx);
-  int32_t UpdateSpatialPictures(sWelsEncCtx* pEncCtx, SWelsSvcCodingParam* pParam, const int8_t iCurTid, const int32_t d_idx);
-=======
   int32_t BuildSpatialPicList (sWelsEncCtx* pEncCtx, const SSourcePicture** kppSrcPicList, const int32_t kiConfiguredLayerNum);
   int32_t AnalyzeSpatialPic (sWelsEncCtx* pEncCtx, const int32_t kiDIdx);
->>>>>>> 287f3538
+  int32_t UpdateSpatialPictures(sWelsEncCtx* pEncCtx, SWelsSvcCodingParam* pParam, const int8_t iCurTid, const int32_t d_idx);
 
  private:
   int32_t WelsPreprocessCreate();
