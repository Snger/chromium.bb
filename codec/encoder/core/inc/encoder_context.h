--- conflicted
+++ resolved
@@ -62,11 +62,9 @@
 
 namespace WelsEnc {
 
-<<<<<<< HEAD
 class IWelsTaskManage;
 class IWelsReferenceStrategy;
-=======
->>>>>>> 7188e50a
+
 /*
  *  reference list for each quality layer in SVC
  */
