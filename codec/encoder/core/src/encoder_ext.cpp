--- conflicted
+++ resolved
@@ -570,60 +570,6 @@
   return 0;
 }
 
-<<<<<<< HEAD
-=======
-/*!
- * \brief	alloc spatial layers pictures (I420 based source pictures)
- */
-int32_t AllocSpatialPictures (sWelsEncCtx* pCtx, SWelsSvcCodingParam* pParam) {
-  CMemoryAlign* pMa						= pCtx->pMemAlign;
-  const int32_t kiDlayerCount					= pParam->iSpatialLayerNum;
-  int32_t iDlayerIndex							= 0;
-
-  // spatial pictures
-  iDlayerIndex = 0;
-  do {
-    const int32_t kiPicWidth = pParam->sDependencyLayers[iDlayerIndex].iFrameWidth;
-    const int32_t kiPicHeight   = pParam->sDependencyLayers[iDlayerIndex].iFrameHeight;
-    const uint8_t kuiLayerInTemporal = 2 + WELS_MAX (pParam->sDependencyLayers[iDlayerIndex].iHighestTemporalId, 1);
-    const uint8_t kuiRefNumInTemporal = kuiLayerInTemporal + pParam->iLTRRefNum;
-    uint8_t i = 0;
-
-    do {
-      SPicture* pPic = AllocPicture (pMa, kiPicWidth, kiPicHeight, false);
-      WELS_VERIFY_RETURN_IF(1, (NULL == pPic))
-      pCtx->pSpatialPic[iDlayerIndex][i] = pPic;
-      ++ i;
-    } while (i < kuiRefNumInTemporal);
-
-    pCtx->uiSpatialLayersInTemporal[iDlayerIndex] = kuiLayerInTemporal;
-    pCtx->uiSpatialPicNum[iDlayerIndex] = kuiRefNumInTemporal;
-    ++ iDlayerIndex;
-  } while (iDlayerIndex < kiDlayerCount);
-
-  return 0;
-}
-
-void FreeSpatialPictures (sWelsEncCtx* pCtx) {
-  CMemoryAlign* pMa	= pCtx->pMemAlign;
-  int32_t j = 0;
-  while (j < pCtx->pSvcParam->iSpatialLayerNum) {
-    uint8_t i = 0;
-    uint8_t uiRefNumInTemporal = pCtx->uiSpatialPicNum[j];
-
-    while (i < uiRefNumInTemporal) {
-      if (NULL != pCtx->pSpatialPic[j][i]) {
-        FreePicture (pMa, &pCtx->pSpatialPic[j][i]);
-      }
-      ++ i;
-    }
-    pCtx->uiSpatialLayersInTemporal[j]	= 0;
-    ++ j;
-  }
-
-}
-
->>>>>>> 287f3538
 static  void  InitMbInfo (sWelsEncCtx* pEnc, SMB*   pList, SDqLayer* pLayer, const int32_t kiDlayerId,
                           const int32_t kiMaxMbNum) {
   int32_t  iMbWidth		= pLayer->iMbWidth;
