/* ----------------------------------------------------------------------- *
 *   
<<<<<<< HEAD
 *   Copyright 1996-2010 The NASM Authors - All Rights Reserved
=======
 *   Copyright 1996-2011 The NASM Authors - All Rights Reserved
>>>>>>> a4b1c5c6
 *   See the file AUTHORS included with the NASM distribution for
 *   the specific copyright holders.
 *
 *   Redistribution and use in source and binary forms, with or without
 *   modification, are permitted provided that the following
 *   conditions are met:
 *
 *   * Redistributions of source code must retain the above copyright
 *     notice, this list of conditions and the following disclaimer.
 *   * Redistributions in binary form must reproduce the above
 *     copyright notice, this list of conditions and the following
 *     disclaimer in the documentation and/or other materials provided
 *     with the distribution.
 *     
 *     THIS SOFTWARE IS PROVIDED BY THE COPYRIGHT HOLDERS AND
 *     CONTRIBUTORS "AS IS" AND ANY EXPRESS OR IMPLIED WARRANTIES,
 *     INCLUDING, BUT NOT LIMITED TO, THE IMPLIED WARRANTIES OF
 *     MERCHANTABILITY AND FITNESS FOR A PARTICULAR PURPOSE ARE
 *     DISCLAIMED. IN NO EVENT SHALL THE COPYRIGHT OWNER OR
 *     CONTRIBUTORS BE LIABLE FOR ANY DIRECT, INDIRECT, INCIDENTAL,
 *     SPECIAL, EXEMPLARY, OR CONSEQUENTIAL DAMAGES (INCLUDING, BUT
 *     NOT LIMITED TO, PROCUREMENT OF SUBSTITUTE GOODS OR SERVICES;
 *     LOSS OF USE, DATA, OR PROFITS; OR BUSINESS INTERRUPTION)
 *     HOWEVER CAUSED AND ON ANY THEORY OF LIABILITY, WHETHER IN
 *     CONTRACT, STRICT LIABILITY, OR TORT (INCLUDING NEGLIGENCE OR
 *     OTHERWISE) ARISING IN ANY WAY OUT OF THE USE OF THIS SOFTWARE,
 *     EVEN IF ADVISED OF THE POSSIBILITY OF SUCH DAMAGE.
 *
 * ----------------------------------------------------------------------- */

/* 
 * nasm.h   main header file for the Netwide Assembler: inter-module interface
 */

#ifndef NASM_NASM_H
#define NASM_NASM_H

#include "compiler.h"

#include <stdio.h>
#include <inttypes.h>
#include "nasmlib.h"
#include "preproc.h"
#include "insnsi.h"		/* For enum opcode */
#include "directiv.h"		/* For enum directive */
#include "opflags.h"
#include "regs.h"

#define NO_SEG -1L              /* null segment value */
#define SEG_ABS 0x40000000L     /* mask for far-absolute segments */

#ifndef FILENAME_MAX
#define FILENAME_MAX 256
#endif

#ifndef PREFIX_MAX
#define PREFIX_MAX 10
#endif

#ifndef POSTFIX_MAX
#define POSTFIX_MAX 10
#endif

#define IDLEN_MAX 4096

/*
 * Name pollution problems: <time.h> on Digital UNIX pulls in some
 * strange hardware header file which sees fit to define R_SP. We
 * undefine it here so as not to break the enum below.
 */
#ifdef R_SP
#undef R_SP
#endif

/*
 * We must declare the existence of this structure type up here,
 * since we have to reference it before we define it...
 */
struct ofmt;

/*
 * values for the `type' parameter to an output function.
 *
 * Exceptions are OUT_RELxADR, which denote an x-byte relocation
 * which will be a relative jump. For this we need to know the
 * distance in bytes from the start of the relocated record until
 * the end of the containing instruction. _This_ is what is stored
 * in the size part of the parameter, in this case.
 *
 * Also OUT_RESERVE denotes reservation of N bytes of BSS space,
 * and the contents of the "data" parameter is irrelevant.
 *
 * The "data" parameter for the output function points to a "int32_t",
 * containing the address in question, unless the type is
 * OUT_RAWDATA, in which case it points to an "uint8_t"
 * array.
 */
enum out_type {
    OUT_RAWDATA,		/* Plain bytes */
    OUT_ADDRESS,		/* An address (symbol value) */
    OUT_RESERVE,		/* Reserved bytes (RESB et al) */
    OUT_REL1ADR,		/* 1-byte relative address */
    OUT_REL2ADR,		/* 2-byte relative address */
    OUT_REL4ADR,		/* 4-byte relative address */
    OUT_REL8ADR,		/* 8-byte relative address */
};

/*
 * -----------------------
 * Other function typedefs
 * -----------------------
 */

/*
 * A label-lookup function should look like this.
 */
typedef bool (*lfunc) (char *label, int32_t *segment, int64_t *offset);

/*
 * And a label-definition function like this. The boolean parameter
 * `is_norm' states whether the label is a `normal' label (which
 * should affect the local-label system), or something odder like
 * an EQU or a segment-base symbol, which shouldn't.
 */
typedef void (*ldfunc)(char *label, int32_t segment, int64_t offset,
		       char *special, bool is_norm, bool isextrn);
void define_label(char *label, int32_t segment, int64_t offset,
		  char *special, bool is_norm, bool isextrn);

/*
 * List-file generators should look like this:
 */
typedef struct {
    /*
     * Called to initialize the listing file generator. Before this
     * is called, the other routines will silently do nothing when
     * called. The `char *' parameter is the file name to write the
     * listing to.
     */
    void (*init) (char *, efunc);

    /*
     * Called to clear stuff up and close the listing file.
     */
    void (*cleanup) (void);

    /*
     * Called to output binary data. Parameters are: the offset;
     * the data; the data type. Data types are similar to the
     * output-format interface, only OUT_ADDRESS will _always_ be
     * displayed as if it's relocatable, so ensure that any non-
     * relocatable address has been converted to OUT_RAWDATA by
     * then. Note that OUT_RAWDATA,0 is a valid data type, and is a
     * dummy call used to give the listing generator an offset to
     * work with when doing things like uplevel(LIST_TIMES) or
     * uplevel(LIST_INCBIN).
     */
    void (*output) (int32_t, const void *, enum out_type, uint64_t);

    /*
     * Called to send a text line to the listing generator. The
     * `int' parameter is LIST_READ or LIST_MACRO depending on
     * whether the line came directly from an input file or is the
     * result of a multi-line macro expansion.
     */
    void (*line) (int, char *);

    /*
     * Called to change one of the various levelled mechanisms in
     * the listing generator. LIST_INCLUDE and LIST_MACRO can be
     * used to increase the nesting level of include files and
     * macro expansions; LIST_TIMES and LIST_INCBIN switch on the
     * two binary-output-suppression mechanisms for large-scale
     * pseudo-instructions.
     *
     * LIST_MACRO_NOLIST is synonymous with LIST_MACRO except that
     * it indicates the beginning of the expansion of a `nolist'
     * macro, so anything under that level won't be expanded unless
     * it includes another file.
     */
    void (*uplevel) (int);

    /*
     * Reverse the effects of uplevel.
     */
    void (*downlevel) (int);

    /*
     * Called on a warning or error, with the error message.
     */
    void (*error)(int severity, const char *pfx, const char *msg);
} ListGen;

/*
 * Token types returned by the scanner, in addition to ordinary
 * ASCII character values, and zero for end-of-string.
 */
enum token_type {		/* token types, other than chars */
    TOKEN_INVALID = -1,         /* a placeholder value */
    TOKEN_EOS = 0,              /* end of string */
    TOKEN_EQ = '=', TOKEN_GT = '>', TOKEN_LT = '<',     /* aliases */
    TOKEN_ID = 256,		/* identifier */
    TOKEN_NUM,			/* numeric constant */
    TOKEN_ERRNUM,		/* malformed numeric constant */
    TOKEN_STR,			/* string constant */
    TOKEN_ERRSTR,               /* unterminated string constant */
    TOKEN_FLOAT,                /* floating-point constant */
    TOKEN_REG,			/* register name */
    TOKEN_INSN,			/* instruction name */
    TOKEN_HERE, TOKEN_BASE,     /* $ and $$ */
    TOKEN_SPECIAL,              /* BYTE, WORD, DWORD, QWORD, FAR, NEAR, etc */
    TOKEN_PREFIX,               /* A32, O16, LOCK, REPNZ, TIMES, etc */
    TOKEN_SHL, TOKEN_SHR,       /* << and >> */
    TOKEN_SDIV, TOKEN_SMOD,     /* // and %% */
    TOKEN_GE, TOKEN_LE, TOKEN_NE,       /* >=, <= and <> (!= is same as <>) */
    TOKEN_DBL_AND, TOKEN_DBL_OR, TOKEN_DBL_XOR, /* &&, || and ^^ */
    TOKEN_SEG, TOKEN_WRT,       /* SEG and WRT */
    TOKEN_FLOATIZE,		/* __floatX__ */
    TOKEN_STRFUNC,		/* __utf16__, __utf32__ */
};

enum floatize {
    FLOAT_8,
    FLOAT_16,
    FLOAT_32,
    FLOAT_64,
    FLOAT_80M,
    FLOAT_80E,
    FLOAT_128L,
    FLOAT_128H,
};

/* Must match the list in string_transform(), in strfunc.c */
enum strfunc {
    STRFUNC_UTF16,
    STRFUNC_UTF32,
};

size_t string_transform(char *, size_t, char **, enum strfunc);

/*
 * The expression evaluator must be passed a scanner function; a
 * standard scanner is provided as part of nasmlib.c. The
 * preprocessor will use a different one. Scanners, and the
 * token-value structures they return, look like this.
 *
 * The return value from the scanner is always a copy of the
 * `t_type' field in the structure.
 */
struct tokenval {
    enum token_type t_type;
    char *t_charptr;
    int64_t t_integer, t_inttwo;
};
typedef int (*scanner) (void *private_data, struct tokenval * tv);

struct location {
    int64_t offset;
    int32_t segment;
    int known;
};

/*
 * Expression-evaluator datatype. Expressions, within the
 * evaluator, are stored as an array of these beasts, terminated by
 * a record with type==0. Mostly, it's a vector type: each type
 * denotes some kind of a component, and the value denotes the
 * multiple of that component present in the expression. The
 * exception is the WRT type, whose `value' field denotes the
 * segment to which the expression is relative. These segments will
 * be segment-base types, i.e. either odd segment values or SEG_ABS
 * types. So it is still valid to assume that anything with a
 * `value' field of zero is insignificant.
 */
typedef struct {
    int32_t type;                  /* a register, or EXPR_xxx */
    int64_t value;                 /* must be >= 32 bits */
} expr;

/*
 * Library routines to manipulate expression data types.
 */
int is_reloc(expr *);
int is_simple(expr *);
int is_really_simple(expr *);
int is_unknown(expr *);
int is_just_unknown(expr *);
int64_t reloc_value(expr *);
int32_t reloc_seg(expr *);
int32_t reloc_wrt(expr *);

/*
 * The evaluator can also return hints about which of two registers
 * used in an expression should be the base register. See also the
 * `operand' structure.
 */
struct eval_hints {
    int64_t base;
    int type;
};

/*
 * The actual expression evaluator function looks like this. When
 * called, it expects the first token of its expression to already
 * be in `*tv'; if it is not, set tv->t_type to TOKEN_INVALID and
 * it will start by calling the scanner.
 *
 * If a forward reference happens during evaluation, the evaluator
 * must set `*fwref' to true if `fwref' is non-NULL.
 *
 * `critical' is non-zero if the expression may not contain forward
 * references. The evaluator will report its own error if this
 * occurs; if `critical' is 1, the error will be "symbol not
 * defined before use", whereas if `critical' is 2, the error will
 * be "symbol undefined".
 *
 * If `critical' has bit 8 set (in addition to its main value: 0x101
 * and 0x102 correspond to 1 and 2) then an extended expression
 * syntax is recognised, in which relational operators such as =, <
 * and >= are accepted, as well as low-precedence logical operators
 * &&, ^^ and ||.
 *
 * If `hints' is non-NULL, it gets filled in with some hints as to
 * the base register in complex effective addresses.
 */
#define CRITICAL 0x100
typedef expr *(*evalfunc) (scanner sc, void *scprivate,
                           struct tokenval * tv, int *fwref, int critical,
                           efunc error, struct eval_hints * hints);

/*
 * Special values for expr->type.  These come after EXPR_REG_END
 * as defined in regs.h.
 */

#define EXPR_UNKNOWN	(EXPR_REG_END+1) /* forward references */
#define EXPR_SIMPLE	(EXPR_REG_END+2)
#define EXPR_WRT	(EXPR_REG_END+3)
#define EXPR_SEGBASE	(EXPR_REG_END+4)

/*
 * Linked list of strings...
 */
typedef struct string_list {
    struct string_list *next;
    char str[1];
} StrList;

/*
 * preprocessors ought to look like this:
 */
typedef struct preproc_ops {
    /*
     * Called at the start of a pass; given a file name, the number
     * of the pass, an error reporting function, an evaluator
     * function, and a listing generator to talk to.
     */
    void (*reset) (char *, int, ListGen *, StrList **);

    /*
     * Called to fetch a line of preprocessed source. The line
     * returned has been malloc'ed, and so should be freed after
     * use.
     */
    char *(*getline) (void);

    /*
     * Called at the end of a pass.
     */
    void (*cleanup) (int);
} Preproc;

extern Preproc nasmpp;

/*
 * ----------------------------------------------------------------
 * Some lexical properties of the NASM source language, included
 * here because they are shared between the parser and preprocessor
 * ----------------------------------------------------------------
 */

/*
 * isidstart matches any character that may start an identifier, and isidchar
 * matches any character that may appear at places other than the start of an
 * identifier. E.g. a period may only appear at the start of an identifier
 * (for local labels), whereas a number may appear anywhere *but* at the
 * start.
 */

#define isidstart(c) ( nasm_isalpha(c) || (c)=='_' || (c)=='.' || (c)=='?' \
                                  || (c)=='@' )
#define isidchar(c)  ( isidstart(c) || nasm_isdigit(c) || \
		       (c)=='$' || (c)=='#' || (c)=='~' )

/* Ditto for numeric constants. */

#define isnumstart(c)  ( nasm_isdigit(c) || (c)=='$' )
#define isnumchar(c)   ( nasm_isalnum(c) || (c)=='_' )

/* This returns the numeric value of a given 'digit'. */

#define numvalue(c)  ((c)>='a' ? (c)-'a'+10 : (c)>='A' ? (c)-'A'+10 : (c)-'0')

/*
 * Data-type flags that get passed to listing-file routines.
 */
enum {
    LIST_READ, LIST_MACRO, LIST_MACRO_NOLIST, LIST_INCLUDE,
    LIST_INCBIN, LIST_TIMES
};

/*
 * -----------------------------------------------------------
 * Format of the `insn' structure returned from `parser.c' and
 * passed into `assemble.c'
 * -----------------------------------------------------------
 */

/* Verify value to be a valid register */
static inline bool is_register(int reg)
{
    return reg >= EXPR_REG_START && reg < REG_ENUM_LIMIT;
}

enum ccode {			/* condition code names */
    C_A, C_AE, C_B, C_BE, C_C, C_E, C_G, C_GE, C_L, C_LE, C_NA, C_NAE,
    C_NB, C_NBE, C_NC, C_NE, C_NG, C_NGE, C_NL, C_NLE, C_NO, C_NP,
    C_NS, C_NZ, C_O, C_P, C_PE, C_PO, C_S, C_Z,
    C_none = -1
};

/*
 * REX flags
 */
#define REX_REAL	0x4f	/* Actual REX prefix bits */
#define REX_B		0x01	/* ModRM r/m extension */
#define REX_X		0x02	/* SIB index extension */
#define REX_R		0x04	/* ModRM reg extension */
#define REX_W		0x08	/* 64-bit operand size */
#define REX_L		0x20	/* Use LOCK prefix instead of REX.R */
#define REX_P		0x40	/* REX prefix present/required */
#define REX_H		0x80	/* High register present, REX forbidden */
#define REX_D		0x0100	/* Instruction uses DREX instead of REX */
#define REX_OC		0x0200	/* DREX suffix has the OC0 bit set */
#define REX_V		0x0400	/* Instruction uses VEX/XOP instead of REX */
#define REX_NH		0x0800	/* Instruction which doesn't use high regs */

/*
 * REX_V "classes" (prefixes which behave like VEX)
 */
enum vex_class {
    RV_VEX		= 0,	/* C4/C5 */
    RV_XOP		= 1	/* 8F */
};

/*
 * Note that because segment registers may be used as instruction
 * prefixes, we must ensure the enumerations for prefixes and
 * register names do not overlap.
 */
enum prefixes {			/* instruction prefixes */
    P_none = 0,
    PREFIX_ENUM_START = REG_ENUM_LIMIT,
    P_A16 = PREFIX_ENUM_START, P_A32, P_A64, P_ASP,
    P_LOCK, P_O16, P_O32, P_O64, P_OSP,
    P_REP, P_REPE, P_REPNE, P_REPNZ, P_REPZ, P_TIMES,
    P_WAIT,
    PREFIX_ENUM_LIMIT
};

enum extop_type {		/* extended operand types */
    EOT_NOTHING,
    EOT_DB_STRING,		/* Byte string */
    EOT_DB_STRING_FREE,		/* Byte string which should be nasm_free'd*/
    EOT_DB_NUMBER,		/* Integer */
};

enum ea_flags {			/* special EA flags */
    EAF_BYTEOFFS =  1,          /* force offset part to byte size */
    EAF_WORDOFFS =  2,          /* force offset part to [d]word size */
    EAF_TIMESTWO =  4,          /* really do EAX*2 not EAX+EAX */
    EAF_REL	 =  8,		/* IP-relative addressing */
    EAF_ABS      = 16,		/* non-IP-relative addressing */
    EAF_FSGS	 = 32		/* fs/gs segment override present */
};

enum eval_hint {                /* values for `hinttype' */
    EAH_NOHINT   = 0,           /* no hint at all - our discretion */
    EAH_MAKEBASE = 1,           /* try to make given reg the base */
    EAH_NOTBASE  = 2            /* try _not_ to make reg the base */
};

typedef struct operand {	/* operand to an instruction */
    opflags_t type;             /* type of operand */
    int disp_size;              /* 0 means default; 16; 32; 64 */
    enum reg_enum basereg, indexreg; /* address registers */
    int scale;			/* index scale */
    int hintbase;
    enum eval_hint hinttype;    /* hint as to real base register */
    int32_t segment;            /* immediate segment, if needed */
    int64_t offset;             /* any immediate number */
    int32_t wrt;                /* segment base it's relative to */
    int eaflags;                /* special EA flags */
    int opflags;                /* see OPFLAG_* defines below */
} operand;

#define OPFLAG_FORWARD		1       /* operand is a forward reference */
#define OPFLAG_EXTERN		2       /* operand is an external reference */
#define OPFLAG_UNKNOWN		4	/* operand is an unknown reference */
					/* (always a forward reference also) */

typedef struct extop {          /* extended operand */
    struct extop *next;         /* linked list */
    char *stringval;	        /* if it's a string, then here it is */
    size_t stringlen;           /* ... and here's how long it is */
    int64_t offset;             /* ... it's given here ... */
    int32_t segment;            /* if it's a number/address, then... */
    int32_t wrt;                /* ... and here */
    enum extop_type type;	/* defined above */
} extop;

/* Prefix positions: each type of prefix goes in a specific slot.
   This affects the final ordering of the assembled output, which
   shouldn't matter to the processor, but if you have stylistic
   preferences, you can change this.  REX prefixes are handled
   differently for the time being.

   Note that LOCK and REP are in the same slot.  This is
   an x86 architectural constraint. */
enum prefix_pos {
    PPS_WAIT,			/* WAIT (technically not a prefix!) */
    PPS_LREP,			/* Lock or REP prefix */
    PPS_SEG,			/* Segment override prefix */
    PPS_OSIZE,			/* Operand size prefix */
    PPS_ASIZE,			/* Address size prefix */
    MAXPREFIX			/* Total number of prefix slots */
};

/* If you need to change this, also change it in insns.pl */
#define MAX_OPERANDS 5

typedef struct insn {		/* an instruction itself */
    char *label;		/* the label defined, or NULL */
    enum prefixes prefixes[MAXPREFIX]; /* instruction prefixes, if any */
    enum opcode opcode;         /* the opcode - not just the string */
    enum ccode condition;       /* the condition code, if Jcc/SETcc */
    int operands;               /* how many operands? 0-3
                                 * (more if db et al) */
    int addr_size;		/* address size */
    operand oprs[MAX_OPERANDS]; /* the operands, defined as above */
    extop *eops;                /* extended operands */
    int eops_float;             /* true if DD and floating */
    int32_t times;              /* repeat count (TIMES prefix) */
    bool forw_ref;              /* is there a forward reference? */
    int rex;			/* Special REX Prefix */
    int drexdst;		/* Destination register for DREX/VEX suffix */
    int vex_cm;			/* Class and M field for VEX prefix */
    int vex_wlp;		/* W, P and L information for VEX prefix */
} insn;

enum geninfo { GI_SWITCH };
/*
 * ------------------------------------------------------------
 * The data structure defining an output format driver, and the
 * interfaces to the functions therein.
 * ------------------------------------------------------------
 */

struct ofmt {
    /*
     * This is a short (one-liner) description of the type of
     * output generated by the driver.
     */
    const char *fullname;

    /*
     * This is a single keyword used to select the driver.
     */
    const char *shortname;

    /*
     * Output format flags.
     */
#define OFMT_TEXT	1	/* Text file format */
    unsigned int flags;

    /*
     * this is a pointer to the first element of the debug information
     */
    struct dfmt **debug_formats;

    /*
     * and a pointer to the element that is being used
     * note: this is set to the default at compile time and changed if the
     * -F option is selected.  If developing a set of new debug formats for
     * an output format, be sure to set this to whatever default you want
     *
     */
    const struct dfmt *current_dfmt;

    /*
     * This, if non-NULL, is a NULL-terminated list of `char *'s
     * pointing to extra standard macros supplied by the object
     * format (e.g. a sensible initial default value of __SECT__,
     * and user-level equivalents for any format-specific
     * directives).
     */
    macros_t *stdmac;

    /*
     * This procedure is called at the start of an output session to set
     * up internal parameters.
     */
    void (*init)(void);

    /*
     * This procedure is called to pass generic information to the
     * object file.  The first parameter gives the information type
     * (currently only command line switches)
     * and the second parameter gives the value.  This function returns
     * 1 if recognized, 0 if unrecognized
     */
    int (*setinfo) (enum geninfo type, char **string);

    /*
     * This procedure is called by assemble() to write actual
     * generated code or data to the object file. Typically it
     * doesn't have to actually _write_ it, just store it for
     * later.
     *
     * The `type' argument specifies the type of output data, and
     * usually the size as well: its contents are described below.
     */
    void (*output) (int32_t segto, const void *data,
		    enum out_type type, uint64_t size,
                    int32_t segment, int32_t wrt);

    /*
     * This procedure is called once for every symbol defined in
     * the module being assembled. It gives the name and value of
     * the symbol, in NASM's terms, and indicates whether it has
     * been declared to be global. Note that the parameter "name",
     * when passed, will point to a piece of static storage
     * allocated inside the label manager - it's safe to keep using
     * that pointer, because the label manager doesn't clean up
     * until after the output driver has.
     *
     * Values of `is_global' are: 0 means the symbol is local; 1
     * means the symbol is global; 2 means the symbol is common (in
     * which case `offset' holds the _size_ of the variable).
     * Anything else is available for the output driver to use
     * internally.
     *
     * This routine explicitly _is_ allowed to call the label
     * manager to define further symbols, if it wants to, even
     * though it's been called _from_ the label manager. That much
     * re-entrancy is guaranteed in the label manager. However, the
     * label manager will in turn call this routine, so it should
     * be prepared to be re-entrant itself.
     *
     * The `special' parameter contains special information passed
     * through from the command that defined the label: it may have
     * been an EXTERN, a COMMON or a GLOBAL. The distinction should
     * be obvious to the output format from the other parameters.
     */
    void (*symdef) (char *name, int32_t segment, int64_t offset,
		    int is_global, char *special);

    /*
     * This procedure is called when the source code requests a
     * segment change. It should return the corresponding segment
     * _number_ for the name, or NO_SEG if the name is not a valid
     * segment name.
     *
     * It may also be called with NULL, in which case it is to
     * return the _default_ section number for starting assembly in.
     *
     * It is allowed to modify the string it is given a pointer to.
     *
     * It is also allowed to specify a default instruction size for
     * the segment, by setting `*bits' to 16 or 32. Or, if it
     * doesn't wish to define a default, it can leave `bits' alone.
     */
    int32_t (*section) (char *name, int pass, int *bits);

    /*
     * This procedure is called to modify section alignment,
     * note there is a trick, the alignment can only increase
     */
    void (*sectalign)(int32_t seg, unsigned int value);

    /*
     * This procedure is called to modify the segment base values
     * returned from the SEG operator. It is given a segment base
     * value (i.e. a segment value with the low bit set), and is
     * required to produce in return a segment value which may be
     * different. It can map segment bases to absolute numbers by
     * means of returning SEG_ABS types.
     *
     * It should return NO_SEG if the segment base cannot be
     * determined; the evaluator (which calls this routine) is
     * responsible for throwing an error condition if that occurs
     * in pass two or in a critical expression.
     */
    int32_t (*segbase) (int32_t segment);

    /*
     * This procedure is called to allow the output driver to
     * process its own specific directives. When called, it has the
     * directive word in `directive' and the parameter string in
     * `value'. It is called in both assembly passes, and `pass'
     * will be either 1 or 2.
     *
     * This procedure should return zero if it does not _recognise_
     * the directive, so that the main program can report an error.
     * If it recognises the directive but then has its own errors,
     * it should report them itself and then return non-zero. It
     * should also return non-zero if it correctly processes the
     * directive.
     */
    int (*directive)(enum directives directive, char *value, int pass);

    /*
     * This procedure is called before anything else - even before
     * the "init" routine - and is passed the name of the input
     * file from which this output file is being generated. It
     * should return its preferred name for the output file in
     * `outname', if outname[0] is not '\0', and do nothing to
     * `outname' otherwise. Since it is called before the driver is
     * properly initialized, it has to be passed its error handler
     * separately.
     *
     * This procedure may also take its own copy of the input file
     * name for use in writing the output file: it is _guaranteed_
     * that it will be called before the "init" routine.
     *
     * The parameter `outname' points to an area of storage
     * guaranteed to be at least FILENAME_MAX in size.
     */
    void (*filename) (char *inname, char *outname);

    /*
     * This procedure is called after assembly finishes, to allow
     * the output driver to clean itself up and free its memory.
     * Typically, it will also be the point at which the object
     * file actually gets _written_.
     *
     * One thing the cleanup routine should always do is to close
     * the output file pointer.
     */
    void (*cleanup) (int debuginfo);
};

/*
 * Output format driver alias
 */
struct ofmt_alias {
    const char  *shortname;
    const char  *fullname;
    struct ofmt *ofmt;
};

extern struct ofmt *ofmt;
extern FILE *ofile;

/*
 * ------------------------------------------------------------
 * The data structure defining a debug format driver, and the
 * interfaces to the functions therein.
 * ------------------------------------------------------------
 */

struct dfmt {
    /*
     * This is a short (one-liner) description of the type of
     * output generated by the driver.
     */
    const char *fullname;

    /*
     * This is a single keyword used to select the driver.
     */
    const char *shortname;

    /*
     * init - called initially to set up local pointer to object format.
     */
    void (*init)(void);

    /*
     * linenum - called any time there is output with a change of
     * line number or file.
     */
    void (*linenum)(const char *filename, int32_t linenumber, int32_t segto);

    /*
     * debug_deflabel - called whenever a label is defined. Parameters
     * are the same as to 'symdef()' in the output format. This function
     * would be called before the output format version.
     */

    void (*debug_deflabel)(char *name, int32_t segment, int64_t offset,
			   int is_global, char *special);
    /*
     * debug_directive - called whenever a DEBUG directive other than 'LINE'
     * is encountered. 'directive' contains the first parameter to the
     * DEBUG directive, and params contains the rest. For example,
     * 'DEBUG VAR _somevar:int' would translate to a call to this
     * function with 'directive' equal to "VAR" and 'params' equal to
     * "_somevar:int".
     */
    void (*debug_directive)(const char *directive, const char *params);

    /*
     * typevalue - called whenever the assembler wishes to register a type
     * for the last defined label.  This routine MUST detect if a type was
     * already registered and not re-register it.
     */
    void (*debug_typevalue)(int32_t type);

    /*
     * debug_output - called whenever output is required
     * 'type' is the type of info required, and this is format-specific
     */
    void (*debug_output)(int type, void *param);

    /*
     * cleanup - called after processing of file is complete
     */
    void (*cleanup)(void);
};

extern const struct dfmt *dfmt;

/*
 * The type definition macros
 * for debugging
 *
 * low 3 bits: reserved
 * next 5 bits: type
 * next 24 bits: number of elements for arrays (0 for labels)
 */

#define TY_UNKNOWN 0x00
#define TY_LABEL   0x08
#define TY_BYTE    0x10
#define TY_WORD    0x18
#define TY_DWORD   0x20
#define TY_FLOAT   0x28
#define TY_QWORD   0x30
#define TY_TBYTE   0x38
#define TY_OWORD   0x40
#define TY_YWORD   0x48
#define TY_COMMON  0xE0
#define TY_SEG     0xE8
#define TY_EXTERN  0xF0
#define TY_EQU     0xF8

#define TYM_TYPE(x) ((x) & 0xF8)
#define TYM_ELEMENTS(x) (((x) & 0xFFFFFF00) >> 8)

#define TYS_ELEMENTS(x)  ((x) << 8)

/*
 * -----
 * Special tokens
 * -----
 */

enum special_tokens {
    SPECIAL_ENUM_START = PREFIX_ENUM_LIMIT,
    S_ABS = SPECIAL_ENUM_START,
    S_BYTE, S_DWORD, S_FAR, S_LONG, S_NEAR, S_NOSPLIT,
    S_OWORD, S_QWORD, S_REL, S_SHORT, S_STRICT, S_TO, S_TWORD, S_WORD, S_YWORD,
    SPECIAL_ENUM_LIMIT
};

/*
 * -----
 * Global modes
 * -----
 */

/*
 * This declaration passes the "pass" number to all other modules
 * "pass0" assumes the values: 0, 0, ..., 0, 1, 2
 * where 0 = optimizing pass
 *       1 = pass 1
 *       2 = pass 2
 */

extern int pass0;
extern int passn;		/* Actual pass number */

extern bool tasm_compatible_mode;
extern int optimizing;
extern int globalbits;          /* 16, 32 or 64-bit mode */
extern int globalrel;		/* default to relative addressing? */
extern int maxbits;		/* max bits supported by output */

/*
 * NASM version strings, defined in ver.c
 */
extern const char nasm_version[];
extern const char nasm_date[];
extern const char nasm_compile_options[];
extern const char nasm_comment[];
extern const char nasm_signature[];

#endif<|MERGE_RESOLUTION|>--- conflicted
+++ resolved
@@ -1,10 +1,6 @@
 /* ----------------------------------------------------------------------- *
  *   
-<<<<<<< HEAD
- *   Copyright 1996-2010 The NASM Authors - All Rights Reserved
-=======
  *   Copyright 1996-2011 The NASM Authors - All Rights Reserved
->>>>>>> a4b1c5c6
  *   See the file AUTHORS included with the NASM distribution for
  *   the specific copyright holders.
  *
