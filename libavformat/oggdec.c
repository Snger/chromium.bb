--- conflicted
+++ resolved
@@ -549,15 +549,10 @@
     os->incomplete = 0;
 
     if (os->header) {
-<<<<<<< HEAD
-        if ((ret = os->codec->header(s, idx)) < 0)
-            return ret;
-=======
         if ((ret = os->codec->header(s, idx)) < 0) {
             av_log(s, AV_LOG_ERROR, "Header processing failed: %s\n", av_err2str(ret));
             return ret;
         }
->>>>>>> d6945aee
         os->header = ret;
         if (!os->header) {
             os->segp  = segp;
@@ -590,15 +585,10 @@
         os->pflags    = 0;
         os->pduration = 0;
         if (os->codec && os->codec->packet) {
-<<<<<<< HEAD
-            if ((ret = os->codec->packet(s, idx)) < 0)
-                return ret;
-=======
             if ((ret = os->codec->packet(s, idx)) < 0) {
                 av_log(s, AV_LOG_ERROR, "Packet processing failed: %s\n", av_err2str(ret));
                 return ret;
             }
->>>>>>> d6945aee
         }
         if (sid)
             *sid = idx;
