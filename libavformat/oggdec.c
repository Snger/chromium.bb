--- conflicted
+++ resolved
@@ -521,8 +521,6 @@
 
     ogg_restore (s, 0);
 
-<<<<<<< HEAD
-=======
     ogg_save (s);
     avio_seek (s->pb, s->data_offset, SEEK_SET);
     ogg_reset(s);
@@ -538,7 +536,6 @@
     }
     ogg_restore (s, 0);
 
->>>>>>> 03ce421c
     return 0;
 }
 
@@ -670,8 +667,6 @@
     int64_t pts = AV_NOPTS_VALUE;
     int64_t keypos = -1;
     int i = -1;
-    int packet = 0;
-    int64_t start_pos = *pos_arg;
     int pstart, psize;
     avio_seek(bc, *pos_arg, SEEK_SET);
     ogg_reset(s);
@@ -691,12 +686,6 @@
                 else
                     pts = AV_NOPTS_VALUE;
             }
-
-            // This is for the special case for the first packet in the stream.
-            if (pts == AV_NOPTS_VALUE && start_pos <= s->data_offset && !packet) {
-                pts = 0;
-            }
-            ++packet;
         }
         if (pts != AV_NOPTS_VALUE)
             break;
@@ -711,10 +700,6 @@
     struct ogg *ogg = s->priv_data;
     struct ogg_stream *os = ogg->streams + stream_index;
     int ret;
-    int64_t seek_pos;
-    int64_t pos_arg;
-    int64_t seek_pts;
-    int i;
 
     av_assert0(stream_index < ogg->nstreams);
     // Ensure everything is reset even when seeking via
@@ -731,22 +716,6 @@
     os = ogg->streams + stream_index;
     if (ret < 0)
         os->keyframe_seek = 0;
-
-    // Save the position seeked to.
-    pos_arg = seek_pos = avio_tell(s->pb);
-    seek_pts = ogg_read_timestamp(s, stream_index, &pos_arg, avio_size(s->pb));
-    os = ogg->streams + stream_index;
-
-    // Since we have seeked to the beginning then reset lastpts and lastdts to 0.
-    if (!seek_pts) {
-        for (i = 0; i < ogg->nstreams; i++){
-            struct ogg_stream *stream = ogg->streams + i;
-            stream->lastpts = 0;
-            stream->lastdts = 0;
-        }
-        os->keyframe_seek = 0;
-    }
-    avio_seek(s->pb, seek_pos, SEEK_SET);
     return ret;
 }
 
