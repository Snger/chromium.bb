/*
 * MP3 demuxer
 * Copyright (c) 2003 Fabrice Bellard
 *
 * This file is part of FFmpeg.
 *
 * FFmpeg is free software; you can redistribute it and/or
 * modify it under the terms of the GNU Lesser General Public
 * License as published by the Free Software Foundation; either
 * version 2.1 of the License, or (at your option) any later version.
 *
 * FFmpeg is distributed in the hope that it will be useful,
 * but WITHOUT ANY WARRANTY; without even the implied warranty of
 * MERCHANTABILITY or FITNESS FOR A PARTICULAR PURPOSE.  See the GNU
 * Lesser General Public License for more details.
 *
 * You should have received a copy of the GNU Lesser General Public
 * License along with FFmpeg; if not, write to the Free Software
 * Foundation, Inc., 51 Franklin Street, Fifth Floor, Boston, MA 02110-1301 USA
 */

#include "libavutil/opt.h"
#include "libavutil/avstring.h"
#include "libavutil/intreadwrite.h"
#include "libavutil/crc.h"
#include "libavutil/dict.h"
#include "libavutil/mathematics.h"
#include "avformat.h"
#include "internal.h"
#include "avio_internal.h"
#include "id3v2.h"
#include "id3v1.h"
#include "replaygain.h"

#include "libavcodec/avcodec.h"
#include "libavcodec/mpegaudiodecheader.h"

#define XING_FLAG_FRAMES 0x01
#define XING_FLAG_SIZE   0x02
#define XING_FLAG_TOC    0x04
#define XING_FLAC_QSCALE 0x08

#define XING_TOC_COUNT 100

#define SAME_HEADER_MASK \
   (0xffe00000 | (3 << 17) | (3 << 10) | (3 << 19))

typedef struct {
    AVClass *class;
    int64_t filesize;
    int xing_toc;
    int start_pad;
    int end_pad;
    int usetoc;
    unsigned frames; /* Total number of frames in file */
    unsigned header_filesize;   /* Total number of bytes in the stream */
    int is_cbr;
} MP3DecContext;

enum CheckRet {
    CHECK_WRONG_HEADER = -1,
    CHECK_SEEK_FAILED  = -2,
};

static int check(AVIOContext *pb, int64_t pos, uint32_t *header);

/* mp3 read */

static int mp3_read_probe(AVProbeData *p)
{
    int max_frames, first_frames = 0;
    int whole_used = 0;
    int frames, ret;
    uint32_t header;
    const uint8_t *buf, *buf0, *buf2, *end;

    buf0 = p->buf;
    end = p->buf + p->buf_size - sizeof(uint32_t);
    while(buf0 < end && !*buf0)
        buf0++;

    max_frames = 0;
    buf = buf0;

    for(; buf < end; buf= buf2+1) {
        buf2 = buf;
        for(frames = 0; buf2 < end; frames++) {
            MPADecodeHeader h;

            header = AV_RB32(buf2);
            ret = avpriv_mpegaudio_decode_header(&h, header);
            if (ret != 0)
                break;
            buf2 += h.frame_size;
        }
        max_frames = FFMAX(max_frames, frames);
        if(buf == buf0) {
            first_frames= frames;
            if (buf2 == end + sizeof(uint32_t))
                whole_used = 1;
        }
    }
    // keep this in sync with ac3 probe, both need to avoid
    // issues with MPEG-files!
    if   (first_frames>=7) return AVPROBE_SCORE_EXTENSION + 1;
    else if(max_frames>200)return AVPROBE_SCORE_EXTENSION;
    else if(max_frames>=4 && max_frames >= p->buf_size/10000) return AVPROBE_SCORE_EXTENSION / 2;
    else if(ff_id3v2_match(buf0, ID3v2_DEFAULT_MAGIC) && 2*ff_id3v2_tag_len(buf0) >= p->buf_size)
                           return p->buf_size < PROBE_BUF_MAX ? AVPROBE_SCORE_EXTENSION / 4 : AVPROBE_SCORE_EXTENSION - 2;
    else if(first_frames > 1 && whole_used) return 5;
    else if(max_frames>=1 && max_frames >= p->buf_size/10000) return 1;
    else                   return 0;
//mpegps_mp3_unrecognized_format.mpg has max_frames=3
}

static void read_xing_toc(AVFormatContext *s, int64_t filesize, int64_t duration)
{
    int i;
    MP3DecContext *mp3 = s->priv_data;
    int fast_seek = s->flags & AVFMT_FLAG_FAST_SEEK;
    int fill_index = (mp3->usetoc || fast_seek) && duration > 0;

    if (!filesize &&
        !(filesize = avio_size(s->pb))) {
        av_log(s, AV_LOG_WARNING, "Cannot determine file size, skipping TOC table.\n");
        fill_index = 0;
    }

    for (i = 0; i < XING_TOC_COUNT; i++) {
        uint8_t b = avio_r8(s->pb);
        if (fill_index)
            av_add_index_entry(s->streams[0],
                           av_rescale(b, filesize, 256),
                           av_rescale(i, duration, XING_TOC_COUNT),
                           0, 0, AVINDEX_KEYFRAME);
    }
    if (fill_index)
        mp3->xing_toc = 1;
}

static void mp3_parse_info_tag(AVFormatContext *s, AVStream *st,
                               MPADecodeHeader *c, uint32_t spf)
{
#define LAST_BITS(k, n) ((k) & ((1 << (n)) - 1))
#define MIDDLE_BITS(k, m, n) LAST_BITS((k) >> (m), ((n) - (m)))

    uint16_t crc;
    uint32_t v;

    char version[10];

    uint32_t peak   = 0;
    int32_t  r_gain = INT32_MIN, a_gain = INT32_MIN;

    MP3DecContext *mp3 = s->priv_data;
    static const int64_t xing_offtbl[2][2] = {{32, 17}, {17,9}};
    uint64_t fsize = avio_size(s->pb);
    fsize = fsize >= avio_tell(s->pb) ? fsize - avio_tell(s->pb) : 0;

    /* Check for Xing / Info tag */
    avio_skip(s->pb, xing_offtbl[c->lsf == 1][c->nb_channels == 1]);
    v = avio_rb32(s->pb);
    mp3->is_cbr = v == MKBETAG('I', 'n', 'f', 'o');
    if (v != MKBETAG('X', 'i', 'n', 'g') && !mp3->is_cbr)
        return;

    v = avio_rb32(s->pb);
    if (v & XING_FLAG_FRAMES)
        mp3->frames = avio_rb32(s->pb);
    if (v & XING_FLAG_SIZE)
        mp3->header_filesize = avio_rb32(s->pb);
    if (fsize && mp3->header_filesize) {
        uint64_t min, delta;
        min = FFMIN(fsize, mp3->header_filesize);
        delta = FFMAX(fsize, mp3->header_filesize) - min;
        if (fsize > mp3->header_filesize && delta > min >> 4) {
            mp3->frames = 0;
            av_log(s, AV_LOG_WARNING,
                   "invalid concatenated file detected - using bitrate for duration\n");
        } else if (delta > min >> 4) {
            av_log(s, AV_LOG_WARNING,
                   "filesize and duration do not match (growing file?)\n");
        }
    }
    if (v & XING_FLAG_TOC)
        read_xing_toc(s, mp3->header_filesize, av_rescale_q(mp3->frames,
                                       (AVRational){spf, c->sample_rate},
                                       st->time_base));
    /* VBR quality */
    if (v & XING_FLAC_QSCALE)
        avio_rb32(s->pb);

    /* Encoder short version string */
    memset(version, 0, sizeof(version));
    avio_read(s->pb, version, 9);

    /* Info Tag revision + VBR method */
    avio_r8(s->pb);

    /* Lowpass filter value */
    avio_r8(s->pb);

    /* ReplayGain peak */
    v    = avio_rb32(s->pb);
    peak = av_rescale(v, 100000, 1 << 23);

    /* Radio ReplayGain */
    v = avio_rb16(s->pb);

    if (MIDDLE_BITS(v, 13, 15) == 1) {
        r_gain = MIDDLE_BITS(v, 0, 8) * 10000;

        if (v & (1 << 9))
            r_gain *= -1;
    }

    /* Audiophile ReplayGain */
    v = avio_rb16(s->pb);

    if (MIDDLE_BITS(v, 13, 15) == 2) {
        a_gain = MIDDLE_BITS(v, 0, 8) * 10000;

        if (v & (1 << 9))
            a_gain *= -1;
    }

    /* Encoding flags + ATH Type */
    avio_r8(s->pb);

    /* if ABR {specified bitrate} else {minimal bitrate} */
    avio_r8(s->pb);

    /* Encoder delays */
    v= avio_rb24(s->pb);
    if(AV_RB32(version) == MKBETAG('L', 'A', 'M', 'E')
        || AV_RB32(version) == MKBETAG('L', 'a', 'v', 'f')
        || AV_RB32(version) == MKBETAG('L', 'a', 'v', 'c')
    ) {

        mp3->start_pad = v>>12;
        mp3->  end_pad = v&4095;
        st->start_skip_samples = mp3->start_pad + 528 + 1;
        if (mp3->frames) {
            st->first_discard_sample = -mp3->end_pad + 528 + 1 + mp3->frames * (int64_t)spf;
            st->last_discard_sample = mp3->frames * (int64_t)spf;
        }
        // TODO(dalecurtis): Chrome expects to handle this start time change
        // itself, instead of ffmpeg magically moving the start time into
        // the future.
        //
        // if (!st->start_time)
        //     st->start_time = av_rescale_q(st->start_skip_samples,
        //                                     (AVRational){1, c->sample_rate},
        //                                     st->time_base);
        av_log(s, AV_LOG_DEBUG, "pad %d %d\n", mp3->start_pad, mp3->  end_pad);
    }

    /* Misc */
    avio_r8(s->pb);

    /* MP3 gain */
    avio_r8(s->pb);

    /* Preset and surround info */
    avio_rb16(s->pb);

    /* Music length */
    avio_rb32(s->pb);

    /* Music CRC */
    avio_rb16(s->pb);

    /* Info Tag CRC */
    crc = ffio_get_checksum(s->pb);
    v   = avio_rb16(s->pb);

    if (v == crc) {
        ff_replaygain_export_raw(st, r_gain, peak, a_gain, 0);
        av_dict_set(&st->metadata, "encoder", version, 0);
    }
}

static void mp3_parse_vbri_tag(AVFormatContext *s, AVStream *st, int64_t base)
{
    uint32_t v;
    MP3DecContext *mp3 = s->priv_data;

    /* Check for VBRI tag (always 32 bytes after end of mpegaudio header) */
    avio_seek(s->pb, base + 4 + 32, SEEK_SET);
    v = avio_rb32(s->pb);
    if (v == MKBETAG('V', 'B', 'R', 'I')) {
        /* Check tag version */
        if (avio_rb16(s->pb) == 1) {
            /* skip delay and quality */
            avio_skip(s->pb, 4);
            mp3->header_filesize = avio_rb32(s->pb);
            mp3->frames = avio_rb32(s->pb);
        }
    }
}

/**
 * Try to find Xing/Info/VBRI tags and compute duration from info therein
 */
static int mp3_parse_vbr_tags(AVFormatContext *s, AVStream *st, int64_t base)
{
    uint32_t v, spf;
    MPADecodeHeader c;
    int vbrtag_size = 0;
    MP3DecContext *mp3 = s->priv_data;
    int ret;

    ffio_init_checksum(s->pb, ff_crcA001_update, 0);

    v = avio_rb32(s->pb);

    ret = avpriv_mpegaudio_decode_header(&c, v);
    if (ret < 0)
        return ret;
    else if (ret == 0)
        vbrtag_size = c.frame_size;
    if(c.layer != 3)
        return -1;

    spf = c.lsf ? 576 : 1152; /* Samples per frame, layer 3 */

    mp3->frames = 0;
    mp3->header_filesize   = 0;

    mp3_parse_info_tag(s, st, &c, spf);
    mp3_parse_vbri_tag(s, st, base);

    if (!mp3->frames && !mp3->header_filesize)
        return -1;

    /* Skip the vbr tag frame */
    avio_seek(s->pb, base + vbrtag_size, SEEK_SET);

    if (mp3->frames)
        st->duration = av_rescale_q(mp3->frames, (AVRational){spf, c.sample_rate},
                                    st->time_base);
    if (mp3->header_filesize && mp3->frames && !mp3->is_cbr)
        st->codecpar->bit_rate = av_rescale(mp3->header_filesize, 8 * c.sample_rate, mp3->frames * (int64_t)spf);

    return 0;
}

static int mp3_read_header(AVFormatContext *s)
{
    MP3DecContext *mp3 = s->priv_data;
    AVStream *st;
    int64_t off;
    int ret;
    int i;

    st = avformat_new_stream(s, NULL);
    if (!st)
        return AVERROR(ENOMEM);

    st->codecpar->codec_type = AVMEDIA_TYPE_AUDIO;
    st->codecpar->codec_id = AV_CODEC_ID_MP3;
    st->need_parsing = AVSTREAM_PARSE_FULL_RAW;
    st->start_time = 0;

    // lcm of all mp3 sample rates
    avpriv_set_pts_info(st, 64, 1, 14112000);

    s->pb->maxsize = -1;
    off = avio_tell(s->pb);

    if (!av_dict_get(s->metadata, "", NULL, AV_DICT_IGNORE_SUFFIX))
        ff_id3v1_read(s);

    if(s->pb->seekable)
        mp3->filesize = avio_size(s->pb);

    if (mp3_parse_vbr_tags(s, st, off) < 0)
        avio_seek(s->pb, off, SEEK_SET);

    ret = ff_replaygain_export(st, s->metadata);
    if (ret < 0)
        return ret;

    off = avio_tell(s->pb);
    for (i = 0; i < 64 * 1024; i++) {
        uint32_t header, header2;
        int frame_size;
        if (!(i&1023))
            ffio_ensure_seekback(s->pb, i + 1024 + 4);
        frame_size = check(s->pb, off + i, &header);
        if (frame_size > 0) {
            ret = avio_seek(s->pb, off, SEEK_SET);
            if (ret < 0)
                return ret;
            ffio_ensure_seekback(s->pb, i + 1024 + frame_size + 4);
            ret = check(s->pb, off + i + frame_size, &header2);
            if (ret >= 0 &&
                (header & SAME_HEADER_MASK) == (header2 & SAME_HEADER_MASK))
            {
                av_log(s, i > 0 ? AV_LOG_INFO : AV_LOG_VERBOSE, "Skipping %d bytes of junk at %"PRId64".\n", i, off);
                ret = avio_seek(s->pb, off + i, SEEK_SET);
                if (ret < 0)
                    return ret;
                break;
            } else if (ret == CHECK_SEEK_FAILED) {
                av_log(s, AV_LOG_ERROR, "Invalid frame size (%d): Could not seek to %"PRId64".\n", frame_size, off + i + frame_size);
                return AVERROR(EINVAL);
            }
        } else if (frame_size == CHECK_SEEK_FAILED) {
            av_log(s, AV_LOG_ERROR, "Failed to read frame size: Could not seek to %"PRId64".\n", (int64_t) (i + 1024 + frame_size + 4));
            return AVERROR(EINVAL);
        }
        ret = avio_seek(s->pb, off, SEEK_SET);
        if (ret < 0)
            return ret;
    }

    // the seek index is relative to the end of the xing vbr headers
    for (i = 0; i < st->nb_index_entries; i++)
        st->index_entries[i].pos += avio_tell(s->pb);

    /* the parameters will be extracted from the compressed bitstream */
    return 0;
}

#define MP3_PACKET_SIZE 1024

static int mp3_read_packet(AVFormatContext *s, AVPacket *pkt)
{
    MP3DecContext *mp3 = s->priv_data;
    int ret, size;
    int64_t pos;

    size= MP3_PACKET_SIZE;
    pos = avio_tell(s->pb);
    if(mp3->filesize > ID3v1_TAG_SIZE && pos < mp3->filesize)
        size= FFMIN(size, mp3->filesize - pos);

    ret= av_get_packet(s->pb, pkt, size);
    if (ret <= 0) {
        if(ret<0)
            return ret;
        return AVERROR_EOF;
    }

    pkt->flags &= ~AV_PKT_FLAG_CORRUPT;
    pkt->stream_index = 0;

    return ret;
}

#define SEEK_WINDOW 4096

static int check(AVIOContext *pb, int64_t pos, uint32_t *ret_header)
{
    int64_t ret = avio_seek(pb, pos, SEEK_SET);
    uint8_t header_buf[4];
    unsigned header;
    MPADecodeHeader sd;
    if (ret < 0)
        return CHECK_SEEK_FAILED;

    ret = avio_read(pb, &header_buf[0], 4);
<<<<<<< HEAD
    // We should always find four bytes for a valid mpa header.
=======
    /* We should always find four bytes for a valid mpa header. */
>>>>>>> e303e3d4
    if (ret < 4)
        return CHECK_SEEK_FAILED;

    header = AV_RB32(&header_buf[0]);
    if (ff_mpa_check_header(header) < 0)
        return CHECK_WRONG_HEADER;
    if (avpriv_mpegaudio_decode_header(&sd, header) == 1)
        return CHECK_WRONG_HEADER;

    if (ret_header)
        *ret_header = header;
    return sd.frame_size;
}

static int64_t mp3_sync(AVFormatContext *s, int64_t target_pos, int flags)
{
    int dir = (flags&AVSEEK_FLAG_BACKWARD) ? -1 : 1;
    int64_t best_pos;
    int best_score, i, j;
    int64_t ret;

    avio_seek(s->pb, FFMAX(target_pos - SEEK_WINDOW, 0), SEEK_SET);
    ret = avio_seek(s->pb, target_pos, SEEK_SET);
    if (ret < 0)
        return ret;

#define MIN_VALID 3
    best_pos = target_pos;
    best_score = 999;
    for(i=0; i<SEEK_WINDOW; i++) {
        int64_t pos = target_pos + (dir > 0 ? i - SEEK_WINDOW/4 : -i);
        int64_t candidate = -1;
        int score = 999;

        if (pos < 0)
            continue;

        for(j=0; j<MIN_VALID; j++) {
            ret = check(s->pb, pos, NULL);
            if(ret < 0) {
                if (ret == CHECK_WRONG_HEADER) {
                    break;
                } else if (ret == CHECK_SEEK_FAILED) {
                    av_log(s, AV_LOG_ERROR, "Could not seek to %"PRId64".\n", pos);
                    return AVERROR(EINVAL);
                }
            }
            if ((target_pos - pos)*dir <= 0 && abs(MIN_VALID/2-j) < score) {
                candidate = pos;
                score = abs(MIN_VALID/2-j);
            }
            pos += ret;
        }
        if (best_score > score && j == MIN_VALID) {
            best_pos = candidate;
            best_score = score;
            if(score == 0)
                break;
        }
    }

    return avio_seek(s->pb, best_pos, SEEK_SET);
}

static int mp3_seek(AVFormatContext *s, int stream_index, int64_t timestamp,
                    int flags)
{
    MP3DecContext *mp3 = s->priv_data;
    AVIndexEntry *ie, ie1;
    AVStream *st = s->streams[0];
    int64_t best_pos;
    int fast_seek = s->flags & AVFMT_FLAG_FAST_SEEK;
    int64_t filesize = mp3->header_filesize;

    if (filesize <= 0) {
        int64_t size = avio_size(s->pb);
        if (size > 0 && size > s->internal->data_offset)
            filesize = size - s->internal->data_offset;
    }

    if (mp3->xing_toc && (mp3->usetoc || (fast_seek && !mp3->is_cbr))) {
        int64_t ret = av_index_search_timestamp(st, timestamp, flags);

        // NOTE: The MP3 TOC is not a precise lookup table. Accuracy is worse
        // for bigger files.
        av_log(s, AV_LOG_WARNING, "Using MP3 TOC to seek; may be imprecise.\n");

        if (ret < 0)
            return ret;

        ie = &st->index_entries[ret];
    } else if (fast_seek && st->duration > 0 && filesize > 0) {
        if (!mp3->is_cbr)
            av_log(s, AV_LOG_WARNING, "Using scaling to seek VBR MP3; may be imprecise.\n");

        ie = &ie1;
        timestamp = av_clip64(timestamp, 0, st->duration);
        ie->timestamp = timestamp;
        ie->pos       = av_rescale(timestamp, filesize, st->duration) + s->internal->data_offset;
    } else {
        return -1; // generic index code
    }

    best_pos = mp3_sync(s, ie->pos, flags);
    if (best_pos < 0)
        return best_pos;

    if (mp3->is_cbr && ie == &ie1 && mp3->frames) {
        int frame_duration = av_rescale(st->duration, 1, mp3->frames);
        ie1.timestamp = frame_duration * av_rescale(best_pos - s->internal->data_offset, mp3->frames, mp3->header_filesize);
    }

    ff_update_cur_dts(s, st, ie->timestamp);
    return 0;
}

static const AVOption options[] = {
    { "usetoc", "use table of contents", offsetof(MP3DecContext, usetoc), AV_OPT_TYPE_BOOL, {.i64 = 0}, 0, 1, AV_OPT_FLAG_DECODING_PARAM},
    { NULL },
};

static const AVClass demuxer_class = {
    .class_name = "mp3",
    .item_name  = av_default_item_name,
    .option     = options,
    .version    = LIBAVUTIL_VERSION_INT,
    .category   = AV_CLASS_CATEGORY_DEMUXER,
};

AVInputFormat ff_mp3_demuxer = {
    .name           = "mp3",
    .long_name      = NULL_IF_CONFIG_SMALL("MP2/3 (MPEG audio layer 2/3)"),
    .read_probe     = mp3_read_probe,
    .read_header    = mp3_read_header,
    .read_packet    = mp3_read_packet,
    .read_seek      = mp3_seek,
    .priv_data_size = sizeof(MP3DecContext),
    .flags          = AVFMT_GENERIC_INDEX,
    .extensions     = "mp2,mp3,m2a,mpa", /* XXX: use probe */
    .priv_class     = &demuxer_class,
};<|MERGE_RESOLUTION|>--- conflicted
+++ resolved
@@ -461,11 +461,7 @@
         return CHECK_SEEK_FAILED;
 
     ret = avio_read(pb, &header_buf[0], 4);
-<<<<<<< HEAD
-    // We should always find four bytes for a valid mpa header.
-=======
     /* We should always find four bytes for a valid mpa header. */
->>>>>>> e303e3d4
     if (ret < 4)
         return CHECK_SEEK_FAILED;
 
