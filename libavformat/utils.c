/*
 * various utility functions for use within FFmpeg
 * Copyright (c) 2000, 2001, 2002 Fabrice Bellard
 *
 * This file is part of FFmpeg.
 *
 * FFmpeg is free software; you can redistribute it and/or
 * modify it under the terms of the GNU Lesser General Public
 * License as published by the Free Software Foundation; either
 * version 2.1 of the License, or (at your option) any later version.
 *
 * FFmpeg is distributed in the hope that it will be useful,
 * but WITHOUT ANY WARRANTY; without even the implied warranty of
 * MERCHANTABILITY or FITNESS FOR A PARTICULAR PURPOSE.  See the GNU
 * Lesser General Public License for more details.
 *
 * You should have received a copy of the GNU Lesser General Public
 * License along with FFmpeg; if not, write to the Free Software
 * Foundation, Inc., 51 Franklin Street, Fifth Floor, Boston, MA 02110-1301 USA
 */

#include <stdarg.h>
#include <stdint.h>

#include "config.h"

#include "libavutil/avassert.h"
#include "libavutil/avstring.h"
#include "libavutil/dict.h"
#include "libavutil/internal.h"
#include "libavutil/mathematics.h"
#include "libavutil/opt.h"
#include "libavutil/parseutils.h"
#include "libavutil/pixdesc.h"
#include "libavutil/time.h"
#include "libavutil/time_internal.h"
#include "libavutil/timestamp.h"

#include "libavcodec/bytestream.h"
#include "libavcodec/internal.h"
#include "libavcodec/raw.h"

#include "audiointerleave.h"
#include "avformat.h"
#include "avio_internal.h"
#include "id3v2.h"
#include "internal.h"
#include "metadata.h"
#if CONFIG_NETWORK
#include "network.h"
#endif
#include "riff.h"
#include "url.h"

#include "libavutil/ffversion.h"
const char av_format_ffversion[] = "FFmpeg version " FFMPEG_VERSION;

/**
 * @file
 * various utility functions for use within FFmpeg
 */

unsigned avformat_version(void)
{
    av_assert0(LIBAVFORMAT_VERSION_MICRO >= 100);
    return LIBAVFORMAT_VERSION_INT;
}

const char *avformat_configuration(void)
{
    return FFMPEG_CONFIGURATION;
}

const char *avformat_license(void)
{
#define LICENSE_PREFIX "libavformat license: "
    return LICENSE_PREFIX FFMPEG_LICENSE + sizeof(LICENSE_PREFIX) - 1;
}

#define RELATIVE_TS_BASE (INT64_MAX - (1LL<<48))

static int is_relative(int64_t ts) {
    return ts > (RELATIVE_TS_BASE - (1LL<<48));
}

/**
 * Wrap a given time stamp, if there is an indication for an overflow
 *
 * @param st stream
 * @param timestamp the time stamp to wrap
 * @return resulting time stamp
 */
static int64_t wrap_timestamp(const AVStream *st, int64_t timestamp)
{
    if (st->pts_wrap_behavior != AV_PTS_WRAP_IGNORE &&
        st->pts_wrap_reference != AV_NOPTS_VALUE && timestamp != AV_NOPTS_VALUE) {
        if (st->pts_wrap_behavior == AV_PTS_WRAP_ADD_OFFSET &&
            timestamp < st->pts_wrap_reference)
            return timestamp + (1ULL << st->pts_wrap_bits);
        else if (st->pts_wrap_behavior == AV_PTS_WRAP_SUB_OFFSET &&
            timestamp >= st->pts_wrap_reference)
            return timestamp - (1ULL << st->pts_wrap_bits);
    }
    return timestamp;
}

MAKE_ACCESSORS(AVStream, stream, AVRational, r_frame_rate)
MAKE_ACCESSORS(AVStream, stream, char *, recommended_encoder_configuration)
MAKE_ACCESSORS(AVFormatContext, format, AVCodec *, video_codec)
MAKE_ACCESSORS(AVFormatContext, format, AVCodec *, audio_codec)
MAKE_ACCESSORS(AVFormatContext, format, AVCodec *, subtitle_codec)
MAKE_ACCESSORS(AVFormatContext, format, AVCodec *, data_codec)
MAKE_ACCESSORS(AVFormatContext, format, int, metadata_header_padding)
MAKE_ACCESSORS(AVFormatContext, format, void *, opaque)
MAKE_ACCESSORS(AVFormatContext, format, av_format_control_message, control_message_cb)
#if FF_API_OLD_OPEN_CALLBACKS
FF_DISABLE_DEPRECATION_WARNINGS
MAKE_ACCESSORS(AVFormatContext, format, AVOpenCallback, open_cb)
FF_ENABLE_DEPRECATION_WARNINGS
#endif

int64_t av_stream_get_end_pts(const AVStream *st)
{
    if (st->priv_pts) {
        return st->priv_pts->val;
    } else
        return AV_NOPTS_VALUE;
}

struct AVCodecParserContext *av_stream_get_parser(const AVStream *st)
{
    return st->parser;
}

void av_format_inject_global_side_data(AVFormatContext *s)
{
    int i;
    s->internal->inject_global_side_data = 1;
    for (i = 0; i < s->nb_streams; i++) {
        AVStream *st = s->streams[i];
        st->inject_global_side_data = 1;
    }
}

int ff_copy_whiteblacklists(AVFormatContext *dst, const AVFormatContext *src)
{
    av_assert0(!dst->codec_whitelist &&
               !dst->format_whitelist &&
               !dst->protocol_whitelist &&
               !dst->protocol_blacklist);
    dst-> codec_whitelist = av_strdup(src->codec_whitelist);
    dst->format_whitelist = av_strdup(src->format_whitelist);
    dst->protocol_whitelist = av_strdup(src->protocol_whitelist);
    dst->protocol_blacklist = av_strdup(src->protocol_blacklist);
    if (   (src-> codec_whitelist && !dst-> codec_whitelist)
        || (src->  format_whitelist && !dst->  format_whitelist)
        || (src->protocol_whitelist && !dst->protocol_whitelist)
        || (src->protocol_blacklist && !dst->protocol_blacklist)) {
        av_log(dst, AV_LOG_ERROR, "Failed to duplicate black/whitelist\n");
        return AVERROR(ENOMEM);
    }
    return 0;
}

static const AVCodec *find_decoder(AVFormatContext *s, const AVStream *st, enum AVCodecID codec_id)
{
#if FF_API_LAVF_AVCTX
FF_DISABLE_DEPRECATION_WARNINGS
    if (st->codec->codec)
        return st->codec->codec;
FF_ENABLE_DEPRECATION_WARNINGS
#endif

    switch (st->codecpar->codec_type) {
    case AVMEDIA_TYPE_VIDEO:
        if (s->video_codec)    return s->video_codec;
        break;
    case AVMEDIA_TYPE_AUDIO:
        if (s->audio_codec)    return s->audio_codec;
        break;
    case AVMEDIA_TYPE_SUBTITLE:
        if (s->subtitle_codec) return s->subtitle_codec;
        break;
    }

    return avcodec_find_decoder(codec_id);
}

static const AVCodec *find_probe_decoder(AVFormatContext *s, const AVStream *st, enum AVCodecID codec_id)
{
    const AVCodec *codec;

#if CONFIG_H264_DECODER
    /* Other parts of the code assume this decoder to be used for h264,
     * so force it if possible. */
    if (codec_id == AV_CODEC_ID_H264)
        return avcodec_find_decoder_by_name("h264");
#endif

    codec = find_decoder(s, st, codec_id);
    if (!codec)
        return NULL;

    if (codec->capabilities & AV_CODEC_CAP_AVOID_PROBING) {
        const AVCodec *probe_codec = NULL;
        while (probe_codec = av_codec_next(probe_codec)) {
            if (probe_codec->id == codec_id &&
                    av_codec_is_decoder(probe_codec) &&
                    !(probe_codec->capabilities & (AV_CODEC_CAP_AVOID_PROBING | AV_CODEC_CAP_EXPERIMENTAL))) {
                return probe_codec;
            }
        }
    }

    return codec;
}

int av_format_get_probe_score(const AVFormatContext *s)
{
    return s->probe_score;
}

/* an arbitrarily chosen "sane" max packet size -- 50M */
#define SANE_CHUNK_SIZE (50000000)

int ffio_limit(AVIOContext *s, int size)
{
    if (s->maxsize>= 0) {
        int64_t remaining= s->maxsize - avio_tell(s);
        if (remaining < size) {
            int64_t newsize = avio_size(s);
            if (!s->maxsize || s->maxsize<newsize)
                s->maxsize = newsize - !newsize;
            remaining= s->maxsize - avio_tell(s);
            remaining= FFMAX(remaining, 0);
        }

        if (s->maxsize>= 0 && remaining+1 < size) {
            av_log(NULL, remaining ? AV_LOG_ERROR : AV_LOG_DEBUG, "Truncating packet of size %d to %"PRId64"\n", size, remaining+1);
            size = remaining+1;
        }
    }
    return size;
}

/* Read the data in sane-sized chunks and append to pkt.
 * Return the number of bytes read or an error. */
static int append_packet_chunked(AVIOContext *s, AVPacket *pkt, int size)
{
    int64_t orig_pos   = pkt->pos; // av_grow_packet might reset pos
    int orig_size      = pkt->size;
    int ret;

    do {
        int prev_size = pkt->size;
        int read_size;

        /* When the caller requests a lot of data, limit it to the amount
         * left in file or SANE_CHUNK_SIZE when it is not known. */
        read_size = size;
        if (read_size > SANE_CHUNK_SIZE/10) {
            read_size = ffio_limit(s, read_size);
            // If filesize/maxsize is unknown, limit to SANE_CHUNK_SIZE
            if (s->maxsize < 0)
                read_size = FFMIN(read_size, SANE_CHUNK_SIZE);
        }

        ret = av_grow_packet(pkt, read_size);
        if (ret < 0)
            break;

        ret = avio_read(s, pkt->data + prev_size, read_size);
        if (ret != read_size) {
            av_shrink_packet(pkt, prev_size + FFMAX(ret, 0));
            break;
        }

        size -= read_size;
    } while (size > 0);
    if (size > 0)
        pkt->flags |= AV_PKT_FLAG_CORRUPT;

    pkt->pos = orig_pos;
    if (!pkt->size)
        av_packet_unref(pkt);
    return pkt->size > orig_size ? pkt->size - orig_size : ret;
}

int av_get_packet(AVIOContext *s, AVPacket *pkt, int size)
{
    av_init_packet(pkt);
    pkt->data = NULL;
    pkt->size = 0;
    pkt->pos  = avio_tell(s);

    return append_packet_chunked(s, pkt, size);
}

int av_append_packet(AVIOContext *s, AVPacket *pkt, int size)
{
    if (!pkt->size)
        return av_get_packet(s, pkt, size);
    return append_packet_chunked(s, pkt, size);
}

int av_filename_number_test(const char *filename)
{
    char buf[1024];
    return filename &&
           (av_get_frame_filename(buf, sizeof(buf), filename, 1) >= 0);
}

static int set_codec_from_probe_data(AVFormatContext *s, AVStream *st,
                                     AVProbeData *pd)
{
    static const struct {
        const char *name;
        enum AVCodecID id;
        enum AVMediaType type;
    } fmt_id_type[] = {
        { "aac",       AV_CODEC_ID_AAC,        AVMEDIA_TYPE_AUDIO },
        { "ac3",       AV_CODEC_ID_AC3,        AVMEDIA_TYPE_AUDIO },
        { "dts",       AV_CODEC_ID_DTS,        AVMEDIA_TYPE_AUDIO },
        { "dvbsub",    AV_CODEC_ID_DVB_SUBTITLE,AVMEDIA_TYPE_SUBTITLE },
        { "dvbtxt",    AV_CODEC_ID_DVB_TELETEXT,AVMEDIA_TYPE_SUBTITLE },
        { "eac3",      AV_CODEC_ID_EAC3,       AVMEDIA_TYPE_AUDIO },
        { "h264",      AV_CODEC_ID_H264,       AVMEDIA_TYPE_VIDEO },
        { "hevc",      AV_CODEC_ID_HEVC,       AVMEDIA_TYPE_VIDEO },
        { "loas",      AV_CODEC_ID_AAC_LATM,   AVMEDIA_TYPE_AUDIO },
        { "m4v",       AV_CODEC_ID_MPEG4,      AVMEDIA_TYPE_VIDEO },
        { "mp3",       AV_CODEC_ID_MP3,        AVMEDIA_TYPE_AUDIO },
        { "mpegvideo", AV_CODEC_ID_MPEG2VIDEO, AVMEDIA_TYPE_VIDEO },
        { "truehd",    AV_CODEC_ID_TRUEHD,     AVMEDIA_TYPE_AUDIO },
        { 0 }
    };
    int score;
    AVInputFormat *fmt = av_probe_input_format3(pd, 1, &score);

    if (fmt) {
        int i;
        av_log(s, AV_LOG_DEBUG,
               "Probe with size=%d, packets=%d detected %s with score=%d\n",
               pd->buf_size, MAX_PROBE_PACKETS - st->probe_packets,
               fmt->name, score);
        for (i = 0; fmt_id_type[i].name; i++) {
            if (!strcmp(fmt->name, fmt_id_type[i].name)) {
                if (fmt_id_type[i].type != AVMEDIA_TYPE_AUDIO &&
                    st->codecpar->sample_rate)
                    continue;
                if (st->request_probe > score &&
                    st->codecpar->codec_id != fmt_id_type[i].id)
                    continue;
                st->codecpar->codec_id   = fmt_id_type[i].id;
                st->codecpar->codec_type = fmt_id_type[i].type;
                st->internal->need_context_update = 1;
#if FF_API_LAVF_AVCTX
FF_DISABLE_DEPRECATION_WARNINGS
                st->codec->codec_type = st->codecpar->codec_type;
                st->codec->codec_id   = st->codecpar->codec_id;
FF_ENABLE_DEPRECATION_WARNINGS
#endif
                return score;
            }
        }
    }
    return 0;
}

/************************************************************/
/* input media file */

int av_demuxer_open(AVFormatContext *ic) {
    int err;

    if (ic->format_whitelist && av_match_list(ic->iformat->name, ic->format_whitelist, ',') <= 0) {
        av_log(ic, AV_LOG_ERROR, "Format not on whitelist \'%s\'\n", ic->format_whitelist);
        return AVERROR(EINVAL);
    }

    if (ic->iformat->read_header) {
        err = ic->iformat->read_header(ic);
        if (err < 0)
            return err;
    }

    if (ic->pb && !ic->internal->data_offset)
        ic->internal->data_offset = avio_tell(ic->pb);

    return 0;
}

/* Open input file and probe the format if necessary. */
static int init_input(AVFormatContext *s, const char *filename,
                      AVDictionary **options)
{
    int ret;
    AVProbeData pd = { filename, NULL, 0 };
    int score = AVPROBE_SCORE_RETRY;

    if (s->pb) {
        s->flags |= AVFMT_FLAG_CUSTOM_IO;
        if (!s->iformat)
            return av_probe_input_buffer2(s->pb, &s->iformat, filename,
                                         s, 0, s->format_probesize);
        else if (s->iformat->flags & AVFMT_NOFILE)
            av_log(s, AV_LOG_WARNING, "Custom AVIOContext makes no sense and "
                                      "will be ignored with AVFMT_NOFILE format.\n");
        return 0;
    }

    if ((s->iformat && s->iformat->flags & AVFMT_NOFILE) ||
        (!s->iformat && (s->iformat = av_probe_input_format2(&pd, 0, &score))))
        return score;

    if ((ret = s->io_open(s, &s->pb, filename, AVIO_FLAG_READ | s->avio_flags, options)) < 0)
        return ret;

    if (s->iformat)
        return 0;
    return av_probe_input_buffer2(s->pb, &s->iformat, filename,
                                 s, 0, s->format_probesize);
}

static int add_to_pktbuf(AVPacketList **packet_buffer, AVPacket *pkt,
                         AVPacketList **plast_pktl, int ref)
{
    AVPacketList *pktl = av_mallocz(sizeof(AVPacketList));
    int ret;

    if (!pktl)
        return AVERROR(ENOMEM);

    if (ref) {
        if ((ret = av_packet_ref(&pktl->pkt, pkt)) < 0) {
            av_free(pktl);
            return ret;
        }
    } else {
        pktl->pkt = *pkt;
    }

    if (*packet_buffer)
        (*plast_pktl)->next = pktl;
    else
        *packet_buffer = pktl;

    /* Add the packet in the buffered packet list. */
    *plast_pktl = pktl;
    return 0;
}

int avformat_queue_attached_pictures(AVFormatContext *s)
{
    int i, ret;
    for (i = 0; i < s->nb_streams; i++)
        if (s->streams[i]->disposition & AV_DISPOSITION_ATTACHED_PIC &&
            s->streams[i]->discard < AVDISCARD_ALL) {
            if (s->streams[i]->attached_pic.size <= 0) {
                av_log(s, AV_LOG_WARNING,
                    "Attached picture on stream %d has invalid size, "
                    "ignoring\n", i);
                continue;
            }

            ret = add_to_pktbuf(&s->internal->raw_packet_buffer,
                                &s->streams[i]->attached_pic,
                                &s->internal->raw_packet_buffer_end, 1);
            if (ret < 0)
                return ret;
        }
    return 0;
}

static int update_stream_avctx(AVFormatContext *s)
{
    int i, ret;
    for (i = 0; i < s->nb_streams; i++) {
        AVStream *st = s->streams[i];

        if (!st->internal->need_context_update)
            continue;

        /* update internal codec context, for the parser */
        ret = avcodec_parameters_to_context(st->internal->avctx, st->codecpar);
        if (ret < 0)
            return ret;

#if FF_API_LAVF_AVCTX
FF_DISABLE_DEPRECATION_WARNINGS
        /* update deprecated public codec context */
        ret = avcodec_parameters_to_context(st->codec, st->codecpar);
        if (ret < 0)
            return ret;
FF_ENABLE_DEPRECATION_WARNINGS
#endif

        st->internal->need_context_update = 0;
    }
    return 0;
}


int avformat_open_input(AVFormatContext **ps, const char *filename,
                        AVInputFormat *fmt, AVDictionary **options)
{
    AVFormatContext *s = *ps;
    int i, ret = 0;
    AVDictionary *tmp = NULL;
    ID3v2ExtraMeta *id3v2_extra_meta = NULL;

    if (!s && !(s = avformat_alloc_context()))
        return AVERROR(ENOMEM);
    if (!s->av_class) {
        av_log(NULL, AV_LOG_ERROR, "Input context has not been properly allocated by avformat_alloc_context() and is not NULL either\n");
        return AVERROR(EINVAL);
    }
    if (fmt)
        s->iformat = fmt;

    if (options)
        av_dict_copy(&tmp, *options, 0);

    if (s->pb) // must be before any goto fail
        s->flags |= AVFMT_FLAG_CUSTOM_IO;

    if ((ret = av_opt_set_dict(s, &tmp)) < 0)
        goto fail;

    if ((ret = init_input(s, filename, &tmp)) < 0)
        goto fail;
    s->probe_score = ret;

    if (!s->protocol_whitelist && s->pb && s->pb->protocol_whitelist) {
        s->protocol_whitelist = av_strdup(s->pb->protocol_whitelist);
        if (!s->protocol_whitelist) {
            ret = AVERROR(ENOMEM);
            goto fail;
        }
    }

    if (!s->protocol_blacklist && s->pb && s->pb->protocol_blacklist) {
        s->protocol_blacklist = av_strdup(s->pb->protocol_blacklist);
        if (!s->protocol_blacklist) {
            ret = AVERROR(ENOMEM);
            goto fail;
        }
    }

    if (s->format_whitelist && av_match_list(s->iformat->name, s->format_whitelist, ',') <= 0) {
        av_log(s, AV_LOG_ERROR, "Format not on whitelist \'%s\'\n", s->format_whitelist);
        ret = AVERROR(EINVAL);
        goto fail;
    }

    avio_skip(s->pb, s->skip_initial_bytes);

    /* Check filename in case an image number is expected. */
    if (s->iformat->flags & AVFMT_NEEDNUMBER) {
        if (!av_filename_number_test(filename)) {
            ret = AVERROR(EINVAL);
            goto fail;
        }
    }

    s->duration = s->start_time = AV_NOPTS_VALUE;
    av_strlcpy(s->filename, filename ? filename : "", sizeof(s->filename));

    /* Allocate private data. */
    if (s->iformat->priv_data_size > 0) {
        if (!(s->priv_data = av_mallocz(s->iformat->priv_data_size))) {
            ret = AVERROR(ENOMEM);
            goto fail;
        }
        if (s->iformat->priv_class) {
            *(const AVClass **) s->priv_data = s->iformat->priv_class;
            av_opt_set_defaults(s->priv_data);
            if ((ret = av_opt_set_dict(s->priv_data, &tmp)) < 0)
                goto fail;
        }
    }

    /* e.g. AVFMT_NOFILE formats will not have a AVIOContext */
    if (s->pb)
        ff_id3v2_read(s, ID3v2_DEFAULT_MAGIC, &id3v2_extra_meta, 0);

    if (!(s->flags&AVFMT_FLAG_PRIV_OPT) && s->iformat->read_header)
        if ((ret = s->iformat->read_header(s)) < 0)
            goto fail;

    if (id3v2_extra_meta) {
        if (!strcmp(s->iformat->name, "mp3") || !strcmp(s->iformat->name, "aac") ||
            !strcmp(s->iformat->name, "tta")) {
            if ((ret = ff_id3v2_parse_apic(s, &id3v2_extra_meta)) < 0)
                goto fail;
        } else
            av_log(s, AV_LOG_DEBUG, "demuxer does not support additional id3 data, skipping\n");
    }
    ff_id3v2_free_extra_meta(&id3v2_extra_meta);

    if ((ret = avformat_queue_attached_pictures(s)) < 0)
        goto fail;

    if (!(s->flags&AVFMT_FLAG_PRIV_OPT) && s->pb && !s->internal->data_offset)
        s->internal->data_offset = avio_tell(s->pb);

    s->internal->raw_packet_buffer_remaining_size = RAW_PACKET_BUFFER_SIZE;

    update_stream_avctx(s);

    for (i = 0; i < s->nb_streams; i++)
        s->streams[i]->internal->orig_codec_id = s->streams[i]->codecpar->codec_id;

    if (options) {
        av_dict_free(options);
        *options = tmp;
    }
    *ps = s;
    return 0;

fail:
    ff_id3v2_free_extra_meta(&id3v2_extra_meta);
    av_dict_free(&tmp);
    if (s->pb && !(s->flags & AVFMT_FLAG_CUSTOM_IO))
        avio_closep(&s->pb);
    avformat_free_context(s);
    *ps = NULL;
    return ret;
}

/*******************************************************/

static void force_codec_ids(AVFormatContext *s, AVStream *st)
{
    switch (st->codecpar->codec_type) {
    case AVMEDIA_TYPE_VIDEO:
        if (s->video_codec_id)
            st->codecpar->codec_id = s->video_codec_id;
        break;
    case AVMEDIA_TYPE_AUDIO:
        if (s->audio_codec_id)
            st->codecpar->codec_id = s->audio_codec_id;
        break;
    case AVMEDIA_TYPE_SUBTITLE:
        if (s->subtitle_codec_id)
            st->codecpar->codec_id = s->subtitle_codec_id;
        break;
    case AVMEDIA_TYPE_DATA:
        if (s->data_codec_id)
            st->codecpar->codec_id = s->data_codec_id;
        break;
    }
}

static int probe_codec(AVFormatContext *s, AVStream *st, const AVPacket *pkt)
{
    if (st->request_probe>0) {
        AVProbeData *pd = &st->probe_data;
        int end;
        av_log(s, AV_LOG_DEBUG, "probing stream %d pp:%d\n", st->index, st->probe_packets);
        --st->probe_packets;

        if (pkt) {
            uint8_t *new_buf = av_realloc(pd->buf, pd->buf_size+pkt->size+AVPROBE_PADDING_SIZE);
            if (!new_buf) {
                av_log(s, AV_LOG_WARNING,
                       "Failed to reallocate probe buffer for stream %d\n",
                       st->index);
                goto no_packet;
            }
            pd->buf = new_buf;
            memcpy(pd->buf + pd->buf_size, pkt->data, pkt->size);
            pd->buf_size += pkt->size;
            memset(pd->buf + pd->buf_size, 0, AVPROBE_PADDING_SIZE);
        } else {
no_packet:
            st->probe_packets = 0;
            if (!pd->buf_size) {
                av_log(s, AV_LOG_WARNING,
                       "nothing to probe for stream %d\n", st->index);
            }
        }

        end=    s->internal->raw_packet_buffer_remaining_size <= 0
                || st->probe_packets<= 0;

        if (end || av_log2(pd->buf_size) != av_log2(pd->buf_size - pkt->size)) {
            int score = set_codec_from_probe_data(s, st, pd);
            if (    (st->codecpar->codec_id != AV_CODEC_ID_NONE && score > AVPROBE_SCORE_STREAM_RETRY)
                || end) {
                pd->buf_size = 0;
                av_freep(&pd->buf);
                st->request_probe = -1;
                if (st->codecpar->codec_id != AV_CODEC_ID_NONE) {
                    av_log(s, AV_LOG_DEBUG, "probed stream %d\n", st->index);
                } else
                    av_log(s, AV_LOG_WARNING, "probed stream %d failed\n", st->index);
            }
            force_codec_ids(s, st);
        }
    }
    return 0;
}

static int update_wrap_reference(AVFormatContext *s, AVStream *st, int stream_index, AVPacket *pkt)
{
    int64_t ref = pkt->dts;
    int i, pts_wrap_behavior;
    int64_t pts_wrap_reference;
    AVProgram *first_program;

    if (ref == AV_NOPTS_VALUE)
        ref = pkt->pts;
    if (st->pts_wrap_reference != AV_NOPTS_VALUE || st->pts_wrap_bits >= 63 || ref == AV_NOPTS_VALUE || !s->correct_ts_overflow)
        return 0;
    ref &= (1LL << st->pts_wrap_bits)-1;

    // reference time stamp should be 60 s before first time stamp
    pts_wrap_reference = ref - av_rescale(60, st->time_base.den, st->time_base.num);
    // if first time stamp is not more than 1/8 and 60s before the wrap point, subtract rather than add wrap offset
    pts_wrap_behavior = (ref < (1LL << st->pts_wrap_bits) - (1LL << st->pts_wrap_bits-3)) ||
        (ref < (1LL << st->pts_wrap_bits) - av_rescale(60, st->time_base.den, st->time_base.num)) ?
        AV_PTS_WRAP_ADD_OFFSET : AV_PTS_WRAP_SUB_OFFSET;

    first_program = av_find_program_from_stream(s, NULL, stream_index);

    if (!first_program) {
        int default_stream_index = av_find_default_stream_index(s);
        if (s->streams[default_stream_index]->pts_wrap_reference == AV_NOPTS_VALUE) {
            for (i = 0; i < s->nb_streams; i++) {
                if (av_find_program_from_stream(s, NULL, i))
                    continue;
                s->streams[i]->pts_wrap_reference = pts_wrap_reference;
                s->streams[i]->pts_wrap_behavior = pts_wrap_behavior;
            }
        }
        else {
            st->pts_wrap_reference = s->streams[default_stream_index]->pts_wrap_reference;
            st->pts_wrap_behavior = s->streams[default_stream_index]->pts_wrap_behavior;
        }
    }
    else {
        AVProgram *program = first_program;
        while (program) {
            if (program->pts_wrap_reference != AV_NOPTS_VALUE) {
                pts_wrap_reference = program->pts_wrap_reference;
                pts_wrap_behavior = program->pts_wrap_behavior;
                break;
            }
            program = av_find_program_from_stream(s, program, stream_index);
        }

        // update every program with differing pts_wrap_reference
        program = first_program;
        while (program) {
            if (program->pts_wrap_reference != pts_wrap_reference) {
                for (i = 0; i<program->nb_stream_indexes; i++) {
                    s->streams[program->stream_index[i]]->pts_wrap_reference = pts_wrap_reference;
                    s->streams[program->stream_index[i]]->pts_wrap_behavior = pts_wrap_behavior;
                }

                program->pts_wrap_reference = pts_wrap_reference;
                program->pts_wrap_behavior = pts_wrap_behavior;
            }
            program = av_find_program_from_stream(s, program, stream_index);
        }
    }
    return 1;
}

int ff_read_packet(AVFormatContext *s, AVPacket *pkt)
{
    int ret, i, err;
    AVStream *st;

    for (;;) {
        AVPacketList *pktl = s->internal->raw_packet_buffer;

        if (pktl) {
            *pkt = pktl->pkt;
            st   = s->streams[pkt->stream_index];
            if (s->internal->raw_packet_buffer_remaining_size <= 0)
                if ((err = probe_codec(s, st, NULL)) < 0)
                    return err;
            if (st->request_probe <= 0) {
                s->internal->raw_packet_buffer                 = pktl->next;
                s->internal->raw_packet_buffer_remaining_size += pkt->size;
                av_free(pktl);
                return 0;
            }
        }

        pkt->data = NULL;
        pkt->size = 0;
        av_init_packet(pkt);
        ret = s->iformat->read_packet(s, pkt);
        if (ret < 0) {
            /* Some demuxers return FFERROR_REDO when they consume
               data and discard it (ignored streams, junk, extradata).
               We must re-call the demuxer to get the real packet. */
            if (ret == FFERROR_REDO)
                continue;
            if (!pktl || ret == AVERROR(EAGAIN))
                return ret;
            for (i = 0; i < s->nb_streams; i++) {
                st = s->streams[i];
                if (st->probe_packets || st->request_probe > 0)
                    if ((err = probe_codec(s, st, NULL)) < 0)
                        return err;
                av_assert0(st->request_probe <= 0);
            }
            continue;
        }

        if (!pkt->buf) {
            AVPacket tmp = { 0 };
            ret = av_packet_ref(&tmp, pkt);
            if (ret < 0)
                return ret;
            *pkt = tmp;
        }

        if ((s->flags & AVFMT_FLAG_DISCARD_CORRUPT) &&
            (pkt->flags & AV_PKT_FLAG_CORRUPT)) {
            av_log(s, AV_LOG_WARNING,
                   "Dropped corrupted packet (stream = %d)\n",
                   pkt->stream_index);
            av_packet_unref(pkt);
            continue;
        }

        if (pkt->stream_index >= (unsigned)s->nb_streams) {
            av_log(s, AV_LOG_ERROR, "Invalid stream index %d\n", pkt->stream_index);
            continue;
        }

        st = s->streams[pkt->stream_index];

        if (update_wrap_reference(s, st, pkt->stream_index, pkt) && st->pts_wrap_behavior == AV_PTS_WRAP_SUB_OFFSET) {
            // correct first time stamps to negative values
            if (!is_relative(st->first_dts))
                st->first_dts = wrap_timestamp(st, st->first_dts);
            if (!is_relative(st->start_time))
                st->start_time = wrap_timestamp(st, st->start_time);
            if (!is_relative(st->cur_dts))
                st->cur_dts = wrap_timestamp(st, st->cur_dts);
        }

        pkt->dts = wrap_timestamp(st, pkt->dts);
        pkt->pts = wrap_timestamp(st, pkt->pts);

        force_codec_ids(s, st);

        /* TODO: audio: time filter; video: frame reordering (pts != dts) */
        if (s->use_wallclock_as_timestamps)
            pkt->dts = pkt->pts = av_rescale_q(av_gettime(), AV_TIME_BASE_Q, st->time_base);

        if (!pktl && st->request_probe <= 0)
            return ret;

        err = add_to_pktbuf(&s->internal->raw_packet_buffer, pkt,
                            &s->internal->raw_packet_buffer_end, 0);
        if (err)
            return err;
        s->internal->raw_packet_buffer_remaining_size -= pkt->size;

        if ((err = probe_codec(s, st, pkt)) < 0)
            return err;
    }
}


/**********************************************************/

static int determinable_frame_size(AVCodecContext *avctx)
{
    if (/*avctx->codec_id == AV_CODEC_ID_AAC ||*/
        avctx->codec_id == AV_CODEC_ID_MP1 ||
        avctx->codec_id == AV_CODEC_ID_MP2 ||
        avctx->codec_id == AV_CODEC_ID_MP3/* ||
        avctx->codec_id == AV_CODEC_ID_CELT*/)
        return 1;
    return 0;
}

/**
 * Return the frame duration in seconds. Return 0 if not available.
 */
void ff_compute_frame_duration(AVFormatContext *s, int *pnum, int *pden, AVStream *st,
                               AVCodecParserContext *pc, AVPacket *pkt)
{
    AVRational codec_framerate = s->iformat ? st->internal->avctx->framerate :
                                              av_mul_q(av_inv_q(st->internal->avctx->time_base), (AVRational){1, st->internal->avctx->ticks_per_frame});
    int frame_size, sample_rate;

#if FF_API_LAVF_AVCTX
FF_DISABLE_DEPRECATION_WARNINGS
    if ((!codec_framerate.den || !codec_framerate.num) && st->codec->time_base.den && st->codec->time_base.num)
        codec_framerate = av_mul_q(av_inv_q(st->codec->time_base), (AVRational){1, st->codec->ticks_per_frame});
FF_ENABLE_DEPRECATION_WARNINGS
#endif

    *pnum = 0;
    *pden = 0;
    switch (st->codecpar->codec_type) {
    case AVMEDIA_TYPE_VIDEO:
        if (st->r_frame_rate.num && !pc && s->iformat) {
            *pnum = st->r_frame_rate.den;
            *pden = st->r_frame_rate.num;
        } else if (st->time_base.num * 1000LL > st->time_base.den) {
            *pnum = st->time_base.num;
            *pden = st->time_base.den;
        } else if (codec_framerate.den * 1000LL > codec_framerate.num) {
            av_assert0(st->internal->avctx->ticks_per_frame);
            av_reduce(pnum, pden,
                      codec_framerate.den,
                      codec_framerate.num * (int64_t)st->internal->avctx->ticks_per_frame,
                      INT_MAX);

            if (pc && pc->repeat_pict) {
                av_assert0(s->iformat); // this may be wrong for interlaced encoding but its not used for that case
                av_reduce(pnum, pden,
                          (*pnum) * (1LL + pc->repeat_pict),
                          (*pden),
                          INT_MAX);
            }
            /* If this codec can be interlaced or progressive then we need
             * a parser to compute duration of a packet. Thus if we have
             * no parser in such case leave duration undefined. */
            if (st->internal->avctx->ticks_per_frame > 1 && !pc)
                *pnum = *pden = 0;
        }
        break;
    case AVMEDIA_TYPE_AUDIO:
        if (st->internal->avctx_inited) {
            frame_size = av_get_audio_frame_duration(st->internal->avctx, pkt->size);
            sample_rate = st->internal->avctx->sample_rate;
        } else {
            frame_size = av_get_audio_frame_duration2(st->codecpar, pkt->size);
            sample_rate = st->codecpar->sample_rate;
        }
        if (frame_size <= 0 || sample_rate <= 0)
            break;
        *pnum = frame_size;
        *pden = sample_rate;
        break;
    default:
        break;
    }
}

static int is_intra_only(enum AVCodecID id)
{
    const AVCodecDescriptor *d = avcodec_descriptor_get(id);
    if (!d)
        return 0;
    if (d->type == AVMEDIA_TYPE_VIDEO && !(d->props & AV_CODEC_PROP_INTRA_ONLY))
        return 0;
    return 1;
}

static int has_decode_delay_been_guessed(AVStream *st)
{
    if (st->codecpar->codec_id != AV_CODEC_ID_H264) return 1;
    if (!st->info) // if we have left find_stream_info then nb_decoded_frames won't increase anymore for stream copy
        return 1;
#if CONFIG_H264_DECODER
    if (st->internal->avctx->has_b_frames &&
       avpriv_h264_has_num_reorder_frames(st->internal->avctx) == st->internal->avctx->has_b_frames)
        return 1;
#endif
    if (st->internal->avctx->has_b_frames<3)
        return st->nb_decoded_frames >= 7;
    else if (st->internal->avctx->has_b_frames<4)
        return st->nb_decoded_frames >= 18;
    else
        return st->nb_decoded_frames >= 20;
}

static AVPacketList *get_next_pkt(AVFormatContext *s, AVStream *st, AVPacketList *pktl)
{
    if (pktl->next)
        return pktl->next;
    if (pktl == s->internal->packet_buffer_end)
        return s->internal->parse_queue;
    return NULL;
}

static int64_t select_from_pts_buffer(AVStream *st, int64_t *pts_buffer, int64_t dts) {
    int onein_oneout = st->codecpar->codec_id != AV_CODEC_ID_H264 &&
                       st->codecpar->codec_id != AV_CODEC_ID_HEVC;

    if(!onein_oneout) {
        int delay = st->internal->avctx->has_b_frames;
        int i;

        if (dts == AV_NOPTS_VALUE) {
            int64_t best_score = INT64_MAX;
            for (i = 0; i<delay; i++) {
                if (st->pts_reorder_error_count[i]) {
                    int64_t score = st->pts_reorder_error[i] / st->pts_reorder_error_count[i];
                    if (score < best_score) {
                        best_score = score;
                        dts = pts_buffer[i];
                    }
                }
            }
        } else {
            for (i = 0; i<delay; i++) {
                if (pts_buffer[i] != AV_NOPTS_VALUE) {
                    int64_t diff =  FFABS(pts_buffer[i] - dts)
                                    + (uint64_t)st->pts_reorder_error[i];
                    diff = FFMAX(diff, st->pts_reorder_error[i]);
                    st->pts_reorder_error[i] = diff;
                    st->pts_reorder_error_count[i]++;
                    if (st->pts_reorder_error_count[i] > 250) {
                        st->pts_reorder_error[i] >>= 1;
                        st->pts_reorder_error_count[i] >>= 1;
                    }
                }
            }
        }
    }

    if (dts == AV_NOPTS_VALUE)
        dts = pts_buffer[0];

    return dts;
}

/**
 * Updates the dts of packets of a stream in pkt_buffer, by re-ordering the pts
 * of the packets in a window.
 */
static void update_dts_from_pts(AVFormatContext *s, int stream_index,
                                AVPacketList *pkt_buffer)
{
    AVStream *st       = s->streams[stream_index];
    int delay          = st->internal->avctx->has_b_frames;
    int i;

    int64_t pts_buffer[MAX_REORDER_DELAY+1];

    for (i = 0; i<MAX_REORDER_DELAY+1; i++)
        pts_buffer[i] = AV_NOPTS_VALUE;

    for (; pkt_buffer; pkt_buffer = get_next_pkt(s, st, pkt_buffer)) {
        if (pkt_buffer->pkt.stream_index != stream_index)
            continue;

        if (pkt_buffer->pkt.pts != AV_NOPTS_VALUE && delay <= MAX_REORDER_DELAY) {
            pts_buffer[0] = pkt_buffer->pkt.pts;
            for (i = 0; i<delay && pts_buffer[i] > pts_buffer[i + 1]; i++)
                FFSWAP(int64_t, pts_buffer[i], pts_buffer[i + 1]);

            pkt_buffer->pkt.dts = select_from_pts_buffer(st, pts_buffer, pkt_buffer->pkt.dts);
        }
    }
}

static void update_initial_timestamps(AVFormatContext *s, int stream_index,
                                      int64_t dts, int64_t pts, AVPacket *pkt)
{
    AVStream *st       = s->streams[stream_index];
    AVPacketList *pktl = s->internal->packet_buffer ? s->internal->packet_buffer : s->internal->parse_queue;
    AVPacketList *pktl_it;

    uint64_t shift;

    if (st->first_dts != AV_NOPTS_VALUE ||
        dts           == AV_NOPTS_VALUE ||
        st->cur_dts   == AV_NOPTS_VALUE ||
        is_relative(dts))
        return;

    st->first_dts = dts - (st->cur_dts - RELATIVE_TS_BASE);
    st->cur_dts   = dts;
    shift         = (uint64_t)st->first_dts - RELATIVE_TS_BASE;

    if (is_relative(pts))
        pts += shift;

    for (pktl_it = pktl; pktl_it; pktl_it = get_next_pkt(s, st, pktl_it)) {
        if (pktl_it->pkt.stream_index != stream_index)
            continue;
        if (is_relative(pktl_it->pkt.pts))
            pktl_it->pkt.pts += shift;

        if (is_relative(pktl_it->pkt.dts))
            pktl_it->pkt.dts += shift;

        if (st->start_time == AV_NOPTS_VALUE && pktl_it->pkt.pts != AV_NOPTS_VALUE) {
            st->start_time = pktl_it->pkt.pts;
            if (st->codecpar->codec_type == AVMEDIA_TYPE_AUDIO && st->codecpar->sample_rate)
                st->start_time += av_rescale_q(st->skip_samples, (AVRational){1, st->codecpar->sample_rate}, st->time_base);
        }
    }

    if (has_decode_delay_been_guessed(st)) {
        update_dts_from_pts(s, stream_index, pktl);
    }

    if (st->start_time == AV_NOPTS_VALUE) {
        st->start_time = pts;
        if (st->codecpar->codec_type == AVMEDIA_TYPE_AUDIO && st->codecpar->sample_rate)
            st->start_time += av_rescale_q(st->skip_samples, (AVRational){1, st->codecpar->sample_rate}, st->time_base);
    }
}

static void update_initial_durations(AVFormatContext *s, AVStream *st,
                                     int stream_index, int duration)
{
    AVPacketList *pktl = s->internal->packet_buffer ? s->internal->packet_buffer : s->internal->parse_queue;
    int64_t cur_dts    = RELATIVE_TS_BASE;

    if (st->first_dts != AV_NOPTS_VALUE) {
        if (st->update_initial_durations_done)
            return;
        st->update_initial_durations_done = 1;
        cur_dts = st->first_dts;
        for (; pktl; pktl = get_next_pkt(s, st, pktl)) {
            if (pktl->pkt.stream_index == stream_index) {
                if (pktl->pkt.pts != pktl->pkt.dts  ||
                    pktl->pkt.dts != AV_NOPTS_VALUE ||
                    pktl->pkt.duration)
                    break;
                cur_dts -= duration;
            }
        }
        if (pktl && pktl->pkt.dts != st->first_dts) {
            av_log(s, AV_LOG_DEBUG, "first_dts %s not matching first dts %s (pts %s, duration %"PRId64") in the queue\n",
                   av_ts2str(st->first_dts), av_ts2str(pktl->pkt.dts), av_ts2str(pktl->pkt.pts), pktl->pkt.duration);
            return;
        }
        if (!pktl) {
            av_log(s, AV_LOG_DEBUG, "first_dts %s but no packet with dts in the queue\n", av_ts2str(st->first_dts));
            return;
        }
        pktl          = s->internal->packet_buffer ? s->internal->packet_buffer : s->internal->parse_queue;
        st->first_dts = cur_dts;
    } else if (st->cur_dts != RELATIVE_TS_BASE)
        return;

    for (; pktl; pktl = get_next_pkt(s, st, pktl)) {
        if (pktl->pkt.stream_index != stream_index)
            continue;
        if (pktl->pkt.pts == pktl->pkt.dts  &&
            (pktl->pkt.dts == AV_NOPTS_VALUE || pktl->pkt.dts == st->first_dts) &&
            !pktl->pkt.duration) {
            pktl->pkt.dts = cur_dts;
            if (!st->internal->avctx->has_b_frames)
                pktl->pkt.pts = cur_dts;
//            if (st->codecpar->codec_type != AVMEDIA_TYPE_AUDIO)
                pktl->pkt.duration = duration;
        } else
            break;
        cur_dts = pktl->pkt.dts + pktl->pkt.duration;
    }
    if (!pktl)
        st->cur_dts = cur_dts;
}

static void compute_pkt_fields(AVFormatContext *s, AVStream *st,
                               AVCodecParserContext *pc, AVPacket *pkt,
                               int64_t next_dts, int64_t next_pts)
{
    int num, den, presentation_delayed, delay, i;
    int64_t offset;
    AVRational duration;
    int onein_oneout = st->codecpar->codec_id != AV_CODEC_ID_H264 &&
                       st->codecpar->codec_id != AV_CODEC_ID_HEVC;

    if (s->flags & AVFMT_FLAG_NOFILLIN)
        return;

    if (st->codecpar->codec_type == AVMEDIA_TYPE_VIDEO && pkt->dts != AV_NOPTS_VALUE) {
        if (pkt->dts == pkt->pts && st->last_dts_for_order_check != AV_NOPTS_VALUE) {
            if (st->last_dts_for_order_check <= pkt->dts) {
                st->dts_ordered++;
            } else {
                av_log(s, st->dts_misordered ? AV_LOG_DEBUG : AV_LOG_WARNING,
                       "DTS %"PRIi64" < %"PRIi64" out of order\n",
                       pkt->dts,
                       st->last_dts_for_order_check);
                st->dts_misordered++;
            }
            if (st->dts_ordered + st->dts_misordered > 250) {
                st->dts_ordered    >>= 1;
                st->dts_misordered >>= 1;
            }
        }

        st->last_dts_for_order_check = pkt->dts;
        if (st->dts_ordered < 8*st->dts_misordered && pkt->dts == pkt->pts)
            pkt->dts = AV_NOPTS_VALUE;
    }

    if ((s->flags & AVFMT_FLAG_IGNDTS) && pkt->pts != AV_NOPTS_VALUE)
        pkt->dts = AV_NOPTS_VALUE;

    if (pc && pc->pict_type == AV_PICTURE_TYPE_B
        && !st->internal->avctx->has_b_frames)
        //FIXME Set low_delay = 0 when has_b_frames = 1
        st->internal->avctx->has_b_frames = 1;

    /* do we have a video B-frame ? */
    delay = st->internal->avctx->has_b_frames;
    presentation_delayed = 0;

    /* XXX: need has_b_frame, but cannot get it if the codec is
     *  not initialized */
    if (delay &&
        pc && pc->pict_type != AV_PICTURE_TYPE_B)
        presentation_delayed = 1;

    if (pkt->pts != AV_NOPTS_VALUE && pkt->dts != AV_NOPTS_VALUE &&
        st->pts_wrap_bits < 63 &&
        pkt->dts - (1LL << (st->pts_wrap_bits - 1)) > pkt->pts) {
        if (is_relative(st->cur_dts) || pkt->dts - (1LL<<(st->pts_wrap_bits - 1)) > st->cur_dts) {
            pkt->dts -= 1LL << st->pts_wrap_bits;
        } else
            pkt->pts += 1LL << st->pts_wrap_bits;
    }

    /* Some MPEG-2 in MPEG-PS lack dts (issue #171 / input_file.mpg).
     * We take the conservative approach and discard both.
     * Note: If this is misbehaving for an H.264 file, then possibly
     * presentation_delayed is not set correctly. */
    if (delay == 1 && pkt->dts == pkt->pts &&
        pkt->dts != AV_NOPTS_VALUE && presentation_delayed) {
        av_log(s, AV_LOG_DEBUG, "invalid dts/pts combination %"PRIi64"\n", pkt->dts);
        if (    strcmp(s->iformat->name, "mov,mp4,m4a,3gp,3g2,mj2")
             && strcmp(s->iformat->name, "flv")) // otherwise we discard correct timestamps for vc1-wmapro.ism
            pkt->dts = AV_NOPTS_VALUE;
    }

    duration = av_mul_q((AVRational) {pkt->duration, 1}, st->time_base);
    if (pkt->duration == 0) {
        ff_compute_frame_duration(s, &num, &den, st, pc, pkt);
        if (den && num) {
            duration = (AVRational) {num, den};
            pkt->duration = av_rescale_rnd(1,
                                           num * (int64_t) st->time_base.den,
                                           den * (int64_t) st->time_base.num,
                                           AV_ROUND_DOWN);
        }
    }

    if (pkt->duration != 0 && (s->internal->packet_buffer || s->internal->parse_queue))
        update_initial_durations(s, st, pkt->stream_index, pkt->duration);

    /* Correct timestamps with byte offset if demuxers only have timestamps
     * on packet boundaries */
    if (pc && st->need_parsing == AVSTREAM_PARSE_TIMESTAMPS && pkt->size) {
        /* this will estimate bitrate based on this frame's duration and size */
        offset = av_rescale(pc->offset, pkt->duration, pkt->size);
        if (pkt->pts != AV_NOPTS_VALUE)
            pkt->pts += offset;
        if (pkt->dts != AV_NOPTS_VALUE)
            pkt->dts += offset;
    }

    /* This may be redundant, but it should not hurt. */
    if (pkt->dts != AV_NOPTS_VALUE &&
        pkt->pts != AV_NOPTS_VALUE &&
        pkt->pts > pkt->dts)
        presentation_delayed = 1;

    if (s->debug & FF_FDEBUG_TS)
        av_log(s, AV_LOG_TRACE,
            "IN delayed:%d pts:%s, dts:%s cur_dts:%s st:%d pc:%p duration:%"PRId64" delay:%d onein_oneout:%d\n",
            presentation_delayed, av_ts2str(pkt->pts), av_ts2str(pkt->dts), av_ts2str(st->cur_dts),
            pkt->stream_index, pc, pkt->duration, delay, onein_oneout);

    /* Interpolate PTS and DTS if they are not present. We skip H264
     * currently because delay and has_b_frames are not reliably set. */
    if ((delay == 0 || (delay == 1 && pc)) &&
        onein_oneout) {
        if (presentation_delayed) {
            /* DTS = decompression timestamp */
            /* PTS = presentation timestamp */
            if (pkt->dts == AV_NOPTS_VALUE)
                pkt->dts = st->last_IP_pts;
            update_initial_timestamps(s, pkt->stream_index, pkt->dts, pkt->pts, pkt);
            if (pkt->dts == AV_NOPTS_VALUE)
                pkt->dts = st->cur_dts;

            /* This is tricky: the dts must be incremented by the duration
             * of the frame we are displaying, i.e. the last I- or P-frame. */
            if (st->last_IP_duration == 0)
                st->last_IP_duration = pkt->duration;
            if (pkt->dts != AV_NOPTS_VALUE)
                st->cur_dts = pkt->dts + st->last_IP_duration;
            if (pkt->dts != AV_NOPTS_VALUE &&
                pkt->pts == AV_NOPTS_VALUE &&
                st->last_IP_duration > 0 &&
                ((uint64_t)st->cur_dts - (uint64_t)next_dts + 1) <= 2 &&
                next_dts != next_pts &&
                next_pts != AV_NOPTS_VALUE)
                pkt->pts = next_dts;

            st->last_IP_duration = pkt->duration;
            st->last_IP_pts      = pkt->pts;
            /* Cannot compute PTS if not present (we can compute it only
             * by knowing the future. */
        } else if (pkt->pts != AV_NOPTS_VALUE ||
                   pkt->dts != AV_NOPTS_VALUE ||
                   pkt->duration                ) {

            /* presentation is not delayed : PTS and DTS are the same */
            if (pkt->pts == AV_NOPTS_VALUE)
                pkt->pts = pkt->dts;
            update_initial_timestamps(s, pkt->stream_index, pkt->pts,
                                      pkt->pts, pkt);
            if (pkt->pts == AV_NOPTS_VALUE)
                pkt->pts = st->cur_dts;
            pkt->dts = pkt->pts;
            if (pkt->pts != AV_NOPTS_VALUE)
                st->cur_dts = av_add_stable(st->time_base, pkt->pts, duration, 1);
        }
    }

    if (pkt->pts != AV_NOPTS_VALUE && delay <= MAX_REORDER_DELAY) {
        st->pts_buffer[0] = pkt->pts;
        for (i = 0; i<delay && st->pts_buffer[i] > st->pts_buffer[i + 1]; i++)
            FFSWAP(int64_t, st->pts_buffer[i], st->pts_buffer[i + 1]);

        if(has_decode_delay_been_guessed(st))
            pkt->dts = select_from_pts_buffer(st, st->pts_buffer, pkt->dts);
    }
    // We skipped it above so we try here.
    if (!onein_oneout)
        // This should happen on the first packet
        update_initial_timestamps(s, pkt->stream_index, pkt->dts, pkt->pts, pkt);
    if (pkt->dts > st->cur_dts)
        st->cur_dts = pkt->dts;

    if (s->debug & FF_FDEBUG_TS)
        av_log(s, AV_LOG_TRACE, "OUTdelayed:%d/%d pts:%s, dts:%s cur_dts:%s\n",
            presentation_delayed, delay, av_ts2str(pkt->pts), av_ts2str(pkt->dts), av_ts2str(st->cur_dts));

    /* update flags */
    if (is_intra_only(st->codecpar->codec_id))
        pkt->flags |= AV_PKT_FLAG_KEY;
#if FF_API_CONVERGENCE_DURATION
FF_DISABLE_DEPRECATION_WARNINGS
    if (pc)
        pkt->convergence_duration = pc->convergence_duration;
FF_ENABLE_DEPRECATION_WARNINGS
#endif
}

static void free_packet_buffer(AVPacketList **pkt_buf, AVPacketList **pkt_buf_end)
{
    while (*pkt_buf) {
        AVPacketList *pktl = *pkt_buf;
        *pkt_buf = pktl->next;
        av_packet_unref(&pktl->pkt);
        av_freep(&pktl);
    }
    *pkt_buf_end = NULL;
}

/**
 * Parse a packet, add all split parts to parse_queue.
 *
 * @param pkt Packet to parse, NULL when flushing the parser at end of stream.
 */
static int parse_packet(AVFormatContext *s, AVPacket *pkt, int stream_index)
{
    AVPacket out_pkt = { 0 }, flush_pkt = { 0 };
    AVStream *st = s->streams[stream_index];
    uint8_t *data = pkt ? pkt->data : NULL;
    int size      = pkt ? pkt->size : 0;
    int ret = 0, got_output = 0;

    if (!pkt) {
        av_init_packet(&flush_pkt);
        pkt        = &flush_pkt;
        got_output = 1;
    } else if (!size && st->parser->flags & PARSER_FLAG_COMPLETE_FRAMES) {
        // preserve 0-size sync packets
        compute_pkt_fields(s, st, st->parser, pkt, AV_NOPTS_VALUE, AV_NOPTS_VALUE);
    }

    while (size > 0 || (pkt == &flush_pkt && got_output)) {
        int len;
        int64_t next_pts = pkt->pts;
        int64_t next_dts = pkt->dts;

        av_init_packet(&out_pkt);
        len = av_parser_parse2(st->parser, st->internal->avctx,
                               &out_pkt.data, &out_pkt.size, data, size,
                               pkt->pts, pkt->dts, pkt->pos);

        pkt->pts = pkt->dts = AV_NOPTS_VALUE;
        pkt->pos = -1;
        /* increment read pointer */
        data += len;
        size -= len;

        got_output = !!out_pkt.size;

        if (!out_pkt.size)
            continue;

        if (pkt->side_data) {
            out_pkt.side_data       = pkt->side_data;
            out_pkt.side_data_elems = pkt->side_data_elems;
            pkt->side_data          = NULL;
            pkt->side_data_elems    = 0;
        }

        /* set the duration */
        out_pkt.duration = (st->parser->flags & PARSER_FLAG_COMPLETE_FRAMES) ? pkt->duration : 0;
        if (st->codecpar->codec_type == AVMEDIA_TYPE_AUDIO) {
            if (st->internal->avctx->sample_rate > 0) {
                out_pkt.duration =
                    av_rescale_q_rnd(st->parser->duration,
                                     (AVRational) { 1, st->internal->avctx->sample_rate },
                                     st->time_base,
                                     AV_ROUND_DOWN);
            }
        }

        out_pkt.stream_index = st->index;
        out_pkt.pts          = st->parser->pts;
        out_pkt.dts          = st->parser->dts;
        out_pkt.pos          = st->parser->pos;

        if (st->need_parsing == AVSTREAM_PARSE_FULL_RAW)
            out_pkt.pos = st->parser->frame_offset;

        if (st->parser->key_frame == 1 ||
            (st->parser->key_frame == -1 &&
             st->parser->pict_type == AV_PICTURE_TYPE_I))
            out_pkt.flags |= AV_PKT_FLAG_KEY;

        if (st->parser->key_frame == -1 && st->parser->pict_type ==AV_PICTURE_TYPE_NONE && (pkt->flags&AV_PKT_FLAG_KEY))
            out_pkt.flags |= AV_PKT_FLAG_KEY;

        compute_pkt_fields(s, st, st->parser, &out_pkt, next_dts, next_pts);

        ret = add_to_pktbuf(&s->internal->parse_queue, &out_pkt,
                            &s->internal->parse_queue_end, 1);
        av_packet_unref(&out_pkt);
        if (ret < 0)
            goto fail;
    }

    /* end of the stream => close and free the parser */
    if (pkt == &flush_pkt) {
        av_parser_close(st->parser);
        st->parser = NULL;
    }

fail:
    av_packet_unref(pkt);
    return ret;
}

static int read_from_packet_buffer(AVPacketList **pkt_buffer,
                                   AVPacketList **pkt_buffer_end,
                                   AVPacket      *pkt)
{
    AVPacketList *pktl;
    av_assert0(*pkt_buffer);
    pktl        = *pkt_buffer;
    *pkt        = pktl->pkt;
    *pkt_buffer = pktl->next;
    if (!pktl->next)
        *pkt_buffer_end = NULL;
    av_freep(&pktl);
    return 0;
}

static int64_t ts_to_samples(AVStream *st, int64_t ts)
{
    return av_rescale(ts, st->time_base.num * st->codecpar->sample_rate, st->time_base.den);
}

static int read_frame_internal(AVFormatContext *s, AVPacket *pkt)
{
    int ret = 0, i, got_packet = 0;
    AVDictionary *metadata = NULL;

    av_init_packet(pkt);

    while (!got_packet && !s->internal->parse_queue) {
        AVStream *st;
        AVPacket cur_pkt;

        /* read next packet */
        ret = ff_read_packet(s, &cur_pkt);
        if (ret < 0) {
            if (ret == AVERROR(EAGAIN))
                return ret;
            /* flush the parsers */
            for (i = 0; i < s->nb_streams; i++) {
                st = s->streams[i];
                if (st->parser && st->need_parsing)
                    parse_packet(s, NULL, st->index);
            }
            /* all remaining packets are now in parse_queue =>
             * really terminate parsing */
            break;
        }
        ret = 0;
        st  = s->streams[cur_pkt.stream_index];

        /* update context if required */
        if (st->internal->need_context_update) {
            if (avcodec_is_open(st->internal->avctx)) {
                av_log(s, AV_LOG_DEBUG, "Demuxer context update while decoder is open, closing and trying to re-open\n");
                avcodec_close(st->internal->avctx);
                st->info->found_decoder = 0;
            }

            ret = avcodec_parameters_to_context(st->internal->avctx, st->codecpar);
            if (ret < 0)
                return ret;

#if FF_API_LAVF_AVCTX
FF_DISABLE_DEPRECATION_WARNINGS
            /* update deprecated public codec context */
            ret = avcodec_parameters_to_context(st->codec, st->codecpar);
            if (ret < 0)
                return ret;
FF_ENABLE_DEPRECATION_WARNINGS
#endif

            st->internal->need_context_update = 0;
        }

        if (cur_pkt.pts != AV_NOPTS_VALUE &&
            cur_pkt.dts != AV_NOPTS_VALUE &&
            cur_pkt.pts < cur_pkt.dts) {
            av_log(s, AV_LOG_WARNING,
                   "Invalid timestamps stream=%d, pts=%s, dts=%s, size=%d\n",
                   cur_pkt.stream_index,
                   av_ts2str(cur_pkt.pts),
                   av_ts2str(cur_pkt.dts),
                   cur_pkt.size);
        }
        if (s->debug & FF_FDEBUG_TS)
            av_log(s, AV_LOG_DEBUG,
                   "ff_read_packet stream=%d, pts=%s, dts=%s, size=%d, duration=%"PRId64", flags=%d\n",
                   cur_pkt.stream_index,
                   av_ts2str(cur_pkt.pts),
                   av_ts2str(cur_pkt.dts),
                   cur_pkt.size, cur_pkt.duration, cur_pkt.flags);

        if (st->need_parsing && !st->parser && !(s->flags & AVFMT_FLAG_NOPARSE)) {
            st->parser = av_parser_init(st->codecpar->codec_id);
            if (!st->parser) {
                av_log(s, AV_LOG_VERBOSE, "parser not found for codec "
                       "%s, packets or times may be invalid.\n",
                       avcodec_get_name(st->codecpar->codec_id));
                /* no parser available: just output the raw packets */
                st->need_parsing = AVSTREAM_PARSE_NONE;
            } else if (st->need_parsing == AVSTREAM_PARSE_HEADERS)
                st->parser->flags |= PARSER_FLAG_COMPLETE_FRAMES;
            else if (st->need_parsing == AVSTREAM_PARSE_FULL_ONCE)
                st->parser->flags |= PARSER_FLAG_ONCE;
            else if (st->need_parsing == AVSTREAM_PARSE_FULL_RAW)
                st->parser->flags |= PARSER_FLAG_USE_CODEC_TS;
        }

        if (!st->need_parsing || !st->parser) {
            /* no parsing needed: we just output the packet as is */
            *pkt = cur_pkt;
            compute_pkt_fields(s, st, NULL, pkt, AV_NOPTS_VALUE, AV_NOPTS_VALUE);
            if ((s->iformat->flags & AVFMT_GENERIC_INDEX) &&
                (pkt->flags & AV_PKT_FLAG_KEY) && pkt->dts != AV_NOPTS_VALUE) {
                ff_reduce_index(s, st->index);
                av_add_index_entry(st, pkt->pos, pkt->dts,
                                   0, 0, AVINDEX_KEYFRAME);
            }
            got_packet = 1;
        } else if (st->discard < AVDISCARD_ALL) {
            if ((ret = parse_packet(s, &cur_pkt, cur_pkt.stream_index)) < 0)
                return ret;
            st->codecpar->sample_rate = st->internal->avctx->sample_rate;
            st->codecpar->bit_rate = st->internal->avctx->bit_rate;
            st->codecpar->channels = st->internal->avctx->channels;
            st->codecpar->channel_layout = st->internal->avctx->channel_layout;
            st->codecpar->codec_id = st->internal->avctx->codec_id;
        } else {
            /* free packet */
            av_packet_unref(&cur_pkt);
        }
        if (pkt->flags & AV_PKT_FLAG_KEY)
            st->skip_to_keyframe = 0;
        if (st->skip_to_keyframe) {
            av_packet_unref(&cur_pkt);
            if (got_packet) {
                *pkt = cur_pkt;
            }
            got_packet = 0;
        }
    }

    if (!got_packet && s->internal->parse_queue)
        ret = read_from_packet_buffer(&s->internal->parse_queue, &s->internal->parse_queue_end, pkt);

    if (ret >= 0) {
        AVStream *st = s->streams[pkt->stream_index];
        int discard_padding = 0;
        if (st->first_discard_sample && pkt->pts != AV_NOPTS_VALUE) {
            int64_t pts = pkt->pts - (is_relative(pkt->pts) ? RELATIVE_TS_BASE : 0);
            int64_t sample = ts_to_samples(st, pts);
            int duration = ts_to_samples(st, pkt->duration);
            int64_t end_sample = sample + duration;
            if (duration > 0 && end_sample >= st->first_discard_sample &&
                sample < st->last_discard_sample)
                discard_padding = FFMIN(end_sample - st->first_discard_sample, duration);
        }
        if (st->start_skip_samples && (pkt->pts == 0 || pkt->pts == RELATIVE_TS_BASE))
            st->skip_samples = st->start_skip_samples;
        if (st->skip_samples || discard_padding) {
            uint8_t *p = av_packet_new_side_data(pkt, AV_PKT_DATA_SKIP_SAMPLES, 10);
            if (p) {
                AV_WL32(p, st->skip_samples);
                AV_WL32(p + 4, discard_padding);
                av_log(s, AV_LOG_DEBUG, "demuxer injecting skip %d / discard %d\n", st->skip_samples, discard_padding);
            }
            st->skip_samples = 0;
        }

        if (st->inject_global_side_data) {
            for (i = 0; i < st->nb_side_data; i++) {
                AVPacketSideData *src_sd = &st->side_data[i];
                uint8_t *dst_data;

                if (av_packet_get_side_data(pkt, src_sd->type, NULL))
                    continue;

                dst_data = av_packet_new_side_data(pkt, src_sd->type, src_sd->size);
                if (!dst_data) {
                    av_log(s, AV_LOG_WARNING, "Could not inject global side data\n");
                    continue;
                }

                memcpy(dst_data, src_sd->data, src_sd->size);
            }
            st->inject_global_side_data = 0;
        }

        if (!(s->flags & AVFMT_FLAG_KEEP_SIDE_DATA))
            av_packet_merge_side_data(pkt);
    }

    av_opt_get_dict_val(s, "metadata", AV_OPT_SEARCH_CHILDREN, &metadata);
    if (metadata) {
        s->event_flags |= AVFMT_EVENT_FLAG_METADATA_UPDATED;
        av_dict_copy(&s->metadata, metadata, 0);
        av_dict_free(&metadata);
        av_opt_set_dict_val(s, "metadata", NULL, AV_OPT_SEARCH_CHILDREN);
    }

#if FF_API_LAVF_AVCTX
    update_stream_avctx(s);
#endif

    if (s->debug & FF_FDEBUG_TS)
        av_log(s, AV_LOG_DEBUG,
               "read_frame_internal stream=%d, pts=%s, dts=%s, "
               "size=%d, duration=%"PRId64", flags=%d\n",
               pkt->stream_index,
               av_ts2str(pkt->pts),
               av_ts2str(pkt->dts),
               pkt->size, pkt->duration, pkt->flags);

    return ret;
}

int av_read_frame(AVFormatContext *s, AVPacket *pkt)
{
    const int genpts = s->flags & AVFMT_FLAG_GENPTS;
    int eof = 0;
    int ret;
    AVStream *st;

    if (!genpts) {
        ret = s->internal->packet_buffer
              ? read_from_packet_buffer(&s->internal->packet_buffer,
                                        &s->internal->packet_buffer_end, pkt)
              : read_frame_internal(s, pkt);
        if (ret < 0)
            return ret;
        goto return_packet;
    }

    for (;;) {
        AVPacketList *pktl = s->internal->packet_buffer;

        if (pktl) {
            AVPacket *next_pkt = &pktl->pkt;

            if (next_pkt->dts != AV_NOPTS_VALUE) {
                int wrap_bits = s->streams[next_pkt->stream_index]->pts_wrap_bits;
                // last dts seen for this stream. if any of packets following
                // current one had no dts, we will set this to AV_NOPTS_VALUE.
                int64_t last_dts = next_pkt->dts;
                while (pktl && next_pkt->pts == AV_NOPTS_VALUE) {
                    if (pktl->pkt.stream_index == next_pkt->stream_index &&
                        (av_compare_mod(next_pkt->dts, pktl->pkt.dts, 2LL << (wrap_bits - 1)) < 0)) {
                        if (av_compare_mod(pktl->pkt.pts, pktl->pkt.dts, 2LL << (wrap_bits - 1))) {
                            // not B-frame
                            next_pkt->pts = pktl->pkt.dts;
                        }
                        if (last_dts != AV_NOPTS_VALUE) {
                            // Once last dts was set to AV_NOPTS_VALUE, we don't change it.
                            last_dts = pktl->pkt.dts;
                        }
                    }
                    pktl = pktl->next;
                }
                if (eof && next_pkt->pts == AV_NOPTS_VALUE && last_dts != AV_NOPTS_VALUE) {
                    // Fixing the last reference frame had none pts issue (For MXF etc).
                    // We only do this when
                    // 1. eof.
                    // 2. we are not able to resolve a pts value for current packet.
                    // 3. the packets for this stream at the end of the files had valid dts.
                    next_pkt->pts = last_dts + next_pkt->duration;
                }
                pktl = s->internal->packet_buffer;
            }

            /* read packet from packet buffer, if there is data */
            st = s->streams[next_pkt->stream_index];
            if (!(next_pkt->pts == AV_NOPTS_VALUE && st->discard < AVDISCARD_ALL &&
                  next_pkt->dts != AV_NOPTS_VALUE && !eof)) {
                ret = read_from_packet_buffer(&s->internal->packet_buffer,
                                               &s->internal->packet_buffer_end, pkt);
                goto return_packet;
            }
        }

        ret = read_frame_internal(s, pkt);
        if (ret < 0) {
            if (pktl && ret != AVERROR(EAGAIN)) {
                eof = 1;
                continue;
            } else
                return ret;
        }

        ret = add_to_pktbuf(&s->internal->packet_buffer, pkt,
                            &s->internal->packet_buffer_end, 1);
        av_packet_unref(pkt);
        if (ret < 0)
            return ret;
    }

return_packet:

    st = s->streams[pkt->stream_index];
    if ((s->iformat->flags & AVFMT_GENERIC_INDEX) && pkt->flags & AV_PKT_FLAG_KEY) {
        ff_reduce_index(s, st->index);
        av_add_index_entry(st, pkt->pos, pkt->dts, 0, 0, AVINDEX_KEYFRAME);
    }

    if (is_relative(pkt->dts))
        pkt->dts -= RELATIVE_TS_BASE;
    if (is_relative(pkt->pts))
        pkt->pts -= RELATIVE_TS_BASE;

    return ret;
}

/* XXX: suppress the packet queue */
static void flush_packet_queue(AVFormatContext *s)
{
    if (!s->internal)
        return;
    free_packet_buffer(&s->internal->parse_queue,       &s->internal->parse_queue_end);
    free_packet_buffer(&s->internal->packet_buffer,     &s->internal->packet_buffer_end);
    free_packet_buffer(&s->internal->raw_packet_buffer, &s->internal->raw_packet_buffer_end);

    s->internal->raw_packet_buffer_remaining_size = RAW_PACKET_BUFFER_SIZE;
}

/*******************************************************/
/* seek support */

int av_find_default_stream_index(AVFormatContext *s)
{
    int i;
    AVStream *st;
    int best_stream = 0;
    int best_score = INT_MIN;

    if (s->nb_streams <= 0)
        return -1;
    for (i = 0; i < s->nb_streams; i++) {
        int score = 0;
        st = s->streams[i];
        if (st->codecpar->codec_type == AVMEDIA_TYPE_VIDEO) {
            if (st->disposition & AV_DISPOSITION_ATTACHED_PIC)
                score -= 400;
            if (st->codecpar->width && st->codecpar->height)
                score += 50;
            score+= 25;
        }
        if (st->codecpar->codec_type == AVMEDIA_TYPE_AUDIO) {
            if (st->codecpar->sample_rate)
                score += 50;
        }
        if (st->codec_info_nb_frames)
            score += 12;

        if (st->discard != AVDISCARD_ALL)
            score += 200;

        if (score > best_score) {
            best_score = score;
            best_stream = i;
        }
    }
    return best_stream;
}

/** Flush the frame reader. */
void ff_read_frame_flush(AVFormatContext *s)
{
    AVStream *st;
    int i, j;

    flush_packet_queue(s);

    /* Reset read state for each stream. */
    for (i = 0; i < s->nb_streams; i++) {
        st = s->streams[i];

        if (st->parser) {
            av_parser_close(st->parser);
            st->parser = NULL;
        }
        st->last_IP_pts = AV_NOPTS_VALUE;
        st->last_dts_for_order_check = AV_NOPTS_VALUE;
        if (st->first_dts == AV_NOPTS_VALUE)
            st->cur_dts = RELATIVE_TS_BASE;
        else
            /* We set the current DTS to an unspecified origin. */
            st->cur_dts = AV_NOPTS_VALUE;

        st->probe_packets = MAX_PROBE_PACKETS;

        for (j = 0; j < MAX_REORDER_DELAY + 1; j++)
            st->pts_buffer[j] = AV_NOPTS_VALUE;

        if (s->internal->inject_global_side_data)
            st->inject_global_side_data = 1;

        st->skip_samples = 0;
    }
}

void ff_update_cur_dts(AVFormatContext *s, AVStream *ref_st, int64_t timestamp)
{
    int i;

    for (i = 0; i < s->nb_streams; i++) {
        AVStream *st = s->streams[i];

        st->cur_dts =
            av_rescale(timestamp,
                       st->time_base.den * (int64_t) ref_st->time_base.num,
                       st->time_base.num * (int64_t) ref_st->time_base.den);
    }
}

void ff_reduce_index(AVFormatContext *s, int stream_index)
{
    AVStream *st             = s->streams[stream_index];
    unsigned int max_entries = s->max_index_size / sizeof(AVIndexEntry);

    if ((unsigned) st->nb_index_entries >= max_entries) {
        int i;
        for (i = 0; 2 * i < st->nb_index_entries; i++)
            st->index_entries[i] = st->index_entries[2 * i];
        st->nb_index_entries = i;
    }
}

int ff_add_index_entry(AVIndexEntry **index_entries,
                       int *nb_index_entries,
                       unsigned int *index_entries_allocated_size,
                       int64_t pos, int64_t timestamp,
                       int size, int distance, int flags)
{
    AVIndexEntry *entries, *ie;
    int index;

    if ((unsigned) *nb_index_entries + 1 >= UINT_MAX / sizeof(AVIndexEntry))
        return -1;

    if (timestamp == AV_NOPTS_VALUE)
        return AVERROR(EINVAL);

    if (size < 0 || size > 0x3FFFFFFF)
        return AVERROR(EINVAL);

    if (is_relative(timestamp)) //FIXME this maintains previous behavior but we should shift by the correct offset once known
        timestamp -= RELATIVE_TS_BASE;

    entries = av_fast_realloc(*index_entries,
                              index_entries_allocated_size,
                              (*nb_index_entries + 1) *
                              sizeof(AVIndexEntry));
    if (!entries)
        return -1;

    *index_entries = entries;

    index = ff_index_search_timestamp(*index_entries, *nb_index_entries,
                                      timestamp, AVSEEK_FLAG_ANY);

    if (index < 0) {
        index = (*nb_index_entries)++;
        ie    = &entries[index];
        av_assert0(index == 0 || ie[-1].timestamp < timestamp);
    } else {
        ie = &entries[index];
        if (ie->timestamp != timestamp) {
            if (ie->timestamp <= timestamp)
                return -1;
            memmove(entries + index + 1, entries + index,
                    sizeof(AVIndexEntry) * (*nb_index_entries - index));
            (*nb_index_entries)++;
        } else if (ie->pos == pos && distance < ie->min_distance)
            // do not reduce the distance
            distance = ie->min_distance;
    }

    ie->pos          = pos;
    ie->timestamp    = timestamp;
    ie->min_distance = distance;
    ie->size         = size;
    ie->flags        = flags;

    return index;
}

int av_add_index_entry(AVStream *st, int64_t pos, int64_t timestamp,
                       int size, int distance, int flags)
{
    timestamp = wrap_timestamp(st, timestamp);
    return ff_add_index_entry(&st->index_entries, &st->nb_index_entries,
                              &st->index_entries_allocated_size, pos,
                              timestamp, size, distance, flags);
}

int ff_index_search_timestamp(const AVIndexEntry *entries, int nb_entries,
                              int64_t wanted_timestamp, int flags)
{
    int a, b, m;
    int64_t timestamp;

    a = -1;
    b = nb_entries;

    // Optimize appending index entries at the end.
    if (b && entries[b - 1].timestamp < wanted_timestamp)
        a = b - 1;

    while (b - a > 1) {
        m         = (a + b) >> 1;

        // Search for the next non-discarded packet.
        while ((entries[m].flags & AVINDEX_DISCARD_FRAME) && m < b) {
            m++;
            if (m == b && entries[m].timestamp >= wanted_timestamp) {
                m = b - 1;
                break;
            }
        }

        timestamp = entries[m].timestamp;
        if (timestamp >= wanted_timestamp)
            b = m;
        if (timestamp <= wanted_timestamp)
            a = m;
    }
    m = (flags & AVSEEK_FLAG_BACKWARD) ? a : b;

    if (!(flags & AVSEEK_FLAG_ANY))
        while (m >= 0 && m < nb_entries &&
               !(entries[m].flags & AVINDEX_KEYFRAME))
            m += (flags & AVSEEK_FLAG_BACKWARD) ? -1 : 1;

    if (m == nb_entries)
        return -1;
    return m;
}

void ff_configure_buffers_for_index(AVFormatContext *s, int64_t time_tolerance)
{
    int ist1, ist2;
    int64_t pos_delta = 0;
    int64_t skip = 0;
    //We could use URLProtocol flags here but as many user applications do not use URLProtocols this would be unreliable
    const char *proto = avio_find_protocol_name(s->filename);

    if (!proto) {
        av_log(s, AV_LOG_INFO,
               "Protocol name not provided, cannot determine if input is local or "
               "a network protocol, buffers and access patterns cannot be configured "
               "optimally without knowing the protocol\n");
    }

    if (proto && !(strcmp(proto, "file") && strcmp(proto, "pipe") && strcmp(proto, "cache")))
        return;

    for (ist1 = 0; ist1 < s->nb_streams; ist1++) {
        AVStream *st1 = s->streams[ist1];
        for (ist2 = 0; ist2 < s->nb_streams; ist2++) {
            AVStream *st2 = s->streams[ist2];
            int i1, i2;

            if (ist1 == ist2)
                continue;

            for (i1 = i2 = 0; i1 < st1->nb_index_entries; i1++) {
                AVIndexEntry *e1 = &st1->index_entries[i1];
                int64_t e1_pts = av_rescale_q(e1->timestamp, st1->time_base, AV_TIME_BASE_Q);

                skip = FFMAX(skip, e1->size);
                for (; i2 < st2->nb_index_entries; i2++) {
                    AVIndexEntry *e2 = &st2->index_entries[i2];
                    int64_t e2_pts = av_rescale_q(e2->timestamp, st2->time_base, AV_TIME_BASE_Q);
                    if (e2_pts - e1_pts < time_tolerance)
                        continue;
                    pos_delta = FFMAX(pos_delta, e1->pos - e2->pos);
                    break;
                }
            }
        }
    }

    pos_delta *= 2;
    /* XXX This could be adjusted depending on protocol*/
    if (s->pb->buffer_size < pos_delta && pos_delta < (1<<24)) {
        av_log(s, AV_LOG_VERBOSE, "Reconfiguring buffers to size %"PRId64"\n", pos_delta);
        ffio_set_buf_size(s->pb, pos_delta);
        s->pb->short_seek_threshold = FFMAX(s->pb->short_seek_threshold, pos_delta/2);
    }

    if (skip < (1<<23)) {
        s->pb->short_seek_threshold = FFMAX(s->pb->short_seek_threshold, skip);
    }
}

int av_index_search_timestamp(AVStream *st, int64_t wanted_timestamp, int flags)
{
    return ff_index_search_timestamp(st->index_entries, st->nb_index_entries,
                                     wanted_timestamp, flags);
}

static int64_t ff_read_timestamp(AVFormatContext *s, int stream_index, int64_t *ppos, int64_t pos_limit,
                                 int64_t (*read_timestamp)(struct AVFormatContext *, int , int64_t *, int64_t ))
{
    int64_t ts = read_timestamp(s, stream_index, ppos, pos_limit);
    if (stream_index >= 0)
        ts = wrap_timestamp(s->streams[stream_index], ts);
    return ts;
}

int ff_seek_frame_binary(AVFormatContext *s, int stream_index,
                         int64_t target_ts, int flags)
{
    AVInputFormat *avif = s->iformat;
    int64_t av_uninit(pos_min), av_uninit(pos_max), pos, pos_limit;
    int64_t ts_min, ts_max, ts;
    int index;
    int64_t ret;
    AVStream *st;

    if (stream_index < 0)
        return -1;

    av_log(s, AV_LOG_TRACE, "read_seek: %d %s\n", stream_index, av_ts2str(target_ts));

    ts_max =
    ts_min = AV_NOPTS_VALUE;
    pos_limit = -1; // GCC falsely says it may be uninitialized.

    st = s->streams[stream_index];
    if (st->index_entries) {
        AVIndexEntry *e;

        /* FIXME: Whole function must be checked for non-keyframe entries in
         * index case, especially read_timestamp(). */
        index = av_index_search_timestamp(st, target_ts,
                                          flags | AVSEEK_FLAG_BACKWARD);
        index = FFMAX(index, 0);
        e     = &st->index_entries[index];

        if (e->timestamp <= target_ts || e->pos == e->min_distance) {
            pos_min = e->pos;
            ts_min  = e->timestamp;
            av_log(s, AV_LOG_TRACE, "using cached pos_min=0x%"PRIx64" dts_min=%s\n",
                    pos_min, av_ts2str(ts_min));
        } else {
            av_assert1(index == 0);
        }

        index = av_index_search_timestamp(st, target_ts,
                                          flags & ~AVSEEK_FLAG_BACKWARD);
        av_assert0(index < st->nb_index_entries);
        if (index >= 0) {
            e = &st->index_entries[index];
            av_assert1(e->timestamp >= target_ts);
            pos_max   = e->pos;
            ts_max    = e->timestamp;
            pos_limit = pos_max - e->min_distance;
            av_log(s, AV_LOG_TRACE, "using cached pos_max=0x%"PRIx64" pos_limit=0x%"PRIx64
                    " dts_max=%s\n", pos_max, pos_limit, av_ts2str(ts_max));
        }
    }

    pos = ff_gen_search(s, stream_index, target_ts, pos_min, pos_max, pos_limit,
                        ts_min, ts_max, flags, &ts, avif->read_timestamp);
    if (pos < 0)
        return -1;

    /* do the seek */
    if ((ret = avio_seek(s->pb, pos, SEEK_SET)) < 0)
        return ret;

    ff_read_frame_flush(s);
    ff_update_cur_dts(s, st, ts);

    return 0;
}

int ff_find_last_ts(AVFormatContext *s, int stream_index, int64_t *ts, int64_t *pos,
                    int64_t (*read_timestamp)(struct AVFormatContext *, int , int64_t *, int64_t ))
{
    int64_t step = 1024;
    int64_t limit, ts_max;
    int64_t filesize = avio_size(s->pb);
    int64_t pos_max  = filesize - 1;
    do {
        limit = pos_max;
        pos_max = FFMAX(0, (pos_max) - step);
        ts_max  = ff_read_timestamp(s, stream_index,
                                    &pos_max, limit, read_timestamp);
        step   += step;
    } while (ts_max == AV_NOPTS_VALUE && 2*limit > step);
    if (ts_max == AV_NOPTS_VALUE)
        return -1;

    for (;;) {
        int64_t tmp_pos = pos_max + 1;
        int64_t tmp_ts  = ff_read_timestamp(s, stream_index,
                                            &tmp_pos, INT64_MAX, read_timestamp);
        if (tmp_ts == AV_NOPTS_VALUE)
            break;
        av_assert0(tmp_pos > pos_max);
        ts_max  = tmp_ts;
        pos_max = tmp_pos;
        if (tmp_pos >= filesize)
            break;
    }

    if (ts)
        *ts = ts_max;
    if (pos)
        *pos = pos_max;

    return 0;
}

int64_t ff_gen_search(AVFormatContext *s, int stream_index, int64_t target_ts,
                      int64_t pos_min, int64_t pos_max, int64_t pos_limit,
                      int64_t ts_min, int64_t ts_max,
                      int flags, int64_t *ts_ret,
                      int64_t (*read_timestamp)(struct AVFormatContext *, int,
                                                int64_t *, int64_t))
{
    int64_t pos, ts;
    int64_t start_pos;
    int no_change;
    int ret;

    av_log(s, AV_LOG_TRACE, "gen_seek: %d %s\n", stream_index, av_ts2str(target_ts));

    if (ts_min == AV_NOPTS_VALUE) {
        pos_min = s->internal->data_offset;
        ts_min  = ff_read_timestamp(s, stream_index, &pos_min, INT64_MAX, read_timestamp);
        if (ts_min == AV_NOPTS_VALUE)
            return -1;
    }

    if (ts_min >= target_ts) {
        *ts_ret = ts_min;
        return pos_min;
    }

    if (ts_max == AV_NOPTS_VALUE) {
        if ((ret = ff_find_last_ts(s, stream_index, &ts_max, &pos_max, read_timestamp)) < 0)
            return ret;
        pos_limit = pos_max;
    }

    if (ts_max <= target_ts) {
        *ts_ret = ts_max;
        return pos_max;
    }

    av_assert0(ts_min < ts_max);

    no_change = 0;
    while (pos_min < pos_limit) {
        av_log(s, AV_LOG_TRACE,
                "pos_min=0x%"PRIx64" pos_max=0x%"PRIx64" dts_min=%s dts_max=%s\n",
                pos_min, pos_max, av_ts2str(ts_min), av_ts2str(ts_max));
        av_assert0(pos_limit <= pos_max);

        if (no_change == 0) {
            int64_t approximate_keyframe_distance = pos_max - pos_limit;
            // interpolate position (better than dichotomy)
            pos = av_rescale(target_ts - ts_min, pos_max - pos_min,
                             ts_max - ts_min) +
                  pos_min - approximate_keyframe_distance;
        } else if (no_change == 1) {
            // bisection if interpolation did not change min / max pos last time
            pos = (pos_min + pos_limit) >> 1;
        } else {
            /* linear search if bisection failed, can only happen if there
             * are very few or no keyframes between min/max */
            pos = pos_min;
        }
        if (pos <= pos_min)
            pos = pos_min + 1;
        else if (pos > pos_limit)
            pos = pos_limit;
        start_pos = pos;

        // May pass pos_limit instead of -1.
        ts = ff_read_timestamp(s, stream_index, &pos, INT64_MAX, read_timestamp);
        if (pos == pos_max)
            no_change++;
        else
            no_change = 0;
        av_log(s, AV_LOG_TRACE, "%"PRId64" %"PRId64" %"PRId64" / %s %s %s"
                " target:%s limit:%"PRId64" start:%"PRId64" noc:%d\n",
                pos_min, pos, pos_max,
                av_ts2str(ts_min), av_ts2str(ts), av_ts2str(ts_max), av_ts2str(target_ts),
                pos_limit, start_pos, no_change);
        if (ts == AV_NOPTS_VALUE) {
            av_log(s, AV_LOG_ERROR, "read_timestamp() failed in the middle\n");
            return -1;
        }
        if (target_ts <= ts) {
            pos_limit = start_pos - 1;
            pos_max   = pos;
            ts_max    = ts;
        }
        if (target_ts >= ts) {
            pos_min = pos;
            ts_min  = ts;
        }
    }

    pos     = (flags & AVSEEK_FLAG_BACKWARD) ? pos_min : pos_max;
    ts      = (flags & AVSEEK_FLAG_BACKWARD) ? ts_min  : ts_max;
#if 0
    pos_min = pos;
    ts_min  = ff_read_timestamp(s, stream_index, &pos_min, INT64_MAX, read_timestamp);
    pos_min++;
    ts_max = ff_read_timestamp(s, stream_index, &pos_min, INT64_MAX, read_timestamp);
    av_log(s, AV_LOG_TRACE, "pos=0x%"PRIx64" %s<=%s<=%s\n",
            pos, av_ts2str(ts_min), av_ts2str(target_ts), av_ts2str(ts_max));
#endif
    *ts_ret = ts;
    return pos;
}

static int seek_frame_byte(AVFormatContext *s, int stream_index,
                           int64_t pos, int flags)
{
    int64_t pos_min, pos_max;

    pos_min = s->internal->data_offset;
    pos_max = avio_size(s->pb) - 1;

    if (pos < pos_min)
        pos = pos_min;
    else if (pos > pos_max)
        pos = pos_max;

    avio_seek(s->pb, pos, SEEK_SET);

    s->io_repositioned = 1;

    return 0;
}

static int seek_frame_generic(AVFormatContext *s, int stream_index,
                              int64_t timestamp, int flags)
{
    int index;
    int64_t ret;
    AVStream *st;
    AVIndexEntry *ie;

    st = s->streams[stream_index];

    index = av_index_search_timestamp(st, timestamp, flags);

    if (index < 0 && st->nb_index_entries &&
        timestamp < st->index_entries[0].timestamp)
        return -1;

    if (index < 0 || index == st->nb_index_entries - 1) {
        AVPacket pkt;
        int nonkey = 0;

        if (st->nb_index_entries) {
            av_assert0(st->index_entries);
            ie = &st->index_entries[st->nb_index_entries - 1];
            if ((ret = avio_seek(s->pb, ie->pos, SEEK_SET)) < 0)
                return ret;
            ff_update_cur_dts(s, st, ie->timestamp);
        } else {
            if ((ret = avio_seek(s->pb, s->internal->data_offset, SEEK_SET)) < 0)
                return ret;
        }
        for (;;) {
            int read_status;
            do {
                read_status = av_read_frame(s, &pkt);
            } while (read_status == AVERROR(EAGAIN));
            if (read_status < 0)
                break;
            if (stream_index == pkt.stream_index && pkt.dts > timestamp) {
                if (pkt.flags & AV_PKT_FLAG_KEY) {
                    av_packet_unref(&pkt);
                    break;
                }
                if (nonkey++ > 1000 && st->codecpar->codec_id != AV_CODEC_ID_CDGRAPHICS) {
                    av_log(s, AV_LOG_ERROR,"seek_frame_generic failed as this stream seems to contain no keyframes after the target timestamp, %d non keyframes found\n", nonkey);
                    av_packet_unref(&pkt);
                    break;
                }
            }
            av_packet_unref(&pkt);
        }
        index = av_index_search_timestamp(st, timestamp, flags);
    }
    if (index < 0)
        return -1;

    ff_read_frame_flush(s);
    if (s->iformat->read_seek)
        if (s->iformat->read_seek(s, stream_index, timestamp, flags) >= 0)
            return 0;
    ie = &st->index_entries[index];
    if ((ret = avio_seek(s->pb, ie->pos, SEEK_SET)) < 0)
        return ret;
    ff_update_cur_dts(s, st, ie->timestamp);

    return 0;
}

static int seek_frame_internal(AVFormatContext *s, int stream_index,
                               int64_t timestamp, int flags)
{
    int ret;
    AVStream *st;

    if (flags & AVSEEK_FLAG_BYTE) {
        if (s->iformat->flags & AVFMT_NO_BYTE_SEEK)
            return -1;
        ff_read_frame_flush(s);
        return seek_frame_byte(s, stream_index, timestamp, flags);
    }

    if (stream_index < 0) {
        stream_index = av_find_default_stream_index(s);
        if (stream_index < 0)
            return -1;

        st = s->streams[stream_index];
        /* timestamp for default must be expressed in AV_TIME_BASE units */
        timestamp = av_rescale(timestamp, st->time_base.den,
                               AV_TIME_BASE * (int64_t) st->time_base.num);
    }

    /* first, we try the format specific seek */
    if (s->iformat->read_seek) {
        ff_read_frame_flush(s);
        ret = s->iformat->read_seek(s, stream_index, timestamp, flags);
    } else
        ret = -1;
    if (ret >= 0)
        return 0;

    if (s->iformat->read_timestamp &&
        !(s->iformat->flags & AVFMT_NOBINSEARCH)) {
        ff_read_frame_flush(s);
        return ff_seek_frame_binary(s, stream_index, timestamp, flags);
    } else if (!(s->iformat->flags & AVFMT_NOGENSEARCH)) {
        ff_read_frame_flush(s);
        return seek_frame_generic(s, stream_index, timestamp, flags);
    } else
        return -1;
}

int av_seek_frame(AVFormatContext *s, int stream_index,
                  int64_t timestamp, int flags)
{
    int ret;

    if (s->iformat->read_seek2 && !s->iformat->read_seek) {
        int64_t min_ts = INT64_MIN, max_ts = INT64_MAX;
        if ((flags & AVSEEK_FLAG_BACKWARD))
            max_ts = timestamp;
        else
            min_ts = timestamp;
        return avformat_seek_file(s, stream_index, min_ts, timestamp, max_ts,
                                  flags & ~AVSEEK_FLAG_BACKWARD);
    }

    ret = seek_frame_internal(s, stream_index, timestamp, flags);

    if (ret >= 0)
        ret = avformat_queue_attached_pictures(s);

    return ret;
}

int avformat_seek_file(AVFormatContext *s, int stream_index, int64_t min_ts,
                       int64_t ts, int64_t max_ts, int flags)
{
    if (min_ts > ts || max_ts < ts)
        return -1;
    if (stream_index < -1 || stream_index >= (int)s->nb_streams)
        return AVERROR(EINVAL);

    if (s->seek2any>0)
        flags |= AVSEEK_FLAG_ANY;
    flags &= ~AVSEEK_FLAG_BACKWARD;

    if (s->iformat->read_seek2) {
        int ret;
        ff_read_frame_flush(s);

        if (stream_index == -1 && s->nb_streams == 1) {
            AVRational time_base = s->streams[0]->time_base;
            ts = av_rescale_q(ts, AV_TIME_BASE_Q, time_base);
            min_ts = av_rescale_rnd(min_ts, time_base.den,
                                    time_base.num * (int64_t)AV_TIME_BASE,
                                    AV_ROUND_UP   | AV_ROUND_PASS_MINMAX);
            max_ts = av_rescale_rnd(max_ts, time_base.den,
                                    time_base.num * (int64_t)AV_TIME_BASE,
                                    AV_ROUND_DOWN | AV_ROUND_PASS_MINMAX);
            stream_index = 0;
        }

        ret = s->iformat->read_seek2(s, stream_index, min_ts,
                                     ts, max_ts, flags);

        if (ret >= 0)
            ret = avformat_queue_attached_pictures(s);
        return ret;
    }

    if (s->iformat->read_timestamp) {
        // try to seek via read_timestamp()
    }

    // Fall back on old API if new is not implemented but old is.
    // Note the old API has somewhat different semantics.
    if (s->iformat->read_seek || 1) {
        int dir = (ts - (uint64_t)min_ts > (uint64_t)max_ts - ts ? AVSEEK_FLAG_BACKWARD : 0);
        int ret = av_seek_frame(s, stream_index, ts, flags | dir);
        if (ret<0 && ts != min_ts && max_ts != ts) {
            ret = av_seek_frame(s, stream_index, dir ? max_ts : min_ts, flags | dir);
            if (ret >= 0)
                ret = av_seek_frame(s, stream_index, ts, flags | (dir^AVSEEK_FLAG_BACKWARD));
        }
        return ret;
    }

    // try some generic seek like seek_frame_generic() but with new ts semantics
    return -1; //unreachable
}

int avformat_flush(AVFormatContext *s)
{
    ff_read_frame_flush(s);
    return 0;
}

/*******************************************************/

/**
 * Return TRUE if the stream has accurate duration in any stream.
 *
 * @return TRUE if the stream has accurate duration for at least one component.
 */
static int has_duration(AVFormatContext *ic)
{
    int i;
    AVStream *st;

    for (i = 0; i < ic->nb_streams; i++) {
        st = ic->streams[i];
        if (st->duration != AV_NOPTS_VALUE)
            return 1;
    }
    if (ic->duration != AV_NOPTS_VALUE)
        return 1;
    return 0;
}

/**
 * Estimate the stream timings from the one of each components.
 *
 * Also computes the global bitrate if possible.
 */
static void update_stream_timings(AVFormatContext *ic)
{
    int64_t start_time, start_time1, start_time_text, end_time, end_time1, end_time_text;
    int64_t duration, duration1, filesize;
    int i;
    AVStream *st;
    AVProgram *p;

    start_time = INT64_MAX;
    start_time_text = INT64_MAX;
    end_time   = INT64_MIN;
    end_time_text   = INT64_MIN;
    duration   = INT64_MIN;
    for (i = 0; i < ic->nb_streams; i++) {
        st = ic->streams[i];
        if (st->start_time != AV_NOPTS_VALUE && st->time_base.den) {
            start_time1 = av_rescale_q(st->start_time, st->time_base,
                                       AV_TIME_BASE_Q);
            if (st->codecpar->codec_type == AVMEDIA_TYPE_SUBTITLE || st->codecpar->codec_type == AVMEDIA_TYPE_DATA) {
                if (start_time1 < start_time_text)
                    start_time_text = start_time1;
            } else
                start_time = FFMIN(start_time, start_time1);
            end_time1 = av_rescale_q_rnd(st->duration, st->time_base,
                                         AV_TIME_BASE_Q,
                                         AV_ROUND_NEAR_INF|AV_ROUND_PASS_MINMAX);
<<<<<<< HEAD
            if (end_time1 != AV_NOPTS_VALUE && start_time1 <= INT64_MAX - end_time1) {
=======
            if (end_time1 != AV_NOPTS_VALUE && (end_time1 > 0 ? start_time1 <= INT64_MAX - end_time1 : start_time1 >= INT64_MIN - end_time1)) {
>>>>>>> 13423397
                end_time1 += start_time1;
                if (st->codecpar->codec_type == AVMEDIA_TYPE_SUBTITLE || st->codecpar->codec_type == AVMEDIA_TYPE_DATA)
                    end_time_text = FFMAX(end_time_text, end_time1);
                else
                    end_time = FFMAX(end_time, end_time1);
            }
            for (p = NULL; (p = av_find_program_from_stream(ic, p, i)); ) {
                if (p->start_time == AV_NOPTS_VALUE || p->start_time > start_time1)
                    p->start_time = start_time1;
                if (p->end_time < end_time1)
                    p->end_time = end_time1;
            }
        }
        if (st->duration != AV_NOPTS_VALUE) {
            duration1 = av_rescale_q(st->duration, st->time_base,
                                     AV_TIME_BASE_Q);
            duration  = FFMAX(duration, duration1);
        }
    }
    if (start_time == INT64_MAX || (start_time > start_time_text && start_time - start_time_text < AV_TIME_BASE))
        start_time = start_time_text;
    else if (start_time > start_time_text)
        av_log(ic, AV_LOG_VERBOSE, "Ignoring outlier non primary stream starttime %f\n", start_time_text / (float)AV_TIME_BASE);

    if (end_time == INT64_MIN || (end_time < end_time_text && end_time_text - end_time < AV_TIME_BASE)) {
        end_time = end_time_text;
    } else if (end_time < end_time_text) {
        av_log(ic, AV_LOG_VERBOSE, "Ignoring outlier non primary stream endtime %f\n", end_time_text / (float)AV_TIME_BASE);
    }

    if (start_time != INT64_MAX) {
        ic->start_time = start_time;
        if (end_time != INT64_MIN) {
            if (ic->nb_programs > 1) {
                for (i = 0; i < ic->nb_programs; i++) {
                    p = ic->programs[i];
                    if (p->start_time != AV_NOPTS_VALUE && p->end_time > p->start_time)
                        duration = FFMAX(duration, p->end_time - p->start_time);
                }
            } else
                duration = FFMAX(duration, end_time - start_time);
        }
    }
    if (duration != INT64_MIN && duration > 0 && ic->duration == AV_NOPTS_VALUE) {
        ic->duration = duration;
    }
    if (ic->pb && (filesize = avio_size(ic->pb)) > 0 && ic->duration > 0) {
        /* compute the bitrate */
        double bitrate = (double) filesize * 8.0 * AV_TIME_BASE /
                         (double) ic->duration;
        if (bitrate >= 0 && bitrate <= INT64_MAX)
            ic->bit_rate = bitrate;
    }
}

static void fill_all_stream_timings(AVFormatContext *ic)
{
    int i;
    AVStream *st;

    update_stream_timings(ic);
    for (i = 0; i < ic->nb_streams; i++) {
        st = ic->streams[i];
        if (st->start_time == AV_NOPTS_VALUE) {
            if (ic->start_time != AV_NOPTS_VALUE)
                st->start_time = av_rescale_q(ic->start_time, AV_TIME_BASE_Q,
                                              st->time_base);
            if (ic->duration != AV_NOPTS_VALUE)
                st->duration = av_rescale_q(ic->duration, AV_TIME_BASE_Q,
                                            st->time_base);
        }
    }
}

static void estimate_timings_from_bit_rate(AVFormatContext *ic)
{
    int64_t filesize, duration;
    int i, show_warning = 0;
    AVStream *st;

    /* if bit_rate is already set, we believe it */
    if (ic->bit_rate <= 0) {
        int64_t bit_rate = 0;
        for (i = 0; i < ic->nb_streams; i++) {
            st = ic->streams[i];
            if (st->codecpar->bit_rate <= 0 && st->internal->avctx->bit_rate > 0)
                st->codecpar->bit_rate = st->internal->avctx->bit_rate;
            if (st->codecpar->bit_rate > 0) {
                if (INT64_MAX - st->codecpar->bit_rate < bit_rate) {
                    bit_rate = 0;
                    break;
                }
                bit_rate += st->codecpar->bit_rate;
            } else if (st->codecpar->codec_type == AVMEDIA_TYPE_VIDEO && st->codec_info_nb_frames > 1) {
                // If we have a videostream with packets but without a bitrate
                // then consider the sum not known
                bit_rate = 0;
                break;
            }
        }
        ic->bit_rate = bit_rate;
    }

    /* if duration is already set, we believe it */
    if (ic->duration == AV_NOPTS_VALUE &&
        ic->bit_rate != 0) {
        filesize = ic->pb ? avio_size(ic->pb) : 0;
        if (filesize > ic->internal->data_offset) {
            filesize -= ic->internal->data_offset;
            for (i = 0; i < ic->nb_streams; i++) {
                st      = ic->streams[i];
                if (   st->time_base.num <= INT64_MAX / ic->bit_rate
                    && st->duration == AV_NOPTS_VALUE) {
                    duration = av_rescale(8 * filesize, st->time_base.den,
                                          ic->bit_rate *
                                          (int64_t) st->time_base.num);
                    st->duration = duration;
                    show_warning = 1;
                }
            }
        }
    }
    if (show_warning)
        av_log(ic, AV_LOG_WARNING,
               "Estimating duration from bitrate, this may be inaccurate\n");
}

#define DURATION_MAX_READ_SIZE 250000LL
#define DURATION_MAX_RETRY 6

/* only usable for MPEG-PS streams */
static void estimate_timings_from_pts(AVFormatContext *ic, int64_t old_offset)
{
    AVPacket pkt1, *pkt = &pkt1;
    AVStream *st;
    int num, den, read_size, i, ret;
    int found_duration = 0;
    int is_end;
    int64_t filesize, offset, duration;
    int retry = 0;

    /* flush packet queue */
    flush_packet_queue(ic);

    for (i = 0; i < ic->nb_streams; i++) {
        st = ic->streams[i];
        if (st->start_time == AV_NOPTS_VALUE &&
            st->first_dts == AV_NOPTS_VALUE &&
            st->codecpar->codec_type != AVMEDIA_TYPE_UNKNOWN)
            av_log(ic, AV_LOG_WARNING,
                   "start time for stream %d is not set in estimate_timings_from_pts\n", i);

        if (st->parser) {
            av_parser_close(st->parser);
            st->parser = NULL;
        }
    }

    av_opt_set(ic, "skip_changes", "1", AV_OPT_SEARCH_CHILDREN);
    /* estimate the end time (duration) */
    /* XXX: may need to support wrapping */
    filesize = ic->pb ? avio_size(ic->pb) : 0;
    do {
        is_end = found_duration;
        offset = filesize - (DURATION_MAX_READ_SIZE << retry);
        if (offset < 0)
            offset = 0;

        avio_seek(ic->pb, offset, SEEK_SET);
        read_size = 0;
        for (;;) {
            if (read_size >= DURATION_MAX_READ_SIZE << (FFMAX(retry - 1, 0)))
                break;

            do {
                ret = ff_read_packet(ic, pkt);
            } while (ret == AVERROR(EAGAIN));
            if (ret != 0)
                break;
            read_size += pkt->size;
            st         = ic->streams[pkt->stream_index];
            if (pkt->pts != AV_NOPTS_VALUE &&
                (st->start_time != AV_NOPTS_VALUE ||
                 st->first_dts  != AV_NOPTS_VALUE)) {
                if (pkt->duration == 0) {
                    ff_compute_frame_duration(ic, &num, &den, st, st->parser, pkt);
                    if (den && num) {
                        pkt->duration = av_rescale_rnd(1,
                                           num * (int64_t) st->time_base.den,
                                           den * (int64_t) st->time_base.num,
                                           AV_ROUND_DOWN);
                    }
                }
                duration = pkt->pts + pkt->duration;
                found_duration = 1;
                if (st->start_time != AV_NOPTS_VALUE)
                    duration -= st->start_time;
                else
                    duration -= st->first_dts;
                if (duration > 0) {
                    if (st->duration == AV_NOPTS_VALUE || st->info->last_duration<= 0 ||
                        (st->duration < duration && FFABS(duration - st->info->last_duration) < 60LL*st->time_base.den / st->time_base.num))
                        st->duration = duration;
                    st->info->last_duration = duration;
                }
            }
            av_packet_unref(pkt);
        }

        /* check if all audio/video streams have valid duration */
        if (!is_end) {
            is_end = 1;
            for (i = 0; i < ic->nb_streams; i++) {
                st = ic->streams[i];
                switch (st->codecpar->codec_type) {
                    case AVMEDIA_TYPE_VIDEO:
                    case AVMEDIA_TYPE_AUDIO:
                        if (st->duration == AV_NOPTS_VALUE)
                            is_end = 0;
                }
            }
        }
    } while (!is_end &&
             offset &&
             ++retry <= DURATION_MAX_RETRY);

    av_opt_set(ic, "skip_changes", "0", AV_OPT_SEARCH_CHILDREN);

    /* warn about audio/video streams which duration could not be estimated */
    for (i = 0; i < ic->nb_streams; i++) {
        st = ic->streams[i];
        if (st->duration == AV_NOPTS_VALUE) {
            switch (st->codecpar->codec_type) {
            case AVMEDIA_TYPE_VIDEO:
            case AVMEDIA_TYPE_AUDIO:
                if (st->start_time != AV_NOPTS_VALUE || st->first_dts  != AV_NOPTS_VALUE) {
                    av_log(ic, AV_LOG_DEBUG, "stream %d : no PTS found at end of file, duration not set\n", i);
                } else
                    av_log(ic, AV_LOG_DEBUG, "stream %d : no TS found at start of file, duration not set\n", i);
            }
        }
    }
    fill_all_stream_timings(ic);

    avio_seek(ic->pb, old_offset, SEEK_SET);
    for (i = 0; i < ic->nb_streams; i++) {
        int j;

        st              = ic->streams[i];
        st->cur_dts     = st->first_dts;
        st->last_IP_pts = AV_NOPTS_VALUE;
        st->last_dts_for_order_check = AV_NOPTS_VALUE;
        for (j = 0; j < MAX_REORDER_DELAY + 1; j++)
            st->pts_buffer[j] = AV_NOPTS_VALUE;
    }
}

static void estimate_timings(AVFormatContext *ic, int64_t old_offset)
{
    int64_t file_size;

    /* get the file size, if possible */
    if (ic->iformat->flags & AVFMT_NOFILE) {
        file_size = 0;
    } else {
        file_size = avio_size(ic->pb);
        file_size = FFMAX(0, file_size);
    }

    if ((!strcmp(ic->iformat->name, "mpeg") ||
         !strcmp(ic->iformat->name, "mpegts")) &&
        file_size && ic->pb->seekable) {
        /* get accurate estimate from the PTSes */
        estimate_timings_from_pts(ic, old_offset);
        ic->duration_estimation_method = AVFMT_DURATION_FROM_PTS;
    } else if (has_duration(ic)) {
        /* at least one component has timings - we use them for all
         * the components */
        fill_all_stream_timings(ic);
        ic->duration_estimation_method = AVFMT_DURATION_FROM_STREAM;
    } else {
        /* less precise: use bitrate info */
        estimate_timings_from_bit_rate(ic);
        ic->duration_estimation_method = AVFMT_DURATION_FROM_BITRATE;
    }
    update_stream_timings(ic);

    {
        int i;
        AVStream av_unused *st;
        for (i = 0; i < ic->nb_streams; i++) {
            st = ic->streams[i];
            av_log(ic, AV_LOG_TRACE, "stream %d: start_time: %0.3f duration: %0.3f\n", i,
                   (double) st->start_time * av_q2d(st->time_base),
                   (double) st->duration   * av_q2d(st->time_base));
        }
        av_log(ic, AV_LOG_TRACE,
                "format: start_time: %0.3f duration: %0.3f bitrate=%"PRId64" kb/s\n",
                (double) ic->start_time / AV_TIME_BASE,
                (double) ic->duration   / AV_TIME_BASE,
                (int64_t)ic->bit_rate / 1000);
    }
}

static int has_codec_parameters(AVStream *st, const char **errmsg_ptr)
{
    AVCodecContext *avctx = st->internal->avctx;

#define FAIL(errmsg) do {                                         \
        if (errmsg_ptr)                                           \
            *errmsg_ptr = errmsg;                                 \
        return 0;                                                 \
    } while (0)

    if (   avctx->codec_id == AV_CODEC_ID_NONE
        && avctx->codec_type != AVMEDIA_TYPE_DATA)
        FAIL("unknown codec");
    switch (avctx->codec_type) {
    case AVMEDIA_TYPE_AUDIO:
        if (!avctx->frame_size && determinable_frame_size(avctx))
            FAIL("unspecified frame size");
        if (st->info->found_decoder >= 0 &&
            avctx->sample_fmt == AV_SAMPLE_FMT_NONE)
            FAIL("unspecified sample format");
        if (!avctx->sample_rate)
            FAIL("unspecified sample rate");
        if (!avctx->channels)
            FAIL("unspecified number of channels");
        if (st->info->found_decoder >= 0 && !st->nb_decoded_frames && avctx->codec_id == AV_CODEC_ID_DTS)
            FAIL("no decodable DTS frames");
        break;
    case AVMEDIA_TYPE_VIDEO:
        if (!avctx->width)
            FAIL("unspecified size");
        if (st->info->found_decoder >= 0 && avctx->pix_fmt == AV_PIX_FMT_NONE)
            FAIL("unspecified pixel format");
        if (st->codecpar->codec_id == AV_CODEC_ID_RV30 || st->codecpar->codec_id == AV_CODEC_ID_RV40)
            if (!st->sample_aspect_ratio.num && !st->codecpar->sample_aspect_ratio.num && !st->codec_info_nb_frames)
                FAIL("no frame in rv30/40 and no sar");
        break;
    case AVMEDIA_TYPE_SUBTITLE:
        if (avctx->codec_id == AV_CODEC_ID_HDMV_PGS_SUBTITLE && !avctx->width)
            FAIL("unspecified size");
        break;
    case AVMEDIA_TYPE_DATA:
        if (avctx->codec_id == AV_CODEC_ID_NONE) return 1;
    }

    return 1;
}

/* returns 1 or 0 if or if not decoded data was returned, or a negative error */
static int try_decode_frame(AVFormatContext *s, AVStream *st, AVPacket *avpkt,
                            AVDictionary **options)
{
    AVCodecContext *avctx = st->internal->avctx;
    const AVCodec *codec;
    int got_picture = 1, ret = 0;
    AVFrame *frame = av_frame_alloc();
    AVSubtitle subtitle;
    AVPacket pkt = *avpkt;
    int do_skip_frame = 0;
    enum AVDiscard skip_frame;

    if (!frame)
        return AVERROR(ENOMEM);

    if (!avcodec_is_open(avctx) &&
        st->info->found_decoder <= 0 &&
        (st->codecpar->codec_id != -st->info->found_decoder || !st->codecpar->codec_id)) {
        AVDictionary *thread_opt = NULL;

        codec = find_probe_decoder(s, st, st->codecpar->codec_id);

        if (!codec) {
            st->info->found_decoder = -st->codecpar->codec_id;
            ret                     = -1;
            goto fail;
        }

        /* Force thread count to 1 since the H.264 decoder will not extract
         * SPS and PPS to extradata during multi-threaded decoding. */
        av_dict_set(options ? options : &thread_opt, "threads", "1", 0);
        if (s->codec_whitelist)
            av_dict_set(options ? options : &thread_opt, "codec_whitelist", s->codec_whitelist, 0);
        ret = avcodec_open2(avctx, codec, options ? options : &thread_opt);
        if (!options)
            av_dict_free(&thread_opt);
        if (ret < 0) {
            st->info->found_decoder = -avctx->codec_id;
            goto fail;
        }
        st->info->found_decoder = 1;
    } else if (!st->info->found_decoder)
        st->info->found_decoder = 1;

    if (st->info->found_decoder < 0) {
        ret = -1;
        goto fail;
    }

    if (avpriv_codec_get_cap_skip_frame_fill_param(avctx->codec)) {
        do_skip_frame = 1;
        skip_frame = avctx->skip_frame;
        avctx->skip_frame = AVDISCARD_ALL;
    }

    while ((pkt.size > 0 || (!pkt.data && got_picture)) &&
           ret >= 0 &&
           (!has_codec_parameters(st, NULL) || !has_decode_delay_been_guessed(st) ||
            (!st->codec_info_nb_frames &&
             (avctx->codec->capabilities & AV_CODEC_CAP_CHANNEL_CONF)))) {
        got_picture = 0;
        if (avctx->codec_type == AVMEDIA_TYPE_VIDEO ||
            avctx->codec_type == AVMEDIA_TYPE_AUDIO) {
            ret = avcodec_send_packet(avctx, &pkt);
            if (ret < 0 && ret != AVERROR(EAGAIN) && ret != AVERROR_EOF)
                break;
            if (ret >= 0)
                pkt.size = 0;
            ret = avcodec_receive_frame(avctx, frame);
            if (ret >= 0)
                got_picture = 1;
            if (ret == AVERROR(EAGAIN) || ret == AVERROR_EOF)
                ret = 0;
        } else if (avctx->codec_type == AVMEDIA_TYPE_SUBTITLE) {
            ret = avcodec_decode_subtitle2(avctx, &subtitle,
                                           &got_picture, &pkt);
            if (ret >= 0)
                pkt.size = 0;
        }
        if (ret >= 0) {
            if (got_picture)
                st->nb_decoded_frames++;
            ret       = got_picture;
        }
    }

    if (!pkt.data && !got_picture)
        ret = -1;

fail:
    if (do_skip_frame) {
        avctx->skip_frame = skip_frame;
    }

    av_frame_free(&frame);
    return ret;
}

unsigned int ff_codec_get_tag(const AVCodecTag *tags, enum AVCodecID id)
{
    while (tags->id != AV_CODEC_ID_NONE) {
        if (tags->id == id)
            return tags->tag;
        tags++;
    }
    return 0;
}

enum AVCodecID ff_codec_get_id(const AVCodecTag *tags, unsigned int tag)
{
    int i;
    for (i = 0; tags[i].id != AV_CODEC_ID_NONE; i++)
        if (tag == tags[i].tag)
            return tags[i].id;
    for (i = 0; tags[i].id != AV_CODEC_ID_NONE; i++)
        if (avpriv_toupper4(tag) == avpriv_toupper4(tags[i].tag))
            return tags[i].id;
    return AV_CODEC_ID_NONE;
}

enum AVCodecID ff_get_pcm_codec_id(int bps, int flt, int be, int sflags)
{
    if (bps <= 0 || bps > 64)
        return AV_CODEC_ID_NONE;

    if (flt) {
        switch (bps) {
        case 32:
            return be ? AV_CODEC_ID_PCM_F32BE : AV_CODEC_ID_PCM_F32LE;
        case 64:
            return be ? AV_CODEC_ID_PCM_F64BE : AV_CODEC_ID_PCM_F64LE;
        default:
            return AV_CODEC_ID_NONE;
        }
    } else {
        bps  += 7;
        bps >>= 3;
        if (sflags & (1 << (bps - 1))) {
            switch (bps) {
            case 1:
                return AV_CODEC_ID_PCM_S8;
            case 2:
                return be ? AV_CODEC_ID_PCM_S16BE : AV_CODEC_ID_PCM_S16LE;
            case 3:
                return be ? AV_CODEC_ID_PCM_S24BE : AV_CODEC_ID_PCM_S24LE;
            case 4:
                return be ? AV_CODEC_ID_PCM_S32BE : AV_CODEC_ID_PCM_S32LE;
            case 8:
                return be ? AV_CODEC_ID_PCM_S64BE : AV_CODEC_ID_PCM_S64LE;
            default:
                return AV_CODEC_ID_NONE;
            }
        } else {
            switch (bps) {
            case 1:
                return AV_CODEC_ID_PCM_U8;
            case 2:
                return be ? AV_CODEC_ID_PCM_U16BE : AV_CODEC_ID_PCM_U16LE;
            case 3:
                return be ? AV_CODEC_ID_PCM_U24BE : AV_CODEC_ID_PCM_U24LE;
            case 4:
                return be ? AV_CODEC_ID_PCM_U32BE : AV_CODEC_ID_PCM_U32LE;
            default:
                return AV_CODEC_ID_NONE;
            }
        }
    }
}

unsigned int av_codec_get_tag(const AVCodecTag *const *tags, enum AVCodecID id)
{
    unsigned int tag;
    if (!av_codec_get_tag2(tags, id, &tag))
        return 0;
    return tag;
}

int av_codec_get_tag2(const AVCodecTag * const *tags, enum AVCodecID id,
                      unsigned int *tag)
{
    int i;
    for (i = 0; tags && tags[i]; i++) {
        const AVCodecTag *codec_tags = tags[i];
        while (codec_tags->id != AV_CODEC_ID_NONE) {
            if (codec_tags->id == id) {
                *tag = codec_tags->tag;
                return 1;
            }
            codec_tags++;
        }
    }
    return 0;
}

enum AVCodecID av_codec_get_id(const AVCodecTag *const *tags, unsigned int tag)
{
    int i;
    for (i = 0; tags && tags[i]; i++) {
        enum AVCodecID id = ff_codec_get_id(tags[i], tag);
        if (id != AV_CODEC_ID_NONE)
            return id;
    }
    return AV_CODEC_ID_NONE;
}

static void compute_chapters_end(AVFormatContext *s)
{
    unsigned int i, j;
    int64_t max_time = 0;

    if (s->duration > 0 && s->start_time < INT64_MAX - s->duration)
        max_time = s->duration +
                       ((s->start_time == AV_NOPTS_VALUE) ? 0 : s->start_time);

    for (i = 0; i < s->nb_chapters; i++)
        if (s->chapters[i]->end == AV_NOPTS_VALUE) {
            AVChapter *ch = s->chapters[i];
            int64_t end = max_time ? av_rescale_q(max_time, AV_TIME_BASE_Q,
                                                  ch->time_base)
                                   : INT64_MAX;

            for (j = 0; j < s->nb_chapters; j++) {
                AVChapter *ch1     = s->chapters[j];
                int64_t next_start = av_rescale_q(ch1->start, ch1->time_base,
                                                  ch->time_base);
                if (j != i && next_start > ch->start && next_start < end)
                    end = next_start;
            }
            ch->end = (end == INT64_MAX) ? ch->start : end;
        }
}

static int get_std_framerate(int i)
{
    if (i < 30*12)
        return (i + 1) * 1001;
    i -= 30*12;

    if (i < 30)
        return (i + 31) * 1001 * 12;
    i -= 30;

    if (i < 3)
        return ((const int[]) { 80, 120, 240})[i] * 1001 * 12;

    i -= 3;

    return ((const int[]) { 24, 30, 60, 12, 15, 48 })[i] * 1000 * 12;
}

/* Is the time base unreliable?
 * This is a heuristic to balance between quick acceptance of the values in
 * the headers vs. some extra checks.
 * Old DivX and Xvid often have nonsense timebases like 1fps or 2fps.
 * MPEG-2 commonly misuses field repeat flags to store different framerates.
 * And there are "variable" fps files this needs to detect as well. */
static int tb_unreliable(AVCodecContext *c)
{
    if (c->time_base.den >= 101LL * c->time_base.num ||
        c->time_base.den <    5LL * c->time_base.num ||
        // c->codec_tag == AV_RL32("DIVX") ||
        // c->codec_tag == AV_RL32("XVID") ||
        c->codec_tag == AV_RL32("mp4v") ||
        c->codec_id == AV_CODEC_ID_MPEG2VIDEO ||
        c->codec_id == AV_CODEC_ID_GIF ||
        c->codec_id == AV_CODEC_ID_HEVC ||
        c->codec_id == AV_CODEC_ID_H264)
        return 1;
    return 0;
}

int ff_alloc_extradata(AVCodecParameters *par, int size)
{
    int ret;

    if (size < 0 || size >= INT32_MAX - AV_INPUT_BUFFER_PADDING_SIZE) {
        par->extradata = NULL;
        par->extradata_size = 0;
        return AVERROR(EINVAL);
    }
    par->extradata = av_malloc(size + AV_INPUT_BUFFER_PADDING_SIZE);
    if (par->extradata) {
        memset(par->extradata + size, 0, AV_INPUT_BUFFER_PADDING_SIZE);
        par->extradata_size = size;
        ret = 0;
    } else {
        par->extradata_size = 0;
        ret = AVERROR(ENOMEM);
    }
    return ret;
}

int ff_get_extradata(AVFormatContext *s, AVCodecParameters *par, AVIOContext *pb, int size)
{
    int ret = ff_alloc_extradata(par, size);
    if (ret < 0)
        return ret;
    ret = avio_read(pb, par->extradata, size);
    if (ret != size) {
        av_freep(&par->extradata);
        par->extradata_size = 0;
        av_log(s, AV_LOG_ERROR, "Failed to read extradata of size %d\n", size);
        return ret < 0 ? ret : AVERROR_INVALIDDATA;
    }

    return ret;
}

int ff_rfps_add_frame(AVFormatContext *ic, AVStream *st, int64_t ts)
{
    int i, j;
    int64_t last = st->info->last_dts;

    if (   ts != AV_NOPTS_VALUE && last != AV_NOPTS_VALUE && ts > last
       && ts - (uint64_t)last < INT64_MAX) {
        double dts = (is_relative(ts) ?  ts - RELATIVE_TS_BASE : ts) * av_q2d(st->time_base);
        int64_t duration = ts - last;

        if (!st->info->duration_error)
            st->info->duration_error = av_mallocz(sizeof(st->info->duration_error[0])*2);
        if (!st->info->duration_error)
            return AVERROR(ENOMEM);

//         if (st->codec->codec_type == AVMEDIA_TYPE_VIDEO)
//             av_log(NULL, AV_LOG_ERROR, "%f\n", dts);
        for (i = 0; i<MAX_STD_TIMEBASES; i++) {
            if (st->info->duration_error[0][1][i] < 1e10) {
                int framerate = get_std_framerate(i);
                double sdts = dts*framerate/(1001*12);
                for (j= 0; j<2; j++) {
                    int64_t ticks = llrint(sdts+j*0.5);
                    double error= sdts - ticks + j*0.5;
                    st->info->duration_error[j][0][i] += error;
                    st->info->duration_error[j][1][i] += error*error;
                }
            }
        }
        st->info->duration_count++;
        st->info->rfps_duration_sum += duration;

        if (st->info->duration_count % 10 == 0) {
            int n = st->info->duration_count;
            for (i = 0; i<MAX_STD_TIMEBASES; i++) {
                if (st->info->duration_error[0][1][i] < 1e10) {
                    double a0     = st->info->duration_error[0][0][i] / n;
                    double error0 = st->info->duration_error[0][1][i] / n - a0*a0;
                    double a1     = st->info->duration_error[1][0][i] / n;
                    double error1 = st->info->duration_error[1][1][i] / n - a1*a1;
                    if (error0 > 0.04 && error1 > 0.04) {
                        st->info->duration_error[0][1][i] = 2e10;
                        st->info->duration_error[1][1][i] = 2e10;
                    }
                }
            }
        }

        // ignore the first 4 values, they might have some random jitter
        if (st->info->duration_count > 3 && is_relative(ts) == is_relative(last))
            st->info->duration_gcd = av_gcd(st->info->duration_gcd, duration);
    }
    if (ts != AV_NOPTS_VALUE)
        st->info->last_dts = ts;

    return 0;
}

void ff_rfps_calculate(AVFormatContext *ic)
{
    int i, j;

    for (i = 0; i < ic->nb_streams; i++) {
        AVStream *st = ic->streams[i];

        if (st->codecpar->codec_type != AVMEDIA_TYPE_VIDEO)
            continue;
        // the check for tb_unreliable() is not completely correct, since this is not about handling
        // an unreliable/inexact time base, but a time base that is finer than necessary, as e.g.
        // ipmovie.c produces.
        if (tb_unreliable(st->internal->avctx) && st->info->duration_count > 15 && st->info->duration_gcd > FFMAX(1, st->time_base.den/(500LL*st->time_base.num)) && !st->r_frame_rate.num)
            av_reduce(&st->r_frame_rate.num, &st->r_frame_rate.den, st->time_base.den, st->time_base.num * st->info->duration_gcd, INT_MAX);
        if (st->info->duration_count>1 && !st->r_frame_rate.num
            && tb_unreliable(st->internal->avctx)) {
            int num = 0;
            double best_error= 0.01;
            AVRational ref_rate = st->r_frame_rate.num ? st->r_frame_rate : av_inv_q(st->time_base);

            for (j= 0; j<MAX_STD_TIMEBASES; j++) {
                int k;

                if (st->info->codec_info_duration &&
                    st->info->codec_info_duration*av_q2d(st->time_base) < (1001*11.5)/get_std_framerate(j))
                    continue;
                if (!st->info->codec_info_duration && get_std_framerate(j) < 1001*12)
                    continue;

                if (av_q2d(st->time_base) * st->info->rfps_duration_sum / st->info->duration_count < (1001*12.0 * 0.8)/get_std_framerate(j))
                    continue;

                for (k= 0; k<2; k++) {
                    int n = st->info->duration_count;
                    double a= st->info->duration_error[k][0][j] / n;
                    double error= st->info->duration_error[k][1][j]/n - a*a;

                    if (error < best_error && best_error> 0.000000001) {
                        best_error= error;
                        num = get_std_framerate(j);
                    }
                    if (error < 0.02)
                        av_log(ic, AV_LOG_DEBUG, "rfps: %f %f\n", get_std_framerate(j) / 12.0/1001, error);
                }
            }
            // do not increase frame rate by more than 1 % in order to match a standard rate.
            if (num && (!ref_rate.num || (double)num/(12*1001) < 1.01 * av_q2d(ref_rate)))
                av_reduce(&st->r_frame_rate.num, &st->r_frame_rate.den, num, 12*1001, INT_MAX);
        }
        if (   !st->avg_frame_rate.num
            && st->r_frame_rate.num && st->info->rfps_duration_sum
            && st->info->codec_info_duration <= 0
            && st->info->duration_count > 2
            && fabs(1.0 / (av_q2d(st->r_frame_rate) * av_q2d(st->time_base)) - st->info->rfps_duration_sum / (double)st->info->duration_count) <= 1.0
            ) {
            av_log(ic, AV_LOG_DEBUG, "Setting avg frame rate based on r frame rate\n");
            st->avg_frame_rate = st->r_frame_rate;
        }

        av_freep(&st->info->duration_error);
        st->info->last_dts = AV_NOPTS_VALUE;
        st->info->duration_count = 0;
        st->info->rfps_duration_sum = 0;
    }
}

int avformat_find_stream_info(AVFormatContext *ic, AVDictionary **options)
{
    int i, count = 0, ret = 0, j;
    int64_t read_size;
    AVStream *st;
    AVCodecContext *avctx;
    AVPacket pkt1, *pkt;
    int64_t old_offset  = avio_tell(ic->pb);
    // new streams might appear, no options for those
    int orig_nb_streams = ic->nb_streams;
    int flush_codecs;
    int64_t max_analyze_duration = ic->max_analyze_duration;
    int64_t max_stream_analyze_duration;
    int64_t max_subtitle_analyze_duration;
    int64_t probesize = ic->probesize;
    int eof_reached = 0;

    flush_codecs = probesize > 0;

    av_opt_set(ic, "skip_clear", "1", AV_OPT_SEARCH_CHILDREN);

    max_stream_analyze_duration = max_analyze_duration;
    max_subtitle_analyze_duration = max_analyze_duration;
    if (!max_analyze_duration) {
        max_stream_analyze_duration =
        max_analyze_duration        = 5*AV_TIME_BASE;
        max_subtitle_analyze_duration = 30*AV_TIME_BASE;
        if (!strcmp(ic->iformat->name, "flv"))
            max_stream_analyze_duration = 90*AV_TIME_BASE;
        if (!strcmp(ic->iformat->name, "mpeg") || !strcmp(ic->iformat->name, "mpegts"))
            max_stream_analyze_duration = 7*AV_TIME_BASE;
    }

    if (ic->pb)
        av_log(ic, AV_LOG_DEBUG, "Before avformat_find_stream_info() pos: %"PRId64" bytes read:%"PRId64" seeks:%d nb_streams:%d\n",
               avio_tell(ic->pb), ic->pb->bytes_read, ic->pb->seek_count, ic->nb_streams);

    for (i = 0; i < ic->nb_streams; i++) {
        const AVCodec *codec;
        AVDictionary *thread_opt = NULL;
        st = ic->streams[i];
        avctx = st->internal->avctx;

        if (st->codecpar->codec_type == AVMEDIA_TYPE_VIDEO ||
            st->codecpar->codec_type == AVMEDIA_TYPE_SUBTITLE) {
/*            if (!st->time_base.num)
                st->time_base = */
            if (!avctx->time_base.num)
                avctx->time_base = st->time_base;
        }

        /* check if the caller has overridden the codec id */
#if FF_API_LAVF_AVCTX
FF_DISABLE_DEPRECATION_WARNINGS
        if (st->codec->codec_id != st->internal->orig_codec_id) {
            st->codecpar->codec_id   = st->codec->codec_id;
            st->codecpar->codec_type = st->codec->codec_type;
            st->internal->orig_codec_id = st->codec->codec_id;
        }
FF_ENABLE_DEPRECATION_WARNINGS
#endif
        // only for the split stuff
        if (!st->parser && !(ic->flags & AVFMT_FLAG_NOPARSE) && st->request_probe <= 0) {
            st->parser = av_parser_init(st->codecpar->codec_id);
            if (st->parser) {
                if (st->need_parsing == AVSTREAM_PARSE_HEADERS) {
                    st->parser->flags |= PARSER_FLAG_COMPLETE_FRAMES;
                } else if (st->need_parsing == AVSTREAM_PARSE_FULL_RAW) {
                    st->parser->flags |= PARSER_FLAG_USE_CODEC_TS;
                }
            } else if (st->need_parsing) {
                av_log(ic, AV_LOG_VERBOSE, "parser not found for codec "
                       "%s, packets or times may be invalid.\n",
                       avcodec_get_name(st->codecpar->codec_id));
            }
        }

        if (st->codecpar->codec_id != st->internal->orig_codec_id)
            st->internal->orig_codec_id = st->codecpar->codec_id;

        ret = avcodec_parameters_to_context(avctx, st->codecpar);
        if (ret < 0)
            goto find_stream_info_err;
        if (st->request_probe <= 0)
            st->internal->avctx_inited = 1;

        codec = find_probe_decoder(ic, st, st->codecpar->codec_id);

        /* Force thread count to 1 since the H.264 decoder will not extract
         * SPS and PPS to extradata during multi-threaded decoding. */
        av_dict_set(options ? &options[i] : &thread_opt, "threads", "1", 0);

        if (ic->codec_whitelist)
            av_dict_set(options ? &options[i] : &thread_opt, "codec_whitelist", ic->codec_whitelist, 0);

        /* Ensure that subtitle_header is properly set. */
        if (st->codecpar->codec_type == AVMEDIA_TYPE_SUBTITLE
            && codec && !avctx->codec) {
            if (avcodec_open2(avctx, codec, options ? &options[i] : &thread_opt) < 0)
                av_log(ic, AV_LOG_WARNING,
                       "Failed to open codec in av_find_stream_info\n");
        }

        // Try to just open decoders, in case this is enough to get parameters.
        if (!has_codec_parameters(st, NULL) && st->request_probe <= 0) {
            if (codec && !avctx->codec)
                if (avcodec_open2(avctx, codec, options ? &options[i] : &thread_opt) < 0)
                    av_log(ic, AV_LOG_WARNING,
                           "Failed to open codec in av_find_stream_info\n");
        }
        if (!options)
            av_dict_free(&thread_opt);
    }

    for (i = 0; i < ic->nb_streams; i++) {
#if FF_API_R_FRAME_RATE
        ic->streams[i]->info->last_dts = AV_NOPTS_VALUE;
#endif
        ic->streams[i]->info->fps_first_dts = AV_NOPTS_VALUE;
        ic->streams[i]->info->fps_last_dts  = AV_NOPTS_VALUE;
    }

    read_size = 0;
    for (;;) {
        int analyzed_all_streams;
        if (ff_check_interrupt(&ic->interrupt_callback)) {
            ret = AVERROR_EXIT;
            av_log(ic, AV_LOG_DEBUG, "interrupted\n");
            break;
        }

        /* check if one codec still needs to be handled */
        for (i = 0; i < ic->nb_streams; i++) {
            int fps_analyze_framecount = 20;

            st = ic->streams[i];
            if (!has_codec_parameters(st, NULL))
                break;
            /* If the timebase is coarse (like the usual millisecond precision
             * of mkv), we need to analyze more frames to reliably arrive at
             * the correct fps. */
            if (av_q2d(st->time_base) > 0.0005)
                fps_analyze_framecount *= 2;
            if (!tb_unreliable(st->internal->avctx))
                fps_analyze_framecount = 0;
            if (ic->fps_probe_size >= 0)
                fps_analyze_framecount = ic->fps_probe_size;
            if (st->disposition & AV_DISPOSITION_ATTACHED_PIC)
                fps_analyze_framecount = 0;
            /* variable fps and no guess at the real fps */
            if (!(st->r_frame_rate.num && st->avg_frame_rate.num) &&
                st->codecpar->codec_type == AVMEDIA_TYPE_VIDEO) {
                int count = (ic->iformat->flags & AVFMT_NOTIMESTAMPS) ?
                    st->info->codec_info_duration_fields/2 :
                    st->info->duration_count;
                if (count < fps_analyze_framecount)
                    break;
            }
            if (st->parser && st->parser->parser->split &&
                !st->internal->avctx->extradata)
                break;
            if (st->first_dts == AV_NOPTS_VALUE &&
                !(ic->iformat->flags & AVFMT_NOTIMESTAMPS) &&
                st->codec_info_nb_frames < ((st->disposition & AV_DISPOSITION_ATTACHED_PIC) ? 1 : ic->max_ts_probe) &&
                (st->codecpar->codec_type == AVMEDIA_TYPE_VIDEO ||
                 st->codecpar->codec_type == AVMEDIA_TYPE_AUDIO))
                break;
        }
        analyzed_all_streams = 0;
        if (i == ic->nb_streams) {
            analyzed_all_streams = 1;
            /* NOTE: If the format has no header, then we need to read some
             * packets to get most of the streams, so we cannot stop here. */
            if (!(ic->ctx_flags & AVFMTCTX_NOHEADER)) {
                /* If we found the info for all the codecs, we can stop. */
                ret = count;
                av_log(ic, AV_LOG_DEBUG, "All info found\n");
                flush_codecs = 0;
                break;
            }
        }
        /* We did not get all the codec info, but we read too much data. */
        if (read_size >= probesize) {
            ret = count;
            av_log(ic, AV_LOG_DEBUG,
                   "Probe buffer size limit of %"PRId64" bytes reached\n", probesize);
            for (i = 0; i < ic->nb_streams; i++)
                if (!ic->streams[i]->r_frame_rate.num &&
                    ic->streams[i]->info->duration_count <= 1 &&
                    ic->streams[i]->codecpar->codec_type == AVMEDIA_TYPE_VIDEO &&
                    strcmp(ic->iformat->name, "image2"))
                    av_log(ic, AV_LOG_WARNING,
                           "Stream #%d: not enough frames to estimate rate; "
                           "consider increasing probesize\n", i);
            break;
        }

        /* NOTE: A new stream can be added there if no header in file
         * (AVFMTCTX_NOHEADER). */
        ret = read_frame_internal(ic, &pkt1);
        if (ret == AVERROR(EAGAIN))
            continue;

        if (ret < 0) {
            /* EOF or error*/
            eof_reached = 1;
            break;
        }

        pkt = &pkt1;

        if (!(ic->flags & AVFMT_FLAG_NOBUFFER)) {
            ret = add_to_pktbuf(&ic->internal->packet_buffer, pkt,
                                &ic->internal->packet_buffer_end, 0);
            if (ret < 0)
                goto find_stream_info_err;
        }

        st = ic->streams[pkt->stream_index];
        if (!(st->disposition & AV_DISPOSITION_ATTACHED_PIC))
            read_size += pkt->size;

        avctx = st->internal->avctx;
        if (!st->internal->avctx_inited) {
            ret = avcodec_parameters_to_context(avctx, st->codecpar);
            if (ret < 0)
                goto find_stream_info_err;
            st->internal->avctx_inited = 1;
        }

        if (pkt->dts != AV_NOPTS_VALUE && st->codec_info_nb_frames > 1) {
            /* check for non-increasing dts */
            if (st->info->fps_last_dts != AV_NOPTS_VALUE &&
                st->info->fps_last_dts >= pkt->dts) {
                av_log(ic, AV_LOG_DEBUG,
                       "Non-increasing DTS in stream %d: packet %d with DTS "
                       "%"PRId64", packet %d with DTS %"PRId64"\n",
                       st->index, st->info->fps_last_dts_idx,
                       st->info->fps_last_dts, st->codec_info_nb_frames,
                       pkt->dts);
                st->info->fps_first_dts =
                st->info->fps_last_dts  = AV_NOPTS_VALUE;
            }
            /* Check for a discontinuity in dts. If the difference in dts
             * is more than 1000 times the average packet duration in the
             * sequence, we treat it as a discontinuity. */
            if (st->info->fps_last_dts != AV_NOPTS_VALUE &&
                st->info->fps_last_dts_idx > st->info->fps_first_dts_idx &&
                (pkt->dts - st->info->fps_last_dts) / 1000 >
                (st->info->fps_last_dts     - st->info->fps_first_dts) /
                (st->info->fps_last_dts_idx - st->info->fps_first_dts_idx)) {
                av_log(ic, AV_LOG_WARNING,
                       "DTS discontinuity in stream %d: packet %d with DTS "
                       "%"PRId64", packet %d with DTS %"PRId64"\n",
                       st->index, st->info->fps_last_dts_idx,
                       st->info->fps_last_dts, st->codec_info_nb_frames,
                       pkt->dts);
                st->info->fps_first_dts =
                st->info->fps_last_dts  = AV_NOPTS_VALUE;
            }

            /* update stored dts values */
            if (st->info->fps_first_dts == AV_NOPTS_VALUE) {
                st->info->fps_first_dts     = pkt->dts;
                st->info->fps_first_dts_idx = st->codec_info_nb_frames;
            }
            st->info->fps_last_dts     = pkt->dts;
            st->info->fps_last_dts_idx = st->codec_info_nb_frames;
        }
        if (st->codec_info_nb_frames>1) {
            int64_t t = 0;
            int64_t limit;

            if (st->time_base.den > 0)
                t = av_rescale_q(st->info->codec_info_duration, st->time_base, AV_TIME_BASE_Q);
            if (st->avg_frame_rate.num > 0)
                t = FFMAX(t, av_rescale_q(st->codec_info_nb_frames, av_inv_q(st->avg_frame_rate), AV_TIME_BASE_Q));

            if (   t == 0
                && st->codec_info_nb_frames>30
                && st->info->fps_first_dts != AV_NOPTS_VALUE
                && st->info->fps_last_dts  != AV_NOPTS_VALUE)
                t = FFMAX(t, av_rescale_q(st->info->fps_last_dts - st->info->fps_first_dts, st->time_base, AV_TIME_BASE_Q));

            if (analyzed_all_streams)                                limit = max_analyze_duration;
            else if (avctx->codec_type == AVMEDIA_TYPE_SUBTITLE) limit = max_subtitle_analyze_duration;
            else                                                     limit = max_stream_analyze_duration;

            if (t >= limit) {
                av_log(ic, AV_LOG_VERBOSE, "max_analyze_duration %"PRId64" reached at %"PRId64" microseconds st:%d\n",
                       limit,
                       t, pkt->stream_index);
                if (ic->flags & AVFMT_FLAG_NOBUFFER)
                    av_packet_unref(pkt);
                break;
            }
            if (pkt->duration) {
                if (avctx->codec_type == AVMEDIA_TYPE_SUBTITLE && pkt->pts != AV_NOPTS_VALUE && pkt->pts >= st->start_time) {
                    st->info->codec_info_duration = FFMIN(pkt->pts - st->start_time, st->info->codec_info_duration + pkt->duration);
                } else
                    st->info->codec_info_duration += pkt->duration;
                st->info->codec_info_duration_fields += st->parser && st->need_parsing && avctx->ticks_per_frame ==2 ? st->parser->repeat_pict + 1 : 2;
            }
        }
#if FF_API_R_FRAME_RATE
        if (st->codecpar->codec_type == AVMEDIA_TYPE_VIDEO)
            ff_rfps_add_frame(ic, st, pkt->dts);
#endif
        if (st->parser && st->parser->parser->split && !avctx->extradata) {
            int i = st->parser->parser->split(avctx, pkt->data, pkt->size);
            if (i > 0 && i < FF_MAX_EXTRADATA_SIZE) {
                avctx->extradata_size = i;
                avctx->extradata      = av_mallocz(avctx->extradata_size +
                                                   AV_INPUT_BUFFER_PADDING_SIZE);
                if (!avctx->extradata)
                    return AVERROR(ENOMEM);
                memcpy(avctx->extradata, pkt->data,
                       avctx->extradata_size);
            }
        }

        /* If still no information, we try to open the codec and to
         * decompress the frame. We try to avoid that in most cases as
         * it takes longer and uses more memory. For MPEG-4, we need to
         * decompress for QuickTime.
         *
         * If AV_CODEC_CAP_CHANNEL_CONF is set this will force decoding of at
         * least one frame of codec data, this makes sure the codec initializes
         * the channel configuration and does not only trust the values from
         * the container. */
        try_decode_frame(ic, st, pkt,
                         (options && i < orig_nb_streams) ? &options[i] : NULL);

        if (ic->flags & AVFMT_FLAG_NOBUFFER)
            av_packet_unref(pkt);

        st->codec_info_nb_frames++;
        count++;
    }

    if (eof_reached) {
        int stream_index;
        for (stream_index = 0; stream_index < ic->nb_streams; stream_index++) {
            st = ic->streams[stream_index];
            avctx = st->internal->avctx;
            if (!has_codec_parameters(st, NULL)) {
                const AVCodec *codec = find_probe_decoder(ic, st, st->codecpar->codec_id);
                if (codec && !avctx->codec) {
                    if (avcodec_open2(avctx, codec, (options && stream_index < orig_nb_streams) ? &options[stream_index] : NULL) < 0)
                        av_log(ic, AV_LOG_WARNING,
                            "Failed to open codec in av_find_stream_info\n");
                }
            }

            // EOF already reached while reading the stream above.
            // So continue with reoordering DTS with whatever delay we have.
            if (ic->internal->packet_buffer && !has_decode_delay_been_guessed(st)) {
                update_dts_from_pts(ic, stream_index, ic->internal->packet_buffer);
            }
        }
    }

    if (flush_codecs) {
        AVPacket empty_pkt = { 0 };
        int err = 0;
        av_init_packet(&empty_pkt);

        for (i = 0; i < ic->nb_streams; i++) {

            st = ic->streams[i];

            /* flush the decoders */
            if (st->info->found_decoder == 1) {
                do {
                    err = try_decode_frame(ic, st, &empty_pkt,
                                            (options && i < orig_nb_streams)
                                            ? &options[i] : NULL);
                } while (err > 0 && !has_codec_parameters(st, NULL));

                if (err < 0) {
                    av_log(ic, AV_LOG_INFO,
                        "decoding for stream %d failed\n", st->index);
                }
            }
        }
    }

    // close codecs which were opened in try_decode_frame()
    for (i = 0; i < ic->nb_streams; i++) {
        st = ic->streams[i];
        avcodec_close(st->internal->avctx);
    }

    ff_rfps_calculate(ic);

    for (i = 0; i < ic->nb_streams; i++) {
        st = ic->streams[i];
        avctx = st->internal->avctx;
        if (avctx->codec_type == AVMEDIA_TYPE_VIDEO) {
            if (avctx->codec_id == AV_CODEC_ID_RAWVIDEO && !avctx->codec_tag && !avctx->bits_per_coded_sample) {
                uint32_t tag= avcodec_pix_fmt_to_codec_tag(avctx->pix_fmt);
                if (avpriv_find_pix_fmt(avpriv_get_raw_pix_fmt_tags(), tag) == avctx->pix_fmt)
                    avctx->codec_tag= tag;
            }

            /* estimate average framerate if not set by demuxer */
            if (st->info->codec_info_duration_fields &&
                !st->avg_frame_rate.num &&
                st->info->codec_info_duration) {
                int best_fps      = 0;
                double best_error = 0.01;

                if (st->info->codec_info_duration        >= INT64_MAX / st->time_base.num / 2||
                    st->info->codec_info_duration_fields >= INT64_MAX / st->time_base.den ||
                    st->info->codec_info_duration        < 0)
                    continue;
                av_reduce(&st->avg_frame_rate.num, &st->avg_frame_rate.den,
                          st->info->codec_info_duration_fields * (int64_t) st->time_base.den,
                          st->info->codec_info_duration * 2 * (int64_t) st->time_base.num, 60000);

                /* Round guessed framerate to a "standard" framerate if it's
                 * within 1% of the original estimate. */
                for (j = 0; j < MAX_STD_TIMEBASES; j++) {
                    AVRational std_fps = { get_std_framerate(j), 12 * 1001 };
                    double error       = fabs(av_q2d(st->avg_frame_rate) /
                                              av_q2d(std_fps) - 1);

                    if (error < best_error) {
                        best_error = error;
                        best_fps   = std_fps.num;
                    }
                }
                if (best_fps)
                    av_reduce(&st->avg_frame_rate.num, &st->avg_frame_rate.den,
                              best_fps, 12 * 1001, INT_MAX);
            }

            if (!st->r_frame_rate.num) {
                if (    avctx->time_base.den * (int64_t) st->time_base.num
                    <= avctx->time_base.num * avctx->ticks_per_frame * (int64_t) st->time_base.den) {
                    st->r_frame_rate.num = avctx->time_base.den;
                    st->r_frame_rate.den = avctx->time_base.num * avctx->ticks_per_frame;
                } else {
                    st->r_frame_rate.num = st->time_base.den;
                    st->r_frame_rate.den = st->time_base.num;
                }
            }
            if (st->display_aspect_ratio.num && st->display_aspect_ratio.den) {
                AVRational hw_ratio = { avctx->height, avctx->width };
                st->sample_aspect_ratio = av_mul_q(st->display_aspect_ratio,
                                                   hw_ratio);
            }
        } else if (avctx->codec_type == AVMEDIA_TYPE_AUDIO) {
            if (!avctx->bits_per_coded_sample)
                avctx->bits_per_coded_sample =
                    av_get_bits_per_sample(avctx->codec_id);
            // set stream disposition based on audio service type
            switch (avctx->audio_service_type) {
            case AV_AUDIO_SERVICE_TYPE_EFFECTS:
                st->disposition = AV_DISPOSITION_CLEAN_EFFECTS;
                break;
            case AV_AUDIO_SERVICE_TYPE_VISUALLY_IMPAIRED:
                st->disposition = AV_DISPOSITION_VISUAL_IMPAIRED;
                break;
            case AV_AUDIO_SERVICE_TYPE_HEARING_IMPAIRED:
                st->disposition = AV_DISPOSITION_HEARING_IMPAIRED;
                break;
            case AV_AUDIO_SERVICE_TYPE_COMMENTARY:
                st->disposition = AV_DISPOSITION_COMMENT;
                break;
            case AV_AUDIO_SERVICE_TYPE_KARAOKE:
                st->disposition = AV_DISPOSITION_KARAOKE;
                break;
            }
        }
    }

    if (probesize)
        estimate_timings(ic, old_offset);

    av_opt_set(ic, "skip_clear", "0", AV_OPT_SEARCH_CHILDREN);

    if (ret >= 0 && ic->nb_streams)
        /* We could not have all the codec parameters before EOF. */
        ret = -1;
    for (i = 0; i < ic->nb_streams; i++) {
        const char *errmsg;
        st = ic->streams[i];

        /* if no packet was ever seen, update context now for has_codec_parameters */
        if (!st->internal->avctx_inited) {
            if (st->codecpar->codec_type == AVMEDIA_TYPE_AUDIO &&
                st->codecpar->format == AV_SAMPLE_FMT_NONE)
                st->codecpar->format = st->internal->avctx->sample_fmt;
            ret = avcodec_parameters_to_context(st->internal->avctx, st->codecpar);
            if (ret < 0)
                goto find_stream_info_err;
        }
        if (!has_codec_parameters(st, &errmsg)) {
            char buf[256];
            avcodec_string(buf, sizeof(buf), st->internal->avctx, 0);
            av_log(ic, AV_LOG_WARNING,
                   "Could not find codec parameters for stream %d (%s): %s\n"
                   "Consider increasing the value for the 'analyzeduration' and 'probesize' options\n",
                   i, buf, errmsg);
        } else {
            ret = 0;
        }
    }

    compute_chapters_end(ic);

    /* update the stream parameters from the internal codec contexts */
    for (i = 0; i < ic->nb_streams; i++) {
        st = ic->streams[i];

        if (st->internal->avctx_inited) {
            int orig_w = st->codecpar->width;
            int orig_h = st->codecpar->height;
            ret = avcodec_parameters_from_context(st->codecpar, st->internal->avctx);
            if (ret < 0)
                goto find_stream_info_err;
            // The decoder might reduce the video size by the lowres factor.
            if (av_codec_get_lowres(st->internal->avctx) && orig_w) {
                st->codecpar->width = orig_w;
                st->codecpar->height = orig_h;
            }
        }

#if FF_API_LAVF_AVCTX
FF_DISABLE_DEPRECATION_WARNINGS
        ret = avcodec_parameters_to_context(st->codec, st->codecpar);
        if (ret < 0)
            goto find_stream_info_err;

        // The old API (AVStream.codec) "requires" the resolution to be adjusted
        // by the lowres factor.
        if (av_codec_get_lowres(st->internal->avctx) && st->internal->avctx->width) {
            av_codec_set_lowres(st->codec, av_codec_get_lowres(st->internal->avctx));
            st->codec->width = st->internal->avctx->width;
            st->codec->height = st->internal->avctx->height;
        }

        if (st->codec->codec_tag != MKTAG('t','m','c','d')) {
            st->codec->time_base = st->internal->avctx->time_base;
            st->codec->ticks_per_frame = st->internal->avctx->ticks_per_frame;
        }
        st->codec->framerate = st->avg_frame_rate;

        if (st->internal->avctx->subtitle_header) {
            st->codec->subtitle_header = av_malloc(st->internal->avctx->subtitle_header_size);
            if (!st->codec->subtitle_header)
                goto find_stream_info_err;
            st->codec->subtitle_header_size = st->internal->avctx->subtitle_header_size;
            memcpy(st->codec->subtitle_header, st->internal->avctx->subtitle_header,
                   st->codec->subtitle_header_size);
        }

        // Fields unavailable in AVCodecParameters
        st->codec->coded_width = st->internal->avctx->coded_width;
        st->codec->coded_height = st->internal->avctx->coded_height;
        st->codec->properties = st->internal->avctx->properties;
FF_ENABLE_DEPRECATION_WARNINGS
#endif

        st->internal->avctx_inited = 0;
    }

find_stream_info_err:
    for (i = 0; i < ic->nb_streams; i++) {
        st = ic->streams[i];
        if (st->info)
            av_freep(&st->info->duration_error);
        av_freep(&ic->streams[i]->info);
    }
    if (ic->pb)
        av_log(ic, AV_LOG_DEBUG, "After avformat_find_stream_info() pos: %"PRId64" bytes read:%"PRId64" seeks:%d frames:%d\n",
               avio_tell(ic->pb), ic->pb->bytes_read, ic->pb->seek_count, count);
    return ret;
}

AVProgram *av_find_program_from_stream(AVFormatContext *ic, AVProgram *last, int s)
{
    int i, j;

    for (i = 0; i < ic->nb_programs; i++) {
        if (ic->programs[i] == last) {
            last = NULL;
        } else {
            if (!last)
                for (j = 0; j < ic->programs[i]->nb_stream_indexes; j++)
                    if (ic->programs[i]->stream_index[j] == s)
                        return ic->programs[i];
        }
    }
    return NULL;
}

int av_find_best_stream(AVFormatContext *ic, enum AVMediaType type,
                        int wanted_stream_nb, int related_stream,
                        AVCodec **decoder_ret, int flags)
{
    int i, nb_streams = ic->nb_streams;
    int ret = AVERROR_STREAM_NOT_FOUND, best_count = -1, best_bitrate = -1, best_multiframe = -1, count, bitrate, multiframe;
    unsigned *program = NULL;
    const AVCodec *decoder = NULL, *best_decoder = NULL;

    if (related_stream >= 0 && wanted_stream_nb < 0) {
        AVProgram *p = av_find_program_from_stream(ic, NULL, related_stream);
        if (p) {
            program    = p->stream_index;
            nb_streams = p->nb_stream_indexes;
        }
    }
    for (i = 0; i < nb_streams; i++) {
        int real_stream_index = program ? program[i] : i;
        AVStream *st          = ic->streams[real_stream_index];
        AVCodecParameters *par = st->codecpar;
        if (par->codec_type != type)
            continue;
        if (wanted_stream_nb >= 0 && real_stream_index != wanted_stream_nb)
            continue;
        if (wanted_stream_nb != real_stream_index &&
            st->disposition & (AV_DISPOSITION_HEARING_IMPAIRED |
                               AV_DISPOSITION_VISUAL_IMPAIRED))
            continue;
        if (type == AVMEDIA_TYPE_AUDIO && !(par->channels && par->sample_rate))
            continue;
        if (decoder_ret) {
            decoder = find_decoder(ic, st, par->codec_id);
            if (!decoder) {
                if (ret < 0)
                    ret = AVERROR_DECODER_NOT_FOUND;
                continue;
            }
        }
        count = st->codec_info_nb_frames;
        bitrate = par->bit_rate;
        multiframe = FFMIN(5, count);
        if ((best_multiframe >  multiframe) ||
            (best_multiframe == multiframe && best_bitrate >  bitrate) ||
            (best_multiframe == multiframe && best_bitrate == bitrate && best_count >= count))
            continue;
        best_count   = count;
        best_bitrate = bitrate;
        best_multiframe = multiframe;
        ret          = real_stream_index;
        best_decoder = decoder;
        if (program && i == nb_streams - 1 && ret < 0) {
            program    = NULL;
            nb_streams = ic->nb_streams;
            /* no related stream found, try again with everything */
            i = 0;
        }
    }
    if (decoder_ret)
        *decoder_ret = (AVCodec*)best_decoder;
    return ret;
}

/*******************************************************/

int av_read_play(AVFormatContext *s)
{
    if (s->iformat->read_play)
        return s->iformat->read_play(s);
    if (s->pb)
        return avio_pause(s->pb, 0);
    return AVERROR(ENOSYS);
}

int av_read_pause(AVFormatContext *s)
{
    if (s->iformat->read_pause)
        return s->iformat->read_pause(s);
    if (s->pb)
        return avio_pause(s->pb, 1);
    return AVERROR(ENOSYS);
}

int ff_stream_encode_params_copy(AVStream *dst, const AVStream *src)
{
    int ret, i;

    dst->id                  = src->id;
    dst->time_base           = src->time_base;
    dst->nb_frames           = src->nb_frames;
    dst->disposition         = src->disposition;
    dst->sample_aspect_ratio = src->sample_aspect_ratio;
    dst->avg_frame_rate      = src->avg_frame_rate;
    dst->r_frame_rate        = src->r_frame_rate;

    av_dict_free(&dst->metadata);
    ret = av_dict_copy(&dst->metadata, src->metadata, 0);
    if (ret < 0)
        return ret;

    ret = avcodec_parameters_copy(dst->codecpar, src->codecpar);
    if (ret < 0)
        return ret;

    /* Free existing side data*/
    for (i = 0; i < dst->nb_side_data; i++)
        av_free(dst->side_data[i].data);
    av_freep(&dst->side_data);
    dst->nb_side_data = 0;

    /* Copy side data if present */
    if (src->nb_side_data) {
        dst->side_data = av_mallocz_array(src->nb_side_data,
                                          sizeof(AVPacketSideData));
        if (!dst->side_data)
            return AVERROR(ENOMEM);
        dst->nb_side_data = src->nb_side_data;

        for (i = 0; i < src->nb_side_data; i++) {
            uint8_t *data = av_memdup(src->side_data[i].data,
                                      src->side_data[i].size);
            if (!data)
                return AVERROR(ENOMEM);
            dst->side_data[i].type = src->side_data[i].type;
            dst->side_data[i].size = src->side_data[i].size;
            dst->side_data[i].data = data;
        }
    }

    av_freep(&dst->recommended_encoder_configuration);
    if (src->recommended_encoder_configuration) {
        const char *conf_str = src->recommended_encoder_configuration;
        dst->recommended_encoder_configuration = av_strdup(conf_str);
        if (!dst->recommended_encoder_configuration)
            return AVERROR(ENOMEM);
    }

    return 0;
}

static void free_stream(AVStream **pst)
{
    AVStream *st = *pst;
    int i;

    if (!st)
        return;

    for (i = 0; i < st->nb_side_data; i++)
        av_freep(&st->side_data[i].data);
    av_freep(&st->side_data);

    if (st->parser)
        av_parser_close(st->parser);

    if (st->attached_pic.data)
        av_packet_unref(&st->attached_pic);

    if (st->internal) {
        avcodec_free_context(&st->internal->avctx);
        for (i = 0; i < st->internal->nb_bsfcs; i++) {
            av_bsf_free(&st->internal->bsfcs[i]);
            av_freep(&st->internal->bsfcs);
        }
    }
    av_freep(&st->internal);

    av_dict_free(&st->metadata);
    avcodec_parameters_free(&st->codecpar);
    av_freep(&st->probe_data.buf);
    av_freep(&st->index_entries);
#if FF_API_LAVF_AVCTX
FF_DISABLE_DEPRECATION_WARNINGS
    av_freep(&st->codec->extradata);
    av_freep(&st->codec->subtitle_header);
    av_freep(&st->codec);
FF_ENABLE_DEPRECATION_WARNINGS
#endif
    av_freep(&st->priv_data);
    if (st->info)
        av_freep(&st->info->duration_error);
    av_freep(&st->info);
    av_freep(&st->recommended_encoder_configuration);
    av_freep(&st->priv_pts);

    av_freep(pst);
}

void ff_free_stream(AVFormatContext *s, AVStream *st)
{
    av_assert0(s->nb_streams>0);
    av_assert0(s->streams[ s->nb_streams - 1 ] == st);

    free_stream(&s->streams[ --s->nb_streams ]);
}

void avformat_free_context(AVFormatContext *s)
{
    int i;

    if (!s)
        return;

    av_opt_free(s);
    if (s->iformat && s->iformat->priv_class && s->priv_data)
        av_opt_free(s->priv_data);
    if (s->oformat && s->oformat->priv_class && s->priv_data)
        av_opt_free(s->priv_data);

    for (i = s->nb_streams - 1; i >= 0; i--)
        ff_free_stream(s, s->streams[i]);


    for (i = s->nb_programs - 1; i >= 0; i--) {
        av_dict_free(&s->programs[i]->metadata);
        av_freep(&s->programs[i]->stream_index);
        av_freep(&s->programs[i]);
    }
    av_freep(&s->programs);
    av_freep(&s->priv_data);
    while (s->nb_chapters--) {
        av_dict_free(&s->chapters[s->nb_chapters]->metadata);
        av_freep(&s->chapters[s->nb_chapters]);
    }
    av_freep(&s->chapters);
    av_dict_free(&s->metadata);
    av_freep(&s->streams);
    av_freep(&s->internal);
    flush_packet_queue(s);
    av_free(s);
}

void avformat_close_input(AVFormatContext **ps)
{
    AVFormatContext *s;
    AVIOContext *pb;

    if (!ps || !*ps)
        return;

    s  = *ps;
    pb = s->pb;

    if ((s->iformat && strcmp(s->iformat->name, "image2") && s->iformat->flags & AVFMT_NOFILE) ||
        (s->flags & AVFMT_FLAG_CUSTOM_IO))
        pb = NULL;

    flush_packet_queue(s);

    if (s->iformat)
        if (s->iformat->read_close)
            s->iformat->read_close(s);

    avformat_free_context(s);

    *ps = NULL;

    avio_close(pb);
}

AVStream *avformat_new_stream(AVFormatContext *s, const AVCodec *c)
{
    AVStream *st;
    int i;
    AVStream **streams;

    if (s->nb_streams >= INT_MAX/sizeof(*streams))
        return NULL;
    streams = av_realloc_array(s->streams, s->nb_streams + 1, sizeof(*streams));
    if (!streams)
        return NULL;
    s->streams = streams;

    st = av_mallocz(sizeof(AVStream));
    if (!st)
        return NULL;
    if (!(st->info = av_mallocz(sizeof(*st->info)))) {
        av_free(st);
        return NULL;
    }
    st->info->last_dts = AV_NOPTS_VALUE;

#if FF_API_LAVF_AVCTX
FF_DISABLE_DEPRECATION_WARNINGS
    st->codec = avcodec_alloc_context3(c);
    if (!st->codec) {
        av_free(st->info);
        av_free(st);
        return NULL;
    }
FF_ENABLE_DEPRECATION_WARNINGS
#endif

    st->internal = av_mallocz(sizeof(*st->internal));
    if (!st->internal)
        goto fail;

    st->codecpar = avcodec_parameters_alloc();
    if (!st->codecpar)
        goto fail;

    st->internal->avctx = avcodec_alloc_context3(NULL);
    if (!st->internal->avctx)
        goto fail;

    if (s->iformat) {
#if FF_API_LAVF_AVCTX
FF_DISABLE_DEPRECATION_WARNINGS
        /* no default bitrate if decoding */
        st->codec->bit_rate = 0;
FF_ENABLE_DEPRECATION_WARNINGS
#endif

        /* default pts setting is MPEG-like */
        avpriv_set_pts_info(st, 33, 1, 90000);
        /* we set the current DTS to 0 so that formats without any timestamps
         * but durations get some timestamps, formats with some unknown
         * timestamps have their first few packets buffered and the
         * timestamps corrected before they are returned to the user */
        st->cur_dts = RELATIVE_TS_BASE;
    } else {
        st->cur_dts = AV_NOPTS_VALUE;
    }

    st->index      = s->nb_streams;
    st->start_time = AV_NOPTS_VALUE;
    st->duration   = AV_NOPTS_VALUE;
    st->first_dts     = AV_NOPTS_VALUE;
    st->probe_packets = MAX_PROBE_PACKETS;
    st->pts_wrap_reference = AV_NOPTS_VALUE;
    st->pts_wrap_behavior = AV_PTS_WRAP_IGNORE;

    st->last_IP_pts = AV_NOPTS_VALUE;
    st->last_dts_for_order_check = AV_NOPTS_VALUE;
    for (i = 0; i < MAX_REORDER_DELAY + 1; i++)
        st->pts_buffer[i] = AV_NOPTS_VALUE;

    st->sample_aspect_ratio = (AVRational) { 0, 1 };

#if FF_API_R_FRAME_RATE
    st->info->last_dts      = AV_NOPTS_VALUE;
#endif
    st->info->fps_first_dts = AV_NOPTS_VALUE;
    st->info->fps_last_dts  = AV_NOPTS_VALUE;

    st->inject_global_side_data = s->internal->inject_global_side_data;

    st->internal->need_context_update = 1;

    s->streams[s->nb_streams++] = st;
    return st;
fail:
    free_stream(&st);
    return NULL;
}

AVProgram *av_new_program(AVFormatContext *ac, int id)
{
    AVProgram *program = NULL;
    int i;

    av_log(ac, AV_LOG_TRACE, "new_program: id=0x%04x\n", id);

    for (i = 0; i < ac->nb_programs; i++)
        if (ac->programs[i]->id == id)
            program = ac->programs[i];

    if (!program) {
        program = av_mallocz(sizeof(AVProgram));
        if (!program)
            return NULL;
        dynarray_add(&ac->programs, &ac->nb_programs, program);
        program->discard = AVDISCARD_NONE;
    }
    program->id = id;
    program->pts_wrap_reference = AV_NOPTS_VALUE;
    program->pts_wrap_behavior = AV_PTS_WRAP_IGNORE;

    program->start_time =
    program->end_time   = AV_NOPTS_VALUE;

    return program;
}

AVChapter *avpriv_new_chapter(AVFormatContext *s, int id, AVRational time_base,
                              int64_t start, int64_t end, const char *title)
{
    AVChapter *chapter = NULL;
    int i;

    if (end != AV_NOPTS_VALUE && start > end) {
        av_log(s, AV_LOG_ERROR, "Chapter end time %"PRId64" before start %"PRId64"\n", end, start);
        return NULL;
    }

    for (i = 0; i < s->nb_chapters; i++)
        if (s->chapters[i]->id == id)
            chapter = s->chapters[i];

    if (!chapter) {
        chapter = av_mallocz(sizeof(AVChapter));
        if (!chapter)
            return NULL;
        dynarray_add(&s->chapters, &s->nb_chapters, chapter);
    }
    av_dict_set(&chapter->metadata, "title", title, 0);
    chapter->id        = id;
    chapter->time_base = time_base;
    chapter->start     = start;
    chapter->end       = end;

    return chapter;
}

void av_program_add_stream_index(AVFormatContext *ac, int progid, unsigned idx)
{
    int i, j;
    AVProgram *program = NULL;
    void *tmp;

    if (idx >= ac->nb_streams) {
        av_log(ac, AV_LOG_ERROR, "stream index %d is not valid\n", idx);
        return;
    }

    for (i = 0; i < ac->nb_programs; i++) {
        if (ac->programs[i]->id != progid)
            continue;
        program = ac->programs[i];
        for (j = 0; j < program->nb_stream_indexes; j++)
            if (program->stream_index[j] == idx)
                return;

        tmp = av_realloc_array(program->stream_index, program->nb_stream_indexes+1, sizeof(unsigned int));
        if (!tmp)
            return;
        program->stream_index = tmp;
        program->stream_index[program->nb_stream_indexes++] = idx;
        return;
    }
}

uint64_t ff_ntp_time(void)
{
    return (av_gettime() / 1000) * 1000 + NTP_OFFSET_US;
}

int av_get_frame_filename2(char *buf, int buf_size, const char *path, int number, int flags)
{
    const char *p;
    char *q, buf1[20], c;
    int nd, len, percentd_found;

    q = buf;
    p = path;
    percentd_found = 0;
    for (;;) {
        c = *p++;
        if (c == '\0')
            break;
        if (c == '%') {
            do {
                nd = 0;
                while (av_isdigit(*p))
                    nd = nd * 10 + *p++ - '0';
                c = *p++;
            } while (av_isdigit(c));

            switch (c) {
            case '%':
                goto addchar;
            case 'd':
                if (!(flags & AV_FRAME_FILENAME_FLAGS_MULTIPLE) && percentd_found)
                    goto fail;
                percentd_found = 1;
                if (number < 0)
                    nd += 1;
                snprintf(buf1, sizeof(buf1), "%0*d", nd, number);
                len = strlen(buf1);
                if ((q - buf + len) > buf_size - 1)
                    goto fail;
                memcpy(q, buf1, len);
                q += len;
                break;
            default:
                goto fail;
            }
        } else {
addchar:
            if ((q - buf) < buf_size - 1)
                *q++ = c;
        }
    }
    if (!percentd_found)
        goto fail;
    *q = '\0';
    return 0;
fail:
    *q = '\0';
    return -1;
}

int av_get_frame_filename(char *buf, int buf_size, const char *path, int number)
{
    return av_get_frame_filename2(buf, buf_size, path, number, 0);
}

void av_url_split(char *proto, int proto_size,
                  char *authorization, int authorization_size,
                  char *hostname, int hostname_size,
                  int *port_ptr, char *path, int path_size, const char *url)
{
    const char *p, *ls, *ls2, *at, *at2, *col, *brk;

    if (port_ptr)
        *port_ptr = -1;
    if (proto_size > 0)
        proto[0] = 0;
    if (authorization_size > 0)
        authorization[0] = 0;
    if (hostname_size > 0)
        hostname[0] = 0;
    if (path_size > 0)
        path[0] = 0;

    /* parse protocol */
    if ((p = strchr(url, ':'))) {
        av_strlcpy(proto, url, FFMIN(proto_size, p + 1 - url));
        p++; /* skip ':' */
        if (*p == '/')
            p++;
        if (*p == '/')
            p++;
    } else {
        /* no protocol means plain filename */
        av_strlcpy(path, url, path_size);
        return;
    }

    /* separate path from hostname */
    ls = strchr(p, '/');
    ls2 = strchr(p, '?');
    if (!ls)
        ls = ls2;
    else if (ls && ls2)
        ls = FFMIN(ls, ls2);
    if (ls)
        av_strlcpy(path, ls, path_size);
    else
        ls = &p[strlen(p)];  // XXX

    /* the rest is hostname, use that to parse auth/port */
    if (ls != p) {
        /* authorization (user[:pass]@hostname) */
        at2 = p;
        while ((at = strchr(p, '@')) && at < ls) {
            av_strlcpy(authorization, at2,
                       FFMIN(authorization_size, at + 1 - at2));
            p = at + 1; /* skip '@' */
        }

        if (*p == '[' && (brk = strchr(p, ']')) && brk < ls) {
            /* [host]:port */
            av_strlcpy(hostname, p + 1,
                       FFMIN(hostname_size, brk - p));
            if (brk[1] == ':' && port_ptr)
                *port_ptr = atoi(brk + 2);
        } else if ((col = strchr(p, ':')) && col < ls) {
            av_strlcpy(hostname, p,
                       FFMIN(col + 1 - p, hostname_size));
            if (port_ptr)
                *port_ptr = atoi(col + 1);
        } else
            av_strlcpy(hostname, p,
                       FFMIN(ls + 1 - p, hostname_size));
    }
}

char *ff_data_to_hex(char *buff, const uint8_t *src, int s, int lowercase)
{
    int i;
    static const char hex_table_uc[16] = { '0', '1', '2', '3',
                                           '4', '5', '6', '7',
                                           '8', '9', 'A', 'B',
                                           'C', 'D', 'E', 'F' };
    static const char hex_table_lc[16] = { '0', '1', '2', '3',
                                           '4', '5', '6', '7',
                                           '8', '9', 'a', 'b',
                                           'c', 'd', 'e', 'f' };
    const char *hex_table = lowercase ? hex_table_lc : hex_table_uc;

    for (i = 0; i < s; i++) {
        buff[i * 2]     = hex_table[src[i] >> 4];
        buff[i * 2 + 1] = hex_table[src[i] & 0xF];
    }

    return buff;
}

int ff_hex_to_data(uint8_t *data, const char *p)
{
    int c, len, v;

    len = 0;
    v   = 1;
    for (;;) {
        p += strspn(p, SPACE_CHARS);
        if (*p == '\0')
            break;
        c = av_toupper((unsigned char) *p++);
        if (c >= '0' && c <= '9')
            c = c - '0';
        else if (c >= 'A' && c <= 'F')
            c = c - 'A' + 10;
        else
            break;
        v = (v << 4) | c;
        if (v & 0x100) {
            if (data)
                data[len] = v;
            len++;
            v = 1;
        }
    }
    return len;
}

void avpriv_set_pts_info(AVStream *s, int pts_wrap_bits,
                         unsigned int pts_num, unsigned int pts_den)
{
    AVRational new_tb;
    if (av_reduce(&new_tb.num, &new_tb.den, pts_num, pts_den, INT_MAX)) {
        if (new_tb.num != pts_num)
            av_log(NULL, AV_LOG_DEBUG,
                   "st:%d removing common factor %d from timebase\n",
                   s->index, pts_num / new_tb.num);
    } else
        av_log(NULL, AV_LOG_WARNING,
               "st:%d has too large timebase, reducing\n", s->index);

    if (new_tb.num <= 0 || new_tb.den <= 0) {
        av_log(NULL, AV_LOG_ERROR,
               "Ignoring attempt to set invalid timebase %d/%d for st:%d\n",
               new_tb.num, new_tb.den,
               s->index);
        return;
    }
    s->time_base     = new_tb;
#if FF_API_LAVF_AVCTX
FF_DISABLE_DEPRECATION_WARNINGS
    av_codec_set_pkt_timebase(s->codec, new_tb);
FF_ENABLE_DEPRECATION_WARNINGS
#endif
    av_codec_set_pkt_timebase(s->internal->avctx, new_tb);
    s->pts_wrap_bits = pts_wrap_bits;
}

void ff_parse_key_value(const char *str, ff_parse_key_val_cb callback_get_buf,
                        void *context)
{
    const char *ptr = str;

    /* Parse key=value pairs. */
    for (;;) {
        const char *key;
        char *dest = NULL, *dest_end;
        int key_len, dest_len = 0;

        /* Skip whitespace and potential commas. */
        while (*ptr && (av_isspace(*ptr) || *ptr == ','))
            ptr++;
        if (!*ptr)
            break;

        key = ptr;

        if (!(ptr = strchr(key, '=')))
            break;
        ptr++;
        key_len = ptr - key;

        callback_get_buf(context, key, key_len, &dest, &dest_len);
        dest_end = dest + dest_len - 1;

        if (*ptr == '\"') {
            ptr++;
            while (*ptr && *ptr != '\"') {
                if (*ptr == '\\') {
                    if (!ptr[1])
                        break;
                    if (dest && dest < dest_end)
                        *dest++ = ptr[1];
                    ptr += 2;
                } else {
                    if (dest && dest < dest_end)
                        *dest++ = *ptr;
                    ptr++;
                }
            }
            if (*ptr == '\"')
                ptr++;
        } else {
            for (; *ptr && !(av_isspace(*ptr) || *ptr == ','); ptr++)
                if (dest && dest < dest_end)
                    *dest++ = *ptr;
        }
        if (dest)
            *dest = 0;
    }
}

int ff_find_stream_index(AVFormatContext *s, int id)
{
    int i;
    for (i = 0; i < s->nb_streams; i++)
        if (s->streams[i]->id == id)
            return i;
    return -1;
}

int avformat_query_codec(const AVOutputFormat *ofmt, enum AVCodecID codec_id,
                         int std_compliance)
{
    if (ofmt) {
        unsigned int codec_tag;
        if (ofmt->query_codec)
            return ofmt->query_codec(codec_id, std_compliance);
        else if (ofmt->codec_tag)
            return !!av_codec_get_tag2(ofmt->codec_tag, codec_id, &codec_tag);
        else if (codec_id == ofmt->video_codec ||
                 codec_id == ofmt->audio_codec ||
                 codec_id == ofmt->subtitle_codec ||
                 codec_id == ofmt->data_codec)
            return 1;
    }
    return AVERROR_PATCHWELCOME;
}

int avformat_network_init(void)
{
#if CONFIG_NETWORK
    int ret;
    ff_network_inited_globally = 1;
    if ((ret = ff_network_init()) < 0)
        return ret;
    if ((ret = ff_tls_init()) < 0)
        return ret;
#endif
    return 0;
}

int avformat_network_deinit(void)
{
#if CONFIG_NETWORK
    ff_network_close();
    ff_tls_deinit();
    ff_network_inited_globally = 0;
#endif
    return 0;
}

int ff_add_param_change(AVPacket *pkt, int32_t channels,
                        uint64_t channel_layout, int32_t sample_rate,
                        int32_t width, int32_t height)
{
    uint32_t flags = 0;
    int size = 4;
    uint8_t *data;
    if (!pkt)
        return AVERROR(EINVAL);
    if (channels) {
        size  += 4;
        flags |= AV_SIDE_DATA_PARAM_CHANGE_CHANNEL_COUNT;
    }
    if (channel_layout) {
        size  += 8;
        flags |= AV_SIDE_DATA_PARAM_CHANGE_CHANNEL_LAYOUT;
    }
    if (sample_rate) {
        size  += 4;
        flags |= AV_SIDE_DATA_PARAM_CHANGE_SAMPLE_RATE;
    }
    if (width || height) {
        size  += 8;
        flags |= AV_SIDE_DATA_PARAM_CHANGE_DIMENSIONS;
    }
    data = av_packet_new_side_data(pkt, AV_PKT_DATA_PARAM_CHANGE, size);
    if (!data)
        return AVERROR(ENOMEM);
    bytestream_put_le32(&data, flags);
    if (channels)
        bytestream_put_le32(&data, channels);
    if (channel_layout)
        bytestream_put_le64(&data, channel_layout);
    if (sample_rate)
        bytestream_put_le32(&data, sample_rate);
    if (width || height) {
        bytestream_put_le32(&data, width);
        bytestream_put_le32(&data, height);
    }
    return 0;
}

AVRational av_guess_sample_aspect_ratio(AVFormatContext *format, AVStream *stream, AVFrame *frame)
{
    AVRational undef = {0, 1};
    AVRational stream_sample_aspect_ratio = stream ? stream->sample_aspect_ratio : undef;
    AVRational codec_sample_aspect_ratio  = stream && stream->codecpar ? stream->codecpar->sample_aspect_ratio : undef;
    AVRational frame_sample_aspect_ratio  = frame  ? frame->sample_aspect_ratio  : codec_sample_aspect_ratio;

    av_reduce(&stream_sample_aspect_ratio.num, &stream_sample_aspect_ratio.den,
               stream_sample_aspect_ratio.num,  stream_sample_aspect_ratio.den, INT_MAX);
    if (stream_sample_aspect_ratio.num <= 0 || stream_sample_aspect_ratio.den <= 0)
        stream_sample_aspect_ratio = undef;

    av_reduce(&frame_sample_aspect_ratio.num, &frame_sample_aspect_ratio.den,
               frame_sample_aspect_ratio.num,  frame_sample_aspect_ratio.den, INT_MAX);
    if (frame_sample_aspect_ratio.num <= 0 || frame_sample_aspect_ratio.den <= 0)
        frame_sample_aspect_ratio = undef;

    if (stream_sample_aspect_ratio.num)
        return stream_sample_aspect_ratio;
    else
        return frame_sample_aspect_ratio;
}

AVRational av_guess_frame_rate(AVFormatContext *format, AVStream *st, AVFrame *frame)
{
    AVRational fr = st->r_frame_rate;
    AVRational codec_fr = st->internal->avctx->framerate;
    AVRational   avg_fr = st->avg_frame_rate;

    if (avg_fr.num > 0 && avg_fr.den > 0 && fr.num > 0 && fr.den > 0 &&
        av_q2d(avg_fr) < 70 && av_q2d(fr) > 210) {
        fr = avg_fr;
    }


    if (st->internal->avctx->ticks_per_frame > 1) {
        if (   codec_fr.num > 0 && codec_fr.den > 0 &&
            (fr.num == 0 || av_q2d(codec_fr) < av_q2d(fr)*0.7 && fabs(1.0 - av_q2d(av_div_q(avg_fr, fr))) > 0.1))
            fr = codec_fr;
    }

    return fr;
}

int avformat_match_stream_specifier(AVFormatContext *s, AVStream *st,
                                    const char *spec)
{
    if (*spec <= '9' && *spec >= '0') /* opt:index */
        return strtol(spec, NULL, 0) == st->index;
    else if (*spec == 'v' || *spec == 'a' || *spec == 's' || *spec == 'd' ||
             *spec == 't' || *spec == 'V') { /* opt:[vasdtV] */
        enum AVMediaType type;
        int nopic = 0;

        switch (*spec++) {
        case 'v': type = AVMEDIA_TYPE_VIDEO;      break;
        case 'a': type = AVMEDIA_TYPE_AUDIO;      break;
        case 's': type = AVMEDIA_TYPE_SUBTITLE;   break;
        case 'd': type = AVMEDIA_TYPE_DATA;       break;
        case 't': type = AVMEDIA_TYPE_ATTACHMENT; break;
        case 'V': type = AVMEDIA_TYPE_VIDEO; nopic = 1; break;
        default:  av_assert0(0);
        }
#if FF_API_LAVF_AVCTX
FF_DISABLE_DEPRECATION_WARNINGS
        if (type != st->codecpar->codec_type
           && (st->codecpar->codec_type != AVMEDIA_TYPE_UNKNOWN || st->codec->codec_type != type))
            return 0;
FF_ENABLE_DEPRECATION_WARNINGS
#else
        if (type != st->codecpar->codec_type)
            return 0;
#endif
        if (nopic && (st->disposition & AV_DISPOSITION_ATTACHED_PIC))
            return 0;
        if (*spec++ == ':') { /* possibly followed by :index */
            int i, index = strtol(spec, NULL, 0);
            for (i = 0; i < s->nb_streams; i++) {
#if FF_API_LAVF_AVCTX
FF_DISABLE_DEPRECATION_WARNINGS
                if ((s->streams[i]->codecpar->codec_type == type
                      || s->streams[i]->codec->codec_type == type
                    ) &&
                    !(nopic && (st->disposition & AV_DISPOSITION_ATTACHED_PIC)) &&
                    index-- == 0)
                    return i == st->index;
FF_ENABLE_DEPRECATION_WARNINGS
#else
                if ((s->streams[i]->codecpar->codec_type == type) &&
                    !(nopic && (st->disposition & AV_DISPOSITION_ATTACHED_PIC)) &&
                    index-- == 0)
                    return i == st->index;
#endif
            }
            return 0;
        }
        return 1;
    } else if (*spec == 'p' && *(spec + 1) == ':') {
        int prog_id, i, j;
        char *endptr;
        spec += 2;
        prog_id = strtol(spec, &endptr, 0);
        for (i = 0; i < s->nb_programs; i++) {
            if (s->programs[i]->id != prog_id)
                continue;

            if (*endptr++ == ':') {
                int stream_idx = strtol(endptr, NULL, 0);
                return stream_idx >= 0 &&
                    stream_idx < s->programs[i]->nb_stream_indexes &&
                    st->index == s->programs[i]->stream_index[stream_idx];
            }

            for (j = 0; j < s->programs[i]->nb_stream_indexes; j++)
                if (st->index == s->programs[i]->stream_index[j])
                    return 1;
        }
        return 0;
    } else if (*spec == '#' ||
               (*spec == 'i' && *(spec + 1) == ':')) {
        int stream_id;
        char *endptr;
        spec += 1 + (*spec == 'i');
        stream_id = strtol(spec, &endptr, 0);
        if (!*endptr)
            return stream_id == st->id;
    } else if (*spec == 'm' && *(spec + 1) == ':') {
        AVDictionaryEntry *tag;
        char *key, *val;
        int ret;

        spec += 2;
        val = strchr(spec, ':');

        key = val ? av_strndup(spec, val - spec) : av_strdup(spec);
        if (!key)
            return AVERROR(ENOMEM);

        tag = av_dict_get(st->metadata, key, NULL, 0);
        if (tag) {
            if (!val || !strcmp(tag->value, val + 1))
                ret = 1;
            else
                ret = 0;
        } else
            ret = 0;

        av_freep(&key);
        return ret;
    } else if (*spec == 'u') {
        AVCodecParameters *par = st->codecpar;
#if FF_API_LAVF_AVCTX
FF_DISABLE_DEPRECATION_WARNINGS
        AVCodecContext *codec = st->codec;
FF_ENABLE_DEPRECATION_WARNINGS
#endif
        int val;
        switch (par->codec_type) {
        case AVMEDIA_TYPE_AUDIO:
            val = par->sample_rate && par->channels;
#if FF_API_LAVF_AVCTX
            val = val || (codec->sample_rate && codec->channels);
#endif
            if (par->format == AV_SAMPLE_FMT_NONE
#if FF_API_LAVF_AVCTX
                && codec->sample_fmt == AV_SAMPLE_FMT_NONE
#endif
                )
                return 0;
            break;
        case AVMEDIA_TYPE_VIDEO:
            val = par->width && par->height;
#if FF_API_LAVF_AVCTX
            val = val || (codec->width && codec->height);
#endif
            if (par->format == AV_PIX_FMT_NONE
#if FF_API_LAVF_AVCTX
                && codec->pix_fmt == AV_PIX_FMT_NONE
#endif
                )
                return 0;
            break;
        case AVMEDIA_TYPE_UNKNOWN:
            val = 0;
            break;
        default:
            val = 1;
            break;
        }
#if FF_API_LAVF_AVCTX
        return (par->codec_id != AV_CODEC_ID_NONE || codec->codec_id != AV_CODEC_ID_NONE) && val != 0;
#else
        return par->codec_id != AV_CODEC_ID_NONE && val != 0;
#endif
    } else if (!*spec) /* empty specifier, matches everything */
        return 1;

    av_log(s, AV_LOG_ERROR, "Invalid stream specifier: %s.\n", spec);
    return AVERROR(EINVAL);
}

int ff_generate_avci_extradata(AVStream *st)
{
    static const uint8_t avci100_1080p_extradata[] = {
        // SPS
        0x00, 0x00, 0x00, 0x01, 0x67, 0x7a, 0x10, 0x29,
        0xb6, 0xd4, 0x20, 0x22, 0x33, 0x19, 0xc6, 0x63,
        0x23, 0x21, 0x01, 0x11, 0x98, 0xce, 0x33, 0x19,
        0x18, 0x21, 0x02, 0x56, 0xb9, 0x3d, 0x7d, 0x7e,
        0x4f, 0xe3, 0x3f, 0x11, 0xf1, 0x9e, 0x08, 0xb8,
        0x8c, 0x54, 0x43, 0xc0, 0x78, 0x02, 0x27, 0xe2,
        0x70, 0x1e, 0x30, 0x10, 0x10, 0x14, 0x00, 0x00,
        0x03, 0x00, 0x04, 0x00, 0x00, 0x03, 0x00, 0xca,
        0x10, 0x00, 0x00, 0x00, 0x00, 0x00, 0x00, 0x00,
        // PPS
        0x00, 0x00, 0x00, 0x01, 0x68, 0xce, 0x33, 0x48,
        0xd0
    };
    static const uint8_t avci100_1080i_extradata[] = {
        // SPS
        0x00, 0x00, 0x00, 0x01, 0x67, 0x7a, 0x10, 0x29,
        0xb6, 0xd4, 0x20, 0x22, 0x33, 0x19, 0xc6, 0x63,
        0x23, 0x21, 0x01, 0x11, 0x98, 0xce, 0x33, 0x19,
        0x18, 0x21, 0x03, 0x3a, 0x46, 0x65, 0x6a, 0x65,
        0x24, 0xad, 0xe9, 0x12, 0x32, 0x14, 0x1a, 0x26,
        0x34, 0xad, 0xa4, 0x41, 0x82, 0x23, 0x01, 0x50,
        0x2b, 0x1a, 0x24, 0x69, 0x48, 0x30, 0x40, 0x2e,
        0x11, 0x12, 0x08, 0xc6, 0x8c, 0x04, 0x41, 0x28,
        0x4c, 0x34, 0xf0, 0x1e, 0x01, 0x13, 0xf2, 0xe0,
        0x3c, 0x60, 0x20, 0x20, 0x28, 0x00, 0x00, 0x03,
        0x00, 0x08, 0x00, 0x00, 0x03, 0x01, 0x94, 0x20,
        // PPS
        0x00, 0x00, 0x00, 0x01, 0x68, 0xce, 0x33, 0x48,
        0xd0
    };
    static const uint8_t avci50_1080p_extradata[] = {
        // SPS
        0x00, 0x00, 0x00, 0x01, 0x67, 0x6e, 0x10, 0x28,
        0xa6, 0xd4, 0x20, 0x32, 0x33, 0x0c, 0x71, 0x18,
        0x88, 0x62, 0x10, 0x19, 0x19, 0x86, 0x38, 0x8c,
        0x44, 0x30, 0x21, 0x02, 0x56, 0x4e, 0x6f, 0x37,
        0xcd, 0xf9, 0xbf, 0x81, 0x6b, 0xf3, 0x7c, 0xde,
        0x6e, 0x6c, 0xd3, 0x3c, 0x05, 0xa0, 0x22, 0x7e,
        0x5f, 0xfc, 0x00, 0x0c, 0x00, 0x13, 0x8c, 0x04,
        0x04, 0x05, 0x00, 0x00, 0x03, 0x00, 0x01, 0x00,
        0x00, 0x03, 0x00, 0x32, 0x84, 0x00, 0x00, 0x00,
        // PPS
        0x00, 0x00, 0x00, 0x01, 0x68, 0xee, 0x31, 0x12,
        0x11
    };
    static const uint8_t avci50_1080i_extradata[] = {
        // SPS
        0x00, 0x00, 0x00, 0x01, 0x67, 0x6e, 0x10, 0x28,
        0xa6, 0xd4, 0x20, 0x32, 0x33, 0x0c, 0x71, 0x18,
        0x88, 0x62, 0x10, 0x19, 0x19, 0x86, 0x38, 0x8c,
        0x44, 0x30, 0x21, 0x02, 0x56, 0x4e, 0x6e, 0x61,
        0x87, 0x3e, 0x73, 0x4d, 0x98, 0x0c, 0x03, 0x06,
        0x9c, 0x0b, 0x73, 0xe6, 0xc0, 0xb5, 0x18, 0x63,
        0x0d, 0x39, 0xe0, 0x5b, 0x02, 0xd4, 0xc6, 0x19,
        0x1a, 0x79, 0x8c, 0x32, 0x34, 0x24, 0xf0, 0x16,
        0x81, 0x13, 0xf7, 0xff, 0x80, 0x02, 0x00, 0x01,
        0xf1, 0x80, 0x80, 0x80, 0xa0, 0x00, 0x00, 0x03,
        0x00, 0x20, 0x00, 0x00, 0x06, 0x50, 0x80, 0x00,
        // PPS
        0x00, 0x00, 0x00, 0x01, 0x68, 0xee, 0x31, 0x12,
        0x11
    };
    static const uint8_t avci100_720p_extradata[] = {
        // SPS
        0x00, 0x00, 0x00, 0x01, 0x67, 0x7a, 0x10, 0x29,
        0xb6, 0xd4, 0x20, 0x2a, 0x33, 0x1d, 0xc7, 0x62,
        0xa1, 0x08, 0x40, 0x54, 0x66, 0x3b, 0x8e, 0xc5,
        0x42, 0x02, 0x10, 0x25, 0x64, 0x2c, 0x89, 0xe8,
        0x85, 0xe4, 0x21, 0x4b, 0x90, 0x83, 0x06, 0x95,
        0xd1, 0x06, 0x46, 0x97, 0x20, 0xc8, 0xd7, 0x43,
        0x08, 0x11, 0xc2, 0x1e, 0x4c, 0x91, 0x0f, 0x01,
        0x40, 0x16, 0xec, 0x07, 0x8c, 0x04, 0x04, 0x05,
        0x00, 0x00, 0x03, 0x00, 0x01, 0x00, 0x00, 0x03,
        0x00, 0x64, 0x84, 0x00, 0x00, 0x00, 0x00, 0x00,
        // PPS
        0x00, 0x00, 0x00, 0x01, 0x68, 0xce, 0x31, 0x12,
        0x11
    };
    static const uint8_t avci50_720p_extradata[] = {
        // SPS
        0x00, 0x00, 0x00, 0x01, 0x67, 0x6e, 0x10, 0x20,
        0xa6, 0xd4, 0x20, 0x32, 0x33, 0x0c, 0x71, 0x18,
        0x88, 0x62, 0x10, 0x19, 0x19, 0x86, 0x38, 0x8c,
        0x44, 0x30, 0x21, 0x02, 0x56, 0x4e, 0x6f, 0x37,
        0xcd, 0xf9, 0xbf, 0x81, 0x6b, 0xf3, 0x7c, 0xde,
        0x6e, 0x6c, 0xd3, 0x3c, 0x0f, 0x01, 0x6e, 0xff,
        0xc0, 0x00, 0xc0, 0x01, 0x38, 0xc0, 0x40, 0x40,
        0x50, 0x00, 0x00, 0x03, 0x00, 0x10, 0x00, 0x00,
        0x06, 0x48, 0x40, 0x00, 0x00, 0x00, 0x00, 0x00,
        // PPS
        0x00, 0x00, 0x00, 0x01, 0x68, 0xee, 0x31, 0x12,
        0x11
    };

    const uint8_t *data = NULL;
    int size            = 0;

    if (st->codecpar->width == 1920) {
        if (st->codecpar->field_order == AV_FIELD_PROGRESSIVE) {
            data = avci100_1080p_extradata;
            size = sizeof(avci100_1080p_extradata);
        } else {
            data = avci100_1080i_extradata;
            size = sizeof(avci100_1080i_extradata);
        }
    } else if (st->codecpar->width == 1440) {
        if (st->codecpar->field_order == AV_FIELD_PROGRESSIVE) {
            data = avci50_1080p_extradata;
            size = sizeof(avci50_1080p_extradata);
        } else {
            data = avci50_1080i_extradata;
            size = sizeof(avci50_1080i_extradata);
        }
    } else if (st->codecpar->width == 1280) {
        data = avci100_720p_extradata;
        size = sizeof(avci100_720p_extradata);
    } else if (st->codecpar->width == 960) {
        data = avci50_720p_extradata;
        size = sizeof(avci50_720p_extradata);
    }

    if (!size)
        return 0;

    av_freep(&st->codecpar->extradata);
    if (ff_alloc_extradata(st->codecpar, size))
        return AVERROR(ENOMEM);
    memcpy(st->codecpar->extradata, data, size);

    return 0;
}

#if FF_API_NOCONST_GET_SIDE_DATA
uint8_t *av_stream_get_side_data(AVStream *st,
                                 enum AVPacketSideDataType type, int *size)
#else
uint8_t *av_stream_get_side_data(const AVStream *st,
                                 enum AVPacketSideDataType type, int *size)
#endif
{
    int i;

    for (i = 0; i < st->nb_side_data; i++) {
        if (st->side_data[i].type == type) {
            if (size)
                *size = st->side_data[i].size;
            return st->side_data[i].data;
        }
    }
    return NULL;
}

uint8_t *av_stream_new_side_data(AVStream *st, enum AVPacketSideDataType type,
                                 int size)
{
    AVPacketSideData *sd, *tmp;
    int i;
    uint8_t *data = av_malloc(size);

    if (!data)
        return NULL;

    for (i = 0; i < st->nb_side_data; i++) {
        sd = &st->side_data[i];

        if (sd->type == type) {
            av_freep(&sd->data);
            sd->data = data;
            sd->size = size;
            return sd->data;
        }
    }

    tmp = av_realloc_array(st->side_data, st->nb_side_data + 1, sizeof(*tmp));
    if (!tmp) {
        av_freep(&data);
        return NULL;
    }

    st->side_data = tmp;
    st->nb_side_data++;

    sd = &st->side_data[st->nb_side_data - 1];
    sd->type = type;
    sd->data = data;
    sd->size = size;
    return data;
}

int ff_stream_add_bitstream_filter(AVStream *st, const char *name, const char *args)
{
    int ret;
    const AVBitStreamFilter *bsf;
    AVBSFContext *bsfc;
    AVCodecParameters *in_par;

    if (!(bsf = av_bsf_get_by_name(name))) {
        av_log(NULL, AV_LOG_ERROR, "Unknown bitstream filter '%s'\n", name);
        return AVERROR_BSF_NOT_FOUND;
    }

    if ((ret = av_bsf_alloc(bsf, &bsfc)) < 0)
        return ret;

    if (st->internal->nb_bsfcs) {
        in_par = st->internal->bsfcs[st->internal->nb_bsfcs - 1]->par_out;
        bsfc->time_base_in = st->internal->bsfcs[st->internal->nb_bsfcs - 1]->time_base_out;
    } else {
        in_par = st->codecpar;
        bsfc->time_base_in = st->time_base;
    }

    if ((ret = avcodec_parameters_copy(bsfc->par_in, in_par)) < 0) {
        av_bsf_free(&bsfc);
        return ret;
    }

    if (args && bsfc->filter->priv_class) {
        const AVOption *opt = av_opt_next(bsfc->priv_data, NULL);
        const char * shorthand[2] = {NULL};

        if (opt)
            shorthand[0] = opt->name;

        if ((ret = av_opt_set_from_string(bsfc->priv_data, args, shorthand, "=", ":")) < 0) {
            av_bsf_free(&bsfc);
            return ret;
        }
    }

    if ((ret = av_bsf_init(bsfc)) < 0) {
        av_bsf_free(&bsfc);
        return ret;
    }

    if ((ret = av_dynarray_add_nofree(&st->internal->bsfcs, &st->internal->nb_bsfcs, bsfc))) {
        av_bsf_free(&bsfc);
        return ret;
    }

    av_log(NULL, AV_LOG_VERBOSE,
           "Automatically inserted bitstream filter '%s'; args='%s'\n",
           name, args ? args : "");
    return 1;
}

#if FF_API_OLD_BSF
FF_DISABLE_DEPRECATION_WARNINGS
int av_apply_bitstream_filters(AVCodecContext *codec, AVPacket *pkt,
                               AVBitStreamFilterContext *bsfc)
{
    int ret = 0;
    while (bsfc) {
        AVPacket new_pkt = *pkt;
        int a = av_bitstream_filter_filter(bsfc, codec, NULL,
                                           &new_pkt.data, &new_pkt.size,
                                           pkt->data, pkt->size,
                                           pkt->flags & AV_PKT_FLAG_KEY);
        if (a == 0 && new_pkt.size == 0 && new_pkt.side_data_elems == 0) {
            av_packet_unref(pkt);
            memset(pkt, 0, sizeof(*pkt));
            return 0;
        }
        if(a == 0 && new_pkt.data != pkt->data) {
            uint8_t *t = av_malloc(new_pkt.size + AV_INPUT_BUFFER_PADDING_SIZE); //the new should be a subset of the old so cannot overflow
            if (t) {
                memcpy(t, new_pkt.data, new_pkt.size);
                memset(t + new_pkt.size, 0, AV_INPUT_BUFFER_PADDING_SIZE);
                new_pkt.data = t;
                new_pkt.buf = NULL;
                a = 1;
            } else {
                a = AVERROR(ENOMEM);
            }
        }
        if (a > 0) {
            new_pkt.buf = av_buffer_create(new_pkt.data, new_pkt.size,
                                           av_buffer_default_free, NULL, 0);
            if (new_pkt.buf) {
                pkt->side_data = NULL;
                pkt->side_data_elems = 0;
                av_packet_unref(pkt);
            } else {
                av_freep(&new_pkt.data);
                a = AVERROR(ENOMEM);
            }
        }
        if (a < 0) {
            av_log(codec, AV_LOG_ERROR,
                   "Failed to open bitstream filter %s for stream %d with codec %s",
                   bsfc->filter->name, pkt->stream_index,
                   codec->codec ? codec->codec->name : "copy");
            ret = a;
            break;
        }
        *pkt = new_pkt;

        bsfc = bsfc->next;
    }
    return ret;
}
FF_ENABLE_DEPRECATION_WARNINGS
#endif

int ff_format_output_open(AVFormatContext *s, const char *url, AVDictionary **options)
{
    if (!s->oformat)
        return AVERROR(EINVAL);

    if (!(s->oformat->flags & AVFMT_NOFILE))
        return s->io_open(s, &s->pb, url, AVIO_FLAG_WRITE, options);
    return 0;
}

void ff_format_io_close(AVFormatContext *s, AVIOContext **pb)
{
    if (*pb)
        s->io_close(s, *pb);
    *pb = NULL;
}

int ff_parse_creation_time_metadata(AVFormatContext *s, int64_t *timestamp, int return_seconds)
{
    AVDictionaryEntry *entry;
    int64_t parsed_timestamp;
    int ret;
    if ((entry = av_dict_get(s->metadata, "creation_time", NULL, 0))) {
        if ((ret = av_parse_time(&parsed_timestamp, entry->value, 0)) >= 0) {
            *timestamp = return_seconds ? parsed_timestamp / 1000000 : parsed_timestamp;
            return 1;
        } else {
            av_log(s, AV_LOG_WARNING, "Failed to parse creation_time %s\n", entry->value);
            return ret;
        }
    }
    return 0;
}

int ff_standardize_creation_time(AVFormatContext *s)
{
    int64_t timestamp;
    int ret = ff_parse_creation_time_metadata(s, &timestamp, 0);
    if (ret == 1)
        return avpriv_dict_set_timestamp(&s->metadata, "creation_time", timestamp);
    return ret;
}

int ff_get_packet_palette(AVFormatContext *s, AVPacket *pkt, int ret, uint32_t *palette)
{
    uint8_t *side_data;
    int size;

    side_data = av_packet_get_side_data(pkt, AV_PKT_DATA_PALETTE, &size);
    if (side_data) {
        if (size != AVPALETTE_SIZE) {
            av_log(s, AV_LOG_ERROR, "Invalid palette side data\n");
            return AVERROR_INVALIDDATA;
        }
        memcpy(palette, side_data, AVPALETTE_SIZE);
        return 1;
    }

    if (ret == CONTAINS_PAL) {
        int i;
        for (i = 0; i < AVPALETTE_COUNT; i++)
            palette[i] = AV_RL32(pkt->data + pkt->size - AVPALETTE_SIZE + i*4);
        return 1;
    }

    return 0;
}

int ff_bprint_to_codecpar_extradata(AVCodecParameters *par, struct AVBPrint *buf)
{
    int ret;
    char *str;

    ret = av_bprint_finalize(buf, &str);
    if (ret < 0)
        return ret;
    if (!av_bprint_is_complete(buf)) {
        av_free(str);
        return AVERROR(ENOMEM);
    }

    par->extradata = str;
    /* Note: the string is NUL terminated (so extradata can be read as a
     * string), but the ending character is not accounted in the size (in
     * binary formats you are likely not supposed to mux that character). When
     * extradata is copied, it is also padded with AV_INPUT_BUFFER_PADDING_SIZE
     * zeros. */
    par->extradata_size = buf->len;
    return 0;
}

int avformat_transfer_internal_stream_timing_info(const AVOutputFormat *ofmt,
                                                  AVStream *ost, const AVStream *ist,
                                                  enum AVTimebaseSource copy_tb)
{
    //TODO: use [io]st->internal->avctx
    const AVCodecContext *dec_ctx = ist->codec;
    AVCodecContext       *enc_ctx = ost->codec;

    enc_ctx->time_base = ist->time_base;
    /*
     * Avi is a special case here because it supports variable fps but
     * having the fps and timebase differe significantly adds quite some
     * overhead
     */
    if (!strcmp(ofmt->name, "avi")) {
#if FF_API_R_FRAME_RATE
        if (copy_tb == AVFMT_TBCF_AUTO && ist->r_frame_rate.num
            && av_q2d(ist->r_frame_rate) >= av_q2d(ist->avg_frame_rate)
            && 0.5/av_q2d(ist->r_frame_rate) > av_q2d(ist->time_base)
            && 0.5/av_q2d(ist->r_frame_rate) > av_q2d(dec_ctx->time_base)
            && av_q2d(ist->time_base) < 1.0/500 && av_q2d(dec_ctx->time_base) < 1.0/500
            || copy_tb == AVFMT_TBCF_R_FRAMERATE) {
            enc_ctx->time_base.num = ist->r_frame_rate.den;
            enc_ctx->time_base.den = 2*ist->r_frame_rate.num;
            enc_ctx->ticks_per_frame = 2;
        } else
#endif
            if (copy_tb == AVFMT_TBCF_AUTO && av_q2d(dec_ctx->time_base)*dec_ctx->ticks_per_frame > 2*av_q2d(ist->time_base)
                   && av_q2d(ist->time_base) < 1.0/500
                   || copy_tb == AVFMT_TBCF_DECODER) {
            enc_ctx->time_base = dec_ctx->time_base;
            enc_ctx->time_base.num *= dec_ctx->ticks_per_frame;
            enc_ctx->time_base.den *= 2;
            enc_ctx->ticks_per_frame = 2;
        }
    } else if (!(ofmt->flags & AVFMT_VARIABLE_FPS)
               && !av_match_name(ofmt->name, "mov,mp4,3gp,3g2,psp,ipod,ismv,f4v")) {
        if (copy_tb == AVFMT_TBCF_AUTO && dec_ctx->time_base.den
            && av_q2d(dec_ctx->time_base)*dec_ctx->ticks_per_frame > av_q2d(ist->time_base)
            && av_q2d(ist->time_base) < 1.0/500
            || copy_tb == AVFMT_TBCF_DECODER) {
            enc_ctx->time_base = dec_ctx->time_base;
            enc_ctx->time_base.num *= dec_ctx->ticks_per_frame;
        }
    }

    if ((enc_ctx->codec_tag == AV_RL32("tmcd") || ost->codecpar->codec_tag == AV_RL32("tmcd"))
        && dec_ctx->time_base.num < dec_ctx->time_base.den
        && dec_ctx->time_base.num > 0
        && 121LL*dec_ctx->time_base.num > dec_ctx->time_base.den) {
        enc_ctx->time_base = dec_ctx->time_base;
    }

    if (ost->avg_frame_rate.num)
        enc_ctx->time_base = av_inv_q(ost->avg_frame_rate);

    av_reduce(&enc_ctx->time_base.num, &enc_ctx->time_base.den,
              enc_ctx->time_base.num, enc_ctx->time_base.den, INT_MAX);

    return 0;
}

AVRational av_stream_get_codec_timebase(const AVStream *st)
{
    // See avformat_transfer_internal_stream_timing_info() TODO.
#if FF_API_LAVF_AVCTX
FF_DISABLE_DEPRECATION_WARNINGS
    return st->codec->time_base;
FF_ENABLE_DEPRECATION_WARNINGS
#else
    return st->internal->avctx->time_base;
#endif
}<|MERGE_RESOLUTION|>--- conflicted
+++ resolved
@@ -2548,11 +2548,7 @@
             end_time1 = av_rescale_q_rnd(st->duration, st->time_base,
                                          AV_TIME_BASE_Q,
                                          AV_ROUND_NEAR_INF|AV_ROUND_PASS_MINMAX);
-<<<<<<< HEAD
-            if (end_time1 != AV_NOPTS_VALUE && start_time1 <= INT64_MAX - end_time1) {
-=======
             if (end_time1 != AV_NOPTS_VALUE && (end_time1 > 0 ? start_time1 <= INT64_MAX - end_time1 : start_time1 >= INT64_MIN - end_time1)) {
->>>>>>> 13423397
                 end_time1 += start_time1;
                 if (st->codecpar->codec_type == AVMEDIA_TYPE_SUBTITLE || st->codecpar->codec_type == AVMEDIA_TYPE_DATA)
                     end_time_text = FFMAX(end_time_text, end_time1);
