/*
 * MOV demuxer
 * Copyright (c) 2001 Fabrice Bellard
 * Copyright (c) 2009 Baptiste Coudurier <baptiste dot coudurier at gmail dot com>
 *
 * first version by Francois Revol <revol@free.fr>
 * seek function by Gael Chardon <gael.dev@4now.net>
 *
 * This file is part of FFmpeg.
 *
 * FFmpeg is free software; you can redistribute it and/or
 * modify it under the terms of the GNU Lesser General Public
 * License as published by the Free Software Foundation; either
 * version 2.1 of the License, or (at your option) any later version.
 *
 * FFmpeg is distributed in the hope that it will be useful,
 * but WITHOUT ANY WARRANTY; without even the implied warranty of
 * MERCHANTABILITY or FITNESS FOR A PARTICULAR PURPOSE.  See the GNU
 * Lesser General Public License for more details.
 *
 * You should have received a copy of the GNU Lesser General Public
 * License along with FFmpeg; if not, write to the Free Software
 * Foundation, Inc., 51 Franklin Street, Fifth Floor, Boston, MA 02110-1301 USA
 */

#include <inttypes.h>
#include <limits.h>
#include <stdint.h>

#include "libavutil/attributes.h"
#include "libavutil/channel_layout.h"
#include "libavutil/internal.h"
#include "libavutil/intreadwrite.h"
#include "libavutil/intfloat.h"
#include "libavutil/mathematics.h"
#include "libavutil/time_internal.h"
#include "libavutil/avstring.h"
#include "libavutil/dict.h"
#include "libavutil/display.h"
#include "libavutil/opt.h"
#include "libavutil/aes.h"
#include "libavutil/aes_ctr.h"
#include "libavutil/sha.h"
#include "libavutil/timecode.h"
#include "libavcodec/ac3tab.h"
#include "avformat.h"
#include "internal.h"
#include "avio_internal.h"
#include "riff.h"
#include "isom.h"
#include "libavcodec/get_bits.h"
#include "id3v1.h"
#include "mov_chan.h"
#include "replaygain.h"

#if CONFIG_ZLIB
#include <zlib.h>
#endif

#include "qtpalette.h"

/* those functions parse an atom */
/* links atom IDs to parse functions */
typedef struct MOVParseTableEntry {
    uint32_t type;
    int (*parse)(MOVContext *ctx, AVIOContext *pb, MOVAtom atom);
} MOVParseTableEntry;

static int mov_read_default(MOVContext *c, AVIOContext *pb, MOVAtom atom);
static int mov_read_mfra(MOVContext *c, AVIOContext *f);

static int mov_metadata_track_or_disc_number(MOVContext *c, AVIOContext *pb,
                                             unsigned len, const char *key)
{
    char buf[16];

    short current, total = 0;
    avio_rb16(pb); // unknown
    current = avio_rb16(pb);
    if (len >= 6)
        total = avio_rb16(pb);
    if (!total)
        snprintf(buf, sizeof(buf), "%d", current);
    else
        snprintf(buf, sizeof(buf), "%d/%d", current, total);
    c->fc->event_flags |= AVFMT_EVENT_FLAG_METADATA_UPDATED;
    av_dict_set(&c->fc->metadata, key, buf, 0);

    return 0;
}

static int mov_metadata_int8_bypass_padding(MOVContext *c, AVIOContext *pb,
                                            unsigned len, const char *key)
{
    /* bypass padding bytes */
    avio_r8(pb);
    avio_r8(pb);
    avio_r8(pb);

    c->fc->event_flags |= AVFMT_EVENT_FLAG_METADATA_UPDATED;
    av_dict_set_int(&c->fc->metadata, key, avio_r8(pb), 0);

    return 0;
}

static int mov_metadata_int8_no_padding(MOVContext *c, AVIOContext *pb,
                                        unsigned len, const char *key)
{
    c->fc->event_flags |= AVFMT_EVENT_FLAG_METADATA_UPDATED;
    av_dict_set_int(&c->fc->metadata, key, avio_r8(pb), 0);

    return 0;
}

static int mov_metadata_gnre(MOVContext *c, AVIOContext *pb,
                             unsigned len, const char *key)
{
    short genre;

    avio_r8(pb); // unknown

    genre = avio_r8(pb);
    if (genre < 1 || genre > ID3v1_GENRE_MAX)
        return 0;
    c->fc->event_flags |= AVFMT_EVENT_FLAG_METADATA_UPDATED;
    av_dict_set(&c->fc->metadata, key, ff_id3v1_genre_str[genre-1], 0);

    return 0;
}

static const uint32_t mac_to_unicode[128] = {
    0x00C4,0x00C5,0x00C7,0x00C9,0x00D1,0x00D6,0x00DC,0x00E1,
    0x00E0,0x00E2,0x00E4,0x00E3,0x00E5,0x00E7,0x00E9,0x00E8,
    0x00EA,0x00EB,0x00ED,0x00EC,0x00EE,0x00EF,0x00F1,0x00F3,
    0x00F2,0x00F4,0x00F6,0x00F5,0x00FA,0x00F9,0x00FB,0x00FC,
    0x2020,0x00B0,0x00A2,0x00A3,0x00A7,0x2022,0x00B6,0x00DF,
    0x00AE,0x00A9,0x2122,0x00B4,0x00A8,0x2260,0x00C6,0x00D8,
    0x221E,0x00B1,0x2264,0x2265,0x00A5,0x00B5,0x2202,0x2211,
    0x220F,0x03C0,0x222B,0x00AA,0x00BA,0x03A9,0x00E6,0x00F8,
    0x00BF,0x00A1,0x00AC,0x221A,0x0192,0x2248,0x2206,0x00AB,
    0x00BB,0x2026,0x00A0,0x00C0,0x00C3,0x00D5,0x0152,0x0153,
    0x2013,0x2014,0x201C,0x201D,0x2018,0x2019,0x00F7,0x25CA,
    0x00FF,0x0178,0x2044,0x20AC,0x2039,0x203A,0xFB01,0xFB02,
    0x2021,0x00B7,0x201A,0x201E,0x2030,0x00C2,0x00CA,0x00C1,
    0x00CB,0x00C8,0x00CD,0x00CE,0x00CF,0x00CC,0x00D3,0x00D4,
    0xF8FF,0x00D2,0x00DA,0x00DB,0x00D9,0x0131,0x02C6,0x02DC,
    0x00AF,0x02D8,0x02D9,0x02DA,0x00B8,0x02DD,0x02DB,0x02C7,
};

static int mov_read_mac_string(MOVContext *c, AVIOContext *pb, int len,
                               char *dst, int dstlen)
{
    char *p = dst;
    char *end = dst+dstlen-1;
    int i;

    for (i = 0; i < len; i++) {
        uint8_t t, c = avio_r8(pb);
        if (c < 0x80 && p < end)
            *p++ = c;
        else if (p < end)
            PUT_UTF8(mac_to_unicode[c-0x80], t, if (p < end) *p++ = t;);
    }
    *p = 0;
    return p - dst;
}

static int mov_read_covr(MOVContext *c, AVIOContext *pb, int type, int len)
{
    AVPacket pkt;
    AVStream *st;
    MOVStreamContext *sc;
    enum AVCodecID id;
    int ret;

    switch (type) {
    case 0xd:  id = AV_CODEC_ID_MJPEG; break;
    case 0xe:  id = AV_CODEC_ID_PNG;   break;
    case 0x1b: id = AV_CODEC_ID_BMP;   break;
    default:
        av_log(c->fc, AV_LOG_WARNING, "Unknown cover type: 0x%x.\n", type);
        avio_skip(pb, len);
        return 0;
    }

    st = avformat_new_stream(c->fc, NULL);
    if (!st)
        return AVERROR(ENOMEM);
    sc = av_mallocz(sizeof(*sc));
    if (!sc)
        return AVERROR(ENOMEM);
    st->priv_data = sc;

    ret = av_get_packet(pb, &pkt, len);
    if (ret < 0)
        return ret;

    if (pkt.size >= 8 && id != AV_CODEC_ID_BMP) {
        if (AV_RB64(pkt.data) == 0x89504e470d0a1a0a) {
            id = AV_CODEC_ID_PNG;
        } else {
            id = AV_CODEC_ID_MJPEG;
        }
    }

    st->disposition              |= AV_DISPOSITION_ATTACHED_PIC;

    st->attached_pic              = pkt;
    st->attached_pic.stream_index = st->index;
    st->attached_pic.flags       |= AV_PKT_FLAG_KEY;

    st->codec->codec_type = AVMEDIA_TYPE_VIDEO;
    st->codec->codec_id   = id;

    return 0;
}

static int mov_metadata_loci(MOVContext *c, AVIOContext *pb, unsigned len)
{
    char language[4] = { 0 };
    char buf[200], place[100];
    uint16_t langcode = 0;
    double longitude, latitude, altitude;
    const char *key = "location";

    if (len < 4 + 2 + 1 + 1 + 4 + 4 + 4) {
        av_log(c->fc, AV_LOG_ERROR, "loci too short\n");
        return AVERROR_INVALIDDATA;
    }

    avio_skip(pb, 4); // version+flags
    langcode = avio_rb16(pb);
    ff_mov_lang_to_iso639(langcode, language);
    len -= 6;

    len -= avio_get_str(pb, len, place, sizeof(place));
    if (len < 1) {
        av_log(c->fc, AV_LOG_ERROR, "place name too long\n");
        return AVERROR_INVALIDDATA;
    }
    avio_skip(pb, 1); // role
    len -= 1;

    if (len < 12) {
        av_log(c->fc, AV_LOG_ERROR, "no space for coordinates left (%d)\n", len);
        return AVERROR_INVALIDDATA;
    }
    longitude = ((int32_t) avio_rb32(pb)) / (float) (1 << 16);
    latitude  = ((int32_t) avio_rb32(pb)) / (float) (1 << 16);
    altitude  = ((int32_t) avio_rb32(pb)) / (float) (1 << 16);

    // Try to output in the same format as the ?xyz field
    snprintf(buf, sizeof(buf), "%+08.4f%+09.4f",  latitude, longitude);
    if (altitude)
        av_strlcatf(buf, sizeof(buf), "%+f", altitude);
    av_strlcatf(buf, sizeof(buf), "/%s", place);

    if (*language && strcmp(language, "und")) {
        char key2[16];
        snprintf(key2, sizeof(key2), "%s-%s", key, language);
        av_dict_set(&c->fc->metadata, key2, buf, 0);
    }
    c->fc->event_flags |= AVFMT_EVENT_FLAG_METADATA_UPDATED;
    return av_dict_set(&c->fc->metadata, key, buf, 0);
}

static int mov_read_udta_string(MOVContext *c, AVIOContext *pb, MOVAtom atom)
{
    char tmp_key[5];
    char key2[32], language[4] = {0};
    char *str = NULL;
    const char *key = NULL;
    uint16_t langcode = 0;
    uint32_t data_type = 0, str_size, str_size_alloc;
    int (*parse)(MOVContext*, AVIOContext*, unsigned, const char*) = NULL;
    int raw = 0;
    int num = 0;

    switch (atom.type) {
    case MKTAG( '@','P','R','M'): key = "premiere_version"; raw = 1; break;
    case MKTAG( '@','P','R','Q'): key = "quicktime_version"; raw = 1; break;
    case MKTAG( 'X','M','P','_'):
        if (c->export_xmp) { key = "xmp"; raw = 1; } break;
    case MKTAG( 'a','A','R','T'): key = "album_artist";    break;
    case MKTAG( 'a','k','I','D'): key = "account_type";
        parse = mov_metadata_int8_no_padding; break;
    case MKTAG( 'a','p','I','D'): key = "account_id"; break;
    case MKTAG( 'c','a','t','g'): key = "category"; break;
    case MKTAG( 'c','p','i','l'): key = "compilation";
        parse = mov_metadata_int8_no_padding; break;
    case MKTAG( 'c','p','r','t'): key = "copyright"; break;
    case MKTAG( 'd','e','s','c'): key = "description"; break;
    case MKTAG( 'd','i','s','k'): key = "disc";
        parse = mov_metadata_track_or_disc_number; break;
    case MKTAG( 'e','g','i','d'): key = "episode_uid";
        parse = mov_metadata_int8_no_padding; break;
    case MKTAG( 'g','n','r','e'): key = "genre";
        parse = mov_metadata_gnre; break;
    case MKTAG( 'h','d','v','d'): key = "hd_video";
        parse = mov_metadata_int8_no_padding; break;
    case MKTAG( 'k','e','y','w'): key = "keywords";  break;
    case MKTAG( 'l','d','e','s'): key = "synopsis";  break;
    case MKTAG( 'l','o','c','i'):
        return mov_metadata_loci(c, pb, atom.size);
    case MKTAG( 'p','c','s','t'): key = "podcast";
        parse = mov_metadata_int8_no_padding; break;
    case MKTAG( 'p','g','a','p'): key = "gapless_playback";
        parse = mov_metadata_int8_no_padding; break;
    case MKTAG( 'p','u','r','d'): key = "purchase_date"; break;
    case MKTAG( 'r','t','n','g'): key = "rating";
        parse = mov_metadata_int8_no_padding; break;
    case MKTAG( 's','o','a','a'): key = "sort_album_artist"; break;
    case MKTAG( 's','o','a','l'): key = "sort_album";   break;
    case MKTAG( 's','o','a','r'): key = "sort_artist";  break;
    case MKTAG( 's','o','c','o'): key = "sort_composer"; break;
    case MKTAG( 's','o','n','m'): key = "sort_name";    break;
    case MKTAG( 's','o','s','n'): key = "sort_show";    break;
    case MKTAG( 's','t','i','k'): key = "media_type";
        parse = mov_metadata_int8_no_padding; break;
    case MKTAG( 't','r','k','n'): key = "track";
        parse = mov_metadata_track_or_disc_number; break;
    case MKTAG( 't','v','e','n'): key = "episode_id"; break;
    case MKTAG( 't','v','e','s'): key = "episode_sort";
        parse = mov_metadata_int8_bypass_padding; break;
    case MKTAG( 't','v','n','n'): key = "network";   break;
    case MKTAG( 't','v','s','h'): key = "show";      break;
    case MKTAG( 't','v','s','n'): key = "season_number";
        parse = mov_metadata_int8_bypass_padding; break;
    case MKTAG(0xa9,'A','R','T'): key = "artist";    break;
    case MKTAG(0xa9,'P','R','D'): key = "producer";  break;
    case MKTAG(0xa9,'a','l','b'): key = "album";     break;
    case MKTAG(0xa9,'a','u','t'): key = "artist";    break;
    case MKTAG(0xa9,'c','h','p'): key = "chapter";   break;
    case MKTAG(0xa9,'c','m','t'): key = "comment";   break;
    case MKTAG(0xa9,'c','o','m'): key = "composer";  break;
    case MKTAG(0xa9,'c','p','y'): key = "copyright"; break;
    case MKTAG(0xa9,'d','a','y'): key = "date";      break;
    case MKTAG(0xa9,'d','i','r'): key = "director";  break;
    case MKTAG(0xa9,'d','i','s'): key = "disclaimer"; break;
    case MKTAG(0xa9,'e','d','1'): key = "edit_date"; break;
    case MKTAG(0xa9,'e','n','c'): key = "encoder";   break;
    case MKTAG(0xa9,'f','m','t'): key = "original_format"; break;
    case MKTAG(0xa9,'g','e','n'): key = "genre";     break;
    case MKTAG(0xa9,'g','r','p'): key = "grouping";  break;
    case MKTAG(0xa9,'h','s','t'): key = "host_computer"; break;
    case MKTAG(0xa9,'i','n','f'): key = "comment";   break;
    case MKTAG(0xa9,'l','y','r'): key = "lyrics";    break;
    case MKTAG(0xa9,'m','a','k'): key = "make";      break;
    case MKTAG(0xa9,'m','o','d'): key = "model";     break;
    case MKTAG(0xa9,'n','a','m'): key = "title";     break;
    case MKTAG(0xa9,'o','p','e'): key = "original_artist"; break;
    case MKTAG(0xa9,'p','r','d'): key = "producer";  break;
    case MKTAG(0xa9,'p','r','f'): key = "performers"; break;
    case MKTAG(0xa9,'r','e','q'): key = "playback_requirements"; break;
    case MKTAG(0xa9,'s','r','c'): key = "original_source"; break;
    case MKTAG(0xa9,'s','t','3'): key = "subtitle";  break;
    case MKTAG(0xa9,'s','w','r'): key = "encoder";   break;
    case MKTAG(0xa9,'t','o','o'): key = "encoder";   break;
    case MKTAG(0xa9,'t','r','k'): key = "track";     break;
    case MKTAG(0xa9,'u','r','l'): key = "URL";       break;
    case MKTAG(0xa9,'w','r','n'): key = "warning";   break;
    case MKTAG(0xa9,'w','r','t'): key = "composer";  break;
    case MKTAG(0xa9,'x','y','z'): key = "location";  break;
    }
retry:
    if (c->itunes_metadata && atom.size > 8) {
        int data_size = avio_rb32(pb);
        int tag = avio_rl32(pb);
        if (tag == MKTAG('d','a','t','a') && data_size <= atom.size) {
            data_type = avio_rb32(pb); // type
            avio_rb32(pb); // unknown
            str_size = data_size - 16;
            atom.size -= 16;

            if (atom.type == MKTAG('c', 'o', 'v', 'r')) {
                int ret = mov_read_covr(c, pb, data_type, str_size);
                if (ret < 0) {
                    av_log(c->fc, AV_LOG_ERROR, "Error parsing cover art.\n");
                }
                return ret;
            } else if (!key && c->found_hdlr_mdta && c->meta_keys) {
                uint32_t index = AV_RB32(&atom.type);
                if (index < c->meta_keys_count) {
                    key = c->meta_keys[index];
                } else {
                    av_log(c->fc, AV_LOG_WARNING,
                           "The index of 'data' is out of range: %d >= %d.\n",
                           index, c->meta_keys_count);
                }
            }
        } else return 0;
    } else if (atom.size > 4 && key && !c->itunes_metadata && !raw) {
        str_size = avio_rb16(pb); // string length
        if (str_size > atom.size) {
            raw = 1;
            avio_seek(pb, -2, SEEK_CUR);
            av_log(c->fc, AV_LOG_WARNING, "UDTA parsing failed retrying raw\n");
            goto retry;
        }
        langcode = avio_rb16(pb);
        ff_mov_lang_to_iso639(langcode, language);
        atom.size -= 4;
    } else
        str_size = atom.size;

    if (c->export_all && !key) {
        snprintf(tmp_key, 5, "%.4s", (char*)&atom.type);
        key = tmp_key;
    }

    if (!key)
        return 0;
    if (atom.size < 0 || str_size >= INT_MAX/2)
        return AVERROR_INVALIDDATA;

    // Allocates enough space if data_type is a float32 number, otherwise
    // worst-case requirement for output string in case of utf8 coded input
    num = (data_type == 23);
    str_size_alloc = (num ? 512 : (raw ? str_size : str_size * 2)) + 1;
    str = av_mallocz(str_size_alloc);
    if (!str)
        return AVERROR(ENOMEM);

    if (parse)
        parse(c, pb, str_size, key);
    else {
        if (!raw && (data_type == 3 || (data_type == 0 && (langcode < 0x400 || langcode == 0x7fff)))) { // MAC Encoded
            mov_read_mac_string(c, pb, str_size, str, str_size_alloc);
        } else if (data_type == 23 && str_size >= 4) {  // BE float32
            float val = av_int2float(avio_rb32(pb));
            if (snprintf(str, str_size_alloc, "%f", val) >= str_size_alloc) {
                av_log(c->fc, AV_LOG_ERROR,
                       "Failed to store the float32 number (%f) in string.\n", val);
                av_free(str);
                return AVERROR_INVALIDDATA;
            }
        } else {
            int ret = ffio_read_size(pb, str, str_size);
            if (ret < 0) {
                av_free(str);
                return ret;
            }
            str[str_size] = 0;
        }
        c->fc->event_flags |= AVFMT_EVENT_FLAG_METADATA_UPDATED;
        av_dict_set(&c->fc->metadata, key, str, 0);
        if (*language && strcmp(language, "und")) {
            snprintf(key2, sizeof(key2), "%s-%s", key, language);
            av_dict_set(&c->fc->metadata, key2, str, 0);
        }
        if (!strcmp(key, "encoder")) {
            int major, minor, micro;
            if (sscanf(str, "HandBrake %d.%d.%d", &major, &minor, &micro) == 3) {
                c->handbrake_version = 1000000*major + 1000*minor + micro;
            }
        }
    }
    av_log(c->fc, AV_LOG_TRACE, "lang \"%3s\" ", language);
    av_log(c->fc, AV_LOG_TRACE, "tag \"%s\" value \"%s\" atom \"%.4s\" %d %"PRId64"\n",
            key, str, (char*)&atom.type, str_size_alloc, atom.size);

    av_freep(&str);
    return 0;
}

static int mov_read_chpl(MOVContext *c, AVIOContext *pb, MOVAtom atom)
{
    int64_t start;
    int i, nb_chapters, str_len, version;
    char str[256+1];
    int ret;

    if (c->ignore_chapters)
        return 0;

    if ((atom.size -= 5) < 0)
        return 0;

    version = avio_r8(pb);
    avio_rb24(pb);
    if (version)
        avio_rb32(pb); // ???
    nb_chapters = avio_r8(pb);

    for (i = 0; i < nb_chapters; i++) {
        if (atom.size < 9)
            return 0;

        start = avio_rb64(pb);
        str_len = avio_r8(pb);

        if ((atom.size -= 9+str_len) < 0)
            return 0;

        ret = ffio_read_size(pb, str, str_len);
        if (ret < 0)
            return ret;
        str[str_len] = 0;
        avpriv_new_chapter(c->fc, i, (AVRational){1,10000000}, start, AV_NOPTS_VALUE, str);
    }
    return 0;
}

#define MIN_DATA_ENTRY_BOX_SIZE 12
static int mov_read_dref(MOVContext *c, AVIOContext *pb, MOVAtom atom)
{
    AVStream *st;
    MOVStreamContext *sc;
    int entries, i, j;

    if (c->fc->nb_streams < 1)
        return 0;
    st = c->fc->streams[c->fc->nb_streams-1];
    sc = st->priv_data;

    avio_rb32(pb); // version + flags
    entries = avio_rb32(pb);
    if (entries >  (atom.size - 1) / MIN_DATA_ENTRY_BOX_SIZE + 1 ||
        entries >= UINT_MAX / sizeof(*sc->drefs))
        return AVERROR_INVALIDDATA;
    av_free(sc->drefs);
    sc->drefs_count = 0;
    sc->drefs = av_mallocz(entries * sizeof(*sc->drefs));
    if (!sc->drefs)
        return AVERROR(ENOMEM);
    sc->drefs_count = entries;

    for (i = 0; i < entries; i++) {
        MOVDref *dref = &sc->drefs[i];
        uint32_t size = avio_rb32(pb);
        int64_t next = avio_tell(pb) + size - 4;

        if (size < 12)
            return AVERROR_INVALIDDATA;

        dref->type = avio_rl32(pb);
        avio_rb32(pb); // version + flags
        av_log(c->fc, AV_LOG_TRACE, "type %.4s size %d\n", (char*)&dref->type, size);

        if (dref->type == MKTAG('a','l','i','s') && size > 150) {
            /* macintosh alias record */
            uint16_t volume_len, len;
            int16_t type;
            int ret;

            avio_skip(pb, 10);

            volume_len = avio_r8(pb);
            volume_len = FFMIN(volume_len, 27);
            ret = ffio_read_size(pb, dref->volume, 27);
            if (ret < 0)
                return ret;
            dref->volume[volume_len] = 0;
            av_log(c->fc, AV_LOG_DEBUG, "volume %s, len %d\n", dref->volume, volume_len);

            avio_skip(pb, 12);

            len = avio_r8(pb);
            len = FFMIN(len, 63);
            ret = ffio_read_size(pb, dref->filename, 63);
            if (ret < 0)
                return ret;
            dref->filename[len] = 0;
            av_log(c->fc, AV_LOG_DEBUG, "filename %s, len %d\n", dref->filename, len);

            avio_skip(pb, 16);

            /* read next level up_from_alias/down_to_target */
            dref->nlvl_from = avio_rb16(pb);
            dref->nlvl_to   = avio_rb16(pb);
            av_log(c->fc, AV_LOG_DEBUG, "nlvl from %d, nlvl to %d\n",
                   dref->nlvl_from, dref->nlvl_to);

            avio_skip(pb, 16);

            for (type = 0; type != -1 && avio_tell(pb) < next; ) {
                if(avio_feof(pb))
                    return AVERROR_EOF;
                type = avio_rb16(pb);
                len = avio_rb16(pb);
                av_log(c->fc, AV_LOG_DEBUG, "type %d, len %d\n", type, len);
                if (len&1)
                    len += 1;
                if (type == 2) { // absolute path
                    av_free(dref->path);
                    dref->path = av_mallocz(len+1);
                    if (!dref->path)
                        return AVERROR(ENOMEM);

                    ret = ffio_read_size(pb, dref->path, len);
                    if (ret < 0) {
                        av_freep(&dref->path);
                        return ret;
                    }
                    if (len > volume_len && !strncmp(dref->path, dref->volume, volume_len)) {
                        len -= volume_len;
                        memmove(dref->path, dref->path+volume_len, len);
                        dref->path[len] = 0;
                    }
                    for (j = 0; j < len; j++)
                        if (dref->path[j] == ':' || dref->path[j] == 0)
                            dref->path[j] = '/';
                    av_log(c->fc, AV_LOG_DEBUG, "path %s\n", dref->path);
                } else if (type == 0) { // directory name
                    av_free(dref->dir);
                    dref->dir = av_malloc(len+1);
                    if (!dref->dir)
                        return AVERROR(ENOMEM);

                    ret = ffio_read_size(pb, dref->dir, len);
                    if (ret < 0) {
                        av_freep(&dref->dir);
                        return ret;
                    }
                    dref->dir[len] = 0;
                    for (j = 0; j < len; j++)
                        if (dref->dir[j] == ':')
                            dref->dir[j] = '/';
                    av_log(c->fc, AV_LOG_DEBUG, "dir %s\n", dref->dir);
                } else
                    avio_skip(pb, len);
            }
        } else {
            av_log(c->fc, AV_LOG_DEBUG, "Unknown dref type 0x08%x size %d\n",
                   dref->type, size);
            entries--;
            i--;
        }
        avio_seek(pb, next, SEEK_SET);
    }
    return 0;
}

static int mov_read_hdlr(MOVContext *c, AVIOContext *pb, MOVAtom atom)
{
    AVStream *st;
    uint32_t type;
    uint32_t av_unused ctype;
    int64_t title_size;
    char *title_str;
    int ret;

    avio_r8(pb); /* version */
    avio_rb24(pb); /* flags */

    /* component type */
    ctype = avio_rl32(pb);
    type = avio_rl32(pb); /* component subtype */

    av_log(c->fc, AV_LOG_TRACE, "ctype= %.4s (0x%08x)\n", (char*)&ctype, ctype);
    av_log(c->fc, AV_LOG_TRACE, "stype= %.4s\n", (char*)&type);

    if (c->trak_index < 0) {  // meta not inside a trak
        if (type == MKTAG('m','d','t','a')) {
            c->found_hdlr_mdta = 1;
        }
        return 0;
    }

    st = c->fc->streams[c->fc->nb_streams-1];

    if     (type == MKTAG('v','i','d','e'))
        st->codec->codec_type = AVMEDIA_TYPE_VIDEO;
    else if (type == MKTAG('s','o','u','n'))
        st->codec->codec_type = AVMEDIA_TYPE_AUDIO;
    else if (type == MKTAG('m','1','a',' '))
        st->codec->codec_id = AV_CODEC_ID_MP2;
    else if ((type == MKTAG('s','u','b','p')) || (type == MKTAG('c','l','c','p')))
        st->codec->codec_type = AVMEDIA_TYPE_SUBTITLE;

    avio_rb32(pb); /* component  manufacture */
    avio_rb32(pb); /* component flags */
    avio_rb32(pb); /* component flags mask */

    title_size = atom.size - 24;
    if (title_size > 0) {
        title_str = av_malloc(title_size + 1); /* Add null terminator */
        if (!title_str)
            return AVERROR(ENOMEM);

        ret = ffio_read_size(pb, title_str, title_size);
        if (ret < 0) {
            av_freep(&title_str);
            return ret;
        }
        title_str[title_size] = 0;
        if (title_str[0]) {
            int off = (!c->isom && title_str[0] == title_size - 1);
            av_dict_set(&st->metadata, "handler_name", title_str + off, 0);
        }
        av_freep(&title_str);
    }

    return 0;
}

int ff_mov_read_esds(AVFormatContext *fc, AVIOContext *pb)
{
    AVStream *st;
    int tag;

    if (fc->nb_streams < 1)
        return 0;
    st = fc->streams[fc->nb_streams-1];

    avio_rb32(pb); /* version + flags */
    ff_mp4_read_descr(fc, pb, &tag);
    if (tag == MP4ESDescrTag) {
        ff_mp4_parse_es_descr(pb, NULL);
    } else
        avio_rb16(pb); /* ID */

    ff_mp4_read_descr(fc, pb, &tag);
    if (tag == MP4DecConfigDescrTag)
        ff_mp4_read_dec_config_descr(fc, st, pb);
    return 0;
}

static int mov_read_esds(MOVContext *c, AVIOContext *pb, MOVAtom atom)
{
    return ff_mov_read_esds(c->fc, pb);
}

static int mov_read_dac3(MOVContext *c, AVIOContext *pb, MOVAtom atom)
{
    AVStream *st;
    enum AVAudioServiceType *ast;
    int ac3info, acmod, lfeon, bsmod;

    if (c->fc->nb_streams < 1)
        return 0;
    st = c->fc->streams[c->fc->nb_streams-1];

    ast = (enum AVAudioServiceType*)av_stream_new_side_data(st, AV_PKT_DATA_AUDIO_SERVICE_TYPE,
                                                            sizeof(*ast));
    if (!ast)
        return AVERROR(ENOMEM);

    ac3info = avio_rb24(pb);
    bsmod = (ac3info >> 14) & 0x7;
    acmod = (ac3info >> 11) & 0x7;
    lfeon = (ac3info >> 10) & 0x1;
    st->codec->channels = ((int[]){2,1,2,3,3,4,4,5})[acmod] + lfeon;
    st->codec->channel_layout = avpriv_ac3_channel_layout_tab[acmod];
    if (lfeon)
        st->codec->channel_layout |= AV_CH_LOW_FREQUENCY;
    *ast = bsmod;
    if (st->codec->channels > 1 && bsmod == 0x7)
        *ast = AV_AUDIO_SERVICE_TYPE_KARAOKE;

    st->codec->audio_service_type = *ast;

    return 0;
}

static int mov_read_dec3(MOVContext *c, AVIOContext *pb, MOVAtom atom)
{
    AVStream *st;
    enum AVAudioServiceType *ast;
    int eac3info, acmod, lfeon, bsmod;

    if (c->fc->nb_streams < 1)
        return 0;
    st = c->fc->streams[c->fc->nb_streams-1];

    ast = (enum AVAudioServiceType*)av_stream_new_side_data(st, AV_PKT_DATA_AUDIO_SERVICE_TYPE,
                                                            sizeof(*ast));
    if (!ast)
        return AVERROR(ENOMEM);

    /* No need to parse fields for additional independent substreams and its
     * associated dependent substreams since libavcodec's E-AC-3 decoder
     * does not support them yet. */
    avio_rb16(pb); /* data_rate and num_ind_sub */
    eac3info = avio_rb24(pb);
    bsmod = (eac3info >> 12) & 0x1f;
    acmod = (eac3info >>  9) & 0x7;
    lfeon = (eac3info >>  8) & 0x1;
    st->codec->channel_layout = avpriv_ac3_channel_layout_tab[acmod];
    if (lfeon)
        st->codec->channel_layout |= AV_CH_LOW_FREQUENCY;
    st->codec->channels = av_get_channel_layout_nb_channels(st->codec->channel_layout);
    *ast = bsmod;
    if (st->codec->channels > 1 && bsmod == 0x7)
        *ast = AV_AUDIO_SERVICE_TYPE_KARAOKE;

    st->codec->audio_service_type = *ast;

    return 0;
}

static int mov_read_ddts(MOVContext *c, AVIOContext *pb, MOVAtom atom)
{
    const uint32_t ddts_size = 20;
    AVStream *st = NULL;
    uint8_t *buf = NULL;
    uint32_t frame_duration_code = 0;
    uint32_t channel_layout_code = 0;
    GetBitContext gb;

    buf = av_malloc(ddts_size + FF_INPUT_BUFFER_PADDING_SIZE);
    if (!buf) {
        return AVERROR(ENOMEM);
    }
    if (avio_read(pb, buf, ddts_size) < ddts_size) {
        av_free(buf);
        return AVERROR_INVALIDDATA;
    }

    init_get_bits(&gb, buf, 8*ddts_size);

    if (c->fc->nb_streams < 1) {
        return 0;
    }
    st = c->fc->streams[c->fc->nb_streams-1];

    st->codec->sample_rate = get_bits_long(&gb, 32);
    skip_bits_long(&gb, 32); /* max bitrate */
    st->codec->bit_rate = get_bits_long(&gb, 32);
    st->codec->bits_per_coded_sample = get_bits(&gb, 8);
    frame_duration_code = get_bits(&gb, 2);
    skip_bits(&gb, 30); /* various fields */
    channel_layout_code = get_bits(&gb, 16);

    st->codec->frame_size =
            (frame_duration_code == 0) ? 512 :
            (frame_duration_code == 1) ? 1024 :
            (frame_duration_code == 2) ? 2048 :
            (frame_duration_code == 3) ? 4096 : 0;

    if (channel_layout_code > 0xff) {
        av_log(c->fc, AV_LOG_WARNING, "Unsupported DTS audio channel layout");
    }
    st->codec->channel_layout =
            ((channel_layout_code & 0x1) ? AV_CH_FRONT_CENTER : 0) |
            ((channel_layout_code & 0x2) ? AV_CH_FRONT_LEFT : 0) |
            ((channel_layout_code & 0x2) ? AV_CH_FRONT_RIGHT : 0) |
            ((channel_layout_code & 0x4) ? AV_CH_SIDE_LEFT : 0) |
            ((channel_layout_code & 0x4) ? AV_CH_SIDE_RIGHT : 0) |
            ((channel_layout_code & 0x8) ? AV_CH_LOW_FREQUENCY : 0);

    st->codec->channels = av_get_channel_layout_nb_channels(st->codec->channel_layout);

    return 0;
}

static int mov_read_chan(MOVContext *c, AVIOContext *pb, MOVAtom atom)
{
    AVStream *st;

    if (c->fc->nb_streams < 1)
        return 0;
    st = c->fc->streams[c->fc->nb_streams-1];

    if (atom.size < 16)
        return 0;

    /* skip version and flags */
    avio_skip(pb, 4);

    ff_mov_read_chan(c->fc, pb, st, atom.size - 4);

    return 0;
}

static int mov_read_wfex(MOVContext *c, AVIOContext *pb, MOVAtom atom)
{
    AVStream *st;
    int ret;

    if (c->fc->nb_streams < 1)
        return 0;
    st = c->fc->streams[c->fc->nb_streams-1];

    if ((ret = ff_get_wav_header(c->fc, pb, st->codec, atom.size, 0)) < 0)
        av_log(c->fc, AV_LOG_WARNING, "get_wav_header failed\n");

    return ret;
}

static int mov_read_pasp(MOVContext *c, AVIOContext *pb, MOVAtom atom)
{
    const int num = avio_rb32(pb);
    const int den = avio_rb32(pb);
    AVStream *st;

    if (c->fc->nb_streams < 1)
        return 0;
    st = c->fc->streams[c->fc->nb_streams-1];

    if ((st->sample_aspect_ratio.den != 1 || st->sample_aspect_ratio.num) && // default
        (den != st->sample_aspect_ratio.den || num != st->sample_aspect_ratio.num)) {
        av_log(c->fc, AV_LOG_WARNING,
               "sample aspect ratio already set to %d:%d, ignoring 'pasp' atom (%d:%d)\n",
               st->sample_aspect_ratio.num, st->sample_aspect_ratio.den,
               num, den);
    } else if (den != 0) {
        av_reduce(&st->sample_aspect_ratio.num, &st->sample_aspect_ratio.den,
                  num, den, 32767);
    }
    return 0;
}

/* this atom contains actual media data */
static int mov_read_mdat(MOVContext *c, AVIOContext *pb, MOVAtom atom)
{
    if (atom.size == 0) /* wrong one (MP4) */
        return 0;
    c->found_mdat=1;
    return 0; /* now go for moov */
}

#define DRM_BLOB_SIZE 56

static int mov_read_adrm(MOVContext *c, AVIOContext *pb, MOVAtom atom)
{
    uint8_t intermediate_key[20];
    uint8_t intermediate_iv[20];
    uint8_t input[64];
    uint8_t output[64];
    uint8_t file_checksum[20];
    uint8_t calculated_checksum[20];
    struct AVSHA *sha;
    int i;
    int ret = 0;
    uint8_t *activation_bytes = c->activation_bytes;
    uint8_t *fixed_key = c->audible_fixed_key;

    c->aax_mode = 1;

    sha = av_sha_alloc();
    if (!sha)
        return AVERROR(ENOMEM);
    c->aes_decrypt = av_aes_alloc();
    if (!c->aes_decrypt) {
        ret = AVERROR(ENOMEM);
        goto fail;
    }

    /* drm blob processing */
    avio_read(pb, output, 8); // go to offset 8, absolute position 0x251
    avio_read(pb, input, DRM_BLOB_SIZE);
    avio_read(pb, output, 4); // go to offset 4, absolute position 0x28d
    avio_read(pb, file_checksum, 20);

    av_log(c->fc, AV_LOG_INFO, "[aax] file checksum == "); // required by external tools
    for (i = 0; i < 20; i++)
        av_log(sha, AV_LOG_INFO, "%02x", file_checksum[i]);
    av_log(c->fc, AV_LOG_INFO, "\n");

    /* verify activation data */
    if (!activation_bytes) {
        av_log(c->fc, AV_LOG_WARNING, "[aax] activation_bytes option is missing!\n");
        ret = 0;  /* allow ffprobe to continue working on .aax files */
        goto fail;
    }
    if (c->activation_bytes_size != 4) {
        av_log(c->fc, AV_LOG_FATAL, "[aax] activation_bytes value needs to be 4 bytes!\n");
        ret = AVERROR(EINVAL);
        goto fail;
    }

    /* verify fixed key */
    if (c->audible_fixed_key_size != 16) {
        av_log(c->fc, AV_LOG_FATAL, "[aax] audible_fixed_key value needs to be 16 bytes!\n");
        ret = AVERROR(EINVAL);
        goto fail;
    }

    /* AAX (and AAX+) key derivation */
    av_sha_init(sha, 160);
    av_sha_update(sha, fixed_key, 16);
    av_sha_update(sha, activation_bytes, 4);
    av_sha_final(sha, intermediate_key);
    av_sha_init(sha, 160);
    av_sha_update(sha, fixed_key, 16);
    av_sha_update(sha, intermediate_key, 20);
    av_sha_update(sha, activation_bytes, 4);
    av_sha_final(sha, intermediate_iv);
    av_sha_init(sha, 160);
    av_sha_update(sha, intermediate_key, 16);
    av_sha_update(sha, intermediate_iv, 16);
    av_sha_final(sha, calculated_checksum);
    if (memcmp(calculated_checksum, file_checksum, 20)) { // critical error
        av_log(c->fc, AV_LOG_ERROR, "[aax] mismatch in checksums!\n");
        ret = AVERROR_INVALIDDATA;
        goto fail;
    }
    av_aes_init(c->aes_decrypt, intermediate_key, 128, 1);
    av_aes_crypt(c->aes_decrypt, output, input, DRM_BLOB_SIZE >> 4, intermediate_iv, 1);
    for (i = 0; i < 4; i++) {
        // file data (in output) is stored in big-endian mode
        if (activation_bytes[i] != output[3 - i]) { // critical error
            av_log(c->fc, AV_LOG_ERROR, "[aax] error in drm blob decryption!\n");
            ret = AVERROR_INVALIDDATA;
            goto fail;
        }
    }
    memcpy(c->file_key, output + 8, 16);
    memcpy(input, output + 26, 16);
    av_sha_init(sha, 160);
    av_sha_update(sha, input, 16);
    av_sha_update(sha, c->file_key, 16);
    av_sha_update(sha, fixed_key, 16);
    av_sha_final(sha, c->file_iv);

fail:
    av_free(sha);

    return ret;
}

// Audible AAX (and AAX+) bytestream decryption
static int aax_filter(uint8_t *input, int size, MOVContext *c)
{
    int blocks = 0;
    unsigned char iv[16];

    memcpy(iv, c->file_iv, 16); // iv is overwritten
    blocks = size >> 4; // trailing bytes are not encrypted!
    av_aes_init(c->aes_decrypt, c->file_key, 128, 1);
    av_aes_crypt(c->aes_decrypt, input, input, blocks, iv, 1);

    return 0;
}

/* read major brand, minor version and compatible brands and store them as metadata */
static int mov_read_ftyp(MOVContext *c, AVIOContext *pb, MOVAtom atom)
{
    uint32_t minor_ver;
    int comp_brand_size;
    char* comp_brands_str;
    uint8_t type[5] = {0};
    int ret = ffio_read_size(pb, type, 4);
    if (ret < 0)
        return ret;

    if (strcmp(type, "qt  "))
        c->isom = 1;
    av_log(c->fc, AV_LOG_DEBUG, "ISO: File Type Major Brand: %.4s\n",(char *)&type);
    av_dict_set(&c->fc->metadata, "major_brand", type, 0);
    minor_ver = avio_rb32(pb); /* minor version */
    av_dict_set_int(&c->fc->metadata, "minor_version", minor_ver, 0);

    comp_brand_size = atom.size - 8;
    if (comp_brand_size < 0)
        return AVERROR_INVALIDDATA;
    comp_brands_str = av_malloc(comp_brand_size + 1); /* Add null terminator */
    if (!comp_brands_str)
        return AVERROR(ENOMEM);

    ret = ffio_read_size(pb, comp_brands_str, comp_brand_size);
    if (ret < 0) {
        av_freep(&comp_brands_str);
        return ret;
    }
    comp_brands_str[comp_brand_size] = 0;
    av_dict_set(&c->fc->metadata, "compatible_brands", comp_brands_str, 0);
    av_freep(&comp_brands_str);

    return 0;
}

/* this atom should contain all header atoms */
static int mov_read_moov(MOVContext *c, AVIOContext *pb, MOVAtom atom)
{
    int ret;

    if (c->found_moov) {
        av_log(c->fc, AV_LOG_WARNING, "Found duplicated MOOV Atom. Skipped it\n");
        avio_skip(pb, atom.size);
        return 0;
    }

    if ((ret = mov_read_default(c, pb, atom)) < 0)
        return ret;
    /* we parsed the 'moov' atom, we can terminate the parsing as soon as we find the 'mdat' */
    /* so we don't parse the whole file if over a network */
    c->found_moov=1;
    return 0; /* now go for mdat */
}

static int mov_read_moof(MOVContext *c, AVIOContext *pb, MOVAtom atom)
{
    if (!c->has_looked_for_mfra && c->use_mfra_for > 0) {
        c->has_looked_for_mfra = 1;
        if (pb->seekable) {
            int ret;
            av_log(c->fc, AV_LOG_VERBOSE, "stream has moof boxes, will look "
                    "for a mfra\n");
            if ((ret = mov_read_mfra(c, pb)) < 0) {
                av_log(c->fc, AV_LOG_VERBOSE, "found a moof box but failed to "
                        "read the mfra (may be a live ismv)\n");
            }
        } else {
            av_log(c->fc, AV_LOG_VERBOSE, "found a moof box but stream is not "
                    "seekable, can not look for mfra\n");
        }
    }
    c->fragment.moof_offset = c->fragment.implicit_offset = avio_tell(pb) - 8;
    av_log(c->fc, AV_LOG_TRACE, "moof offset %"PRIx64"\n", c->fragment.moof_offset);
    return mov_read_default(c, pb, atom);
}

static void mov_metadata_creation_time(AVDictionary **metadata, int64_t time)
{
    char buffer[32];
    if (time) {
        struct tm *ptm, tmbuf;
        time_t timet;
        if(time >= 2082844800)
            time -= 2082844800;  /* seconds between 1904-01-01 and Epoch */
        timet = time;
        ptm = gmtime_r(&timet, &tmbuf);
        if (!ptm) return;
        if (strftime(buffer, sizeof(buffer), "%Y-%m-%d %H:%M:%S", ptm))
            av_dict_set(metadata, "creation_time", buffer, 0);
    }
}

static int mov_read_mdhd(MOVContext *c, AVIOContext *pb, MOVAtom atom)
{
    AVStream *st;
    MOVStreamContext *sc;
    int version;
    char language[4] = {0};
    unsigned lang;
    int64_t creation_time;

    if (c->fc->nb_streams < 1)
        return 0;
    st = c->fc->streams[c->fc->nb_streams-1];
    sc = st->priv_data;

    if (sc->time_scale) {
        av_log(c->fc, AV_LOG_ERROR, "Multiple mdhd?\n");
        return AVERROR_INVALIDDATA;
    }

    version = avio_r8(pb);
    if (version > 1) {
        avpriv_request_sample(c->fc, "Version %d", version);
        return AVERROR_PATCHWELCOME;
    }
    avio_rb24(pb); /* flags */
    if (version == 1) {
        creation_time = avio_rb64(pb);
        avio_rb64(pb);
    } else {
        creation_time = avio_rb32(pb);
        avio_rb32(pb); /* modification time */
    }
    mov_metadata_creation_time(&st->metadata, creation_time);

    sc->time_scale = avio_rb32(pb);
    st->duration = (version == 1) ? avio_rb64(pb) : avio_rb32(pb); /* duration */

    lang = avio_rb16(pb); /* language */
    if (ff_mov_lang_to_iso639(lang, language))
        av_dict_set(&st->metadata, "language", language, 0);
    avio_rb16(pb); /* quality */

    return 0;
}

static int mov_read_mvhd(MOVContext *c, AVIOContext *pb, MOVAtom atom)
{
    int64_t creation_time;
    int version = avio_r8(pb); /* version */
    avio_rb24(pb); /* flags */

    if (version == 1) {
        creation_time = avio_rb64(pb);
        avio_rb64(pb);
    } else {
        creation_time = avio_rb32(pb);
        avio_rb32(pb); /* modification time */
    }
    mov_metadata_creation_time(&c->fc->metadata, creation_time);
    c->time_scale = avio_rb32(pb); /* time scale */

    av_log(c->fc, AV_LOG_TRACE, "time scale = %i\n", c->time_scale);

    c->duration = (version == 1) ? avio_rb64(pb) : avio_rb32(pb); /* duration */
    // set the AVCodecContext duration because the duration of individual tracks
    // may be inaccurate
    if (c->time_scale > 0 && !c->trex_data)
        c->fc->duration = av_rescale(c->duration, AV_TIME_BASE, c->time_scale);
    avio_rb32(pb); /* preferred scale */

    avio_rb16(pb); /* preferred volume */

    avio_skip(pb, 10); /* reserved */

    avio_skip(pb, 36); /* display matrix */

    avio_rb32(pb); /* preview time */
    avio_rb32(pb); /* preview duration */
    avio_rb32(pb); /* poster time */
    avio_rb32(pb); /* selection time */
    avio_rb32(pb); /* selection duration */
    avio_rb32(pb); /* current time */
    avio_rb32(pb); /* next track ID */

    return 0;
}

static int mov_read_enda(MOVContext *c, AVIOContext *pb, MOVAtom atom)
{
    AVStream *st;
    int little_endian;

    if (c->fc->nb_streams < 1)
        return 0;
    st = c->fc->streams[c->fc->nb_streams-1];

    little_endian = avio_rb16(pb) & 0xFF;
    av_log(c->fc, AV_LOG_TRACE, "enda %d\n", little_endian);
    if (little_endian == 1) {
        switch (st->codec->codec_id) {
        case AV_CODEC_ID_PCM_S24BE:
            st->codec->codec_id = AV_CODEC_ID_PCM_S24LE;
            break;
        case AV_CODEC_ID_PCM_S32BE:
            st->codec->codec_id = AV_CODEC_ID_PCM_S32LE;
            break;
        case AV_CODEC_ID_PCM_F32BE:
            st->codec->codec_id = AV_CODEC_ID_PCM_F32LE;
            break;
        case AV_CODEC_ID_PCM_F64BE:
            st->codec->codec_id = AV_CODEC_ID_PCM_F64LE;
            break;
        default:
            break;
        }
    }
    return 0;
}

static int mov_read_colr(MOVContext *c, AVIOContext *pb, MOVAtom atom)
{
    AVStream *st;
    char color_parameter_type[5] = { 0 };
    uint16_t color_primaries, color_trc, color_matrix;
    int ret;

    if (c->fc->nb_streams < 1)
        return 0;
    st = c->fc->streams[c->fc->nb_streams - 1];

    ret = ffio_read_size(pb, color_parameter_type, 4);
    if (ret < 0)
        return ret;
    if (strncmp(color_parameter_type, "nclx", 4) &&
        strncmp(color_parameter_type, "nclc", 4)) {
        av_log(c->fc, AV_LOG_WARNING, "unsupported color_parameter_type %s\n",
               color_parameter_type);
        return 0;
    }

    color_primaries = avio_rb16(pb);
    color_trc = avio_rb16(pb);
    color_matrix = avio_rb16(pb);

    av_log(c->fc, AV_LOG_TRACE,
           "%s: pri %d trc %d matrix %d",
           color_parameter_type, color_primaries, color_trc, color_matrix);

    if (!strncmp(color_parameter_type, "nclx", 4)) {
        uint8_t color_range = avio_r8(pb) >> 7;
        av_log(c->fc, AV_LOG_TRACE, " full %"PRIu8"", color_range);
        if (color_range)
            st->codec->color_range = AVCOL_RANGE_JPEG;
        else
            st->codec->color_range = AVCOL_RANGE_MPEG;
        /* 14496-12 references JPEG XR specs (rather than the more complete
         * 23001-8) so some adjusting is required */
        if (color_primaries >= AVCOL_PRI_FILM)
            color_primaries = AVCOL_PRI_UNSPECIFIED;
        if ((color_trc >= AVCOL_TRC_LINEAR &&
             color_trc <= AVCOL_TRC_LOG_SQRT) ||
            color_trc >= AVCOL_TRC_BT2020_10)
            color_trc = AVCOL_TRC_UNSPECIFIED;
        if (color_matrix >= AVCOL_SPC_BT2020_NCL)
            color_matrix = AVCOL_SPC_UNSPECIFIED;
        st->codec->color_primaries = color_primaries;
        st->codec->color_trc = color_trc;
        st->codec->colorspace = color_matrix;
    } else if (!strncmp(color_parameter_type, "nclc", 4)) {
        /* color primaries, Table 4-4 */
        switch (color_primaries) {
        case 1: st->codec->color_primaries = AVCOL_PRI_BT709; break;
        case 5: st->codec->color_primaries = AVCOL_PRI_SMPTE170M; break;
        case 6: st->codec->color_primaries = AVCOL_PRI_SMPTE240M; break;
        }
        /* color transfer, Table 4-5 */
        switch (color_trc) {
        case 1: st->codec->color_trc = AVCOL_TRC_BT709; break;
        case 7: st->codec->color_trc = AVCOL_TRC_SMPTE240M; break;
        }
        /* color matrix, Table 4-6 */
        switch (color_matrix) {
        case 1: st->codec->colorspace = AVCOL_SPC_BT709; break;
        case 6: st->codec->colorspace = AVCOL_SPC_BT470BG; break;
        case 7: st->codec->colorspace = AVCOL_SPC_SMPTE240M; break;
        }
    }
    av_log(c->fc, AV_LOG_TRACE, "\n");

    return 0;
}

static int mov_read_fiel(MOVContext *c, AVIOContext *pb, MOVAtom atom)
{
    AVStream *st;
    unsigned mov_field_order;
    enum AVFieldOrder decoded_field_order = AV_FIELD_UNKNOWN;

    if (c->fc->nb_streams < 1) // will happen with jp2 files
        return 0;
    st = c->fc->streams[c->fc->nb_streams-1];
    if (atom.size < 2)
        return AVERROR_INVALIDDATA;
    mov_field_order = avio_rb16(pb);
    if ((mov_field_order & 0xFF00) == 0x0100)
        decoded_field_order = AV_FIELD_PROGRESSIVE;
    else if ((mov_field_order & 0xFF00) == 0x0200) {
        switch (mov_field_order & 0xFF) {
        case 0x01: decoded_field_order = AV_FIELD_TT;
                   break;
        case 0x06: decoded_field_order = AV_FIELD_BB;
                   break;
        case 0x09: decoded_field_order = AV_FIELD_TB;
                   break;
        case 0x0E: decoded_field_order = AV_FIELD_BT;
                   break;
        }
    }
    if (decoded_field_order == AV_FIELD_UNKNOWN && mov_field_order) {
        av_log(NULL, AV_LOG_ERROR, "Unknown MOV field order 0x%04x\n", mov_field_order);
    }
    st->codec->field_order = decoded_field_order;

    return 0;
}

static int mov_realloc_extradata(AVCodecContext *codec, MOVAtom atom)
{
    int err = 0;
    uint64_t size = (uint64_t)codec->extradata_size + atom.size + 8 + AV_INPUT_BUFFER_PADDING_SIZE;
    if (size > INT_MAX || (uint64_t)atom.size > INT_MAX)
        return AVERROR_INVALIDDATA;
    if ((err = av_reallocp(&codec->extradata, size)) < 0) {
        codec->extradata_size = 0;
        return err;
    }
    codec->extradata_size = size - AV_INPUT_BUFFER_PADDING_SIZE;
    return 0;
}

/* Read a whole atom into the extradata return the size of the atom read, possibly truncated if != atom.size */
static int64_t mov_read_atom_into_extradata(MOVContext *c, AVIOContext *pb, MOVAtom atom,
                                        AVCodecContext *codec, uint8_t *buf)
{
    int64_t result = atom.size;
    int err;

    AV_WB32(buf    , atom.size + 8);
    AV_WL32(buf + 4, atom.type);
    err = ffio_read_size(pb, buf + 8, atom.size);
    if (err < 0) {
        codec->extradata_size -= atom.size;
        return err;
    } else if (err < atom.size) {
        av_log(c->fc, AV_LOG_WARNING, "truncated extradata\n");
        codec->extradata_size -= atom.size - err;
        result = err;
    }
    memset(buf + 8 + err, 0, AV_INPUT_BUFFER_PADDING_SIZE);
    return result;
}

/* FIXME modify qdm2/svq3/h264 decoders to take full atom as extradata */
static int mov_read_extradata(MOVContext *c, AVIOContext *pb, MOVAtom atom,
                              enum AVCodecID codec_id)
{
    AVStream *st;
    uint64_t original_size;
    int err;

    if (c->fc->nb_streams < 1) // will happen with jp2 files
        return 0;
    st = c->fc->streams[c->fc->nb_streams-1];

    if (st->codec->codec_id != codec_id)
        return 0; /* unexpected codec_id - don't mess with extradata */

    original_size = st->codec->extradata_size;
    err = mov_realloc_extradata(st->codec, atom);
    if (err)
        return err;

    err =  mov_read_atom_into_extradata(c, pb, atom, st->codec,  st->codec->extradata + original_size);
    if (err < 0)
        return err;
    return 0; // Note: this is the original behavior to ignore truncation.
}

/* wrapper functions for reading ALAC/AVS/MJPEG/MJPEG2000 extradata atoms only for those codecs */
static int mov_read_alac(MOVContext *c, AVIOContext *pb, MOVAtom atom)
{
    return mov_read_extradata(c, pb, atom, AV_CODEC_ID_ALAC);
}

static int mov_read_avss(MOVContext *c, AVIOContext *pb, MOVAtom atom)
{
    return mov_read_extradata(c, pb, atom, AV_CODEC_ID_AVS);
}

static int mov_read_jp2h(MOVContext *c, AVIOContext *pb, MOVAtom atom)
{
    return mov_read_extradata(c, pb, atom, AV_CODEC_ID_JPEG2000);
}

static int mov_read_dpxe(MOVContext *c, AVIOContext *pb, MOVAtom atom)
{
    return mov_read_extradata(c, pb, atom, AV_CODEC_ID_R10K);
}

static int mov_read_avid(MOVContext *c, AVIOContext *pb, MOVAtom atom)
{
    int ret = mov_read_extradata(c, pb, atom, AV_CODEC_ID_AVUI);
    if(ret == 0)
        ret = mov_read_extradata(c, pb, atom, AV_CODEC_ID_DNXHD);
    return ret;
}

static int mov_read_targa_y216(MOVContext *c, AVIOContext *pb, MOVAtom atom)
{
    int ret = mov_read_extradata(c, pb, atom, AV_CODEC_ID_TARGA_Y216);

    if (!ret && c->fc->nb_streams >= 1) {
        AVCodecContext *avctx = c->fc->streams[c->fc->nb_streams-1]->codec;
        if (avctx->extradata_size >= 40) {
            avctx->height = AV_RB16(&avctx->extradata[36]);
            avctx->width  = AV_RB16(&avctx->extradata[38]);
        }
    }
    return ret;
}

static int mov_read_ares(MOVContext *c, AVIOContext *pb, MOVAtom atom)
{
    if (c->fc->nb_streams >= 1) {
        AVCodecContext *codec = c->fc->streams[c->fc->nb_streams-1]->codec;
        if (codec->codec_tag == MKTAG('A', 'V', 'i', 'n') &&
            codec->codec_id == AV_CODEC_ID_H264 &&
            atom.size > 11) {
            avio_skip(pb, 10);
            /* For AVID AVCI50, force width of 1440 to be able to select the correct SPS and PPS */
            if (avio_rb16(pb) == 0xd4d)
                codec->width = 1440;
            return 0;
        }
    }

    return mov_read_avid(c, pb, atom);
}

static int mov_read_aclr(MOVContext *c, AVIOContext *pb, MOVAtom atom)
{
    int ret = 0;
    int length = 0;
    uint64_t original_size;
    if (c->fc->nb_streams >= 1) {
        AVCodecContext *codec = c->fc->streams[c->fc->nb_streams-1]->codec;
        if (codec->codec_id == AV_CODEC_ID_H264)
            return 0;
        if (atom.size == 16) {
            original_size = codec->extradata_size;
            ret = mov_realloc_extradata(codec, atom);
            if (!ret) {
                length =  mov_read_atom_into_extradata(c, pb, atom, codec, codec->extradata + original_size);
                if (length == atom.size) {
                    const uint8_t range_value = codec->extradata[original_size + 19];
                    switch (range_value) {
                    case 1:
                        codec->color_range = AVCOL_RANGE_MPEG;
                        break;
                    case 2:
                        codec->color_range = AVCOL_RANGE_JPEG;
                        break;
                    default:
                        av_log(c, AV_LOG_WARNING, "ignored unknown aclr value (%d)\n", range_value);
                        break;
                    }
                    ff_dlog(c, "color_range: %d\n", codec->color_range);
                } else {
                  /* For some reason the whole atom was not added to the extradata */
                  av_log(c, AV_LOG_ERROR, "aclr not decoded - incomplete atom\n");
                }
            } else {
                av_log(c, AV_LOG_ERROR, "aclr not decoded - unable to add atom to extradata\n");
            }
        } else {
            av_log(c, AV_LOG_WARNING, "aclr not decoded - unexpected size %"PRId64"\n", atom.size);
        }
    }

    return ret;
}

static int mov_read_svq3(MOVContext *c, AVIOContext *pb, MOVAtom atom)
{
    return mov_read_extradata(c, pb, atom, AV_CODEC_ID_SVQ3);
}

static int mov_read_wave(MOVContext *c, AVIOContext *pb, MOVAtom atom)
{
    AVStream *st;
    int ret;

    if (c->fc->nb_streams < 1)
        return 0;
    st = c->fc->streams[c->fc->nb_streams-1];

    if ((uint64_t)atom.size > (1<<30))
        return AVERROR_INVALIDDATA;

    if (st->codec->codec_id == AV_CODEC_ID_QDM2 ||
        st->codec->codec_id == AV_CODEC_ID_QDMC ||
        st->codec->codec_id == AV_CODEC_ID_SPEEX) {
        // pass all frma atom to codec, needed at least for QDMC and QDM2
        av_freep(&st->codec->extradata);
        ret = ff_get_extradata(st->codec, pb, atom.size);
        if (ret < 0)
            return ret;
    } else if (atom.size > 8) { /* to read frma, esds atoms */
        if (st->codec->codec_id == AV_CODEC_ID_ALAC && atom.size >= 24) {
            uint64_t buffer;
            ret = ffio_ensure_seekback(pb, 8);
            if (ret < 0)
                return ret;
            buffer = avio_rb64(pb);
            atom.size -= 8;
            if (  (buffer & 0xFFFFFFFF) == MKBETAG('f','r','m','a')
                && buffer >> 32 <= atom.size
                && buffer >> 32 >= 8) {
                avio_skip(pb, -8);
                atom.size += 8;
            } else if (!st->codec->extradata_size) {
#define ALAC_EXTRADATA_SIZE 36
                st->codec->extradata = av_mallocz(ALAC_EXTRADATA_SIZE + AV_INPUT_BUFFER_PADDING_SIZE);
                if (!st->codec->extradata)
                    return AVERROR(ENOMEM);
                st->codec->extradata_size = ALAC_EXTRADATA_SIZE;
                AV_WB32(st->codec->extradata    , ALAC_EXTRADATA_SIZE);
                AV_WB32(st->codec->extradata + 4, MKTAG('a','l','a','c'));
                AV_WB64(st->codec->extradata + 12, buffer);
                avio_read(pb, st->codec->extradata + 20, 16);
                avio_skip(pb, atom.size - 24);
                return 0;
            }
        }
        if ((ret = mov_read_default(c, pb, atom)) < 0)
            return ret;
    } else
        avio_skip(pb, atom.size);
    return 0;
}

/**
 * This function reads atom content and puts data in extradata without tag
 * nor size unlike mov_read_extradata.
 */
static int mov_read_glbl(MOVContext *c, AVIOContext *pb, MOVAtom atom)
{
    AVStream *st;
    int ret;

    if (c->fc->nb_streams < 1)
        return 0;
    st = c->fc->streams[c->fc->nb_streams-1];

    if ((uint64_t)atom.size > (1<<30))
        return AVERROR_INVALIDDATA;

    if (atom.size >= 10) {
        // Broken files created by legacy versions of libavformat will
        // wrap a whole fiel atom inside of a glbl atom.
        unsigned size = avio_rb32(pb);
        unsigned type = avio_rl32(pb);
        avio_seek(pb, -8, SEEK_CUR);
        if (type == MKTAG('f','i','e','l') && size == atom.size)
            return mov_read_default(c, pb, atom);
    }
    if (st->codec->extradata_size > 1 && st->codec->extradata) {
        av_log(c, AV_LOG_WARNING, "ignoring multiple glbl\n");
        return 0;
    }
    av_freep(&st->codec->extradata);
    ret = ff_get_extradata(st->codec, pb, atom.size);
    if (ret < 0)
        return ret;

    return 0;
}

static int mov_read_dvc1(MOVContext *c, AVIOContext *pb, MOVAtom atom)
{
    AVStream *st;
    uint8_t profile_level;
    int ret;

    if (c->fc->nb_streams < 1)
        return 0;
    st = c->fc->streams[c->fc->nb_streams-1];

    if (atom.size >= (1<<28) || atom.size < 7)
        return AVERROR_INVALIDDATA;

    profile_level = avio_r8(pb);
    if ((profile_level & 0xf0) != 0xc0)
        return 0;

    avio_seek(pb, 6, SEEK_CUR);
    av_freep(&st->codec->extradata);
    ret = ff_get_extradata(st->codec, pb, atom.size - 7);
    if (ret < 0)
        return ret;

    return 0;
}

/**
 * An strf atom is a BITMAPINFOHEADER struct. This struct is 40 bytes itself,
 * but can have extradata appended at the end after the 40 bytes belonging
 * to the struct.
 */
static int mov_read_strf(MOVContext *c, AVIOContext *pb, MOVAtom atom)
{
    AVStream *st;
    int ret;

    if (c->fc->nb_streams < 1)
        return 0;
    if (atom.size <= 40)
        return 0;
    st = c->fc->streams[c->fc->nb_streams-1];

    if ((uint64_t)atom.size > (1<<30))
        return AVERROR_INVALIDDATA;

    avio_skip(pb, 40);
    av_freep(&st->codec->extradata);
    ret = ff_get_extradata(st->codec, pb, atom.size - 40);
    if (ret < 0)
        return ret;

    return 0;
}

static int mov_read_stco(MOVContext *c, AVIOContext *pb, MOVAtom atom)
{
    AVStream *st;
    MOVStreamContext *sc;
    unsigned int i, entries;

    if (c->fc->nb_streams < 1)
        return 0;
    st = c->fc->streams[c->fc->nb_streams-1];
    sc = st->priv_data;

    avio_r8(pb); /* version */
    avio_rb24(pb); /* flags */

    entries = avio_rb32(pb);

    if (!entries)
        return 0;

    if (sc->chunk_offsets)
        av_log(c->fc, AV_LOG_WARNING, "Duplicated STCO atom\n");
    av_free(sc->chunk_offsets);
    sc->chunk_count = 0;
    sc->chunk_offsets = av_malloc_array(entries, sizeof(*sc->chunk_offsets));
    if (!sc->chunk_offsets)
        return AVERROR(ENOMEM);
    sc->chunk_count = entries;

    if      (atom.type == MKTAG('s','t','c','o'))
        for (i = 0; i < entries && !pb->eof_reached; i++)
            sc->chunk_offsets[i] = avio_rb32(pb);
    else if (atom.type == MKTAG('c','o','6','4'))
        for (i = 0; i < entries && !pb->eof_reached; i++)
            sc->chunk_offsets[i] = avio_rb64(pb);
    else
        return AVERROR_INVALIDDATA;

    sc->chunk_count = i;

    if (pb->eof_reached)
        return AVERROR_EOF;

    return 0;
}

/**
 * Compute codec id for 'lpcm' tag.
 * See CoreAudioTypes and AudioStreamBasicDescription at Apple.
 */
enum AVCodecID ff_mov_get_lpcm_codec_id(int bps, int flags)
{
    /* lpcm flags:
     * 0x1 = float
     * 0x2 = big-endian
     * 0x4 = signed
     */
    return ff_get_pcm_codec_id(bps, flags & 1, flags & 2, flags & 4 ? -1 : 0);
}

static int mov_codec_id(AVStream *st, uint32_t format)
{
    int id = ff_codec_get_id(ff_codec_movaudio_tags, format);

    if (id <= 0 &&
        ((format & 0xFFFF) == 'm' + ('s' << 8) ||
         (format & 0xFFFF) == 'T' + ('S' << 8)))
        id = ff_codec_get_id(ff_codec_wav_tags, av_bswap32(format) & 0xFFFF);

    if (st->codec->codec_type != AVMEDIA_TYPE_VIDEO && id > 0) {
        st->codec->codec_type = AVMEDIA_TYPE_AUDIO;
    } else if (st->codec->codec_type != AVMEDIA_TYPE_AUDIO &&
               /* skip old asf mpeg4 tag */
               format && format != MKTAG('m','p','4','s')) {
        id = ff_codec_get_id(ff_codec_movvideo_tags, format);
        if (id <= 0)
            id = ff_codec_get_id(ff_codec_bmp_tags, format);
        if (id > 0)
            st->codec->codec_type = AVMEDIA_TYPE_VIDEO;
        else if (st->codec->codec_type == AVMEDIA_TYPE_DATA ||
                    (st->codec->codec_type == AVMEDIA_TYPE_SUBTITLE &&
                    st->codec->codec_id == AV_CODEC_ID_NONE)) {
            id = ff_codec_get_id(ff_codec_movsubtitle_tags, format);
            if (id > 0)
                st->codec->codec_type = AVMEDIA_TYPE_SUBTITLE;
        }
    }

    st->codec->codec_tag = format;

    return id;
}

static void mov_parse_stsd_video(MOVContext *c, AVIOContext *pb,
                                 AVStream *st, MOVStreamContext *sc)
{
    uint8_t codec_name[32];
    int64_t stsd_start;
    unsigned int len;

    /* The first 16 bytes of the video sample description are already
     * read in ff_mov_read_stsd_entries() */
    stsd_start = avio_tell(pb) - 16;

    avio_rb16(pb); /* version */
    avio_rb16(pb); /* revision level */
    avio_rb32(pb); /* vendor */
    avio_rb32(pb); /* temporal quality */
    avio_rb32(pb); /* spatial quality */

    st->codec->width  = avio_rb16(pb); /* width */
    st->codec->height = avio_rb16(pb); /* height */

    avio_rb32(pb); /* horiz resolution */
    avio_rb32(pb); /* vert resolution */
    avio_rb32(pb); /* data size, always 0 */
    avio_rb16(pb); /* frames per samples */

    len = avio_r8(pb); /* codec name, pascal string */
    if (len > 31)
        len = 31;
    mov_read_mac_string(c, pb, len, codec_name, sizeof(codec_name));
    if (len < 31)
        avio_skip(pb, 31 - len);

    if (codec_name[0])
        av_dict_set(&st->metadata, "encoder", codec_name, 0);

    /* codec_tag YV12 triggers an UV swap in rawdec.c */
    if (!memcmp(codec_name, "Planar Y'CbCr 8-bit 4:2:0", 25)) {
        st->codec->codec_tag = MKTAG('I', '4', '2', '0');
        st->codec->width &= ~1;
        st->codec->height &= ~1;
    }
    /* Flash Media Server uses tag H263 with Sorenson Spark */
    if (st->codec->codec_tag == MKTAG('H','2','6','3') &&
        !memcmp(codec_name, "Sorenson H263", 13))
        st->codec->codec_id = AV_CODEC_ID_FLV1;

    st->codec->bits_per_coded_sample = avio_rb16(pb); /* depth */

    avio_seek(pb, stsd_start, SEEK_SET);

    if (ff_get_qtpalette(st->codec->codec_id, pb, sc->palette)) {
        st->codec->bits_per_coded_sample &= 0x1F;
        sc->has_palette = 1;
    }
}

static void mov_parse_stsd_audio(MOVContext *c, AVIOContext *pb,
                                 AVStream *st, MOVStreamContext *sc)
{
    int bits_per_sample, flags;
    uint16_t version = avio_rb16(pb);
    AVDictionaryEntry *compatible_brands = av_dict_get(c->fc->metadata, "compatible_brands", NULL, AV_DICT_MATCH_CASE);

    avio_rb16(pb); /* revision level */
    avio_rb32(pb); /* vendor */

    st->codec->channels              = avio_rb16(pb); /* channel count */
    st->codec->bits_per_coded_sample = avio_rb16(pb); /* sample size */
    av_log(c->fc, AV_LOG_TRACE, "audio channels %d\n", st->codec->channels);

    sc->audio_cid = avio_rb16(pb);
    avio_rb16(pb); /* packet size = 0 */

    st->codec->sample_rate = ((avio_rb32(pb) >> 16));

    // Read QT version 1 fields. In version 0 these do not exist.
    av_log(c->fc, AV_LOG_TRACE, "version =%d, isom =%d\n", version, c->isom);
    if (!c->isom ||
        (compatible_brands && strstr(compatible_brands->value, "qt  "))) {

        if (version == 1) {
            sc->samples_per_frame = avio_rb32(pb);
            avio_rb32(pb); /* bytes per packet */
            sc->bytes_per_frame = avio_rb32(pb);
            avio_rb32(pb); /* bytes per sample */
        } else if (version == 2) {
            avio_rb32(pb); /* sizeof struct only */
            st->codec->sample_rate = av_int2double(avio_rb64(pb));
            st->codec->channels    = avio_rb32(pb);
            avio_rb32(pb); /* always 0x7F000000 */
            st->codec->bits_per_coded_sample = avio_rb32(pb);

            flags = avio_rb32(pb); /* lpcm format specific flag */
            sc->bytes_per_frame   = avio_rb32(pb);
            sc->samples_per_frame = avio_rb32(pb);
            if (st->codec->codec_tag == MKTAG('l','p','c','m'))
                st->codec->codec_id =
                    ff_mov_get_lpcm_codec_id(st->codec->bits_per_coded_sample,
                                             flags);
        }
        if (version == 0 || (version == 1 && sc->audio_cid != -2)) {
            /* can't correctly handle variable sized packet as audio unit */
            switch (st->codec->codec_id) {
            case AV_CODEC_ID_MP2:
            case AV_CODEC_ID_MP3:
                st->need_parsing = AVSTREAM_PARSE_FULL;
                break;
            }
        }
    }

    if (sc->format == 0) {
        if (st->codec->bits_per_coded_sample == 8)
            st->codec->codec_id = mov_codec_id(st, MKTAG('r','a','w',' '));
        else if (st->codec->bits_per_coded_sample == 16)
            st->codec->codec_id = mov_codec_id(st, MKTAG('t','w','o','s'));
    }

    switch (st->codec->codec_id) {
    case AV_CODEC_ID_PCM_S8:
    case AV_CODEC_ID_PCM_U8:
        if (st->codec->bits_per_coded_sample == 16)
            st->codec->codec_id = AV_CODEC_ID_PCM_S16BE;
        break;
    case AV_CODEC_ID_PCM_S16LE:
    case AV_CODEC_ID_PCM_S16BE:
        if (st->codec->bits_per_coded_sample == 8)
            st->codec->codec_id = AV_CODEC_ID_PCM_S8;
        else if (st->codec->bits_per_coded_sample == 24)
            st->codec->codec_id =
                st->codec->codec_id == AV_CODEC_ID_PCM_S16BE ?
                AV_CODEC_ID_PCM_S24BE : AV_CODEC_ID_PCM_S24LE;
        else if (st->codec->bits_per_coded_sample == 32)
             st->codec->codec_id =
                st->codec->codec_id == AV_CODEC_ID_PCM_S16BE ?
                AV_CODEC_ID_PCM_S32BE : AV_CODEC_ID_PCM_S32LE;
        break;
    /* set values for old format before stsd version 1 appeared */
    case AV_CODEC_ID_MACE3:
        sc->samples_per_frame = 6;
        sc->bytes_per_frame   = 2 * st->codec->channels;
        break;
    case AV_CODEC_ID_MACE6:
        sc->samples_per_frame = 6;
        sc->bytes_per_frame   = 1 * st->codec->channels;
        break;
    case AV_CODEC_ID_ADPCM_IMA_QT:
        sc->samples_per_frame = 64;
        sc->bytes_per_frame   = 34 * st->codec->channels;
        break;
    case AV_CODEC_ID_GSM:
        sc->samples_per_frame = 160;
        sc->bytes_per_frame   = 33;
        break;
    default:
        break;
    }

    bits_per_sample = av_get_bits_per_sample(st->codec->codec_id);
    if (bits_per_sample) {
        st->codec->bits_per_coded_sample = bits_per_sample;
        sc->sample_size = (bits_per_sample >> 3) * st->codec->channels;
    }
}

static void mov_parse_stsd_subtitle(MOVContext *c, AVIOContext *pb,
                                    AVStream *st, MOVStreamContext *sc,
                                    int64_t size)
{
    // ttxt stsd contains display flags, justification, background
    // color, fonts, and default styles, so fake an atom to read it
    MOVAtom fake_atom = { .size = size };
    // mp4s contains a regular esds atom
    if (st->codec->codec_tag != AV_RL32("mp4s"))
        mov_read_glbl(c, pb, fake_atom);
    st->codec->width  = sc->width;
    st->codec->height = sc->height;
}

static uint32_t yuv_to_rgba(uint32_t ycbcr)
{
    uint8_t r, g, b;
    int y, cb, cr;

    y  = (ycbcr >> 16) & 0xFF;
    cr = (ycbcr >> 8)  & 0xFF;
    cb =  ycbcr        & 0xFF;

    b = av_clip_uint8((1164 * (y - 16)                     + 2018 * (cb - 128)) / 1000);
    g = av_clip_uint8((1164 * (y - 16) -  813 * (cr - 128) -  391 * (cb - 128)) / 1000);
    r = av_clip_uint8((1164 * (y - 16) + 1596 * (cr - 128)                    ) / 1000);

    return (r << 16) | (g << 8) | b;
}

static int mov_rewrite_dvd_sub_extradata(AVStream *st)
{
    char buf[256] = {0};
    uint8_t *src = st->codec->extradata;
    int i;

    if (st->codec->extradata_size != 64)
        return 0;

    if (st->codec->width > 0 &&  st->codec->height > 0)
        snprintf(buf, sizeof(buf), "size: %dx%d\n",
                 st->codec->width, st->codec->height);
    av_strlcat(buf, "palette: ", sizeof(buf));

    for (i = 0; i < 16; i++) {
        uint32_t yuv = AV_RB32(src + i * 4);
        uint32_t rgba = yuv_to_rgba(yuv);

        av_strlcatf(buf, sizeof(buf), "%06"PRIx32"%s", rgba, i != 15 ? ", " : "");
    }

    if (av_strlcat(buf, "\n", sizeof(buf)) >= sizeof(buf))
        return 0;

    av_freep(&st->codec->extradata);
    st->codec->extradata_size = 0;
    st->codec->extradata = av_mallocz(strlen(buf) + AV_INPUT_BUFFER_PADDING_SIZE);
    if (!st->codec->extradata)
        return AVERROR(ENOMEM);
    st->codec->extradata_size = strlen(buf);
    memcpy(st->codec->extradata, buf, st->codec->extradata_size);

    return 0;
}

static int mov_parse_stsd_data(MOVContext *c, AVIOContext *pb,
                                AVStream *st, MOVStreamContext *sc,
                                int64_t size)
{
    int ret;

    if (st->codec->codec_tag == MKTAG('t','m','c','d')) {
        if ((int)size != size)
            return AVERROR(ENOMEM);

        ret = ff_get_extradata(st->codec, pb, size);
        if (ret < 0)
            return ret;
        if (size > 16) {
            MOVStreamContext *tmcd_ctx = st->priv_data;
            int val;
            val = AV_RB32(st->codec->extradata + 4);
            tmcd_ctx->tmcd_flags = val;
            if (val & 1)
                st->codec->flags2 |= AV_CODEC_FLAG2_DROP_FRAME_TIMECODE;
            st->codec->time_base.den = st->codec->extradata[16]; /* number of frame */
            st->codec->time_base.num = 1;
            /* adjust for per frame dur in counter mode */
            if (tmcd_ctx->tmcd_flags & 0x0008) {
                int timescale = AV_RB32(st->codec->extradata + 8);
                int framedur = AV_RB32(st->codec->extradata + 12);
                st->codec->time_base.den *= timescale;
                st->codec->time_base.num *= framedur;
            }
            if (size > 30) {
                uint32_t len = AV_RB32(st->codec->extradata + 18); /* name atom length */
                uint32_t format = AV_RB32(st->codec->extradata + 22);
                if (format == AV_RB32("name") && (int64_t)size >= (int64_t)len + 18) {
                    uint16_t str_size = AV_RB16(st->codec->extradata + 26); /* string length */
                    if (str_size > 0 && size >= (int)str_size + 26) {
                        char *reel_name = av_malloc(str_size + 1);
                        if (!reel_name)
                            return AVERROR(ENOMEM);
                        memcpy(reel_name, st->codec->extradata + 30, str_size);
                        reel_name[str_size] = 0; /* Add null terminator */
                        /* don't add reel_name if emtpy string */
                        if (*reel_name == 0) {
                            av_free(reel_name);
                        } else {
                            av_dict_set(&st->metadata, "reel_name", reel_name,  AV_DICT_DONT_STRDUP_VAL);
                        }
                    }
                }
            }
        }
    } else {
        /* other codec type, just skip (rtp, mp4s ...) */
        avio_skip(pb, size);
    }
    return 0;
}

static int mov_finalize_stsd_codec(MOVContext *c, AVIOContext *pb,
                                   AVStream *st, MOVStreamContext *sc)
{
    if (st->codec->codec_type == AVMEDIA_TYPE_AUDIO &&
        !st->codec->sample_rate && sc->time_scale > 1)
        st->codec->sample_rate = sc->time_scale;

    /* special codec parameters handling */
    switch (st->codec->codec_id) {
#if CONFIG_DV_DEMUXER
    case AV_CODEC_ID_DVAUDIO:
        c->dv_fctx = avformat_alloc_context();
        if (!c->dv_fctx) {
            av_log(c->fc, AV_LOG_ERROR, "dv demux context alloc error\n");
            return AVERROR(ENOMEM);
        }
        c->dv_demux = avpriv_dv_init_demux(c->dv_fctx);
        if (!c->dv_demux) {
            av_log(c->fc, AV_LOG_ERROR, "dv demux context init error\n");
            return AVERROR(ENOMEM);
        }
        sc->dv_audio_container = 1;
        st->codec->codec_id    = AV_CODEC_ID_PCM_S16LE;
        break;
#endif
    /* no ifdef since parameters are always those */
    case AV_CODEC_ID_QCELP:
        st->codec->channels = 1;
        // force sample rate for qcelp when not stored in mov
        if (st->codec->codec_tag != MKTAG('Q','c','l','p'))
            st->codec->sample_rate = 8000;
        // FIXME: Why is the following needed for some files?
        sc->samples_per_frame = 160;
        if (!sc->bytes_per_frame)
            sc->bytes_per_frame = 35;
        break;
    case AV_CODEC_ID_AMR_NB:
        st->codec->channels    = 1;
        /* force sample rate for amr, stsd in 3gp does not store sample rate */
        st->codec->sample_rate = 8000;
        break;
    case AV_CODEC_ID_AMR_WB:
        st->codec->channels    = 1;
        st->codec->sample_rate = 16000;
        break;
    case AV_CODEC_ID_MP2:
    case AV_CODEC_ID_MP3:
        /* force type after stsd for m1a hdlr */
        st->codec->codec_type = AVMEDIA_TYPE_AUDIO;
        break;
    case AV_CODEC_ID_GSM:
    case AV_CODEC_ID_ADPCM_MS:
    case AV_CODEC_ID_ADPCM_IMA_WAV:
    case AV_CODEC_ID_ILBC:
    case AV_CODEC_ID_MACE3:
    case AV_CODEC_ID_MACE6:
    case AV_CODEC_ID_QDM2:
        st->codec->block_align = sc->bytes_per_frame;
        break;
    case AV_CODEC_ID_ALAC:
        if (st->codec->extradata_size == 36) {
            st->codec->channels    = AV_RB8 (st->codec->extradata + 21);
            st->codec->sample_rate = AV_RB32(st->codec->extradata + 32);
        }
        break;
    case AV_CODEC_ID_AC3:
    case AV_CODEC_ID_EAC3:
    case AV_CODEC_ID_MPEG1VIDEO:
    case AV_CODEC_ID_VC1:
        st->need_parsing = AVSTREAM_PARSE_FULL;
        break;
    default:
        break;
    }
    return 0;
}

static int mov_skip_multiple_stsd(MOVContext *c, AVIOContext *pb,
                                  int codec_tag, int format,
                                  int64_t size)
{
    int video_codec_id = ff_codec_get_id(ff_codec_movvideo_tags, format);

    if (codec_tag &&
         (codec_tag != format &&
          (c->fc->video_codec_id ? video_codec_id != c->fc->video_codec_id
                                 : codec_tag != MKTAG('j','p','e','g')))) {
        /* Multiple fourcc, we skip JPEG. This is not correct, we should
         * export it as a separate AVStream but this needs a few changes
         * in the MOV demuxer, patch welcome. */

        av_log(c->fc, AV_LOG_WARNING, "multiple fourcc not supported\n");
        avio_skip(pb, size);
        return 1;
    }
    if ( codec_tag == AV_RL32("avc1") ||
         codec_tag == AV_RL32("hvc1") ||
         codec_tag == AV_RL32("hev1")
    )
        av_log(c->fc, AV_LOG_WARNING, "Concatenated H.264 or H.265 might not play correctly.\n");

    return 0;
}

int ff_mov_read_stsd_entries(MOVContext *c, AVIOContext *pb, int entries)
{
    AVStream *st;
    MOVStreamContext *sc;
    int pseudo_stream_id;

    if (c->fc->nb_streams < 1)
        return 0;
    st = c->fc->streams[c->fc->nb_streams-1];
    sc = st->priv_data;

    for (pseudo_stream_id = 0;
         pseudo_stream_id < entries && !pb->eof_reached;
         pseudo_stream_id++) {
        //Parsing Sample description table
        enum AVCodecID id;
        int ret, dref_id = 1;
        MOVAtom a = { AV_RL32("stsd") };
        int64_t start_pos = avio_tell(pb);
        int64_t size = avio_rb32(pb); /* size */
        uint32_t format = avio_rl32(pb); /* data format */

        if (size >= 16) {
            avio_rb32(pb); /* reserved */
            avio_rb16(pb); /* reserved */
            dref_id = avio_rb16(pb);
        }else if (size <= 7){
            av_log(c->fc, AV_LOG_ERROR, "invalid size %"PRId64" in stsd\n", size);
            return AVERROR_INVALIDDATA;
        }

        if (mov_skip_multiple_stsd(c, pb, st->codec->codec_tag, format,
                                   size - (avio_tell(pb) - start_pos)))
            continue;

        sc->pseudo_stream_id = st->codec->codec_tag ? -1 : pseudo_stream_id;
        sc->dref_id= dref_id;
        sc->format = format;

        id = mov_codec_id(st, format);

        av_log(c->fc, AV_LOG_TRACE,
               "size=%"PRId64" 4CC= %c%c%c%c/0x%08x codec_type=%d\n", size,
                (format >> 0) & 0xff, (format >> 8) & 0xff, (format >> 16) & 0xff,
                (format >> 24) & 0xff, format, st->codec->codec_type);

        if (st->codec->codec_type==AVMEDIA_TYPE_VIDEO) {
            st->codec->codec_id = id;
            mov_parse_stsd_video(c, pb, st, sc);
        } else if (st->codec->codec_type==AVMEDIA_TYPE_AUDIO) {
            st->codec->codec_id = id;
            mov_parse_stsd_audio(c, pb, st, sc);
        } else if (st->codec->codec_type==AVMEDIA_TYPE_SUBTITLE){
            st->codec->codec_id = id;
            mov_parse_stsd_subtitle(c, pb, st, sc,
                                    size - (avio_tell(pb) - start_pos));
        } else {
            ret = mov_parse_stsd_data(c, pb, st, sc,
                                      size - (avio_tell(pb) - start_pos));
            if (ret < 0)
                return ret;
        }
        /* this will read extra atoms at the end (wave, alac, damr, avcC, hvcC, SMI ...) */
        a.size = size - (avio_tell(pb) - start_pos);
        if (a.size > 8) {
            if ((ret = mov_read_default(c, pb, a)) < 0)
                return ret;
        } else if (a.size > 0)
            avio_skip(pb, a.size);
    }

    if (pb->eof_reached)
        return AVERROR_EOF;

    return mov_finalize_stsd_codec(c, pb, st, sc);
}

static int mov_read_stsd(MOVContext *c, AVIOContext *pb, MOVAtom atom)
{
    int entries;

    avio_r8(pb); /* version */
    avio_rb24(pb); /* flags */
    entries = avio_rb32(pb);

    return ff_mov_read_stsd_entries(c, pb, entries);
}

static int mov_read_stsc(MOVContext *c, AVIOContext *pb, MOVAtom atom)
{
    AVStream *st;
    MOVStreamContext *sc;
    unsigned int i, entries;

    if (c->fc->nb_streams < 1)
        return 0;
    st = c->fc->streams[c->fc->nb_streams-1];
    sc = st->priv_data;

    avio_r8(pb); /* version */
    avio_rb24(pb); /* flags */

    entries = avio_rb32(pb);

    av_log(c->fc, AV_LOG_TRACE, "track[%i].stsc.entries = %i\n", c->fc->nb_streams-1, entries);

    if (!entries)
        return 0;
    if (sc->stsc_data)
        av_log(c->fc, AV_LOG_WARNING, "Duplicated STSC atom\n");
    av_free(sc->stsc_data);
    sc->stsc_count = 0;
    sc->stsc_data = av_malloc_array(entries, sizeof(*sc->stsc_data));
    if (!sc->stsc_data)
        return AVERROR(ENOMEM);

    for (i = 0; i < entries && !pb->eof_reached; i++) {
        sc->stsc_data[i].first = avio_rb32(pb);
        sc->stsc_data[i].count = avio_rb32(pb);
        sc->stsc_data[i].id = avio_rb32(pb);
    }

    sc->stsc_count = i;

    if (pb->eof_reached)
        return AVERROR_EOF;

    return 0;
}

static int mov_read_stps(MOVContext *c, AVIOContext *pb, MOVAtom atom)
{
    AVStream *st;
    MOVStreamContext *sc;
    unsigned i, entries;

    if (c->fc->nb_streams < 1)
        return 0;
    st = c->fc->streams[c->fc->nb_streams-1];
    sc = st->priv_data;

    avio_rb32(pb); // version + flags

    entries = avio_rb32(pb);
    if (sc->stps_data)
        av_log(c->fc, AV_LOG_WARNING, "Duplicated STPS atom\n");
    av_free(sc->stps_data);
    sc->stps_count = 0;
    sc->stps_data = av_malloc_array(entries, sizeof(*sc->stps_data));
    if (!sc->stps_data)
        return AVERROR(ENOMEM);

    for (i = 0; i < entries && !pb->eof_reached; i++) {
        sc->stps_data[i] = avio_rb32(pb);
        //av_log(c->fc, AV_LOG_TRACE, "stps %d\n", sc->stps_data[i]);
    }

    sc->stps_count = i;

    if (pb->eof_reached)
        return AVERROR_EOF;

    return 0;
}

static int mov_read_stss(MOVContext *c, AVIOContext *pb, MOVAtom atom)
{
    AVStream *st;
    MOVStreamContext *sc;
    unsigned int i, entries;

    if (c->fc->nb_streams < 1)
        return 0;
    st = c->fc->streams[c->fc->nb_streams-1];
    sc = st->priv_data;

    avio_r8(pb); /* version */
    avio_rb24(pb); /* flags */

    entries = avio_rb32(pb);

    av_log(c->fc, AV_LOG_TRACE, "keyframe_count = %d\n", entries);

    if (!entries)
    {
        sc->keyframe_absent = 1;
        if (!st->need_parsing && st->codec->codec_type == AVMEDIA_TYPE_VIDEO)
            st->need_parsing = AVSTREAM_PARSE_HEADERS;
        return 0;
    }
    if (sc->keyframes)
        av_log(c->fc, AV_LOG_WARNING, "Duplicated STSS atom\n");
    if (entries >= UINT_MAX / sizeof(int))
        return AVERROR_INVALIDDATA;
    av_freep(&sc->keyframes);
    sc->keyframe_count = 0;
    sc->keyframes = av_malloc_array(entries, sizeof(*sc->keyframes));
    if (!sc->keyframes)
        return AVERROR(ENOMEM);

    for (i = 0; i < entries && !pb->eof_reached; i++) {
        sc->keyframes[i] = avio_rb32(pb);
        //av_log(c->fc, AV_LOG_TRACE, "keyframes[]=%d\n", sc->keyframes[i]);
    }

    sc->keyframe_count = i;

    if (pb->eof_reached)
        return AVERROR_EOF;

    return 0;
}

static int mov_read_stsz(MOVContext *c, AVIOContext *pb, MOVAtom atom)
{
    AVStream *st;
    MOVStreamContext *sc;
    unsigned int i, entries, sample_size, field_size, num_bytes;
    GetBitContext gb;
    unsigned char* buf;
    int ret;

    if (c->fc->nb_streams < 1)
        return 0;
    st = c->fc->streams[c->fc->nb_streams-1];
    sc = st->priv_data;

    avio_r8(pb); /* version */
    avio_rb24(pb); /* flags */

    if (atom.type == MKTAG('s','t','s','z')) {
        sample_size = avio_rb32(pb);
        if (!sc->sample_size) /* do not overwrite value computed in stsd */
            sc->sample_size = sample_size;
        sc->stsz_sample_size = sample_size;
        field_size = 32;
    } else {
        sample_size = 0;
        avio_rb24(pb); /* reserved */
        field_size = avio_r8(pb);
    }
    entries = avio_rb32(pb);

    av_log(c->fc, AV_LOG_TRACE, "sample_size = %d sample_count = %d\n", sc->sample_size, entries);

    sc->sample_count = entries;
    if (sample_size)
        return 0;

    if (field_size != 4 && field_size != 8 && field_size != 16 && field_size != 32) {
        av_log(c->fc, AV_LOG_ERROR, "Invalid sample field size %d\n", field_size);
        return AVERROR_INVALIDDATA;
    }

    if (!entries)
        return 0;
    if (entries >= (UINT_MAX - 4) / field_size)
        return AVERROR_INVALIDDATA;
    if (sc->sample_sizes)
        av_log(c->fc, AV_LOG_WARNING, "Duplicated STSZ atom\n");
    av_free(sc->sample_sizes);
    sc->sample_count = 0;
    sc->sample_sizes = av_malloc_array(entries, sizeof(*sc->sample_sizes));
    if (!sc->sample_sizes)
        return AVERROR(ENOMEM);

    num_bytes = (entries*field_size+4)>>3;

    buf = av_malloc(num_bytes+AV_INPUT_BUFFER_PADDING_SIZE);
    if (!buf) {
        av_freep(&sc->sample_sizes);
        return AVERROR(ENOMEM);
    }

    ret = ffio_read_size(pb, buf, num_bytes);
    if (ret < 0) {
        av_freep(&sc->sample_sizes);
        av_free(buf);
        return ret;
    }

    init_get_bits(&gb, buf, 8*num_bytes);

    for (i = 0; i < entries && !pb->eof_reached; i++) {
        sc->sample_sizes[i] = get_bits_long(&gb, field_size);
        sc->data_size += sc->sample_sizes[i];
    }

    sc->sample_count = i;

    av_free(buf);

    if (pb->eof_reached)
        return AVERROR_EOF;

    return 0;
}

static int mov_read_stts(MOVContext *c, AVIOContext *pb, MOVAtom atom)
{
    AVStream *st;
    MOVStreamContext *sc;
    unsigned int i, entries;
    int64_t duration=0;
    int64_t total_sample_count=0;

    if (c->fc->nb_streams < 1)
        return 0;
    st = c->fc->streams[c->fc->nb_streams-1];
    sc = st->priv_data;

    avio_r8(pb); /* version */
    avio_rb24(pb); /* flags */
    entries = avio_rb32(pb);

    av_log(c->fc, AV_LOG_TRACE, "track[%i].stts.entries = %i\n",
            c->fc->nb_streams-1, entries);

    if (sc->stts_data)
        av_log(c->fc, AV_LOG_WARNING, "Duplicated STTS atom\n");
    av_free(sc->stts_data);
    sc->stts_count = 0;
    sc->stts_data = av_malloc_array(entries, sizeof(*sc->stts_data));
    if (!sc->stts_data)
        return AVERROR(ENOMEM);

    for (i = 0; i < entries && !pb->eof_reached; i++) {
        int sample_duration;
        int sample_count;

        sample_count=avio_rb32(pb);
        sample_duration = avio_rb32(pb);

        if (sample_count < 0) {
            av_log(c->fc, AV_LOG_ERROR, "Invalid sample_count=%d\n", sample_count);
            return AVERROR_INVALIDDATA;
        }
        sc->stts_data[i].count= sample_count;
        sc->stts_data[i].duration= sample_duration;

        av_log(c->fc, AV_LOG_TRACE, "sample_count=%d, sample_duration=%d\n",
                sample_count, sample_duration);

        if (   i+1 == entries
            && i
            && sample_count == 1
            && total_sample_count > 100
            && sample_duration/10 > duration / total_sample_count)
            sample_duration = duration / total_sample_count;
        duration+=(int64_t)sample_duration*sample_count;
        total_sample_count+=sample_count;
    }

    sc->stts_count = i;

    sc->duration_for_fps  += duration;
    sc->nb_frames_for_fps += total_sample_count;

    if (pb->eof_reached)
        return AVERROR_EOF;

    st->nb_frames= total_sample_count;
    if (duration)
        st->duration= duration;
    sc->track_end = duration;
    return 0;
}

static void mov_update_dts_shift(MOVStreamContext *sc, int duration)
{
    if (duration < 0) {
        if (duration == INT_MIN) {
            av_log(NULL, AV_LOG_WARNING, "mov_update_dts_shift(): dts_shift set to %d\n", INT_MAX);
            duration++;
        }
        sc->dts_shift = FFMAX(sc->dts_shift, -duration);
    }
}

static int mov_read_ctts(MOVContext *c, AVIOContext *pb, MOVAtom atom)
{
    AVStream *st;
    MOVStreamContext *sc;
    unsigned int i, entries;

    if (c->fc->nb_streams < 1)
        return 0;
    st = c->fc->streams[c->fc->nb_streams-1];
    sc = st->priv_data;

    avio_r8(pb); /* version */
    avio_rb24(pb); /* flags */
    entries = avio_rb32(pb);

    av_log(c->fc, AV_LOG_TRACE, "track[%i].ctts.entries = %i\n", c->fc->nb_streams-1, entries);

    if (!entries)
        return 0;
    if (entries >= UINT_MAX / sizeof(*sc->ctts_data))
        return AVERROR_INVALIDDATA;
    av_freep(&sc->ctts_data);
    sc->ctts_data = av_realloc(NULL, entries * sizeof(*sc->ctts_data));
    if (!sc->ctts_data)
        return AVERROR(ENOMEM);

    for (i = 0; i < entries && !pb->eof_reached; i++) {
        int count    =avio_rb32(pb);
        int duration =avio_rb32(pb);

        sc->ctts_data[i].count   = count;
        sc->ctts_data[i].duration= duration;

        av_log(c->fc, AV_LOG_TRACE, "count=%d, duration=%d\n",
                count, duration);

        if (FFNABS(duration) < -(1<<28) && i+2<entries) {
            av_log(c->fc, AV_LOG_WARNING, "CTTS invalid\n");
            av_freep(&sc->ctts_data);
            sc->ctts_count = 0;
            return 0;
        }

        if (i+2<entries)
            mov_update_dts_shift(sc, duration);
    }

    sc->ctts_count = i;

    if (pb->eof_reached)
        return AVERROR_EOF;

    av_log(c->fc, AV_LOG_TRACE, "dts shift %d\n", sc->dts_shift);

    return 0;
}

static int mov_read_sbgp(MOVContext *c, AVIOContext *pb, MOVAtom atom)
{
    AVStream *st;
    MOVStreamContext *sc;
    unsigned int i, entries;
    uint8_t version;
    uint32_t grouping_type;

    if (c->fc->nb_streams < 1)
        return 0;
    st = c->fc->streams[c->fc->nb_streams-1];
    sc = st->priv_data;

    version = avio_r8(pb); /* version */
    avio_rb24(pb); /* flags */
    grouping_type = avio_rl32(pb);
    if (grouping_type != MKTAG( 'r','a','p',' '))
        return 0; /* only support 'rap ' grouping */
    if (version == 1)
        avio_rb32(pb); /* grouping_type_parameter */

    entries = avio_rb32(pb);
    if (!entries)
        return 0;
    if (sc->rap_group)
        av_log(c->fc, AV_LOG_WARNING, "Duplicated SBGP atom\n");
    av_free(sc->rap_group);
    sc->rap_group_count = 0;
    sc->rap_group = av_malloc_array(entries, sizeof(*sc->rap_group));
    if (!sc->rap_group)
        return AVERROR(ENOMEM);

    for (i = 0; i < entries && !pb->eof_reached; i++) {
        sc->rap_group[i].count = avio_rb32(pb); /* sample_count */
        sc->rap_group[i].index = avio_rb32(pb); /* group_description_index */
    }

    sc->rap_group_count = i;

    return pb->eof_reached ? AVERROR_EOF : 0;
}

static void mov_build_index(MOVContext *mov, AVStream *st)
{
    MOVStreamContext *sc = st->priv_data;
    int64_t current_offset;
    int64_t current_dts = 0;
    unsigned int stts_index = 0;
    unsigned int stsc_index = 0;
    unsigned int stss_index = 0;
    unsigned int stps_index = 0;
    unsigned int i, j;
    uint64_t stream_size = 0;

    if (sc->elst_count) {
        int i, edit_start_index = 0, unsupported = 0;
        int64_t empty_duration = 0; // empty duration of the first edit list entry
        int64_t start_time = 0; // start time of the media

        for (i = 0; i < sc->elst_count; i++) {
            const MOVElst *e = &sc->elst_data[i];
            if (i == 0 && e->time == -1) {
                /* if empty, the first entry is the start time of the stream
                 * relative to the presentation itself */
                empty_duration = e->duration;
                edit_start_index = 1;
            } else if (i == edit_start_index && e->time >= 0) {
                start_time = e->time;
            } else
                unsupported = 1;
        }
        if (unsupported)
            av_log(mov->fc, AV_LOG_WARNING, "multiple edit list entries, "
                   "a/v desync might occur, patch welcome\n");

        /* adjust first dts according to edit list */
        if ((empty_duration || start_time) && mov->time_scale > 0) {
            if (empty_duration)
                empty_duration = av_rescale(empty_duration, sc->time_scale, mov->time_scale);
            sc->time_offset = start_time - empty_duration;
            current_dts = -sc->time_offset;
            if (sc->ctts_count>0 && sc->stts_count>0 &&
                sc->ctts_data[0].duration / FFMAX(sc->stts_data[0].duration, 1) > 16) {
                /* more than 16 frames delay, dts are likely wrong
                   this happens with files created by iMovie */
                sc->wrong_dts = 1;
                st->codec->has_b_frames = 1;
            }
        }
    }

    /* only use old uncompressed audio chunk demuxing when stts specifies it */
    if (!(st->codec->codec_type == AVMEDIA_TYPE_AUDIO &&
          sc->stts_count == 1 && sc->stts_data[0].duration == 1)) {
        unsigned int current_sample = 0;
        unsigned int stts_sample = 0;
        unsigned int sample_size;
        unsigned int distance = 0;
        unsigned int rap_group_index = 0;
        unsigned int rap_group_sample = 0;
        int64_t last_dts = 0;
        int64_t dts_correction = 0;
        int rap_group_present = sc->rap_group_count && sc->rap_group;
        int key_off = (sc->keyframe_count && sc->keyframes[0] > 0) || (sc->stps_count && sc->stps_data[0] > 0);

        current_dts -= sc->dts_shift;
        last_dts     = current_dts;

        if (!sc->sample_count || st->nb_index_entries)
            return;
        if (sc->sample_count >= UINT_MAX / sizeof(*st->index_entries) - st->nb_index_entries)
            return;
        if (av_reallocp_array(&st->index_entries,
                              st->nb_index_entries + sc->sample_count,
                              sizeof(*st->index_entries)) < 0) {
            st->nb_index_entries = 0;
            return;
        }
        st->index_entries_allocated_size = (st->nb_index_entries + sc->sample_count) * sizeof(*st->index_entries);

        for (i = 0; i < sc->chunk_count; i++) {
            int64_t next_offset = i+1 < sc->chunk_count ? sc->chunk_offsets[i+1] : INT64_MAX;
            current_offset = sc->chunk_offsets[i];
            while (stsc_index + 1 < sc->stsc_count &&
                i + 1 == sc->stsc_data[stsc_index + 1].first)
                stsc_index++;

            if (next_offset > current_offset && sc->sample_size>0 && sc->sample_size < sc->stsz_sample_size &&
                sc->stsc_data[stsc_index].count * (int64_t)sc->stsz_sample_size > next_offset - current_offset) {
                av_log(mov->fc, AV_LOG_WARNING, "STSZ sample size %d invalid (too large), ignoring\n", sc->stsz_sample_size);
                sc->stsz_sample_size = sc->sample_size;
            }
            if (sc->stsz_sample_size>0 && sc->stsz_sample_size < sc->sample_size) {
                av_log(mov->fc, AV_LOG_WARNING, "STSZ sample size %d invalid (too small), ignoring\n", sc->stsz_sample_size);
                sc->stsz_sample_size = sc->sample_size;
            }

            for (j = 0; j < sc->stsc_data[stsc_index].count; j++) {
                int keyframe = 0;
                if (current_sample >= sc->sample_count) {
                    av_log(mov->fc, AV_LOG_ERROR, "wrong sample count\n");
                    return;
                }

                if (!sc->keyframe_absent && (!sc->keyframe_count || current_sample+key_off == sc->keyframes[stss_index])) {
                    keyframe = 1;
                    if (stss_index + 1 < sc->keyframe_count)
                        stss_index++;
                } else if (sc->stps_count && current_sample+key_off == sc->stps_data[stps_index]) {
                    keyframe = 1;
                    if (stps_index + 1 < sc->stps_count)
                        stps_index++;
                }
                if (rap_group_present && rap_group_index < sc->rap_group_count) {
                    if (sc->rap_group[rap_group_index].index > 0)
                        keyframe = 1;
                    if (++rap_group_sample == sc->rap_group[rap_group_index].count) {
                        rap_group_sample = 0;
                        rap_group_index++;
                    }
                }
                if (sc->keyframe_absent
                    && !sc->stps_count
                    && !rap_group_present
                    && (st->codec->codec_type == AVMEDIA_TYPE_AUDIO || (i==0 && j==0)))
                     keyframe = 1;
                if (keyframe)
                    distance = 0;
                sample_size = sc->stsz_sample_size > 0 ? sc->stsz_sample_size : sc->sample_sizes[current_sample];
                if (sc->pseudo_stream_id == -1 ||
                   sc->stsc_data[stsc_index].id - 1 == sc->pseudo_stream_id) {
                    AVIndexEntry *e = &st->index_entries[st->nb_index_entries++];
                    e->pos = current_offset;
                    e->timestamp = current_dts;
                    e->size = sample_size;
                    e->min_distance = distance;
                    e->flags = keyframe ? AVINDEX_KEYFRAME : 0;
                    av_log(mov->fc, AV_LOG_TRACE, "AVIndex stream %d, sample %d, offset %"PRIx64", dts %"PRId64", "
                            "size %d, distance %d, keyframe %d\n", st->index, current_sample,
                            current_offset, current_dts, sample_size, distance, keyframe);
                    if (st->codec->codec_type == AVMEDIA_TYPE_VIDEO && st->nb_index_entries < 100)
                        ff_rfps_add_frame(mov->fc, st, current_dts);
                }

                current_offset += sample_size;
                stream_size += sample_size;

                /* A negative sample duration is invalid based on the spec,
                 * but some samples need it to correct the DTS. */
                if (sc->stts_data[stts_index].duration < 0) {
                    av_log(mov->fc, AV_LOG_WARNING,
                           "Invalid SampleDelta %d in STTS, at %d st:%d\n",
                           sc->stts_data[stts_index].duration, stts_index,
                           st->index);
                    dts_correction += sc->stts_data[stts_index].duration - 1;
                    sc->stts_data[stts_index].duration = 1;
                }
                current_dts += sc->stts_data[stts_index].duration;
                if (!dts_correction || current_dts + dts_correction > last_dts) {
                    current_dts += dts_correction;
                    dts_correction = 0;
                } else {
                    /* Avoid creating non-monotonous DTS */
                    dts_correction += current_dts - last_dts - 1;
                    current_dts = last_dts + 1;
                }
                last_dts = current_dts;
                distance++;
                stts_sample++;
                current_sample++;
                if (stts_index + 1 < sc->stts_count && stts_sample == sc->stts_data[stts_index].count) {
                    stts_sample = 0;
                    stts_index++;
                }
            }
        }
        if (st->duration > 0)
            st->codec->bit_rate = stream_size*8*sc->time_scale/st->duration;
    } else {
        unsigned chunk_samples, total = 0;

        // compute total chunk count
        for (i = 0; i < sc->stsc_count; i++) {
            unsigned count, chunk_count;

            chunk_samples = sc->stsc_data[i].count;
            if (i != sc->stsc_count - 1 &&
                sc->samples_per_frame && chunk_samples % sc->samples_per_frame) {
                av_log(mov->fc, AV_LOG_ERROR, "error unaligned chunk\n");
                return;
            }

            if (sc->samples_per_frame >= 160) { // gsm
                count = chunk_samples / sc->samples_per_frame;
            } else if (sc->samples_per_frame > 1) {
                unsigned samples = (1024/sc->samples_per_frame)*sc->samples_per_frame;
                count = (chunk_samples+samples-1) / samples;
            } else {
                count = (chunk_samples+1023) / 1024;
            }

            if (i < sc->stsc_count - 1)
                chunk_count = sc->stsc_data[i+1].first - sc->stsc_data[i].first;
            else
                chunk_count = sc->chunk_count - (sc->stsc_data[i].first - 1);
            total += chunk_count * count;
        }

        av_log(mov->fc, AV_LOG_TRACE, "chunk count %d\n", total);
        if (total >= UINT_MAX / sizeof(*st->index_entries) - st->nb_index_entries)
            return;
        if (av_reallocp_array(&st->index_entries,
                              st->nb_index_entries + total,
                              sizeof(*st->index_entries)) < 0) {
            st->nb_index_entries = 0;
            return;
        }
        st->index_entries_allocated_size = (st->nb_index_entries + total) * sizeof(*st->index_entries);

        // populate index
        for (i = 0; i < sc->chunk_count; i++) {
            current_offset = sc->chunk_offsets[i];
            if (stsc_index + 1 < sc->stsc_count &&
                i + 1 == sc->stsc_data[stsc_index + 1].first)
                stsc_index++;
            chunk_samples = sc->stsc_data[stsc_index].count;

            while (chunk_samples > 0) {
                AVIndexEntry *e;
                unsigned size, samples;

                if (sc->samples_per_frame > 1 && !sc->bytes_per_frame) {
                    avpriv_request_sample(mov->fc,
                           "Zero bytes per frame, but %d samples per frame",
                           sc->samples_per_frame);
                    return;
                }

                if (sc->samples_per_frame >= 160) { // gsm
                    samples = sc->samples_per_frame;
                    size = sc->bytes_per_frame;
                } else {
                    if (sc->samples_per_frame > 1) {
                        samples = FFMIN((1024 / sc->samples_per_frame)*
                                        sc->samples_per_frame, chunk_samples);
                        size = (samples / sc->samples_per_frame) * sc->bytes_per_frame;
                    } else {
                        samples = FFMIN(1024, chunk_samples);
                        size = samples * sc->sample_size;
                    }
                }

                if (st->nb_index_entries >= total) {
                    av_log(mov->fc, AV_LOG_ERROR, "wrong chunk count %d\n", total);
                    return;
                }
                e = &st->index_entries[st->nb_index_entries++];
                e->pos = current_offset;
                e->timestamp = current_dts;
                e->size = size;
                e->min_distance = 0;
                e->flags = AVINDEX_KEYFRAME;
                av_log(mov->fc, AV_LOG_TRACE, "AVIndex stream %d, chunk %d, offset %"PRIx64", dts %"PRId64", "
                        "size %d, duration %d\n", st->index, i, current_offset, current_dts,
                        size, samples);

                current_offset += size;
                current_dts += samples;
                chunk_samples -= samples;
            }
        }
    }
}

static int test_same_origin(const char *src, const char *ref) {
    char src_proto[64];
    char ref_proto[64];
    char src_auth[256];
    char ref_auth[256];
    char src_host[256];
    char ref_host[256];
    int src_port=-1;
    int ref_port=-1;

    av_url_split(src_proto, sizeof(src_proto), src_auth, sizeof(src_auth), src_host, sizeof(src_host), &src_port, NULL, 0, src);
    av_url_split(ref_proto, sizeof(ref_proto), ref_auth, sizeof(ref_auth), ref_host, sizeof(ref_host), &ref_port, NULL, 0, ref);

    if (strlen(src) == 0) {
        return -1;
    } else if (strlen(src_auth) + 1 >= sizeof(src_auth) ||
        strlen(ref_auth) + 1 >= sizeof(ref_auth) ||
        strlen(src_host) + 1 >= sizeof(src_host) ||
        strlen(ref_host) + 1 >= sizeof(ref_host)) {
        return 0;
    } else if (strcmp(src_proto, ref_proto) ||
               strcmp(src_auth, ref_auth) ||
               strcmp(src_host, ref_host) ||
               src_port != ref_port) {
        return 0;
    } else
        return 1;
}

static int mov_open_dref(MOVContext *c, AVIOContext **pb, const char *src, MOVDref *ref,
                         AVIOInterruptCB *int_cb)
{
    AVOpenCallback open_func = c->fc->open_cb;

    if (!open_func)
        open_func = ffio_open2_wrapper;

    /* try relative path, we do not try the absolute because it can leak information about our
       system to an attacker */
    if (ref->nlvl_to > 0 && ref->nlvl_from > 0) {
        char filename[1025];
        const char *src_path;
        int i, l;

        /* find a source dir */
        src_path = strrchr(src, '/');
        if (src_path)
            src_path++;
        else
            src_path = src;

        /* find a next level down to target */
        for (i = 0, l = strlen(ref->path) - 1; l >= 0; l--)
            if (ref->path[l] == '/') {
                if (i == ref->nlvl_to - 1)
                    break;
                else
                    i++;
            }

        /* compose filename if next level down to target was found */
        if (i == ref->nlvl_to - 1 && src_path - src  < sizeof(filename)) {
            memcpy(filename, src, src_path - src);
            filename[src_path - src] = 0;

            for (i = 1; i < ref->nlvl_from; i++)
                av_strlcat(filename, "../", sizeof(filename));

            av_strlcat(filename, ref->path + l + 1, sizeof(filename));
            if (!c->use_absolute_path && !c->fc->open_cb) {
                int same_origin = test_same_origin(src, filename);

                if (!same_origin) {
                    av_log(c->fc, AV_LOG_ERROR,
                        "Reference with mismatching origin, %s not tried for security reasons, "
                        "set demuxer option use_absolute_path to allow it anyway\n",
                        ref->path);
                    return AVERROR(ENOENT);
                }

                if(strstr(ref->path + l + 1, "..") ||
                   strstr(ref->path + l + 1, ":") ||
                   (ref->nlvl_from > 1 && same_origin < 0) ||
                   (filename[0] == '/' && src_path == src))
                    return AVERROR(ENOENT);
            }

            if (strlen(filename) + 1 == sizeof(filename))
                return AVERROR(ENOENT);
            if (!open_func(c->fc, pb, filename, AVIO_FLAG_READ, int_cb, NULL))
                return 0;
        }
    } else if (c->use_absolute_path) {
        av_log(c->fc, AV_LOG_WARNING, "Using absolute path on user request, "
               "this is a possible security issue\n");
        if (!open_func(c->fc, pb, ref->path, AVIO_FLAG_READ, int_cb, NULL))
            return 0;
    } else if (c->fc->open_cb) {
        if (!open_func(c->fc, pb, ref->path, AVIO_FLAG_READ, int_cb, NULL))
            return 0;
    } else {
        av_log(c->fc, AV_LOG_ERROR,
               "Absolute path %s not tried for security reasons, "
               "set demuxer option use_absolute_path to allow absolute paths\n",
               ref->path);
    }

    return AVERROR(ENOENT);
}

static void fix_timescale(MOVContext *c, MOVStreamContext *sc)
{
    if (sc->time_scale <= 0) {
        av_log(c->fc, AV_LOG_WARNING, "stream %d, timescale not set\n", sc->ffindex);
        sc->time_scale = c->time_scale;
        if (sc->time_scale <= 0)
            sc->time_scale = 1;
    }
}

static int mov_read_trak(MOVContext *c, AVIOContext *pb, MOVAtom atom)
{
    AVStream *st;
    MOVStreamContext *sc;
    int ret;

    st = avformat_new_stream(c->fc, NULL);
    if (!st) return AVERROR(ENOMEM);
    st->id = c->fc->nb_streams;
    sc = av_mallocz(sizeof(MOVStreamContext));
    if (!sc) return AVERROR(ENOMEM);

    st->priv_data = sc;
    st->codec->codec_type = AVMEDIA_TYPE_DATA;
    sc->ffindex = st->index;
    c->trak_index = st->index;

    if ((ret = mov_read_default(c, pb, atom)) < 0)
        return ret;

    c->trak_index = -1;

    /* sanity checks */
    if (sc->chunk_count && (!sc->stts_count || !sc->stsc_count ||
                            (!sc->sample_size && !sc->sample_count))) {
        av_log(c->fc, AV_LOG_ERROR, "stream %d, missing mandatory atoms, broken header\n",
               st->index);
        return 0;
    }

    fix_timescale(c, sc);

    avpriv_set_pts_info(st, 64, 1, sc->time_scale);

    mov_build_index(c, st);

    if (sc->dref_id-1 < sc->drefs_count && sc->drefs[sc->dref_id-1].path) {
        MOVDref *dref = &sc->drefs[sc->dref_id - 1];
        if (mov_open_dref(c, &sc->pb, c->fc->filename, dref,
                          &c->fc->interrupt_callback) < 0)
            av_log(c->fc, AV_LOG_ERROR,
                   "stream %d, error opening alias: path='%s', dir='%s', "
                   "filename='%s', volume='%s', nlvl_from=%d, nlvl_to=%d\n",
                   st->index, dref->path, dref->dir, dref->filename,
                   dref->volume, dref->nlvl_from, dref->nlvl_to);
    } else {
        sc->pb = c->fc->pb;
        sc->pb_is_copied = 1;
    }

    if (st->codec->codec_type == AVMEDIA_TYPE_VIDEO) {
        if (!st->sample_aspect_ratio.num && st->codec->width && st->codec->height &&
            sc->height && sc->width &&
            (st->codec->width != sc->width || st->codec->height != sc->height)) {
            st->sample_aspect_ratio = av_d2q(((double)st->codec->height * sc->width) /
                                             ((double)st->codec->width * sc->height), INT_MAX);
        }

#if FF_API_R_FRAME_RATE
        if (sc->stts_count == 1 || (sc->stts_count == 2 && sc->stts_data[1].count == 1))
            av_reduce(&st->r_frame_rate.num, &st->r_frame_rate.den,
                      sc->time_scale, sc->stts_data[0].duration, INT_MAX);
#endif
    }

    // done for ai5q, ai52, ai55, ai1q, ai12 and ai15.
    if (!st->codec->extradata_size && st->codec->codec_id == AV_CODEC_ID_H264 &&
        TAG_IS_AVCI(st->codec->codec_tag)) {
        ret = ff_generate_avci_extradata(st);
        if (ret < 0)
            return ret;
    }

    switch (st->codec->codec_id) {
#if CONFIG_H261_DECODER
    case AV_CODEC_ID_H261:
#endif
#if CONFIG_H263_DECODER
    case AV_CODEC_ID_H263:
#endif
#if CONFIG_MPEG4_DECODER
    case AV_CODEC_ID_MPEG4:
#endif
        st->codec->width = 0; /* let decoder init width/height */
        st->codec->height= 0;
        break;
    }

    // If the duration of the mp3 packets is not constant, then they could need a parser
    if (st->codec->codec_id == AV_CODEC_ID_MP3
        && sc->stts_count > 3
        && sc->stts_count*10 > st->nb_frames
        && sc->time_scale == st->codec->sample_rate) {
            st->need_parsing = AVSTREAM_PARSE_FULL;
    }
    /* Do not need those anymore. */
    av_freep(&sc->chunk_offsets);
    av_freep(&sc->stsc_data);
    av_freep(&sc->sample_sizes);
    av_freep(&sc->keyframes);
    av_freep(&sc->stts_data);
    av_freep(&sc->stps_data);
    av_freep(&sc->elst_data);
    av_freep(&sc->rap_group);

    return 0;
}

static int mov_read_ilst(MOVContext *c, AVIOContext *pb, MOVAtom atom)
{
    int ret;
    c->itunes_metadata = 1;
    ret = mov_read_default(c, pb, atom);
    c->itunes_metadata = 0;
    return ret;
}

static int mov_read_keys(MOVContext *c, AVIOContext *pb, MOVAtom atom)
{
    uint32_t count;
    uint32_t i;

    if (atom.size < 8)
        return 0;

    avio_skip(pb, 4);
    count = avio_rb32(pb);
    if (count > UINT_MAX / sizeof(*c->meta_keys)) {
        av_log(c->fc, AV_LOG_ERROR,
               "The 'keys' atom with the invalid key count: %d\n", count);
        return AVERROR_INVALIDDATA;
    }

    c->meta_keys_count = count + 1;
    c->meta_keys = av_mallocz(c->meta_keys_count * sizeof(*c->meta_keys));
    if (!c->meta_keys)
        return AVERROR(ENOMEM);

    for (i = 1; i <= count; ++i) {
        uint32_t key_size = avio_rb32(pb);
        uint32_t type = avio_rl32(pb);
        if (key_size < 8) {
            av_log(c->fc, AV_LOG_ERROR,
                   "The key# %d in meta has invalid size: %d\n", i, key_size);
            return AVERROR_INVALIDDATA;
        }
        key_size -= 8;
        if (type != MKTAG('m','d','t','a')) {
            avio_skip(pb, key_size);
        }
        c->meta_keys[i] = av_mallocz(key_size + 1);
        if (!c->meta_keys[i])
            return AVERROR(ENOMEM);
        avio_read(pb, c->meta_keys[i], key_size);
    }

    return 0;
}

static int mov_read_custom_2plus(MOVContext *c, AVIOContext *pb, int size)
{
    int64_t end = avio_tell(pb) + size;
    uint8_t *key = NULL, *val = NULL;
    int i;
    AVStream *st;
    MOVStreamContext *sc;

    if (c->fc->nb_streams < 1)
        return 0;
    st = c->fc->streams[c->fc->nb_streams-1];
    sc = st->priv_data;

    for (i = 0; i < 2; i++) {
        uint8_t **p;
        uint32_t len, tag;
        int ret;

        if (end - avio_tell(pb) <= 12)
            break;

        len = avio_rb32(pb);
        tag = avio_rl32(pb);
        avio_skip(pb, 4); // flags

        if (len < 12 || len - 12 > end - avio_tell(pb))
            break;
        len -= 12;

        if (tag == MKTAG('n', 'a', 'm', 'e'))
            p = &key;
        else if (tag == MKTAG('d', 'a', 't', 'a') && len > 4) {
            avio_skip(pb, 4);
            len -= 4;
            p = &val;
        } else
            break;

        *p = av_malloc(len + 1);
        if (!*p)
            break;
        ret = ffio_read_size(pb, *p, len);
        if (ret < 0) {
            av_freep(p);
            return ret;
        }
        (*p)[len] = 0;
    }

    if (key && val) {
        if (strcmp(key, "iTunSMPB") == 0) {
            int priming, remainder, samples;
            if(sscanf(val, "%*X %X %X %X", &priming, &remainder, &samples) == 3){
                if(priming>0 && priming<16384)
                    sc->start_pad = priming;
            }
        }
        if (strcmp(key, "cdec") != 0) {
            av_dict_set(&c->fc->metadata, key, val,
                        AV_DICT_DONT_STRDUP_KEY | AV_DICT_DONT_STRDUP_VAL);
            key = val = NULL;
        }
    }

    avio_seek(pb, end, SEEK_SET);
    av_freep(&key);
    av_freep(&val);
    return 0;
}

static int mov_read_custom(MOVContext *c, AVIOContext *pb, MOVAtom atom)
{
    int64_t end = avio_tell(pb) + atom.size;
    uint32_t tag, len;

    if (atom.size < 8)
        goto fail;

    len = avio_rb32(pb);
    tag = avio_rl32(pb);

    if (len > atom.size)
        goto fail;

    if (tag == MKTAG('m', 'e', 'a', 'n') && len > 12) {
        uint8_t domain[128];
        int domain_len;

        avio_skip(pb, 4); // flags
        len -= 12;

        domain_len = avio_get_str(pb, len, domain, sizeof(domain));
        avio_skip(pb, len - domain_len);
        return mov_read_custom_2plus(c, pb, end - avio_tell(pb));
    }

fail:
    av_log(c->fc, AV_LOG_VERBOSE,
           "Unhandled or malformed custom metadata of size %"PRId64"\n", atom.size);
    return 0;
}

static int mov_read_meta(MOVContext *c, AVIOContext *pb, MOVAtom atom)
{
    while (atom.size > 8) {
        uint32_t tag = avio_rl32(pb);
        atom.size -= 4;
        if (tag == MKTAG('h','d','l','r')) {
            avio_seek(pb, -8, SEEK_CUR);
            atom.size += 8;
            return mov_read_default(c, pb, atom);
        }
    }
    return 0;
}

static int mov_read_tkhd(MOVContext *c, AVIOContext *pb, MOVAtom atom)
{
    int i;
    int width;
    int height;
    int display_matrix[3][3];
    AVStream *st;
    MOVStreamContext *sc;
    int version;
    int flags;

    if (c->fc->nb_streams < 1)
        return 0;
    st = c->fc->streams[c->fc->nb_streams-1];
    sc = st->priv_data;

    version = avio_r8(pb);
    flags = avio_rb24(pb);
    st->disposition |= (flags & MOV_TKHD_FLAG_ENABLED) ? AV_DISPOSITION_DEFAULT : 0;

    if (version == 1) {
        avio_rb64(pb);
        avio_rb64(pb);
    } else {
        avio_rb32(pb); /* creation time */
        avio_rb32(pb); /* modification time */
    }
    st->id = (int)avio_rb32(pb); /* track id (NOT 0 !)*/
    avio_rb32(pb); /* reserved */

    /* highlevel (considering edits) duration in movie timebase */
    (version == 1) ? avio_rb64(pb) : avio_rb32(pb);
    avio_rb32(pb); /* reserved */
    avio_rb32(pb); /* reserved */

    avio_rb16(pb); /* layer */
    avio_rb16(pb); /* alternate group */
    avio_rb16(pb); /* volume */
    avio_rb16(pb); /* reserved */

    //read in the display matrix (outlined in ISO 14496-12, Section 6.2.2)
    // they're kept in fixed point format through all calculations
    // save u,v,z to store the whole matrix in the AV_PKT_DATA_DISPLAYMATRIX
    // side data, but the scale factor is not needed to calculate aspect ratio
    for (i = 0; i < 3; i++) {
        display_matrix[i][0] = avio_rb32(pb);   // 16.16 fixed point
        display_matrix[i][1] = avio_rb32(pb);   // 16.16 fixed point
        display_matrix[i][2] = avio_rb32(pb);   //  2.30 fixed point
    }

    width = avio_rb32(pb);       // 16.16 fixed point track width
    height = avio_rb32(pb);      // 16.16 fixed point track height
    sc->width = width >> 16;
    sc->height = height >> 16;

    // save the matrix and add rotate metadata when it is not the default
    // identity
    if (display_matrix[0][0] != (1 << 16) ||
        display_matrix[1][1] != (1 << 16) ||
        display_matrix[2][2] != (1 << 30) ||
        display_matrix[0][1] || display_matrix[0][2] ||
        display_matrix[1][0] || display_matrix[1][2] ||
        display_matrix[2][0] || display_matrix[2][1]) {
        int i, j;
        double rotate;

        av_freep(&sc->display_matrix);
        sc->display_matrix = av_malloc(sizeof(int32_t) * 9);
        if (!sc->display_matrix)
            return AVERROR(ENOMEM);

        for (i = 0; i < 3; i++)
            for (j = 0; j < 3; j++)
                sc->display_matrix[i * 3 + j] = display_matrix[i][j];

        rotate = av_display_rotation_get(sc->display_matrix);
        if (!isnan(rotate)) {
            char rotate_buf[64];
            rotate = -rotate;
            if (rotate < 0) // for backward compatibility
                rotate += 360;
            snprintf(rotate_buf, sizeof(rotate_buf), "%g", rotate);
            av_dict_set(&st->metadata, "rotate", rotate_buf, 0);
        }
    }

    // transform the display width/height according to the matrix
    // to keep the same scale, use [width height 1<<16]
    if (width && height && sc->display_matrix) {
        double disp_transform[2];

        for (i = 0; i < 2; i++)
            disp_transform[i] = hypot(display_matrix[i][0], display_matrix[i][1]);

        if (disp_transform[0] > 0       && disp_transform[1] > 0 &&
            disp_transform[0] < (1<<24) && disp_transform[1] < (1<<24) &&
            fabs((disp_transform[0] / disp_transform[1]) - 1.0) > 0.01)
            st->sample_aspect_ratio = av_d2q(
                disp_transform[0] / disp_transform[1],
                INT_MAX);
    }
    return 0;
}

static int mov_read_tfhd(MOVContext *c, AVIOContext *pb, MOVAtom atom)
{
    MOVFragment *frag = &c->fragment;
    MOVTrackExt *trex = NULL;
    MOVFragmentIndex* index = NULL;
    int flags, track_id, i;

    avio_r8(pb); /* version */
    flags = avio_rb24(pb);

    track_id = avio_rb32(pb);
    if (!track_id)
        return AVERROR_INVALIDDATA;
    frag->track_id = track_id;
    for (i = 0; i < c->trex_count; i++)
        if (c->trex_data[i].track_id == frag->track_id) {
            trex = &c->trex_data[i];
            break;
        }
    if (!trex) {
        av_log(c->fc, AV_LOG_ERROR, "could not find corresponding trex\n");
        return AVERROR_INVALIDDATA;
    }
    for (i = 0; i < c->fragment_index_count; i++) {
        MOVFragmentIndex* candidate = c->fragment_index_data[i];
        if (candidate->track_id == frag->track_id) {
            av_log(c->fc, AV_LOG_DEBUG,
                   "found fragment index for track %u\n", frag->track_id);
            index = candidate;
            break;
        }
    }

    frag->base_data_offset = flags & MOV_TFHD_BASE_DATA_OFFSET ?
                             avio_rb64(pb) : flags & MOV_TFHD_DEFAULT_BASE_IS_MOOF ?
                             frag->moof_offset : frag->implicit_offset;
    frag->stsd_id  = flags & MOV_TFHD_STSD_ID ? avio_rb32(pb) : trex->stsd_id;

    frag->duration = flags & MOV_TFHD_DEFAULT_DURATION ?
                     avio_rb32(pb) : trex->duration;
    frag->size     = flags & MOV_TFHD_DEFAULT_SIZE ?
                     avio_rb32(pb) : trex->size;
    frag->flags    = flags & MOV_TFHD_DEFAULT_FLAGS ?
                     avio_rb32(pb) : trex->flags;
    frag->time     = AV_NOPTS_VALUE;
    if (index) {
        int i, found = 0;
        for (i = index->current_item; i < index->item_count; i++) {
            if (frag->implicit_offset == index->items[i].moof_offset) {
                av_log(c->fc, AV_LOG_DEBUG, "found fragment index entry "
                        "for track %u and moof_offset %"PRId64"\n",
                        frag->track_id, index->items[i].moof_offset);
                frag->time = index->items[i].time;
                index->current_item = i + 1;
                found = 1;
            }
        }
        if (!found) {
            av_log(c->fc, AV_LOG_WARNING, "track %u has a fragment index "
                   "but it doesn't have an (in-order) entry for moof_offset "
                   "%"PRId64"\n", frag->track_id, frag->implicit_offset);
        }
    }
    av_log(c->fc, AV_LOG_TRACE, "frag flags 0x%x\n", frag->flags);
    return 0;
}

static int mov_read_chap(MOVContext *c, AVIOContext *pb, MOVAtom atom)
{
    c->chapter_track = avio_rb32(pb);
    return 0;
}

static int mov_read_trex(MOVContext *c, AVIOContext *pb, MOVAtom atom)
{
    MOVTrackExt *trex;
    int err;

    if ((uint64_t)c->trex_count+1 >= UINT_MAX / sizeof(*c->trex_data))
        return AVERROR_INVALIDDATA;
    if ((err = av_reallocp_array(&c->trex_data, c->trex_count + 1,
                                 sizeof(*c->trex_data))) < 0) {
        c->trex_count = 0;
        return err;
    }

    c->fc->duration = AV_NOPTS_VALUE; // the duration from mvhd is not representing the whole file when fragments are used.

    trex = &c->trex_data[c->trex_count++];
    avio_r8(pb); /* version */
    avio_rb24(pb); /* flags */
    trex->track_id = avio_rb32(pb);
    trex->stsd_id  = avio_rb32(pb);
    trex->duration = avio_rb32(pb);
    trex->size     = avio_rb32(pb);
    trex->flags    = avio_rb32(pb);
    return 0;
}

static int mov_read_tfdt(MOVContext *c, AVIOContext *pb, MOVAtom atom)
{
    MOVFragment *frag = &c->fragment;
    AVStream *st = NULL;
    MOVStreamContext *sc;
    int version, i;

    for (i = 0; i < c->fc->nb_streams; i++) {
        if (c->fc->streams[i]->id == frag->track_id) {
            st = c->fc->streams[i];
            break;
        }
    }
    if (!st) {
        av_log(c->fc, AV_LOG_ERROR, "could not find corresponding track id %d\n", frag->track_id);
        return AVERROR_INVALIDDATA;
    }
    sc = st->priv_data;
    if (sc->pseudo_stream_id + 1 != frag->stsd_id)
        return 0;
    version = avio_r8(pb);
    avio_rb24(pb); /* flags */
    if (version) {
        sc->track_end = avio_rb64(pb);
    } else {
        sc->track_end = avio_rb32(pb);
    }
    return 0;
}

static int mov_read_trun(MOVContext *c, AVIOContext *pb, MOVAtom atom)
{
    MOVFragment *frag = &c->fragment;
    AVStream *st = NULL;
    MOVStreamContext *sc;
    MOVStts *ctts_data;
    uint64_t offset;
    int64_t dts;
    int data_offset = 0;
    unsigned entries, first_sample_flags = frag->flags;
    int flags, distance, i, err;

    for (i = 0; i < c->fc->nb_streams; i++) {
        if (c->fc->streams[i]->id == frag->track_id) {
            st = c->fc->streams[i];
            break;
        }
    }
    if (!st) {
        av_log(c->fc, AV_LOG_ERROR, "could not find corresponding track id %d\n", frag->track_id);
        return AVERROR_INVALIDDATA;
    }
    sc = st->priv_data;
    if (sc->pseudo_stream_id+1 != frag->stsd_id && sc->pseudo_stream_id != -1)
        return 0;
    avio_r8(pb); /* version */
    flags = avio_rb24(pb);
    entries = avio_rb32(pb);
    av_log(c->fc, AV_LOG_TRACE, "flags 0x%x entries %d\n", flags, entries);

    /* Always assume the presence of composition time offsets.
     * Without this assumption, for instance, we cannot deal with a track in fragmented movies that meet the following.
     *  1) in the initial movie, there are no samples.
     *  2) in the first movie fragment, there is only one sample without composition time offset.
     *  3) in the subsequent movie fragments, there are samples with composition time offset. */
    if (!sc->ctts_count && sc->sample_count)
    {
        /* Complement ctts table if moov atom doesn't have ctts atom. */
        ctts_data = av_realloc(NULL, sizeof(*sc->ctts_data));
        if (!ctts_data)
            return AVERROR(ENOMEM);
        sc->ctts_data = ctts_data;
        sc->ctts_data[sc->ctts_count].count = sc->sample_count;
        sc->ctts_data[sc->ctts_count].duration = 0;
        sc->ctts_count++;
    }
    if ((uint64_t)entries+sc->ctts_count >= UINT_MAX/sizeof(*sc->ctts_data))
        return AVERROR_INVALIDDATA;
    if ((err = av_reallocp_array(&sc->ctts_data, entries + sc->ctts_count,
                                 sizeof(*sc->ctts_data))) < 0) {
        sc->ctts_count = 0;
        return err;
    }
    if (flags & MOV_TRUN_DATA_OFFSET)        data_offset        = avio_rb32(pb);
    if (flags & MOV_TRUN_FIRST_SAMPLE_FLAGS) first_sample_flags = avio_rb32(pb);
    dts    = sc->track_end - sc->time_offset;
    offset = frag->base_data_offset + data_offset;
    distance = 0;
    av_log(c->fc, AV_LOG_TRACE, "first sample flags 0x%x\n", first_sample_flags);
    for (i = 0; i < entries && !pb->eof_reached; i++) {
        unsigned sample_size = frag->size;
        int sample_flags = i ? frag->flags : first_sample_flags;
        unsigned sample_duration = frag->duration;
        int keyframe = 0;

        if (flags & MOV_TRUN_SAMPLE_DURATION) sample_duration = avio_rb32(pb);
        if (flags & MOV_TRUN_SAMPLE_SIZE)     sample_size     = avio_rb32(pb);
        if (flags & MOV_TRUN_SAMPLE_FLAGS)    sample_flags    = avio_rb32(pb);
        sc->ctts_data[sc->ctts_count].count = 1;
        sc->ctts_data[sc->ctts_count].duration = (flags & MOV_TRUN_SAMPLE_CTS) ?
                                                  avio_rb32(pb) : 0;
        mov_update_dts_shift(sc, sc->ctts_data[sc->ctts_count].duration);
        if (frag->time != AV_NOPTS_VALUE) {
            if (c->use_mfra_for == FF_MOV_FLAG_MFRA_PTS) {
                int64_t pts = frag->time;
                av_log(c->fc, AV_LOG_DEBUG, "found frag time %"PRId64
                        " sc->dts_shift %d ctts.duration %d"
                        " sc->time_offset %"PRId64" flags & MOV_TRUN_SAMPLE_CTS %d\n", pts,
                        sc->dts_shift, sc->ctts_data[sc->ctts_count].duration,
                        sc->time_offset, flags & MOV_TRUN_SAMPLE_CTS);
                dts = pts - sc->dts_shift;
                if (flags & MOV_TRUN_SAMPLE_CTS) {
                    dts -= sc->ctts_data[sc->ctts_count].duration;
                } else {
                    dts -= sc->time_offset;
                }
                av_log(c->fc, AV_LOG_DEBUG, "calculated into dts %"PRId64"\n", dts);
            } else {
                dts = frag->time;
                av_log(c->fc, AV_LOG_DEBUG, "found frag time %"PRId64
                        ", using it for dts\n", dts);
            }
            frag->time = AV_NOPTS_VALUE;
        }
        sc->ctts_count++;
        if (st->codec->codec_type == AVMEDIA_TYPE_AUDIO)
            keyframe = 1;
        else
            keyframe =
                !(sample_flags & (MOV_FRAG_SAMPLE_FLAG_IS_NON_SYNC |
                                  MOV_FRAG_SAMPLE_FLAG_DEPENDS_YES));
        if (keyframe)
            distance = 0;
        err = av_add_index_entry(st, offset, dts, sample_size, distance,
                                 keyframe ? AVINDEX_KEYFRAME : 0);
        if (err < 0) {
            av_log(c->fc, AV_LOG_ERROR, "Failed to add index entry\n");
        }
        av_log(c->fc, AV_LOG_TRACE, "AVIndex stream %d, sample %d, offset %"PRIx64", dts %"PRId64", "
                "size %d, distance %d, keyframe %d\n", st->index, sc->sample_count+i,
                offset, dts, sample_size, distance, keyframe);
        distance++;
        dts += sample_duration;
        offset += sample_size;
        sc->data_size += sample_size;
        sc->duration_for_fps += sample_duration;
        sc->nb_frames_for_fps ++;
    }

    if (pb->eof_reached)
        return AVERROR_EOF;

    frag->implicit_offset = offset;
    st->duration = sc->track_end = dts + sc->time_offset;
    return 0;
}

/* this atom should be null (from specs), but some buggy files put the 'moov' atom inside it... */
/* like the files created with Adobe Premiere 5.0, for samples see */
/* http://graphics.tudelft.nl/~wouter/publications/soundtests/ */
static int mov_read_wide(MOVContext *c, AVIOContext *pb, MOVAtom atom)
{
    int err;

    if (atom.size < 8)
        return 0; /* continue */
    if (avio_rb32(pb) != 0) { /* 0 sized mdat atom... use the 'wide' atom size */
        avio_skip(pb, atom.size - 4);
        return 0;
    }
    atom.type = avio_rl32(pb);
    atom.size -= 8;
    if (atom.type != MKTAG('m','d','a','t')) {
        avio_skip(pb, atom.size);
        return 0;
    }
    err = mov_read_mdat(c, pb, atom);
    return err;
}

static int mov_read_cmov(MOVContext *c, AVIOContext *pb, MOVAtom atom)
{
#if CONFIG_ZLIB
    AVIOContext ctx;
    uint8_t *cmov_data;
    uint8_t *moov_data; /* uncompressed data */
    long cmov_len, moov_len;
    int ret = -1;

    avio_rb32(pb); /* dcom atom */
    if (avio_rl32(pb) != MKTAG('d','c','o','m'))
        return AVERROR_INVALIDDATA;
    if (avio_rl32(pb) != MKTAG('z','l','i','b')) {
        av_log(c->fc, AV_LOG_ERROR, "unknown compression for cmov atom !\n");
        return AVERROR_INVALIDDATA;
    }
    avio_rb32(pb); /* cmvd atom */
    if (avio_rl32(pb) != MKTAG('c','m','v','d'))
        return AVERROR_INVALIDDATA;
    moov_len = avio_rb32(pb); /* uncompressed size */
    cmov_len = atom.size - 6 * 4;

    cmov_data = av_malloc(cmov_len);
    if (!cmov_data)
        return AVERROR(ENOMEM);
    moov_data = av_malloc(moov_len);
    if (!moov_data) {
        av_free(cmov_data);
        return AVERROR(ENOMEM);
    }
    ret = ffio_read_size(pb, cmov_data, cmov_len);
    if (ret < 0)
        goto free_and_return;

    if (uncompress (moov_data, (uLongf *) &moov_len, (const Bytef *)cmov_data, cmov_len) != Z_OK)
        goto free_and_return;
    if (ffio_init_context(&ctx, moov_data, moov_len, 0, NULL, NULL, NULL, NULL) != 0)
        goto free_and_return;
    ctx.seekable = AVIO_SEEKABLE_NORMAL;
    atom.type = MKTAG('m','o','o','v');
    atom.size = moov_len;
    ret = mov_read_default(c, &ctx, atom);
free_and_return:
    av_free(moov_data);
    av_free(cmov_data);
    return ret;
#else
    av_log(c->fc, AV_LOG_ERROR, "this file requires zlib support compiled in\n");
    return AVERROR(ENOSYS);
#endif
}

/* edit list atom */
static int mov_read_elst(MOVContext *c, AVIOContext *pb, MOVAtom atom)
{
    MOVStreamContext *sc;
    int i, edit_count, version;

    if (c->fc->nb_streams < 1 || c->ignore_editlist)
        return 0;
    sc = c->fc->streams[c->fc->nb_streams-1]->priv_data;

    version = avio_r8(pb); /* version */
    avio_rb24(pb); /* flags */
    edit_count = avio_rb32(pb); /* entries */

    if (!edit_count)
        return 0;
    if (sc->elst_data)
        av_log(c->fc, AV_LOG_WARNING, "Duplicated ELST atom\n");
    av_free(sc->elst_data);
    sc->elst_count = 0;
    sc->elst_data = av_malloc_array(edit_count, sizeof(*sc->elst_data));
    if (!sc->elst_data)
        return AVERROR(ENOMEM);

    av_log(c->fc, AV_LOG_TRACE, "track[%i].edit_count = %i\n", c->fc->nb_streams-1, edit_count);
    for (i = 0; i < edit_count && !pb->eof_reached; i++) {
        MOVElst *e = &sc->elst_data[i];

        if (version == 1) {
            e->duration = avio_rb64(pb);
            e->time     = avio_rb64(pb);
        } else {
            e->duration = avio_rb32(pb); /* segment duration */
            e->time     = (int32_t)avio_rb32(pb); /* media time */
        }
        e->rate = avio_rb32(pb) / 65536.0;
        av_log(c->fc, AV_LOG_TRACE, "duration=%"PRId64" time=%"PRId64" rate=%f\n",
                e->duration, e->time, e->rate);
    }
    sc->elst_count = i;

    return 0;
}

static int mov_read_tmcd(MOVContext *c, AVIOContext *pb, MOVAtom atom)
{
    MOVStreamContext *sc;

    if (c->fc->nb_streams < 1)
        return AVERROR_INVALIDDATA;
    sc = c->fc->streams[c->fc->nb_streams - 1]->priv_data;
    sc->timecode_track = avio_rb32(pb);
    return 0;
}

static int mov_read_uuid(MOVContext *c, AVIOContext *pb, MOVAtom atom)
{
    int ret;
    uint8_t uuid[16];
    static const uint8_t uuid_isml_manifest[] = {
        0xa5, 0xd4, 0x0b, 0x30, 0xe8, 0x14, 0x11, 0xdd,
        0xba, 0x2f, 0x08, 0x00, 0x20, 0x0c, 0x9a, 0x66
    };

    if (atom.size < sizeof(uuid) || atom.size == INT64_MAX)
        return AVERROR_INVALIDDATA;

    ret = avio_read(pb, uuid, sizeof(uuid));
    if (ret < 0) {
        return ret;
    } else if (ret != sizeof(uuid)) {
        return AVERROR_INVALIDDATA;
    }
    if (!memcmp(uuid, uuid_isml_manifest, sizeof(uuid))) {
        uint8_t *buffer, *ptr;
        char *endptr;
        size_t len = atom.size - sizeof(uuid);

        if (len < 4) {
            return AVERROR_INVALIDDATA;
        }
        ret = avio_skip(pb, 4); // zeroes
        len -= 4;

        buffer = av_mallocz(len + 1);
        if (!buffer) {
            return AVERROR(ENOMEM);
        }
        ret = avio_read(pb, buffer, len);
        if (ret < 0) {
            av_free(buffer);
            return ret;
        } else if (ret != len) {
            av_free(buffer);
            return AVERROR_INVALIDDATA;
        }

        ptr = buffer;
        while ((ptr = av_stristr(ptr, "systemBitrate=\""))) {
            ptr += sizeof("systemBitrate=\"") - 1;
            c->bitrates_count++;
            c->bitrates = av_realloc_f(c->bitrates, c->bitrates_count, sizeof(*c->bitrates));
            if (!c->bitrates) {
                c->bitrates_count = 0;
                av_free(buffer);
                return AVERROR(ENOMEM);
            }
            errno = 0;
            ret = strtol(ptr, &endptr, 10);
            if (ret < 0 || errno || *endptr != '"') {
                c->bitrates[c->bitrates_count - 1] = 0;
            } else {
                c->bitrates[c->bitrates_count - 1] = ret;
            }
        }

        av_free(buffer);
    }
    return 0;
}

static int mov_read_free(MOVContext *c, AVIOContext *pb, MOVAtom atom)
{
    int ret;
    uint8_t content[16];

    if (atom.size < 8)
        return 0;

    ret = avio_read(pb, content, FFMIN(sizeof(content), atom.size));
    if (ret < 0)
        return ret;

    if (   !c->found_moov
        && !c->found_mdat
        && !memcmp(content, "Anevia\x1A\x1A", 8)
        && c->use_mfra_for == FF_MOV_FLAG_MFRA_AUTO) {
        c->use_mfra_for = FF_MOV_FLAG_MFRA_PTS;
    }

    return 0;
}

static int mov_read_frma(MOVContext *c, AVIOContext *pb, MOVAtom atom)
{
    uint32_t format = avio_rl32(pb);
    MOVStreamContext *sc;
    enum AVCodecID id;
    AVStream *st;

    if (c->fc->nb_streams < 1)
        return 0;
    st = c->fc->streams[c->fc->nb_streams - 1];
    sc = st->priv_data;

    switch (sc->format)
    {
    case MKTAG('e','n','c','v'):        // encrypted video
    case MKTAG('e','n','c','a'):        // encrypted audio
        id = mov_codec_id(st, format);
        if (st->codec->codec_id != AV_CODEC_ID_NONE &&
            st->codec->codec_id != id) {
            av_log(c->fc, AV_LOG_WARNING,
                   "ignoring 'frma' atom of '%.4s', stream has codec id %d\n",
                   (char*)&format, st->codec->codec_id);
            break;
        }

        st->codec->codec_id = id;
        sc->format = format;
        break;

    default:
        av_log(c->fc, AV_LOG_WARNING,
               "ignoring 'frma' atom of '%.4s', stream format is '%.4s'\n",
               (char*)&format, (char*)&sc->format);
        break;
    }

    return 0;
}

static int mov_read_senc(MOVContext *c, AVIOContext *pb, MOVAtom atom)
{
    AVStream *st;
    MOVStreamContext *sc;
    size_t auxiliary_info_size;

    if (c->decryption_key_len == 0 || c->fc->nb_streams < 1)
        return 0;

    st = c->fc->streams[c->fc->nb_streams - 1];
    sc = st->priv_data;

    if (sc->cenc.aes_ctr) {
        av_log(c->fc, AV_LOG_ERROR, "duplicate senc atom\n");
        return AVERROR_INVALIDDATA;
    }

    avio_r8(pb); /* version */
    sc->cenc.use_subsamples = avio_rb24(pb) & 0x02; /* flags */

    avio_rb32(pb);        /* entries */

    if (atom.size < 8) {
        av_log(c->fc, AV_LOG_ERROR, "senc atom size %"PRId64" too small\n", atom.size);
        return AVERROR_INVALIDDATA;
    }

    /* save the auxiliary info as is */
    auxiliary_info_size = atom.size - 8;

    sc->cenc.auxiliary_info = av_malloc(auxiliary_info_size);
    if (!sc->cenc.auxiliary_info) {
        return AVERROR(ENOMEM);
    }

    sc->cenc.auxiliary_info_end = sc->cenc.auxiliary_info + auxiliary_info_size;

    sc->cenc.auxiliary_info_pos = sc->cenc.auxiliary_info;

    if (avio_read(pb, sc->cenc.auxiliary_info, auxiliary_info_size) != auxiliary_info_size) {
        av_log(c->fc, AV_LOG_ERROR, "failed to read the auxiliary info");
        return AVERROR_INVALIDDATA;
    }

    /* initialize the cipher */
    sc->cenc.aes_ctr = av_aes_ctr_alloc();
    if (!sc->cenc.aes_ctr) {
        return AVERROR(ENOMEM);
    }

    return av_aes_ctr_init(sc->cenc.aes_ctr, c->decryption_key);
}

static int cenc_filter(MOVContext *c, MOVStreamContext *sc, uint8_t *input, int size)
{
    uint32_t encrypted_bytes;
    uint16_t subsample_count;
    uint16_t clear_bytes;
    uint8_t* input_end = input + size;

    /* read the iv */
    if (AES_CTR_IV_SIZE > sc->cenc.auxiliary_info_end - sc->cenc.auxiliary_info_pos) {
        av_log(c->fc, AV_LOG_ERROR, "failed to read iv from the auxiliary info\n");
        return AVERROR_INVALIDDATA;
    }

    av_aes_ctr_set_iv(sc->cenc.aes_ctr, sc->cenc.auxiliary_info_pos);
    sc->cenc.auxiliary_info_pos += AES_CTR_IV_SIZE;

    if (!sc->cenc.use_subsamples)
    {
        /* decrypt the whole packet */
        av_aes_ctr_crypt(sc->cenc.aes_ctr, input, input, size);
        return 0;
    }

    /* read the subsample count */
    if (sizeof(uint16_t) > sc->cenc.auxiliary_info_end - sc->cenc.auxiliary_info_pos) {
        av_log(c->fc, AV_LOG_ERROR, "failed to read subsample count from the auxiliary info\n");
        return AVERROR_INVALIDDATA;
    }

    subsample_count = AV_RB16(sc->cenc.auxiliary_info_pos);
    sc->cenc.auxiliary_info_pos += sizeof(uint16_t);

    for (; subsample_count > 0; subsample_count--)
    {
        if (6 > sc->cenc.auxiliary_info_end - sc->cenc.auxiliary_info_pos) {
            av_log(c->fc, AV_LOG_ERROR, "failed to read subsample from the auxiliary info\n");
            return AVERROR_INVALIDDATA;
        }

        /* read the number of clear / encrypted bytes */
        clear_bytes = AV_RB16(sc->cenc.auxiliary_info_pos);
        sc->cenc.auxiliary_info_pos += sizeof(uint16_t);
        encrypted_bytes = AV_RB32(sc->cenc.auxiliary_info_pos);
        sc->cenc.auxiliary_info_pos += sizeof(uint32_t);

        if ((uint64_t)clear_bytes + encrypted_bytes > input_end - input) {
            av_log(c->fc, AV_LOG_ERROR, "subsample size exceeds the packet size left\n");
            return AVERROR_INVALIDDATA;
        }

        /* skip the clear bytes */
        input += clear_bytes;

        /* decrypt the encrypted bytes */
        av_aes_ctr_crypt(sc->cenc.aes_ctr, input, input, encrypted_bytes);
        input += encrypted_bytes;
    }

    if (input < input_end) {
        av_log(c->fc, AV_LOG_ERROR, "leftover packet bytes after subsample processing\n");
        return AVERROR_INVALIDDATA;
    }

    return 0;
}

static const MOVParseTableEntry mov_default_parse_table[] = {
{ MKTAG('A','C','L','R'), mov_read_aclr },
{ MKTAG('A','P','R','G'), mov_read_avid },
{ MKTAG('A','A','L','P'), mov_read_avid },
{ MKTAG('A','R','E','S'), mov_read_ares },
{ MKTAG('a','v','s','s'), mov_read_avss },
{ MKTAG('c','h','p','l'), mov_read_chpl },
{ MKTAG('c','o','6','4'), mov_read_stco },
{ MKTAG('c','o','l','r'), mov_read_colr },
{ MKTAG('c','t','t','s'), mov_read_ctts }, /* composition time to sample */
{ MKTAG('d','i','n','f'), mov_read_default },
{ MKTAG('D','p','x','E'), mov_read_dpxe },
{ MKTAG('d','r','e','f'), mov_read_dref },
{ MKTAG('e','d','t','s'), mov_read_default },
{ MKTAG('e','l','s','t'), mov_read_elst },
{ MKTAG('e','n','d','a'), mov_read_enda },
{ MKTAG('f','i','e','l'), mov_read_fiel },
{ MKTAG('a','d','r','m'), mov_read_adrm },
{ MKTAG('f','t','y','p'), mov_read_ftyp },
{ MKTAG('g','l','b','l'), mov_read_glbl },
{ MKTAG('h','d','l','r'), mov_read_hdlr },
{ MKTAG('i','l','s','t'), mov_read_ilst },
{ MKTAG('j','p','2','h'), mov_read_jp2h },
{ MKTAG('m','d','a','t'), mov_read_mdat },
{ MKTAG('m','d','h','d'), mov_read_mdhd },
{ MKTAG('m','d','i','a'), mov_read_default },
{ MKTAG('m','e','t','a'), mov_read_meta },
{ MKTAG('m','i','n','f'), mov_read_default },
{ MKTAG('m','o','o','f'), mov_read_moof },
{ MKTAG('m','o','o','v'), mov_read_moov },
{ MKTAG('m','v','e','x'), mov_read_default },
{ MKTAG('m','v','h','d'), mov_read_mvhd },
{ MKTAG('S','M','I',' '), mov_read_svq3 },
{ MKTAG('a','l','a','c'), mov_read_alac }, /* alac specific atom */
{ MKTAG('a','v','c','C'), mov_read_glbl },
{ MKTAG('p','a','s','p'), mov_read_pasp },
{ MKTAG('s','t','b','l'), mov_read_default },
{ MKTAG('s','t','c','o'), mov_read_stco },
{ MKTAG('s','t','p','s'), mov_read_stps },
{ MKTAG('s','t','r','f'), mov_read_strf },
{ MKTAG('s','t','s','c'), mov_read_stsc },
{ MKTAG('s','t','s','d'), mov_read_stsd }, /* sample description */
{ MKTAG('s','t','s','s'), mov_read_stss }, /* sync sample */
{ MKTAG('s','t','s','z'), mov_read_stsz }, /* sample size */
{ MKTAG('s','t','t','s'), mov_read_stts },
{ MKTAG('s','t','z','2'), mov_read_stsz }, /* compact sample size */
{ MKTAG('t','k','h','d'), mov_read_tkhd }, /* track header */
{ MKTAG('t','f','d','t'), mov_read_tfdt },
{ MKTAG('t','f','h','d'), mov_read_tfhd }, /* track fragment header */
{ MKTAG('t','r','a','k'), mov_read_trak },
{ MKTAG('t','r','a','f'), mov_read_default },
{ MKTAG('t','r','e','f'), mov_read_default },
{ MKTAG('t','m','c','d'), mov_read_tmcd },
{ MKTAG('c','h','a','p'), mov_read_chap },
{ MKTAG('t','r','e','x'), mov_read_trex },
{ MKTAG('t','r','u','n'), mov_read_trun },
{ MKTAG('u','d','t','a'), mov_read_default },
{ MKTAG('w','a','v','e'), mov_read_wave },
{ MKTAG('e','s','d','s'), mov_read_esds },
{ MKTAG('d','a','c','3'), mov_read_dac3 }, /* AC-3 info */
{ MKTAG('d','e','c','3'), mov_read_dec3 }, /* EAC-3 info */
{ MKTAG('d','d','t','s'), mov_read_ddts }, /* DTS audio descriptor */
{ MKTAG('w','i','d','e'), mov_read_wide }, /* place holder */
{ MKTAG('w','f','e','x'), mov_read_wfex },
{ MKTAG('c','m','o','v'), mov_read_cmov },
{ MKTAG('c','h','a','n'), mov_read_chan }, /* channel layout */
{ MKTAG('d','v','c','1'), mov_read_dvc1 },
{ MKTAG('s','b','g','p'), mov_read_sbgp },
{ MKTAG('h','v','c','C'), mov_read_glbl },
{ MKTAG('u','u','i','d'), mov_read_uuid },
{ MKTAG('C','i','n', 0x8e), mov_read_targa_y216 },
{ MKTAG('f','r','e','e'), mov_read_free },
{ MKTAG('-','-','-','-'), mov_read_custom },
{ MKTAG('s','i','n','f'), mov_read_default },
{ MKTAG('f','r','m','a'), mov_read_frma },
{ MKTAG('s','e','n','c'), mov_read_senc },
{ 0, NULL }
};

static int mov_read_default(MOVContext *c, AVIOContext *pb, MOVAtom atom)
{
    int64_t total_size = 0;
    MOVAtom a;
    int i;

    if (c->atom_depth > 10) {
        av_log(c->fc, AV_LOG_ERROR, "Atoms too deeply nested\n");
        return AVERROR_INVALIDDATA;
    }
    c->atom_depth ++;

    if (atom.size < 0)
        atom.size = INT64_MAX;
    while (total_size + 8 <= atom.size && !avio_feof(pb)) {
        int (*parse)(MOVContext*, AVIOContext*, MOVAtom) = NULL;
        a.size = atom.size;
        a.type=0;
        if (atom.size >= 8) {
            a.size = avio_rb32(pb);
            a.type = avio_rl32(pb);
            if (a.type == MKTAG('f','r','e','e') &&
                a.size >= 8 &&
                c->moov_retry) {
                uint8_t buf[8];
                uint32_t *type = (uint32_t *)buf + 1;
                if (avio_read(pb, buf, 8) != 8)
                    return AVERROR_INVALIDDATA;
                avio_seek(pb, -8, SEEK_CUR);
                if (*type == MKTAG('m','v','h','d') ||
                    *type == MKTAG('c','m','o','v')) {
                    av_log(c->fc, AV_LOG_ERROR, "Detected moov in a free atom.\n");
                    a.type = MKTAG('m','o','o','v');
                }
            }
            if (atom.type != MKTAG('r','o','o','t') &&
                atom.type != MKTAG('m','o','o','v'))
            {
                if (a.type == MKTAG('t','r','a','k') || a.type == MKTAG('m','d','a','t'))
                {
                    av_log(c->fc, AV_LOG_ERROR, "Broken file, trak/mdat not at top-level\n");
                    avio_skip(pb, -8);
                    c->atom_depth --;
                    return 0;
                }
            }
            total_size += 8;
            if (a.size == 1 && total_size + 8 <= atom.size) { /* 64 bit extended size */
                a.size = avio_rb64(pb) - 8;
                total_size += 8;
            }
        }
        av_log(c->fc, AV_LOG_TRACE, "type: %08x '%.4s' parent:'%.4s' sz: %"PRId64" %"PRId64" %"PRId64"\n",
                a.type, (char*)&a.type, (char*)&atom.type, a.size, total_size, atom.size);
        if (a.size == 0) {
            a.size = atom.size - total_size + 8;
        }
        a.size -= 8;
        if (a.size < 0)
            break;
        a.size = FFMIN(a.size, atom.size - total_size);

        for (i = 0; mov_default_parse_table[i].type; i++)
            if (mov_default_parse_table[i].type == a.type) {
                parse = mov_default_parse_table[i].parse;
                break;
            }

        // container is user data
        if (!parse && (atom.type == MKTAG('u','d','t','a') ||
                       atom.type == MKTAG('i','l','s','t')))
            parse = mov_read_udta_string;

        // Supports parsing the QuickTime Metadata Keys.
        // https://developer.apple.com/library/mac/documentation/QuickTime/QTFF/Metadata/Metadata.html
        if (!parse && c->found_hdlr_mdta &&
            atom.type == MKTAG('m','e','t','a') &&
            a.type == MKTAG('k','e','y','s')) {
            parse = mov_read_keys;
        }

        if (!parse) { /* skip leaf atoms data */
            avio_skip(pb, a.size);
        } else {
            int64_t start_pos = avio_tell(pb);
            int64_t left;
            int err = parse(c, pb, a);
            if (err < 0) {
                c->atom_depth --;
                return err;
            }
            if (c->found_moov && c->found_mdat &&
                ((!pb->seekable || c->fc->flags & AVFMT_FLAG_IGNIDX) ||
                 start_pos + a.size == avio_size(pb))) {
                if (!pb->seekable || c->fc->flags & AVFMT_FLAG_IGNIDX)
                    c->next_root_atom = start_pos + a.size;
                c->atom_depth --;
                return 0;
            }
            left = a.size - avio_tell(pb) + start_pos;
            if (left > 0) /* skip garbage at atom end */
                avio_skip(pb, left);
            else if (left < 0) {
                av_log(c->fc, AV_LOG_WARNING,
                       "overread end of atom '%.4s' by %"PRId64" bytes\n",
                       (char*)&a.type, -left);
                avio_seek(pb, left, SEEK_CUR);
            }
        }

        total_size += a.size;
    }

    if (total_size < atom.size && atom.size < 0x7ffff)
        avio_skip(pb, atom.size - total_size);

    c->atom_depth --;
    return 0;
}

static int mov_probe(AVProbeData *p)
{
    int64_t offset;
    uint32_t tag;
    int score = 0;
    int moov_offset = -1;

    /* check file header */
    offset = 0;
    for (;;) {
        /* ignore invalid offset */
        if ((offset + 8) > (unsigned int)p->buf_size)
            break;
        tag = AV_RL32(p->buf + offset + 4);
        switch(tag) {
        /* check for obvious tags */
        case MKTAG('m','o','o','v'):
            moov_offset = offset + 4;
        case MKTAG('m','d','a','t'):
        case MKTAG('p','n','o','t'): /* detect movs with preview pics like ew.mov and april.mov */
        case MKTAG('u','d','t','a'): /* Packet Video PVAuthor adds this and a lot of more junk */
        case MKTAG('f','t','y','p'):
            if (AV_RB32(p->buf+offset) < 8 &&
                (AV_RB32(p->buf+offset) != 1 ||
                 offset + 12 > (unsigned int)p->buf_size ||
                 AV_RB64(p->buf+offset + 8) == 0)) {
                score = FFMAX(score, AVPROBE_SCORE_EXTENSION);
            } else if (tag == MKTAG('f','t','y','p') &&
                       (   AV_RL32(p->buf + offset + 8) == MKTAG('j','p','2',' ')
                        || AV_RL32(p->buf + offset + 8) == MKTAG('j','p','x',' ')
                    )) {
                score = FFMAX(score, 5);
            } else {
                score = AVPROBE_SCORE_MAX;
            }
            offset = FFMAX(4, AV_RB32(p->buf+offset)) + offset;
            break;
        /* those are more common words, so rate then a bit less */
        case MKTAG('e','d','i','w'): /* xdcam files have reverted first tags */
        case MKTAG('w','i','d','e'):
        case MKTAG('f','r','e','e'):
        case MKTAG('j','u','n','k'):
        case MKTAG('p','i','c','t'):
            score  = FFMAX(score, AVPROBE_SCORE_MAX - 5);
            offset = FFMAX(4, AV_RB32(p->buf+offset)) + offset;
            break;
        case MKTAG(0x82,0x82,0x7f,0x7d):
        case MKTAG('s','k','i','p'):
        case MKTAG('u','u','i','d'):
        case MKTAG('p','r','f','l'):
            /* if we only find those cause probedata is too small at least rate them */
            score  = FFMAX(score, AVPROBE_SCORE_EXTENSION);
            offset = FFMAX(4, AV_RB32(p->buf+offset)) + offset;
            break;
        default:
            offset = FFMAX(4, AV_RB32(p->buf+offset)) + offset;
        }
    }
    if(score > AVPROBE_SCORE_MAX - 50 && moov_offset != -1) {
        /* moov atom in the header - we should make sure that this is not a
         * MOV-packed MPEG-PS */
        offset = moov_offset;

        while(offset < (p->buf_size - 16)){ /* Sufficient space */
               /* We found an actual hdlr atom */
            if(AV_RL32(p->buf + offset     ) == MKTAG('h','d','l','r') &&
               AV_RL32(p->buf + offset +  8) == MKTAG('m','h','l','r') &&
               AV_RL32(p->buf + offset + 12) == MKTAG('M','P','E','G')){
                av_log(NULL, AV_LOG_WARNING, "Found media data tag MPEG indicating this is a MOV-packed MPEG-PS.\n");
                /* We found a media handler reference atom describing an
                 * MPEG-PS-in-MOV, return a
                 * low score to force expanding the probe window until
                 * mpegps_probe finds what it needs */
                return 5;
            }else
                /* Keep looking */
                offset+=2;
        }
    }

    return score;
}

// must be done after parsing all trak because there's no order requirement
static void mov_read_chapters(AVFormatContext *s)
{
    MOVContext *mov = s->priv_data;
    AVStream *st = NULL;
    MOVStreamContext *sc;
    int64_t cur_pos;
    int i;

    for (i = 0; i < s->nb_streams; i++)
        if (s->streams[i]->id == mov->chapter_track) {
            st = s->streams[i];
            break;
        }
    if (!st) {
        av_log(s, AV_LOG_ERROR, "Referenced QT chapter track not found\n");
        return;
    }

    st->discard = AVDISCARD_ALL;
    sc = st->priv_data;
    cur_pos = avio_tell(sc->pb);

    for (i = 0; i < st->nb_index_entries; i++) {
        AVIndexEntry *sample = &st->index_entries[i];
        int64_t end = i+1 < st->nb_index_entries ? st->index_entries[i+1].timestamp : st->duration;
        uint8_t *title;
        uint16_t ch;
        int len, title_len;

        if (end < sample->timestamp) {
            av_log(s, AV_LOG_WARNING, "ignoring stream duration which is shorter than chapters\n");
            end = AV_NOPTS_VALUE;
        }

        if (avio_seek(sc->pb, sample->pos, SEEK_SET) != sample->pos) {
            av_log(s, AV_LOG_ERROR, "Chapter %d not found in file\n", i);
            goto finish;
        }

        // the first two bytes are the length of the title
        len = avio_rb16(sc->pb);
        if (len > sample->size-2)
            continue;
        title_len = 2*len + 1;
        if (!(title = av_mallocz(title_len)))
            goto finish;

        // The samples could theoretically be in any encoding if there's an encd
        // atom following, but in practice are only utf-8 or utf-16, distinguished
        // instead by the presence of a BOM
        if (!len) {
            title[0] = 0;
        } else {
            ch = avio_rb16(sc->pb);
            if (ch == 0xfeff)
                avio_get_str16be(sc->pb, len, title, title_len);
            else if (ch == 0xfffe)
                avio_get_str16le(sc->pb, len, title, title_len);
            else {
                AV_WB16(title, ch);
                if (len == 1 || len == 2)
                    title[len] = 0;
                else
                    avio_get_str(sc->pb, INT_MAX, title + 2, len - 1);
            }
        }

        avpriv_new_chapter(s, i, st->time_base, sample->timestamp, end, title);
        av_freep(&title);
    }
finish:
    avio_seek(sc->pb, cur_pos, SEEK_SET);
}

static int parse_timecode_in_framenum_format(AVFormatContext *s, AVStream *st,
                                             uint32_t value, int flags)
{
    AVTimecode tc;
    char buf[AV_TIMECODE_STR_SIZE];
    AVRational rate = {st->codec->time_base.den,
                       st->codec->time_base.num};
    int ret = av_timecode_init(&tc, rate, flags, 0, s);
    if (ret < 0)
        return ret;
    av_dict_set(&st->metadata, "timecode",
                av_timecode_make_string(&tc, buf, value), 0);
    return 0;
}

static int mov_read_timecode_track(AVFormatContext *s, AVStream *st)
{
    MOVStreamContext *sc = st->priv_data;
    int flags = 0;
    int64_t cur_pos = avio_tell(sc->pb);
    uint32_t value;

    if (!st->nb_index_entries)
        return -1;

    avio_seek(sc->pb, st->index_entries->pos, SEEK_SET);
    value = avio_rb32(s->pb);

    if (sc->tmcd_flags & 0x0001) flags |= AV_TIMECODE_FLAG_DROPFRAME;
    if (sc->tmcd_flags & 0x0002) flags |= AV_TIMECODE_FLAG_24HOURSMAX;
    if (sc->tmcd_flags & 0x0004) flags |= AV_TIMECODE_FLAG_ALLOWNEGATIVE;

    /* Assume Counter flag is set to 1 in tmcd track (even though it is likely
     * not the case) and thus assume "frame number format" instead of QT one.
     * No sample with tmcd track can be found with a QT timecode at the moment,
     * despite what the tmcd track "suggests" (Counter flag set to 0 means QT
     * format). */
    parse_timecode_in_framenum_format(s, st, value, flags);

    avio_seek(sc->pb, cur_pos, SEEK_SET);
    return 0;
}

static int mov_read_close(AVFormatContext *s)
{
    MOVContext *mov = s->priv_data;
    int i, j;

    for (i = 0; i < s->nb_streams; i++) {
        AVStream *st = s->streams[i];
        MOVStreamContext *sc = st->priv_data;

        if (!sc)
            continue;

        av_freep(&sc->ctts_data);
        for (j = 0; j < sc->drefs_count; j++) {
            av_freep(&sc->drefs[j].path);
            av_freep(&sc->drefs[j].dir);
        }
        av_freep(&sc->drefs);

        sc->drefs_count = 0;

        if (!sc->pb_is_copied)
            avio_closep(&sc->pb);

        sc->pb = NULL;
        av_freep(&sc->chunk_offsets);
        av_freep(&sc->stsc_data);
        av_freep(&sc->sample_sizes);
        av_freep(&sc->keyframes);
        av_freep(&sc->stts_data);
        av_freep(&sc->stps_data);
        av_freep(&sc->elst_data);
        av_freep(&sc->rap_group);
        av_freep(&sc->display_matrix);

        av_freep(&sc->cenc.auxiliary_info);
        av_aes_ctr_free(sc->cenc.aes_ctr);
    }

    if (mov->dv_demux) {
        avformat_free_context(mov->dv_fctx);
        mov->dv_fctx = NULL;
    }

    if (mov->meta_keys) {
        for (i = 1; i < mov->meta_keys_count; i++) {
            av_freep(&mov->meta_keys[i]);
        }
        av_freep(&mov->meta_keys);
    }

    av_freep(&mov->trex_data);
    av_freep(&mov->bitrates);

    for (i = 0; i < mov->fragment_index_count; i++) {
        MOVFragmentIndex* index = mov->fragment_index_data[i];
        av_freep(&index->items);
        av_freep(&mov->fragment_index_data[i]);
    }
    av_freep(&mov->fragment_index_data);

    av_freep(&mov->aes_decrypt);

    return 0;
}

static int tmcd_is_referenced(AVFormatContext *s, int tmcd_id)
{
    int i;

    for (i = 0; i < s->nb_streams; i++) {
        AVStream *st = s->streams[i];
        MOVStreamContext *sc = st->priv_data;

        if (st->codec->codec_type == AVMEDIA_TYPE_VIDEO &&
            sc->timecode_track == tmcd_id)
            return 1;
    }
    return 0;
}

/* look for a tmcd track not referenced by any video track, and export it globally */
static void export_orphan_timecode(AVFormatContext *s)
{
    int i;

    for (i = 0; i < s->nb_streams; i++) {
        AVStream *st = s->streams[i];

        if (st->codec->codec_tag  == MKTAG('t','m','c','d') &&
            !tmcd_is_referenced(s, i + 1)) {
            AVDictionaryEntry *tcr = av_dict_get(st->metadata, "timecode", NULL, 0);
            if (tcr) {
                av_dict_set(&s->metadata, "timecode", tcr->value, 0);
                break;
            }
        }
    }
}

static int read_tfra(MOVContext *mov, AVIOContext *f)
{
    MOVFragmentIndex* index = NULL;
    int version, fieldlength, i, j;
    int64_t pos = avio_tell(f);
    uint32_t size = avio_rb32(f);
    void *tmp;

    if (avio_rb32(f) != MKBETAG('t', 'f', 'r', 'a')) {
        return 1;
    }
    av_log(mov->fc, AV_LOG_VERBOSE, "found tfra\n");
    index = av_mallocz(sizeof(MOVFragmentIndex));
    if (!index) {
        return AVERROR(ENOMEM);
    }

    tmp = av_realloc_array(mov->fragment_index_data,
                           mov->fragment_index_count + 1,
                           sizeof(MOVFragmentIndex*));
    if (!tmp) {
        av_freep(&index);
        return AVERROR(ENOMEM);
    }
    mov->fragment_index_data = tmp;
    mov->fragment_index_data[mov->fragment_index_count++] = index;

    version = avio_r8(f);
    avio_rb24(f);
    index->track_id = avio_rb32(f);
    fieldlength = avio_rb32(f);
    index->item_count = avio_rb32(f);
    index->items = av_mallocz_array(
            index->item_count, sizeof(MOVFragmentIndexItem));
    if (!index->items) {
        index->item_count = 0;
        return AVERROR(ENOMEM);
    }
    for (i = 0; i < index->item_count; i++) {
        int64_t time, offset;
        if (version == 1) {
            time   = avio_rb64(f);
            offset = avio_rb64(f);
        } else {
            time   = avio_rb32(f);
            offset = avio_rb32(f);
        }
        index->items[i].time = time;
        index->items[i].moof_offset = offset;
        for (j = 0; j < ((fieldlength >> 4) & 3) + 1; j++)
            avio_r8(f);
        for (j = 0; j < ((fieldlength >> 2) & 3) + 1; j++)
            avio_r8(f);
        for (j = 0; j < ((fieldlength >> 0) & 3) + 1; j++)
            avio_r8(f);
    }

    avio_seek(f, pos + size, SEEK_SET);
    return 0;
}

static int mov_read_mfra(MOVContext *c, AVIOContext *f)
{
    int64_t stream_size = avio_size(f);
    int64_t original_pos = avio_tell(f);
    int64_t seek_ret;
    int32_t mfra_size;
    int ret = -1;
    if ((seek_ret = avio_seek(f, stream_size - 4, SEEK_SET)) < 0) {
        ret = seek_ret;
        goto fail;
    }
    mfra_size = avio_rb32(f);
    if (mfra_size < 0 || mfra_size > stream_size) {
        av_log(c->fc, AV_LOG_DEBUG, "doesn't look like mfra (unreasonable size)\n");
        goto fail;
    }
    if ((seek_ret = avio_seek(f, -mfra_size, SEEK_CUR)) < 0) {
        ret = seek_ret;
        goto fail;
    }
    if (avio_rb32(f) != mfra_size) {
        av_log(c->fc, AV_LOG_DEBUG, "doesn't look like mfra (size mismatch)\n");
        goto fail;
    }
    if (avio_rb32(f) != MKBETAG('m', 'f', 'r', 'a')) {
        av_log(c->fc, AV_LOG_DEBUG, "doesn't look like mfra (tag mismatch)\n");
        goto fail;
    }
    av_log(c->fc, AV_LOG_VERBOSE, "stream has mfra\n");
    do {
        ret = read_tfra(c, f);
        if (ret < 0)
            goto fail;
    } while (!ret);
    ret = 0;
fail:
    seek_ret = avio_seek(f, original_pos, SEEK_SET);
    if (seek_ret < 0) {
        av_log(c->fc, AV_LOG_ERROR,
               "failed to seek back after looking for mfra\n");
        ret = seek_ret;
    }
    return ret;
}

static int mov_read_header(AVFormatContext *s)
{
    MOVContext *mov = s->priv_data;
    AVIOContext *pb = s->pb;
    int j, err;
    MOVAtom atom = { AV_RL32("root") };
    int i;

    if (mov->decryption_key_len != 0 && mov->decryption_key_len != AES_CTR_KEY_SIZE) {
        av_log(s, AV_LOG_ERROR, "Invalid decryption key len %d expected %d\n",
            mov->decryption_key_len, AES_CTR_KEY_SIZE);
        return AVERROR(EINVAL);
    }

    mov->fc = s;
    mov->trak_index = -1;
    /* .mov and .mp4 aren't streamable anyway (only progressive download if moov is before mdat) */
    if (pb->seekable)
        atom.size = avio_size(pb);
    else
        atom.size = INT64_MAX;

    /* check MOV header */
    do {
    if (mov->moov_retry)
        avio_seek(pb, 0, SEEK_SET);
    if ((err = mov_read_default(mov, pb, atom)) < 0) {
        av_log(s, AV_LOG_ERROR, "error reading header\n");
        mov_read_close(s);
        return err;
    }
    } while (pb->seekable && !mov->found_moov && !mov->moov_retry++);
    if (!mov->found_moov) {
        av_log(s, AV_LOG_ERROR, "moov atom not found\n");
        mov_read_close(s);
        return AVERROR_INVALIDDATA;
    }
    av_log(mov->fc, AV_LOG_TRACE, "on_parse_exit_offset=%"PRId64"\n", avio_tell(pb));

    if (pb->seekable) {
        if (mov->chapter_track > 0 && !mov->ignore_chapters)
            mov_read_chapters(s);
        for (i = 0; i < s->nb_streams; i++)
            if (s->streams[i]->codec->codec_tag == AV_RL32("tmcd"))
                mov_read_timecode_track(s, s->streams[i]);
    }

    /* copy timecode metadata from tmcd tracks to the related video streams */
    for (i = 0; i < s->nb_streams; i++) {
        AVStream *st = s->streams[i];
        MOVStreamContext *sc = st->priv_data;
        if (sc->timecode_track > 0) {
            AVDictionaryEntry *tcr;
            int tmcd_st_id = -1;

            for (j = 0; j < s->nb_streams; j++)
                if (s->streams[j]->id == sc->timecode_track)
                    tmcd_st_id = j;

            if (tmcd_st_id < 0 || tmcd_st_id == i)
                continue;
            tcr = av_dict_get(s->streams[tmcd_st_id]->metadata, "timecode", NULL, 0);
            if (tcr)
                av_dict_set(&st->metadata, "timecode", tcr->value, 0);
        }
    }
    export_orphan_timecode(s);

    for (i = 0; i < s->nb_streams; i++) {
        AVStream *st = s->streams[i];
        MOVStreamContext *sc = st->priv_data;
        fix_timescale(mov, sc);
        if(st->codec->codec_type == AVMEDIA_TYPE_AUDIO && st->codec->codec_id == AV_CODEC_ID_AAC) {
            st->skip_samples = sc->start_pad;
        }
        if (st->codec->codec_type == AVMEDIA_TYPE_VIDEO && sc->nb_frames_for_fps > 0 && sc->duration_for_fps > 0)
            av_reduce(&st->avg_frame_rate.num, &st->avg_frame_rate.den,
                      sc->time_scale*(int64_t)sc->nb_frames_for_fps, sc->duration_for_fps, INT_MAX);
        if (st->codec->codec_type == AVMEDIA_TYPE_SUBTITLE) {
            if (st->codec->width <= 0 || st->codec->height <= 0) {
                st->codec->width  = sc->width;
                st->codec->height = sc->height;
            }
            if (st->codec->codec_id == AV_CODEC_ID_DVD_SUBTITLE) {
                if ((err = mov_rewrite_dvd_sub_extradata(st)) < 0)
                    return err;
            }
        }
        if (mov->handbrake_version &&
            mov->handbrake_version <= 1000000*0 + 1000*10 + 2 &&  // 0.10.2
            st->codec->codec_id == AV_CODEC_ID_MP3
        ) {
            av_log(s, AV_LOG_VERBOSE, "Forcing full parsing for mp3 stream\n");
            st->need_parsing = AVSTREAM_PARSE_FULL;
        }
    }

    if (mov->trex_data) {
        for (i = 0; i < s->nb_streams; i++) {
            AVStream *st = s->streams[i];
            MOVStreamContext *sc = st->priv_data;
            if (st->duration > 0)
                st->codec->bit_rate = sc->data_size * 8 * sc->time_scale / st->duration;
        }
    }

    if (mov->use_mfra_for > 0) {
        for (i = 0; i < s->nb_streams; i++) {
            AVStream *st = s->streams[i];
            MOVStreamContext *sc = st->priv_data;
            if (sc->duration_for_fps > 0) {
                st->codec->bit_rate = sc->data_size * 8 * sc->time_scale /
                    sc->duration_for_fps;
            }
        }
    }

    for (i = 0; i < mov->bitrates_count && i < s->nb_streams; i++) {
        if (mov->bitrates[i]) {
            s->streams[i]->codec->bit_rate = mov->bitrates[i];
        }
    }

    ff_rfps_calculate(s);

    for (i = 0; i < s->nb_streams; i++) {
        AVStream *st = s->streams[i];
        MOVStreamContext *sc = st->priv_data;

        switch (st->codec->codec_type) {
        case AVMEDIA_TYPE_AUDIO:
            err = ff_replaygain_export(st, s->metadata);
            if (err < 0) {
                mov_read_close(s);
                return err;
            }
            break;
        case AVMEDIA_TYPE_VIDEO:
            if (sc->display_matrix) {
                AVPacketSideData *sd, *tmp;

                tmp = av_realloc_array(st->side_data,
                                       st->nb_side_data + 1, sizeof(*tmp));
                if (!tmp)
                    return AVERROR(ENOMEM);

                st->side_data = tmp;
                st->nb_side_data++;

                sd = &st->side_data[st->nb_side_data - 1];
                sd->type = AV_PKT_DATA_DISPLAYMATRIX;
                sd->size = sizeof(int32_t) * 9;
                sd->data = (uint8_t*)sc->display_matrix;
                sc->display_matrix = NULL;
            }
            break;
        }
    }
    ff_configure_buffers_for_index(s, AV_TIME_BASE);

    return 0;
}

static AVIndexEntry *mov_find_next_sample(AVFormatContext *s, AVStream **st)
{
    AVIndexEntry *sample = NULL;
    int64_t best_dts = INT64_MAX;
    int i;
    for (i = 0; i < s->nb_streams; i++) {
        AVStream *avst = s->streams[i];
        MOVStreamContext *msc = avst->priv_data;
        if (msc->pb && msc->current_sample < avst->nb_index_entries) {
            AVIndexEntry *current_sample = &avst->index_entries[msc->current_sample];
            int64_t dts = av_rescale(current_sample->timestamp, AV_TIME_BASE, msc->time_scale);
            av_log(s, AV_LOG_TRACE, "stream %d, sample %d, dts %"PRId64"\n", i, msc->current_sample, dts);
            if (!sample || (!s->pb->seekable && current_sample->pos < sample->pos) ||
                (s->pb->seekable &&
                 ((msc->pb != s->pb && dts < best_dts) || (msc->pb == s->pb &&
                 ((FFABS(best_dts - dts) <= AV_TIME_BASE && current_sample->pos < sample->pos) ||
                  (FFABS(best_dts - dts) > AV_TIME_BASE && dts < best_dts)))))) {
                sample = current_sample;
                best_dts = dts;
                *st = avst;
            }
        }
    }
    return sample;
}

static int should_retry(AVIOContext *pb, int error_code) {
    if (error_code == AVERROR_EOF || avio_feof(pb))
        return 0;

    return 1;
}

static int mov_read_packet(AVFormatContext *s, AVPacket *pkt)
{
    MOVContext *mov = s->priv_data;
    MOVStreamContext *sc;
    AVIndexEntry *sample;
    AVStream *st = NULL;
    int ret;
    mov->fc = s;
 retry:
    sample = mov_find_next_sample(s, &st);
    if (!sample) {
        mov->found_mdat = 0;
        if (!mov->next_root_atom)
            return AVERROR_EOF;
        if (avio_seek(s->pb, mov->next_root_atom, SEEK_SET) != mov->next_root_atom) {
            av_log(mov->fc, AV_LOG_ERROR, "next root atom offset 0x%"PRIx64": partial file\n", mov->next_root_atom);
            return AVERROR_INVALIDDATA;
        }
        mov->next_root_atom = 0;
        if (mov_read_default(mov, s->pb, (MOVAtom){ AV_RL32("root"), INT64_MAX }) < 0 ||
            avio_feof(s->pb))
            return AVERROR_EOF;
        av_log(s, AV_LOG_TRACE, "read fragments, offset 0x%"PRIx64"\n", avio_tell(s->pb));
        goto retry;
    }
    sc = st->priv_data;
    /* must be done just before reading, to avoid infinite loop on sample */
    sc->current_sample++;

    if (mov->next_root_atom) {
        sample->pos = FFMIN(sample->pos, mov->next_root_atom);
        sample->size = FFMIN(sample->size, (mov->next_root_atom - sample->pos));
    }

    if (st->discard != AVDISCARD_ALL) {
        int64_t ret64 = avio_seek(sc->pb, sample->pos, SEEK_SET);
        if (ret64 != sample->pos) {
            av_log(mov->fc, AV_LOG_ERROR, "stream %d, offset 0x%"PRIx64": partial file\n",
                   sc->ffindex, sample->pos);
            sc->current_sample -= should_retry(sc->pb, ret64);
            return AVERROR_INVALIDDATA;
        }
        ret = av_get_packet(sc->pb, pkt, sample->size);
        if (ret < 0) {
            sc->current_sample -= should_retry(sc->pb, ret);
            return ret;
        }
        if (sc->has_palette) {
            uint8_t *pal;

            pal = av_packet_new_side_data(pkt, AV_PKT_DATA_PALETTE, AVPALETTE_SIZE);
            if (!pal) {
                av_log(mov->fc, AV_LOG_ERROR, "Cannot append palette to packet\n");
            } else {
                memcpy(pal, sc->palette, AVPALETTE_SIZE);
                sc->has_palette = 0;
            }
        }
#if CONFIG_DV_DEMUXER
        if (mov->dv_demux && sc->dv_audio_container) {
            avpriv_dv_produce_packet(mov->dv_demux, pkt, pkt->data, pkt->size, pkt->pos);
            av_freep(&pkt->data);
            pkt->size = 0;
            ret = avpriv_dv_get_packet(mov->dv_demux, pkt);
            if (ret < 0)
                return ret;
        }
#endif
    }

    pkt->stream_index = sc->ffindex;
    pkt->dts = sample->timestamp;
    if (sc->ctts_data && sc->ctts_index < sc->ctts_count) {
        pkt->pts = pkt->dts + sc->dts_shift + sc->ctts_data[sc->ctts_index].duration;
        /* update ctts context */
        sc->ctts_sample++;
        if (sc->ctts_index < sc->ctts_count &&
            sc->ctts_data[sc->ctts_index].count == sc->ctts_sample) {
            sc->ctts_index++;
            sc->ctts_sample = 0;
        }
        if (sc->wrong_dts)
            pkt->dts = AV_NOPTS_VALUE;
    } else {
        int64_t next_dts = (sc->current_sample < st->nb_index_entries) ?
            st->index_entries[sc->current_sample].timestamp : st->duration;
        pkt->duration = next_dts - pkt->dts;
        pkt->pts = pkt->dts;
    }
    if (st->discard == AVDISCARD_ALL)
        goto retry;
    pkt->flags |= sample->flags & AVINDEX_KEYFRAME ? AV_PKT_FLAG_KEY : 0;
    pkt->pos = sample->pos;

    if (mov->aax_mode)
        aax_filter(pkt->data, pkt->size, mov);

    if (sc->cenc.aes_ctr) {
        ret = cenc_filter(mov, sc, pkt->data, pkt->size);
        if (ret) {
            return ret;
        }
    }

    return 0;
}

<<<<<<< HEAD
=======
static int mov_seek_fragment(AVFormatContext *s, AVStream *st, int64_t timestamp)
{
    MOVContext *mov = s->priv_data;
    int i, j;

    if (!mov->fragment_index_complete)
        return 0;

    for (i = 0; i < mov->fragment_index_count; i++) {
        if (mov->fragment_index_data[i]->track_id == st->id) {
            MOVFragmentIndex *index = mov->fragment_index_data[i];
            for (j = index->item_count - 1; j >= 0; j--) {
                if (index->items[j].time <= timestamp) {
                    if (index->items[j].headers_read)
                        return 0;

                    return mov_switch_root(s, index->items[j].moof_offset);
                }
            }
        }
    }

    return 0;
}

>>>>>>> fe225b11
static int mov_seek_stream(AVFormatContext *s, AVStream *st, int64_t timestamp, int flags)
{
    MOVStreamContext *sc = st->priv_data;
    int sample, time_sample;
    int i;

    sample = av_index_search_timestamp(st, timestamp, flags);
    av_log(s, AV_LOG_TRACE, "stream %d, timestamp %"PRId64", sample %d\n", st->index, timestamp, sample);
    if (sample < 0 && st->nb_index_entries && timestamp < st->index_entries[0].timestamp)
        sample = 0;
    if (sample < 0) /* not sure what to do */
        return AVERROR_INVALIDDATA;
    sc->current_sample = sample;
    av_log(s, AV_LOG_TRACE, "stream %d, found sample %d\n", st->index, sc->current_sample);
    /* adjust ctts index */
    if (sc->ctts_data) {
        time_sample = 0;
        for (i = 0; i < sc->ctts_count; i++) {
            int next = time_sample + sc->ctts_data[i].count;
            if (next > sc->current_sample) {
                sc->ctts_index = i;
                sc->ctts_sample = sc->current_sample - time_sample;
                break;
            }
            time_sample = next;
        }
    }
    return sample;
}

static int mov_read_seek(AVFormatContext *s, int stream_index, int64_t sample_time, int flags)
{
    MOVContext *mc = s->priv_data;
    AVStream *st;
    int sample;
    int i;

    if (stream_index >= s->nb_streams)
        return AVERROR_INVALIDDATA;

    st = s->streams[stream_index];
    sample = mov_seek_stream(s, st, sample_time, flags);
    if (sample < 0)
        return sample;

    if (mc->seek_individually) {
        /* adjust seek timestamp to found sample timestamp */
        int64_t seek_timestamp = st->index_entries[sample].timestamp;

        for (i = 0; i < s->nb_streams; i++) {
            int64_t timestamp;
            MOVStreamContext *sc = s->streams[i]->priv_data;
            st = s->streams[i];
            st->skip_samples = (sample_time <= 0) ? sc->start_pad : 0;

            if (stream_index == i)
                continue;

            timestamp = av_rescale_q(seek_timestamp, s->streams[stream_index]->time_base, st->time_base);
            mov_seek_stream(s, st, timestamp, flags);
        }
    } else {
        for (i = 0; i < s->nb_streams; i++) {
            MOVStreamContext *sc;
            st = s->streams[i];
            sc = st->priv_data;
            sc->current_sample = 0;
        }
        while (1) {
            MOVStreamContext *sc;
            AVIndexEntry *entry = mov_find_next_sample(s, &st);
            if (!entry)
                return AVERROR_INVALIDDATA;
            sc = st->priv_data;
            if (sc->ffindex == stream_index && sc->current_sample == sample)
                break;
            sc->current_sample++;
        }
    }
    return 0;
}

#define OFFSET(x) offsetof(MOVContext, x)
#define FLAGS AV_OPT_FLAG_VIDEO_PARAM | AV_OPT_FLAG_DECODING_PARAM
static const AVOption mov_options[] = {
    {"use_absolute_path",
        "allow using absolute path when opening alias, this is a possible security issue",
        OFFSET(use_absolute_path), AV_OPT_TYPE_BOOL, {.i64 = 0},
        0, 1, FLAGS},
    {"seek_streams_individually",
        "Seek each stream individually to the to the closest point",
        OFFSET(seek_individually), AV_OPT_TYPE_BOOL, { .i64 = 1 },
        0, 1, FLAGS},
    {"ignore_editlist", "", OFFSET(ignore_editlist), AV_OPT_TYPE_BOOL, {.i64 = 0},
        0, 1, FLAGS},
    {"ignore_chapters", "", OFFSET(ignore_chapters), AV_OPT_TYPE_BOOL, {.i64 = 0},
        0, 1, FLAGS},
    {"use_mfra_for",
        "use mfra for fragment timestamps",
        OFFSET(use_mfra_for), AV_OPT_TYPE_INT, {.i64 = FF_MOV_FLAG_MFRA_AUTO},
        -1, FF_MOV_FLAG_MFRA_PTS, FLAGS,
        "use_mfra_for"},
    {"auto", "auto", 0, AV_OPT_TYPE_CONST, {.i64 = FF_MOV_FLAG_MFRA_AUTO}, 0, 0,
        FLAGS, "use_mfra_for" },
    {"dts", "dts", 0, AV_OPT_TYPE_CONST, {.i64 = FF_MOV_FLAG_MFRA_DTS}, 0, 0,
        FLAGS, "use_mfra_for" },
    {"pts", "pts", 0, AV_OPT_TYPE_CONST, {.i64 = FF_MOV_FLAG_MFRA_PTS}, 0, 0,
        FLAGS, "use_mfra_for" },
    { "export_all", "Export unrecognized metadata entries", OFFSET(export_all),
        AV_OPT_TYPE_BOOL, { .i64 = 0 }, 0, 1, .flags = FLAGS },
    { "export_xmp", "Export full XMP metadata", OFFSET(export_xmp),
        AV_OPT_TYPE_BOOL, { .i64 = 0 }, 0, 1, .flags = FLAGS },
    { "activation_bytes", "Secret bytes for Audible AAX files", OFFSET(activation_bytes),
        AV_OPT_TYPE_BINARY, .flags = AV_OPT_FLAG_DECODING_PARAM },
    { "audible_fixed_key", // extracted from libAAX_SDK.so and AAXSDKWin.dll files!
        "Fixed key used for handling Audible AAX files", OFFSET(audible_fixed_key),
        AV_OPT_TYPE_BINARY, {.str="77214d4b196a87cd520045fd20a51d67"},
        .flags = AV_OPT_FLAG_DECODING_PARAM },
    { "decryption_key", "The media decryption key (hex)", OFFSET(decryption_key), AV_OPT_TYPE_BINARY, .flags = AV_OPT_FLAG_DECODING_PARAM },

    { NULL },
};

static const AVClass mov_class = {
    .class_name = "mov,mp4,m4a,3gp,3g2,mj2",
    .item_name  = av_default_item_name,
    .option     = mov_options,
    .version    = LIBAVUTIL_VERSION_INT,
};

AVInputFormat ff_mov_demuxer = {
    .name           = "mov,mp4,m4a,3gp,3g2,mj2",
    .long_name      = NULL_IF_CONFIG_SMALL("QuickTime / MOV"),
    .priv_class     = &mov_class,
    .priv_data_size = sizeof(MOVContext),
    .extensions     = "mov,mp4,m4a,3gp,3g2,mj2",
    .read_probe     = mov_probe,
    .read_header    = mov_read_header,
    .read_packet    = mov_read_packet,
    .read_close     = mov_read_close,
    .read_seek      = mov_read_seek,
    .flags          = AVFMT_NO_BYTE_SEEK,
};<|MERGE_RESOLUTION|>--- conflicted
+++ resolved
@@ -4933,34 +4933,6 @@
     return 0;
 }
 
-<<<<<<< HEAD
-=======
-static int mov_seek_fragment(AVFormatContext *s, AVStream *st, int64_t timestamp)
-{
-    MOVContext *mov = s->priv_data;
-    int i, j;
-
-    if (!mov->fragment_index_complete)
-        return 0;
-
-    for (i = 0; i < mov->fragment_index_count; i++) {
-        if (mov->fragment_index_data[i]->track_id == st->id) {
-            MOVFragmentIndex *index = mov->fragment_index_data[i];
-            for (j = index->item_count - 1; j >= 0; j--) {
-                if (index->items[j].time <= timestamp) {
-                    if (index->items[j].headers_read)
-                        return 0;
-
-                    return mov_switch_root(s, index->items[j].moof_offset);
-                }
-            }
-        }
-    }
-
-    return 0;
-}
-
->>>>>>> fe225b11
 static int mov_seek_stream(AVFormatContext *s, AVStream *st, int64_t timestamp, int flags)
 {
     MOVStreamContext *sc = st->priv_data;
