--- conflicted
+++ resolved
@@ -4188,110 +4188,7 @@
         return AVERROR_EOF;
 
     frag->implicit_offset = offset;
-<<<<<<< HEAD
     st->duration = sc->track_end = dts + sc->time_offset;
-=======
-
-    sc->track_end = dts + sc->time_offset;
-    if (st->duration < sc->track_end)
-        st->duration = sc->track_end;
-
-    return 0;
-}
-
-static int mov_read_sidx(MOVContext *c, AVIOContext *pb, MOVAtom atom)
-{
-    int64_t offset = avio_tell(pb) + atom.size, pts;
-    uint8_t version;
-    unsigned i, track_id;
-    AVStream *st = NULL;
-    MOVStreamContext *sc;
-    MOVFragmentIndex *index = NULL;
-    MOVFragmentIndex **tmp;
-    AVRational timescale;
-
-    version = avio_r8(pb);
-    if (version > 1) {
-        avpriv_request_sample(c->fc, "sidx version %u", version);
-        return 0;
-    }
-
-    avio_rb24(pb); // flags
-
-    track_id = avio_rb32(pb); // Reference ID
-    for (i = 0; i < c->fc->nb_streams; i++) {
-        if (c->fc->streams[i]->id == track_id) {
-            st = c->fc->streams[i];
-            break;
-        }
-    }
-    if (!st) {
-        av_log(c->fc, AV_LOG_WARNING, "could not find corresponding track id %d\n", track_id);
-        return 0;
-    }
-
-    sc = st->priv_data;
-
-    timescale = av_make_q(1, avio_rb32(pb));
-
-    if (version == 0) {
-        pts = avio_rb32(pb);
-        offset += avio_rb32(pb);
-    } else {
-        pts = avio_rb64(pb);
-        offset += avio_rb64(pb);
-    }
-
-    avio_rb16(pb); // reserved
-
-    index = av_mallocz(sizeof(MOVFragmentIndex));
-    if (!index)
-        return AVERROR(ENOMEM);
-
-    index->track_id = track_id;
-
-    index->item_count = avio_rb16(pb);
-    index->items = av_mallocz_array(index->item_count, sizeof(MOVFragmentIndexItem));
-
-    if (!index->items) {
-        av_freep(&index);
-        return AVERROR(ENOMEM);
-    }
-
-    for (i = 0; i < index->item_count; i++) {
-        uint32_t size = avio_rb32(pb);
-        uint32_t duration = avio_rb32(pb);
-        if (size & 0x80000000) {
-            avpriv_request_sample(c->fc, "sidx reference_type 1");
-            av_freep(&index->items);
-            av_freep(&index);
-            return AVERROR_PATCHWELCOME;
-        }
-        avio_rb32(pb); // sap_flags
-        index->items[i].moof_offset = offset;
-        index->items[i].time = av_rescale_q(pts, st->time_base, timescale);
-        offset += size;
-        pts += duration;
-    }
-
-    st->duration = sc->track_end = pts;
-
-    tmp = av_realloc_array(c->fragment_index_data,
-                           c->fragment_index_count + 1,
-                           sizeof(MOVFragmentIndex*));
-    if (!tmp) {
-        av_freep(&index->items);
-        av_freep(&index);
-        return AVERROR(ENOMEM);
-    }
-
-    c->fragment_index_data = tmp;
-    c->fragment_index_data[c->fragment_index_count++] = index;
-
-    if (offset == avio_size(pb))
-        c->fragment_index_complete = 1;
-
->>>>>>> 13423397
     return 0;
 }
 
@@ -5648,54 +5545,6 @@
     return 1;
 }
 
-<<<<<<< HEAD
-=======
-static int mov_switch_root(AVFormatContext *s, int64_t target)
-{
-    MOVContext *mov = s->priv_data;
-    int i, j;
-    int already_read = 0;
-
-    if (avio_seek(s->pb, target, SEEK_SET) != target) {
-        av_log(mov->fc, AV_LOG_ERROR, "root atom offset 0x%"PRIx64": partial file\n", target);
-        return AVERROR_INVALIDDATA;
-    }
-
-    mov->next_root_atom = 0;
-
-    for (i = 0; i < mov->fragment_index_count; i++) {
-        MOVFragmentIndex *index = mov->fragment_index_data[i];
-        int found = 0;
-        for (j = 0; j < index->item_count; j++) {
-            MOVFragmentIndexItem *item = &index->items[j];
-            if (found) {
-                mov->next_root_atom = item->moof_offset;
-                break; // Advance to next index in outer loop
-            } else if (item->moof_offset == target) {
-                index->current_item = FFMIN(j, index->current_item);
-                if (item->headers_read)
-                    already_read = 1;
-                item->headers_read = 1;
-                found = 1;
-            }
-        }
-        if (!found)
-            index->current_item = 0;
-    }
-
-    if (already_read)
-        return 0;
-
-    mov->found_mdat = 0;
-
-    if (mov_read_default(mov, s->pb, (MOVAtom){ AV_RL32("root"), INT64_MAX }) < 0 ||
-        avio_feof(s->pb))
-        return AVERROR_EOF;
-    av_log(s, AV_LOG_TRACE, "read fragments, offset 0x%"PRIx64"\n", avio_tell(s->pb));
-
-    return 1;
-}
-
 static int mov_change_extradata(MOVStreamContext *sc, AVPacket *pkt)
 {
     uint8_t *side, *extradata;
@@ -5719,7 +5568,6 @@
     return 0;
 }
 
->>>>>>> 13423397
 static int mov_read_packet(AVFormatContext *s, AVPacket *pkt)
 {
     MOVContext *mov = s->priv_data;
@@ -5862,6 +5710,7 @@
     MOVStreamContext *sc = st->priv_data;
     int sample, time_sample;
     int i;
+    int ret;
 
     sample = av_index_search_timestamp(st, timestamp, flags);
     av_log(s, AV_LOG_TRACE, "stream %d, timestamp %"PRId64", sample %d\n", st->index, timestamp, sample);
