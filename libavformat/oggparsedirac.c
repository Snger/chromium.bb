/*
 * Copyright (C) 2008  David Conrad
 *
 * This file is part of FFmpeg.
 *
 * FFmpeg is free software; you can redistribute it and/or
 * modify it under the terms of the GNU Lesser General Public
 * License as published by the Free Software Foundation; either
 * version 2.1 of the License, or (at your option) any later version.
 *
 * FFmpeg is distributed in the hope that it will be useful,
 * but WITHOUT ANY WARRANTY; without even the implied warranty of
 * MERCHANTABILITY or FITNESS FOR A PARTICULAR PURPOSE.  See the GNU
 * Lesser General Public License for more details.
 *
 * You should have received a copy of the GNU Lesser General Public
 * License along with FFmpeg; if not, write to the Free Software
 * Foundation, Inc., 51 Franklin Street, Fifth Floor, Boston, MA 02110-1301 USA
 */

#include "libavcodec/get_bits.h"
#include "libavcodec/dirac.h"
#include "avformat.h"
#include "internal.h"
#include "oggdec.h"

static int dirac_header(AVFormatContext *s, int idx)
{
    struct ogg *ogg = s->priv_data;
    struct ogg_stream *os = ogg->streams + idx;
    AVStream *st = s->streams[idx];
    dirac_source_params source;
    GetBitContext gb;
    int ret;

    // already parsed the header
    if (st->codec->codec_id == AV_CODEC_ID_DIRAC)
        return 0;

<<<<<<< HEAD
    if (init_get_bits(&gb, os->buf + os->pstart + 13, (os->psize - 13) * 8) < 0)
        return -1;

    if (avpriv_dirac_parse_sequence_header(st->codec, &gb, &source) < 0)
        return -1;
=======
    ret = init_get_bits8(&gb, os->buf + os->pstart + 13, (os->psize - 13));
    if (ret < 0)
        return ret;

    ret = avpriv_dirac_parse_sequence_header(st->codec, &gb, &source);
    if (ret < 0)
        return ret;
>>>>>>> a85f2cdf

    st->codec->codec_type = AVMEDIA_TYPE_VIDEO;
    st->codec->codec_id = AV_CODEC_ID_DIRAC;
    // dirac in ogg always stores timestamps as though the video were interlaced
    avpriv_set_pts_info(st, 64, st->codec->framerate.den, 2*st->codec->framerate.num);
    return 1;
}

// various undocument things: granule is signed (only for dirac!)
static uint64_t dirac_gptopts(AVFormatContext *s, int idx, uint64_t granule,
                              int64_t *dts_out)
{
    int64_t gp = granule;
    struct ogg *ogg = s->priv_data;
    struct ogg_stream *os = ogg->streams + idx;

    unsigned dist  = ((gp >> 14) & 0xff00) | (gp & 0xff);
    int64_t  dts   = (gp >> 31);
    int64_t  pts   = dts + ((gp >> 9) & 0x1fff);

    if (!dist)
        os->pflags |= AV_PKT_FLAG_KEY;

    if (dts_out)
        *dts_out = dts;

    return pts;
}

static int old_dirac_header(AVFormatContext *s, int idx)
{
    struct ogg *ogg = s->priv_data;
    struct ogg_stream *os = ogg->streams + idx;
    AVStream *st = s->streams[idx];
    uint8_t *buf = os->buf + os->pstart;

    if (buf[0] != 'K')
        return 0;

    st->codec->codec_type = AVMEDIA_TYPE_VIDEO;
    st->codec->codec_id = AV_CODEC_ID_DIRAC;
    avpriv_set_pts_info(st, 64, AV_RB32(buf+12), AV_RB32(buf+8));
    return 1;
}

static uint64_t old_dirac_gptopts(AVFormatContext *s, int idx, uint64_t gp,
                                  int64_t *dts)
{
    struct ogg *ogg = s->priv_data;
    struct ogg_stream *os = ogg->streams + idx;
    uint64_t iframe = gp >> 30;
    uint64_t pframe = gp & 0x3fffffff;

    if (!pframe)
        os->pflags |= AV_PKT_FLAG_KEY;

    return iframe + pframe;
}

const struct ogg_codec ff_dirac_codec = {
    .magic = "BBCD\0",
    .magicsize = 5,
    .header = dirac_header,
    .gptopts = dirac_gptopts,
    .granule_is_start = 1,
    .nb_header = 1,
};

const struct ogg_codec ff_old_dirac_codec = {
    .magic = "KW-DIRAC",
    .magicsize = 8,
    .header = old_dirac_header,
    .gptopts = old_dirac_gptopts,
    .granule_is_start = 1,
    .nb_header = 1,
};<|MERGE_RESOLUTION|>--- conflicted
+++ resolved
@@ -37,13 +37,6 @@
     if (st->codec->codec_id == AV_CODEC_ID_DIRAC)
         return 0;
 
-<<<<<<< HEAD
-    if (init_get_bits(&gb, os->buf + os->pstart + 13, (os->psize - 13) * 8) < 0)
-        return -1;
-
-    if (avpriv_dirac_parse_sequence_header(st->codec, &gb, &source) < 0)
-        return -1;
-=======
     ret = init_get_bits8(&gb, os->buf + os->pstart + 13, (os->psize - 13));
     if (ret < 0)
         return ret;
@@ -51,7 +44,6 @@
     ret = avpriv_dirac_parse_sequence_header(st->codec, &gb, &source);
     if (ret < 0)
         return ret;
->>>>>>> a85f2cdf
 
     st->codec->codec_type = AVMEDIA_TYPE_VIDEO;
     st->codec->codec_id = AV_CODEC_ID_DIRAC;
