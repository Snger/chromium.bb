/*
 * Copyright (c) 2003 Fabrice Bellard
 *
 * This file is part of FFmpeg.
 *
 * FFmpeg is free software; you can redistribute it and/or
 * modify it under the terms of the GNU Lesser General Public
 * License as published by the Free Software Foundation; either
 * version 2.1 of the License, or (at your option) any later version.
 *
 * FFmpeg is distributed in the hope that it will be useful,
 * but WITHOUT ANY WARRANTY; without even the implied warranty of
 * MERCHANTABILITY or FITNESS FOR A PARTICULAR PURPOSE.  See the GNU
 * Lesser General Public License for more details.
 *
 * You should have received a copy of the GNU Lesser General Public
 * License along with FFmpeg; if not, write to the Free Software
 * Foundation, Inc., 51 Franklin Street, Fifth Floor, Boston, MA 02110-1301 USA
 */

/**
 * @file
 * ID3v2 header parser
 *
 * Specifications available at:
 * http://id3.org/Developer_Information
 */

#include "config.h"

#if CONFIG_ZLIB
#include <zlib.h>
#endif

#include "libavutil/avstring.h"
#include "libavutil/dict.h"
#include "libavutil/intreadwrite.h"
#include "avio_internal.h"
#include "internal.h"
#include "id3v1.h"
#include "id3v2.h"

const AVMetadataConv ff_id3v2_34_metadata_conv[] = {
    { "TALB", "album"        },
    { "TCOM", "composer"     },
    { "TCON", "genre"        },
    { "TCOP", "copyright"    },
    { "TENC", "encoded_by"   },
    { "TIT2", "title"        },
    { "TLAN", "language"     },
    { "TPE1", "artist"       },
    { "TPE2", "album_artist" },
    { "TPE3", "performer"    },
    { "TPOS", "disc"         },
    { "TPUB", "publisher"    },
    { "TRCK", "track"        },
    { "TSSE", "encoder"      },
    { "USLT", "lyrics"       },
    { 0 }
};

const AVMetadataConv ff_id3v2_4_metadata_conv[] = {
    { "TCMP", "compilation"   },
    { "TDRC", "date"          },
    { "TDRL", "date"          },
    { "TDEN", "creation_time" },
    { "TSOA", "album-sort"    },
    { "TSOP", "artist-sort"   },
    { "TSOT", "title-sort"    },
    { 0 }
};

static const AVMetadataConv id3v2_2_metadata_conv[] = {
    { "TAL", "album"        },
    { "TCO", "genre"        },
    { "TCP", "compilation"  },
    { "TT2", "title"        },
    { "TEN", "encoded_by"   },
    { "TP1", "artist"       },
    { "TP2", "album_artist" },
    { "TP3", "performer"    },
    { "TRK", "track"        },
    { 0 }
};

const char ff_id3v2_tags[][4] = {
    "TALB", "TBPM", "TCOM", "TCON", "TCOP", "TDLY", "TENC", "TEXT",
    "TFLT", "TIT1", "TIT2", "TIT3", "TKEY", "TLAN", "TLEN", "TMED",
    "TOAL", "TOFN", "TOLY", "TOPE", "TOWN", "TPE1", "TPE2", "TPE3",
    "TPE4", "TPOS", "TPUB", "TRCK", "TRSN", "TRSO", "TSRC", "TSSE",
    { 0 },
};

const char ff_id3v2_4_tags[][4] = {
    "TDEN", "TDOR", "TDRC", "TDRL", "TDTG", "TIPL", "TMCL", "TMOO",
    "TPRO", "TSOA", "TSOP", "TSOT", "TSST",
    { 0 },
};

const char ff_id3v2_3_tags[][4] = {
    "TDAT", "TIME", "TORY", "TRDA", "TSIZ", "TYER",
    { 0 },
};

const char * const ff_id3v2_picture_types[21] = {
    "Other",
    "32x32 pixels 'file icon'",
    "Other file icon",
    "Cover (front)",
    "Cover (back)",
    "Leaflet page",
    "Media (e.g. label side of CD)",
    "Lead artist/lead performer/soloist",
    "Artist/performer",
    "Conductor",
    "Band/Orchestra",
    "Composer",
    "Lyricist/text writer",
    "Recording Location",
    "During recording",
    "During performance",
    "Movie/video screen capture",
    "A bright coloured fish",
    "Illustration",
    "Band/artist logotype",
    "Publisher/Studio logotype",
};

const CodecMime ff_id3v2_mime_tags[] = {
    { "image/gif",  AV_CODEC_ID_GIF   },
    { "image/jpeg", AV_CODEC_ID_MJPEG },
    { "image/jpg",  AV_CODEC_ID_MJPEG },
    { "image/png",  AV_CODEC_ID_PNG   },
    { "image/tiff", AV_CODEC_ID_TIFF  },
    { "image/bmp",  AV_CODEC_ID_BMP   },
    { "JPG",        AV_CODEC_ID_MJPEG }, /* ID3v2.2  */
    { "PNG",        AV_CODEC_ID_PNG   }, /* ID3v2.2  */
    { "",           AV_CODEC_ID_NONE  },
};

int ff_id3v2_match(const uint8_t *buf, const char *magic)
{
    return  buf[0]         == magic[0] &&
            buf[1]         == magic[1] &&
            buf[2]         == magic[2] &&
            buf[3]         != 0xff     &&
            buf[4]         != 0xff     &&
           (buf[6] & 0x80) == 0        &&
           (buf[7] & 0x80) == 0        &&
           (buf[8] & 0x80) == 0        &&
           (buf[9] & 0x80) == 0;
}

int ff_id3v2_tag_len(const uint8_t *buf)
{
    int len = ((buf[6] & 0x7f) << 21) +
              ((buf[7] & 0x7f) << 14) +
              ((buf[8] & 0x7f) << 7) +
              (buf[9] & 0x7f) +
              ID3v2_HEADER_SIZE;
    if (buf[5] & 0x10)
        len += ID3v2_HEADER_SIZE;
    return len;
}

static unsigned int get_size(AVIOContext *s, int len)
{
    int v = 0;
    while (len--)
        v = (v << 7) + (avio_r8(s) & 0x7F);
    return v;
}

static unsigned int size_to_syncsafe(unsigned int size)
{
    return (((size) & (0x7f <<  0)) >> 0) +
           (((size) & (0x7f <<  8)) >> 1) +
           (((size) & (0x7f << 16)) >> 2) +
           (((size) & (0x7f << 24)) >> 3);
}

/* No real verification, only check that the tag consists of
 * a combination of capital alpha-numerical characters */
static int is_tag(const char *buf, unsigned int len)
{
    if (!len)
        return 0;

    while (len--)
        if ((buf[len] < 'A' ||
             buf[len] > 'Z') &&
            (buf[len] < '0' ||
             buf[len] > '9'))
            return 0;

    return 1;
}

/**
 * Return 1 if the tag of length len at the given offset is valid, 0 if not, -1 on error
 */
static int check_tag(AVIOContext *s, int offset, unsigned int len)
{
    char tag[4];

    if (len > 4 ||
        avio_seek(s, offset, SEEK_SET) < 0 ||
        avio_read(s, tag, len) < (int)len)
        return -1;
    else if (!AV_RB32(tag) || is_tag(tag, len))
        return 1;

    return 0;
}

/**
 * Free GEOB type extra metadata.
 */
static void free_geobtag(void *obj)
{
    ID3v2ExtraMetaGEOB *geob = obj;
    av_freep(&geob->mime_type);
    av_freep(&geob->file_name);
    av_freep(&geob->description);
    av_freep(&geob->data);
    av_free(geob);
}

/**
 * Decode characters to UTF-8 according to encoding type. The decoded buffer is
 * always null terminated. Stop reading when either *maxread bytes are read from
 * pb or U+0000 character is found.
 *
 * @param dst Pointer where the address of the buffer with the decoded bytes is
 * stored. Buffer must be freed by caller.
 * @param maxread Pointer to maximum number of characters to read from the
 * AVIOContext. After execution the value is decremented by the number of bytes
 * actually read.
 * @returns 0 if no error occurred, dst is uninitialized on error
 */
static int decode_str(AVFormatContext *s, AVIOContext *pb, int encoding,
                      uint8_t **dst, int *maxread)
{
    int ret;
    uint8_t tmp;
    uint32_t ch = 1;
    int left = *maxread;
    unsigned int (*get)(AVIOContext*) = avio_rb16;
    AVIOContext *dynbuf;

    if ((ret = avio_open_dyn_buf(&dynbuf)) < 0) {
        av_log(s, AV_LOG_ERROR, "Error opening memory stream\n");
        return ret;
    }

    switch (encoding) {
    case ID3v2_ENCODING_ISO8859:
        while (left && ch) {
            ch = avio_r8(pb);
            PUT_UTF8(ch, tmp, avio_w8(dynbuf, tmp);)
            left--;
        }
        break;

    case ID3v2_ENCODING_UTF16BOM:
        if ((left -= 2) < 0) {
            av_log(s, AV_LOG_ERROR, "Cannot read BOM value, input too short\n");
            ffio_free_dyn_buf(&dynbuf);
            *dst = NULL;
            return AVERROR_INVALIDDATA;
        }
        switch (avio_rb16(pb)) {
        case 0xfffe:
            get = avio_rl16;
        case 0xfeff:
            break;
        default:
            av_log(s, AV_LOG_ERROR, "Incorrect BOM value\n");
            ffio_free_dyn_buf(&dynbuf);
            *dst = NULL;
            *maxread = left;
            return AVERROR_INVALIDDATA;
        }
        // fall-through

    case ID3v2_ENCODING_UTF16BE:
        while ((left > 1) && ch) {
            GET_UTF16(ch, ((left -= 2) >= 0 ? get(pb) : 0), break;)
            PUT_UTF8(ch, tmp, avio_w8(dynbuf, tmp);)
        }
        if (left < 0)
            left += 2;  /* did not read last char from pb */
        break;

    case ID3v2_ENCODING_UTF8:
        while (left && ch) {
            ch = avio_r8(pb);
            avio_w8(dynbuf, ch);
            left--;
        }
        break;
    default:
        av_log(s, AV_LOG_WARNING, "Unknown encoding\n");
    }

    if (ch)
        avio_w8(dynbuf, 0);

    avio_close_dyn_buf(dynbuf, dst);
    *maxread = left;

    return 0;
}

/**
 * Parse a text tag.
 */
static void read_ttag(AVFormatContext *s, AVIOContext *pb, int taglen,
                      AVDictionary **metadata, const char *key)
{
    uint8_t *dst;
    int encoding, dict_flags = AV_DICT_DONT_OVERWRITE | AV_DICT_DONT_STRDUP_VAL;
    unsigned genre;

    if (taglen < 1)
        return;

    encoding = avio_r8(pb);
    taglen--; /* account for encoding type byte */

    if (decode_str(s, pb, encoding, &dst, &taglen) < 0) {
        av_log(s, AV_LOG_ERROR, "Error reading frame %s, skipped\n", key);
        return;
    }

    if (!(strcmp(key, "TCON") && strcmp(key, "TCO"))                         &&
        (sscanf(dst, "(%d)", &genre) == 1 || sscanf(dst, "%d", &genre) == 1) &&
        genre <= ID3v1_GENRE_MAX) {
        av_freep(&dst);
        dst = av_strdup(ff_id3v1_genre_str[genre]);
    } else if (!(strcmp(key, "TXXX") && strcmp(key, "TXX"))) {
        /* dst now contains the key, need to get value */
        key = dst;
        if (decode_str(s, pb, encoding, &dst, &taglen) < 0) {
            av_log(s, AV_LOG_ERROR, "Error reading frame %s, skipped\n", key);
            av_freep(&key);
            return;
        }
        dict_flags |= AV_DICT_DONT_STRDUP_KEY;
    } else if (!*dst)
        av_freep(&dst);

    if (dst)
        av_dict_set(metadata, key, dst, dict_flags);
}

static void read_uslt(AVFormatContext *s, AVIOContext *pb, int taglen,
                      AVDictionary **metadata)
{
    uint8_t lang[4];
    uint8_t *descriptor = NULL; // 'Content descriptor'
    uint8_t *text = NULL;
    char *key = NULL;
    int encoding;
    int ok = 0;

    if (taglen < 1)
        goto error;

    encoding = avio_r8(pb);
    taglen--;

    if (avio_read(pb, lang, 3) < 3)
        goto error;
    lang[3] = '\0';
    taglen -= 3;

    if (decode_str(s, pb, encoding, &descriptor, &taglen) < 0)
        goto error;

    if (decode_str(s, pb, encoding, &text, &taglen) < 0)
        goto error;

    // FFmpeg does not support hierarchical metadata, so concatenate the keys.
    key = av_asprintf("lyrics-%s%s%s", descriptor[0] ? (char *)descriptor : "",
                                       descriptor[0] ? "-" : "",
                                       lang);
    if (!key)
        goto error;

    av_dict_set(metadata, key, text, 0);

    ok = 1;
error:
    if (!ok)
        av_log(s, AV_LOG_ERROR, "Error reading lyrics, skipped\n");
    av_free(descriptor);
    av_free(text);
    av_free(key);
}

/**
 * Parse a comment tag.
 */
static void read_comment(AVFormatContext *s, AVIOContext *pb, int taglen,
                      AVDictionary **metadata)
{
    const char *key = "comment";
    uint8_t *dst;
    int encoding, dict_flags = AV_DICT_DONT_OVERWRITE | AV_DICT_DONT_STRDUP_VAL;
    av_unused int language;

    if (taglen < 4)
        return;

    encoding = avio_r8(pb);
    language = avio_rl24(pb);
    taglen -= 4;

    if (decode_str(s, pb, encoding, &dst, &taglen) < 0) {
        av_log(s, AV_LOG_ERROR, "Error reading comment frame, skipped\n");
        return;
    }

    if (dst && !*dst)
        av_freep(&dst);

    if (dst) {
        key = (const char *) dst;
        dict_flags |= AV_DICT_DONT_STRDUP_KEY;
    }

    if (decode_str(s, pb, encoding, &dst, &taglen) < 0) {
        av_log(s, AV_LOG_ERROR, "Error reading comment frame, skipped\n");
        if (dict_flags & AV_DICT_DONT_STRDUP_KEY)
            av_freep((void*)&key);
        return;
    }

    if (dst)
        av_dict_set(metadata, key, (const char *) dst, dict_flags);
}

/**
 * Parse GEOB tag into a ID3v2ExtraMetaGEOB struct.
 */
static void read_geobtag(AVFormatContext *s, AVIOContext *pb, int taglen,
                         const char *tag, ID3v2ExtraMeta **extra_meta,
                         int isv34)
{
    ID3v2ExtraMetaGEOB *geob_data = NULL;
    ID3v2ExtraMeta *new_extra     = NULL;
    char encoding;
    unsigned int len;

    if (taglen < 1)
        return;

    geob_data = av_mallocz(sizeof(ID3v2ExtraMetaGEOB));
    if (!geob_data) {
        av_log(s, AV_LOG_ERROR, "Failed to alloc %"SIZE_SPECIFIER" bytes\n",
               sizeof(ID3v2ExtraMetaGEOB));
        return;
    }

    new_extra = av_mallocz(sizeof(ID3v2ExtraMeta));
    if (!new_extra) {
        av_log(s, AV_LOG_ERROR, "Failed to alloc %"SIZE_SPECIFIER" bytes\n",
               sizeof(ID3v2ExtraMeta));
        goto fail;
    }

    /* read encoding type byte */
    encoding = avio_r8(pb);
    taglen--;

    /* read MIME type (always ISO-8859) */
    if (decode_str(s, pb, ID3v2_ENCODING_ISO8859, &geob_data->mime_type,
                   &taglen) < 0 ||
        taglen <= 0)
        goto fail;

    /* read file name */
    if (decode_str(s, pb, encoding, &geob_data->file_name, &taglen) < 0 ||
        taglen <= 0)
        goto fail;

    /* read content description */
    if (decode_str(s, pb, encoding, &geob_data->description, &taglen) < 0 ||
        taglen < 0)
        goto fail;

    if (taglen) {
        /* save encapsulated binary data */
        geob_data->data = av_malloc(taglen);
        if (!geob_data->data) {
            av_log(s, AV_LOG_ERROR, "Failed to alloc %d bytes\n", taglen);
            goto fail;
        }
        if ((len = avio_read(pb, geob_data->data, taglen)) < taglen)
            av_log(s, AV_LOG_WARNING,
                   "Error reading GEOB frame, data truncated.\n");
        geob_data->datasize = len;
    } else {
        geob_data->data     = NULL;
        geob_data->datasize = 0;
    }

    /* add data to the list */
    new_extra->tag  = "GEOB";
    new_extra->data = geob_data;
    new_extra->next = *extra_meta;
    *extra_meta     = new_extra;

    return;

fail:
    av_log(s, AV_LOG_ERROR, "Error reading frame %s, skipped\n", tag);
    free_geobtag(geob_data);
    av_free(new_extra);
    return;
}

static int is_number(const char *str)
{
    while (*str >= '0' && *str <= '9')
        str++;
    return !*str;
}

static AVDictionaryEntry *get_date_tag(AVDictionary *m, const char *tag)
{
    AVDictionaryEntry *t;
    if ((t = av_dict_get(m, tag, NULL, AV_DICT_MATCH_CASE)) &&
        strlen(t->value) == 4 && is_number(t->value))
        return t;
    return NULL;
}

static void merge_date(AVDictionary **m)
{
    AVDictionaryEntry *t;
    char date[17] = { 0 };      // YYYY-MM-DD hh:mm

    if (!(t = get_date_tag(*m, "TYER")) &&
        !(t = get_date_tag(*m, "TYE")))
        return;
    av_strlcpy(date, t->value, 5);
    av_dict_set(m, "TYER", NULL, 0);
    av_dict_set(m, "TYE", NULL, 0);

    if (!(t = get_date_tag(*m, "TDAT")) &&
        !(t = get_date_tag(*m, "TDA")))
        goto finish;
    snprintf(date + 4, sizeof(date) - 4, "-%.2s-%.2s", t->value + 2, t->value);
    av_dict_set(m, "TDAT", NULL, 0);
    av_dict_set(m, "TDA", NULL, 0);

    if (!(t = get_date_tag(*m, "TIME")) &&
        !(t = get_date_tag(*m, "TIM")))
        goto finish;
    snprintf(date + 10, sizeof(date) - 10,
             " %.2s:%.2s", t->value, t->value + 2);
    av_dict_set(m, "TIME", NULL, 0);
    av_dict_set(m, "TIM", NULL, 0);

finish:
    if (date[0])
        av_dict_set(m, "date", date, 0);
}

static void free_apic(void *obj)
{
    ID3v2ExtraMetaAPIC *apic = obj;
    av_buffer_unref(&apic->buf);
    av_freep(&apic->description);
    av_freep(&apic);
}

static void rstrip_spaces(char *buf)
{
    size_t len = strlen(buf);
    while (len > 0 && buf[len - 1] == ' ')
        buf[--len] = 0;
}

static void read_apic(AVFormatContext *s, AVIOContext *pb, int taglen,
                      const char *tag, ID3v2ExtraMeta **extra_meta,
                      int isv34)
{
    int enc, pic_type;
    char mimetype[64];
    const CodecMime *mime     = ff_id3v2_mime_tags;
    enum AVCodecID id         = AV_CODEC_ID_NONE;
    ID3v2ExtraMetaAPIC *apic  = NULL;
    ID3v2ExtraMeta *new_extra = NULL;
    int64_t end               = avio_tell(pb) + taglen;

    if (taglen <= 4 || (!isv34 && taglen <= 6))
        goto fail;

    new_extra = av_mallocz(sizeof(*new_extra));
    apic      = av_mallocz(sizeof(*apic));
    if (!new_extra || !apic)
        goto fail;

    enc = avio_r8(pb);
    taglen--;

    /* mimetype */
    if (isv34) {
        taglen -= avio_get_str(pb, taglen, mimetype, sizeof(mimetype));
    } else {
        avio_read(pb, mimetype, 3);
        mimetype[3] = 0;
        taglen    -= 3;
    }

    while (mime->id != AV_CODEC_ID_NONE) {
        if (!av_strncasecmp(mime->str, mimetype, sizeof(mimetype))) {
            id = mime->id;
            break;
        }
        mime++;
    }
    if (id == AV_CODEC_ID_NONE) {
        av_log(s, AV_LOG_WARNING,
               "Unknown attached picture mimetype: %s, skipping.\n", mimetype);
        goto fail;
    }
    apic->id = id;

    /* picture type */
    pic_type = avio_r8(pb);
    taglen--;
    if (pic_type < 0 || pic_type >= FF_ARRAY_ELEMS(ff_id3v2_picture_types)) {
        av_log(s, AV_LOG_WARNING, "Unknown attached picture type %d.\n",
               pic_type);
        pic_type = 0;
    }
    apic->type = ff_id3v2_picture_types[pic_type];

    /* description and picture data */
    if (decode_str(s, pb, enc, &apic->description, &taglen) < 0) {
        av_log(s, AV_LOG_ERROR,
               "Error decoding attached picture description.\n");
        goto fail;
    }

    apic->buf = av_buffer_alloc(taglen + AV_INPUT_BUFFER_PADDING_SIZE);
    if (!apic->buf || !taglen || avio_read(pb, apic->buf->data, taglen) != taglen)
        goto fail;
    memset(apic->buf->data + taglen, 0, AV_INPUT_BUFFER_PADDING_SIZE);

    new_extra->tag  = "APIC";
    new_extra->data = apic;
    new_extra->next = *extra_meta;
    *extra_meta     = new_extra;

    // The description must be unique, and some ID3v2 tag writers add spaces
    // to write several APIC entries with the same description.
    rstrip_spaces(apic->description);

    return;

fail:
    if (apic)
        free_apic(apic);
    av_freep(&new_extra);
    avio_seek(pb, end, SEEK_SET);
}

static void free_chapter(void *obj)
{
    ID3v2ExtraMetaCHAP *chap = obj;
    av_freep(&chap->element_id);
    av_dict_free(&chap->meta);
    av_freep(&chap);
}

static void read_chapter(AVFormatContext *s, AVIOContext *pb, int len, const char *ttag, ID3v2ExtraMeta **extra_meta, int isv34)
{
    int taglen;
    char tag[5];
    ID3v2ExtraMeta *new_extra = NULL;
    ID3v2ExtraMetaCHAP *chap  = NULL;

    new_extra = av_mallocz(sizeof(*new_extra));
    chap      = av_mallocz(sizeof(*chap));

    if (!new_extra || !chap)
        goto fail;

    if (decode_str(s, pb, 0, &chap->element_id, &len) < 0)
        goto fail;

<<<<<<< HEAD
    if (decode_str(s, pb, 0, &dst, &len) < 0)
      goto end;
    if (len < 16)
      goto end;
=======
    if (len < 16)
        goto fail;
>>>>>>> 6a50a8f3

    chap->start = avio_rb32(pb);
    chap->end   = avio_rb32(pb);
    avio_skip(pb, 8);

    len -= 16;
    while (len > 10) {
        if (avio_read(pb, tag, 4) < 4)
            goto fail;
        tag[4] = 0;
        taglen = avio_rb32(pb);
        avio_skip(pb, 2);
        len -= 10;
        if (taglen < 0 || taglen > len)
            goto fail;
        if (tag[0] == 'T')
            read_ttag(s, pb, taglen, &chap->meta, tag);
        else
            avio_skip(pb, taglen);
        len -= taglen;
    }

    ff_metadata_conv(&chap->meta, NULL, ff_id3v2_34_metadata_conv);
    ff_metadata_conv(&chap->meta, NULL, ff_id3v2_4_metadata_conv);

    new_extra->tag  = "CHAP";
    new_extra->data = chap;
    new_extra->next = *extra_meta;
    *extra_meta     = new_extra;

    return;

fail:
    if (chap)
        free_chapter(chap);
    av_freep(&new_extra);
}

static void free_priv(void *obj)
{
    ID3v2ExtraMetaPRIV *priv = obj;
    av_freep(&priv->owner);
    av_freep(&priv->data);
    av_freep(&priv);
}

static void read_priv(AVFormatContext *s, AVIOContext *pb, int taglen,
                      const char *tag, ID3v2ExtraMeta **extra_meta, int isv34)
{
    ID3v2ExtraMeta *meta;
    ID3v2ExtraMetaPRIV *priv;

    meta = av_mallocz(sizeof(*meta));
    priv = av_mallocz(sizeof(*priv));

    if (!meta || !priv)
        goto fail;

    if (decode_str(s, pb, ID3v2_ENCODING_ISO8859, &priv->owner, &taglen) < 0)
        goto fail;

    priv->data = av_malloc(taglen);
    if (!priv->data)
        goto fail;

    priv->datasize = taglen;

    if (avio_read(pb, priv->data, priv->datasize) != priv->datasize)
        goto fail;

    meta->tag   = "PRIV";
    meta->data  = priv;
    meta->next  = *extra_meta;
    *extra_meta = meta;

    return;

fail:
    if (priv)
        free_priv(priv);
    av_freep(&meta);
}

typedef struct ID3v2EMFunc {
    const char *tag3;
    const char *tag4;
    void (*read)(AVFormatContext *s, AVIOContext *pb, int taglen,
                 const char *tag, ID3v2ExtraMeta **extra_meta,
                 int isv34);
    void (*free)(void *obj);
} ID3v2EMFunc;

static const ID3v2EMFunc id3v2_extra_meta_funcs[] = {
    { "GEO", "GEOB", read_geobtag, free_geobtag },
    { "PIC", "APIC", read_apic,    free_apic    },
    { "CHAP","CHAP", read_chapter, free_chapter },
    { "PRIV","PRIV", read_priv,    free_priv    },
    { NULL }
};

/**
 * Get the corresponding ID3v2EMFunc struct for a tag.
 * @param isv34 Determines if v2.2 or v2.3/4 strings are used
 * @return A pointer to the ID3v2EMFunc struct if found, NULL otherwise.
 */
static const ID3v2EMFunc *get_extra_meta_func(const char *tag, int isv34)
{
    int i = 0;
    while (id3v2_extra_meta_funcs[i].tag3) {
        if (tag && !memcmp(tag,
                    (isv34 ? id3v2_extra_meta_funcs[i].tag4 :
                             id3v2_extra_meta_funcs[i].tag3),
                    (isv34 ? 4 : 3)))
            return &id3v2_extra_meta_funcs[i];
        i++;
    }
    return NULL;
}

static void id3v2_parse(AVIOContext *pb, AVDictionary **metadata,
                        AVFormatContext *s, int len, uint8_t version,
                        uint8_t flags, ID3v2ExtraMeta **extra_meta)
{
    int isv34, unsync;
    unsigned tlen;
    char tag[5];
    int64_t next, end = avio_tell(pb) + len;
    int taghdrlen;
    const char *reason = NULL;
    AVIOContext pb_local;
    AVIOContext *pbx;
    unsigned char *buffer = NULL;
    int buffer_size       = 0;
    const ID3v2EMFunc *extra_func = NULL;
    unsigned char *uncompressed_buffer = NULL;
    av_unused int uncompressed_buffer_size = 0;
    const char *comm_frame;

    av_log(s, AV_LOG_DEBUG, "id3v2 ver:%d flags:%02X len:%d\n", version, flags, len);

    switch (version) {
    case 2:
        if (flags & 0x40) {
            reason = "compression";
            goto error;
        }
        isv34     = 0;
        taghdrlen = 6;
        comm_frame = "COM";
        break;

    case 3:
    case 4:
        isv34     = 1;
        taghdrlen = 10;
        comm_frame = "COMM";
        break;

    default:
        reason = "version";
        goto error;
    }

    unsync = flags & 0x80;

    if (isv34 && flags & 0x40) { /* Extended header present, just skip over it */
        int extlen = get_size(pb, 4);
        if (version == 4)
            /* In v2.4 the length includes the length field we just read. */
            extlen -= 4;

        if (extlen < 0) {
            reason = "invalid extended header length";
            goto error;
        }
        avio_skip(pb, extlen);
        len -= extlen + 4;
        if (len < 0) {
            reason = "extended header too long.";
            goto error;
        }
    }

    while (len >= taghdrlen) {
        unsigned int tflags = 0;
        int tunsync         = 0;
        int tcomp           = 0;
        int tencr           = 0;
        unsigned long av_unused dlen;

        if (isv34) {
            if (avio_read(pb, tag, 4) < 4)
                break;
            tag[4] = 0;
            if (version == 3) {
                tlen = avio_rb32(pb);
            } else {
                /* some encoders incorrectly uses v3 sizes instead of syncsafe ones
                 * so check the next tag to see which one to use */
                tlen = avio_rb32(pb);
                if (tlen > 0x7f) {
                    if (tlen < len) {
                        int64_t cur = avio_tell(pb);

                        if (ffio_ensure_seekback(pb, 2 /* tflags */ + tlen + 4 /* next tag */))
                            break;

                        if (check_tag(pb, cur + 2 + size_to_syncsafe(tlen), 4) == 1)
                            tlen = size_to_syncsafe(tlen);
                        else if (check_tag(pb, cur + 2 + tlen, 4) != 1)
                            break;
                        avio_seek(pb, cur, SEEK_SET);
                    } else
                        tlen = size_to_syncsafe(tlen);
                }
            }
            tflags  = avio_rb16(pb);
            tunsync = tflags & ID3v2_FLAG_UNSYNCH;
        } else {
            if (avio_read(pb, tag, 3) < 3)
                break;
            tag[3] = 0;
            tlen   = avio_rb24(pb);
        }
        if (tlen > (1<<28))
            break;
        len -= taghdrlen + tlen;

        if (len < 0)
            break;

        next = avio_tell(pb) + tlen;

        if (!tlen) {
            if (tag[0])
                av_log(s, AV_LOG_DEBUG, "Invalid empty frame %s, skipping.\n",
                       tag);
            continue;
        }

        if (tflags & ID3v2_FLAG_DATALEN) {
            if (tlen < 4)
                break;
            dlen = avio_rb32(pb);
            tlen -= 4;
        } else
            dlen = tlen;

        tcomp = tflags & ID3v2_FLAG_COMPRESSION;
        tencr = tflags & ID3v2_FLAG_ENCRYPTION;

        /* skip encrypted tags and, if no zlib, compressed tags */
        if (tencr || (!CONFIG_ZLIB && tcomp)) {
            const char *type;
            if (!tcomp)
                type = "encrypted";
            else if (!tencr)
                type = "compressed";
            else
                type = "encrypted and compressed";

            av_log(s, AV_LOG_WARNING, "Skipping %s ID3v2 frame %s.\n", type, tag);
            avio_skip(pb, tlen);
        /* check for text tag or supported special meta tag */
        } else if (tag[0] == 'T' ||
                   !memcmp(tag, "USLT", 4) ||
                   !strcmp(tag, comm_frame) ||
                   (extra_meta &&
                    (extra_func = get_extra_meta_func(tag, isv34)))) {
            pbx = pb;

            if (unsync || tunsync || tcomp) {
                av_fast_malloc(&buffer, &buffer_size, tlen);
                if (!buffer) {
                    av_log(s, AV_LOG_ERROR, "Failed to alloc %d bytes\n", tlen);
                    goto seek;
                }
            }
            if (unsync || tunsync) {
                int64_t end = avio_tell(pb) + tlen;
                uint8_t *b;

                b = buffer;
                while (avio_tell(pb) < end && b - buffer < tlen && !pb->eof_reached) {
                    *b++ = avio_r8(pb);
                    if (*(b - 1) == 0xff && avio_tell(pb) < end - 1 &&
                        b - buffer < tlen &&
                        !pb->eof_reached ) {
                        uint8_t val = avio_r8(pb);
                        *b++ = val ? val : avio_r8(pb);
                    }
                }
                ffio_init_context(&pb_local, buffer, b - buffer, 0, NULL, NULL, NULL,
                                  NULL);
                tlen = b - buffer;
                pbx  = &pb_local; // read from sync buffer
            }

#if CONFIG_ZLIB
                if (tcomp) {
                    int err;

                    av_log(s, AV_LOG_DEBUG, "Compresssed frame %s tlen=%d dlen=%ld\n", tag, tlen, dlen);

                    av_fast_malloc(&uncompressed_buffer, &uncompressed_buffer_size, dlen);
                    if (!uncompressed_buffer) {
                        av_log(s, AV_LOG_ERROR, "Failed to alloc %ld bytes\n", dlen);
                        goto seek;
                    }

                    if (!(unsync || tunsync)) {
                        err = avio_read(pb, buffer, tlen);
                        if (err < 0) {
                            av_log(s, AV_LOG_ERROR, "Failed to read compressed tag\n");
                            goto seek;
                        }
                        tlen = err;
                    }

                    err = uncompress(uncompressed_buffer, &dlen, buffer, tlen);
                    if (err != Z_OK) {
                        av_log(s, AV_LOG_ERROR, "Failed to uncompress tag: %d\n", err);
                        goto seek;
                    }
                    ffio_init_context(&pb_local, uncompressed_buffer, dlen, 0, NULL, NULL, NULL, NULL);
                    tlen = dlen;
                    pbx = &pb_local; // read from sync buffer
                }
#endif
            if (tag[0] == 'T')
                /* parse text tag */
                read_ttag(s, pbx, tlen, metadata, tag);
            else if (!memcmp(tag, "USLT", 4))
                read_uslt(s, pbx, tlen, metadata);
            else if (!strcmp(tag, comm_frame))
                read_comment(s, pbx, tlen, metadata);
            else
                /* parse special meta tag */
                extra_func->read(s, pbx, tlen, tag, extra_meta, isv34);
        } else if (!tag[0]) {
            if (tag[1])
                av_log(s, AV_LOG_WARNING, "invalid frame id, assuming padding\n");
            avio_skip(pb, tlen);
            break;
        }
        /* Skip to end of tag */
seek:
        avio_seek(pb, next, SEEK_SET);
    }

    /* Footer preset, always 10 bytes, skip over it */
    if (version == 4 && flags & 0x10)
        end += 10;

error:
    if (reason)
        av_log(s, AV_LOG_INFO, "ID3v2.%d tag skipped, cannot handle %s\n",
               version, reason);
    avio_seek(pb, end, SEEK_SET);
    av_free(buffer);
    av_free(uncompressed_buffer);
    return;
}

static void id3v2_read_internal(AVIOContext *pb, AVDictionary **metadata,
                                AVFormatContext *s, const char *magic,
                                ID3v2ExtraMeta **extra_meta, int64_t max_search_size)
{
    int len, ret;
    uint8_t buf[ID3v2_HEADER_SIZE];
    int found_header;
    int64_t start, off;

    if (max_search_size && max_search_size < ID3v2_HEADER_SIZE)
        return;

    start = avio_tell(pb);
    do {
        /* save the current offset in case there's nothing to read/skip */
        off = avio_tell(pb);
        if (max_search_size && off - start >= max_search_size - ID3v2_HEADER_SIZE) {
            avio_seek(pb, off, SEEK_SET);
            break;
        }

        ret = ffio_ensure_seekback(pb, ID3v2_HEADER_SIZE);
        if (ret >= 0)
            ret = avio_read(pb, buf, ID3v2_HEADER_SIZE);
        if (ret != ID3v2_HEADER_SIZE) {
            avio_seek(pb, off, SEEK_SET);
            break;
        }
        found_header = ff_id3v2_match(buf, magic);
        if (found_header) {
            /* parse ID3v2 header */
            len = ((buf[6] & 0x7f) << 21) |
                  ((buf[7] & 0x7f) << 14) |
                  ((buf[8] & 0x7f) << 7) |
                   (buf[9] & 0x7f);
            id3v2_parse(pb, metadata, s, len, buf[3], buf[5], extra_meta);
        } else {
            avio_seek(pb, off, SEEK_SET);
        }
    } while (found_header);
    ff_metadata_conv(metadata, NULL, ff_id3v2_34_metadata_conv);
    ff_metadata_conv(metadata, NULL, id3v2_2_metadata_conv);
    ff_metadata_conv(metadata, NULL, ff_id3v2_4_metadata_conv);
    merge_date(metadata);
}

void ff_id3v2_read_dict(AVIOContext *pb, AVDictionary **metadata,
                        const char *magic, ID3v2ExtraMeta **extra_meta)
{
    id3v2_read_internal(pb, metadata, NULL, magic, extra_meta, 0);
}

void ff_id3v2_read(AVFormatContext *s, const char *magic,
                   ID3v2ExtraMeta **extra_meta, unsigned int max_search_size)
{
    id3v2_read_internal(s->pb, &s->metadata, s, magic, extra_meta, max_search_size);
}

void ff_id3v2_free_extra_meta(ID3v2ExtraMeta **extra_meta)
{
    ID3v2ExtraMeta *current = *extra_meta, *next;
    const ID3v2EMFunc *extra_func;

    while (current) {
        if ((extra_func = get_extra_meta_func(current->tag, 1)))
            extra_func->free(current->data);
        next = current->next;
        av_freep(&current);
        current = next;
    }

    *extra_meta = NULL;
}

int ff_id3v2_parse_apic(AVFormatContext *s, ID3v2ExtraMeta **extra_meta)
{
    ID3v2ExtraMeta *cur;

    for (cur = *extra_meta; cur; cur = cur->next) {
        ID3v2ExtraMetaAPIC *apic;
        AVStream *st;

        if (strcmp(cur->tag, "APIC"))
            continue;
        apic = cur->data;

        if (!(st = avformat_new_stream(s, NULL)))
            return AVERROR(ENOMEM);

        st->disposition      |= AV_DISPOSITION_ATTACHED_PIC;
        st->codecpar->codec_type = AVMEDIA_TYPE_VIDEO;
        st->codecpar->codec_id   = apic->id;

        if (AV_RB64(apic->buf->data) == 0x89504e470d0a1a0a)
            st->codecpar->codec_id = AV_CODEC_ID_PNG;

        if (apic->description[0])
            av_dict_set(&st->metadata, "title", apic->description, 0);

        av_dict_set(&st->metadata, "comment", apic->type, 0);

        av_init_packet(&st->attached_pic);
        st->attached_pic.buf          = apic->buf;
        st->attached_pic.data         = apic->buf->data;
        st->attached_pic.size         = apic->buf->size - AV_INPUT_BUFFER_PADDING_SIZE;
        st->attached_pic.stream_index = st->index;
        st->attached_pic.flags       |= AV_PKT_FLAG_KEY;

        apic->buf = NULL;
    }

    return 0;
}

int ff_id3v2_parse_chapters(AVFormatContext *s, ID3v2ExtraMeta **extra_meta)
{
    int ret = 0;
    ID3v2ExtraMeta *cur;
    AVRational time_base = {1, 1000};
    ID3v2ExtraMetaCHAP **chapters = NULL;
    int num_chapters = 0;
    int i;

    // since extra_meta is a linked list where elements are prepended,
    // we need to reverse the order of chapters
    for (cur = *extra_meta; cur; cur = cur->next) {
        ID3v2ExtraMetaCHAP *chap;

        if (strcmp(cur->tag, "CHAP"))
            continue;
        chap = cur->data;

        if ((ret = av_dynarray_add_nofree(&chapters, &num_chapters, chap)) < 0)
            goto end;
    }

    for (i = 0; i < (num_chapters / 2); i++) {
        ID3v2ExtraMetaCHAP *right;
        int right_index;

        right_index = (num_chapters - 1) - i;
        right = chapters[right_index];

        chapters[right_index] = chapters[i];
        chapters[i] = right;
    }

    for (i = 0; i < num_chapters; i++) {
        ID3v2ExtraMetaCHAP *chap;
        AVChapter *chapter;

        chap = chapters[i];
        chapter = avpriv_new_chapter(s, i, time_base, chap->start, chap->end, chap->element_id);
        if (!chapter)
            continue;

        if ((ret = av_dict_copy(&chapter->metadata, chap->meta, 0)) < 0)
            goto end;
    }

end:
    av_freep(&chapters);
    return ret;
}<|MERGE_RESOLUTION|>--- conflicted
+++ resolved
@@ -694,15 +694,8 @@
     if (decode_str(s, pb, 0, &chap->element_id, &len) < 0)
         goto fail;
 
-<<<<<<< HEAD
-    if (decode_str(s, pb, 0, &dst, &len) < 0)
-      goto end;
     if (len < 16)
-      goto end;
-=======
-    if (len < 16)
-        goto fail;
->>>>>>> 6a50a8f3
+        goto fail;
 
     chap->start = avio_rb32(pb);
     chap->end   = avio_rb32(pb);
