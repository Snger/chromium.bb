--- conflicted
+++ resolved
@@ -479,16 +479,10 @@
     { 0 }
 };
 
-<<<<<<< HEAD
 static EbmlSyntax matroska_chapter_display[] = {
-    { MATROSKA_ID_CHAPSTRING, EBML_UTF8, 0, offsetof(MatroskaChapter, title) },
-    { MATROSKA_ID_CHAPLANG,   EBML_NONE },
-=======
-static const EbmlSyntax matroska_chapter_display[] = {
     { MATROSKA_ID_CHAPSTRING,  EBML_UTF8, 0, offsetof(MatroskaChapter, title) },
     { MATROSKA_ID_CHAPLANG,    EBML_NONE },
     { MATROSKA_ID_CHAPCOUNTRY, EBML_NONE },
->>>>>>> 3692d859
     { 0 }
 };
 
