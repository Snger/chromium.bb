--- conflicted
+++ resolved
@@ -40,11 +40,8 @@
 #include "libavutil/intreadwrite.h"
 #if CONFIG_LZO
 #include "libavutil/lzo.h"
-<<<<<<< HEAD
 #endif
-=======
 #include "libavutil/mastering_display_metadata.h"
->>>>>>> 13423397
 #include "libavutil/mathematics.h"
 #include "libavutil/opt.h"
 #include "libavutil/time_internal.h"
@@ -64,8 +61,6 @@
 #if CONFIG_SIPR_DECODER
 #include "rmsipr.h"
 #endif
-
-static int matroska_read_close(AVFormatContext *s);
 
 #if CONFIG_BZLIB
 #include <bzlib.h>
@@ -401,10 +396,7 @@
     { 0 }
 };
 
-<<<<<<< HEAD
-static EbmlSyntax matroska_track_video[] = {
-=======
-static const EbmlSyntax matroska_mastering_meta[] = {
+static EbmlSyntax matroska_mastering_meta[] = {
     { MATROSKA_ID_VIDEOCOLOR_RX, EBML_FLOAT, 0, offsetof(MatroskaMasteringMeta, r_x), { .f=-1 } },
     { MATROSKA_ID_VIDEOCOLOR_RY, EBML_FLOAT, 0, offsetof(MatroskaMasteringMeta, r_y), { .f=-1 } },
     { MATROSKA_ID_VIDEOCOLOR_GX, EBML_FLOAT, 0, offsetof(MatroskaMasteringMeta, g_x), { .f=-1 } },
@@ -418,7 +410,7 @@
     { 0 }
 };
 
-static const EbmlSyntax matroska_track_video_color[] = {
+static EbmlSyntax matroska_track_video_color[] = {
     { MATROSKA_ID_VIDEOCOLORMATRIXCOEFF,      EBML_UINT, 0, offsetof(MatroskaTrackVideoColor, matrix_coefficients), { .u = AVCOL_SPC_UNSPECIFIED } },
     { MATROSKA_ID_VIDEOCOLORBITSPERCHANNEL,   EBML_UINT, 0, offsetof(MatroskaTrackVideoColor, bits_per_channel), { .u=0 } },
     { MATROSKA_ID_VIDEOCOLORCHROMASUBHORZ,    EBML_UINT, 0, offsetof(MatroskaTrackVideoColor, chroma_sub_horz), { .u=0 } },
@@ -436,8 +428,7 @@
     { 0 }
 };
 
-static const EbmlSyntax matroska_track_video[] = {
->>>>>>> 13423397
+static EbmlSyntax matroska_track_video[] = {
     { MATROSKA_ID_VIDEOFRAMERATE,      EBML_FLOAT, 0, offsetof(MatroskaTrackVideo, frame_rate) },
     { MATROSKA_ID_VIDEODISPLAYWIDTH,   EBML_UINT,  0, offsetof(MatroskaTrackVideo, display_width), { .u=-1 } },
     { MATROSKA_ID_VIDEODISPLAYHEIGHT,  EBML_UINT,  0, offsetof(MatroskaTrackVideo, display_height), { .u=-1 } },
@@ -2788,12 +2779,8 @@
         }
 
         if (++track->audio.sub_packet_cnt >= h) {
-<<<<<<< HEAD
-            if (st->codec->codec_id == AV_CODEC_ID_SIPR) {
+            if (st->codecpar->codec_id == AV_CODEC_ID_SIPR) {
 #if CONFIG_SIPR_DECODER
-=======
-            if (st->codecpar->codec_id == AV_CODEC_ID_SIPR)
->>>>>>> 13423397
                 ff_rm_reorder_sipr_data(track->audio.buf, h, w);
 #else
                 return AVERROR_INVALIDDATA;
@@ -3200,11 +3187,7 @@
         // Compare signed timecodes. Timecode may be negative due to codec delay
         // offset. We don't support timestamps greater than int64_t anyway - see
         // AVPacket's pts.
-<<<<<<< HEAD
-        if ((int64_t)timecode < (int64_t)(matroska->skip_to_timecode))
-=======
         if ((int64_t)timecode < (int64_t)matroska->skip_to_timecode)
->>>>>>> 13423397
             return res;
         if (is_keyframe)
             matroska->skip_to_keyframe = 0;
@@ -3243,20 +3226,12 @@
             break;
         }
 
-<<<<<<< HEAD
-        if ((st->codec->codec_id == AV_CODEC_ID_RA_288 ||
-             st->codec->codec_id == AV_CODEC_ID_COOK   ||
-             st->codec->codec_id == AV_CODEC_ID_SIPR   ||
-             st->codec->codec_id == AV_CODEC_ID_ATRAC3) &&
-            st->codec->block_align && track->audio.sub_packet_size) {
-#if CONFIG_RA_288_DECODER || CONFIG_COOK_DECODER || CONFIG_ATRAC3_DECODER || CONFIG_SIPR_DECODER
-=======
         if ((st->codecpar->codec_id == AV_CODEC_ID_RA_288 ||
              st->codecpar->codec_id == AV_CODEC_ID_COOK   ||
              st->codecpar->codec_id == AV_CODEC_ID_SIPR   ||
              st->codecpar->codec_id == AV_CODEC_ID_ATRAC3) &&
             st->codecpar->block_align && track->audio.sub_packet_size) {
->>>>>>> 13423397
+#if CONFIG_RA_288_DECODER || CONFIG_COOK_DECODER || CONFIG_ATRAC3_DECODER || CONFIG_SIPR_DECODER
             res = matroska_parse_rm_audio(matroska, track, st, data,
                                           lace_size[n],
                                           timecode, pos);
