/*
 * Matroska file demuxer
 * Copyright (c) 2003-2008 The FFmpeg Project
 *
 * This file is part of FFmpeg.
 *
 * FFmpeg is free software; you can redistribute it and/or
 * modify it under the terms of the GNU Lesser General Public
 * License as published by the Free Software Foundation; either
 * version 2.1 of the License, or (at your option) any later version.
 *
 * FFmpeg is distributed in the hope that it will be useful,
 * but WITHOUT ANY WARRANTY; without even the implied warranty of
 * MERCHANTABILITY or FITNESS FOR A PARTICULAR PURPOSE.  See the GNU
 * Lesser General Public License for more details.
 *
 * You should have received a copy of the GNU Lesser General Public
 * License along with FFmpeg; if not, write to the Free Software
 * Foundation, Inc., 51 Franklin Street, Fifth Floor, Boston, MA 02110-1301 USA
 */

/**
 * @file
 * Matroska file demuxer
 * @author Ronald Bultje <rbultje@ronald.bitfreak.net>
 * @author with a little help from Moritz Bunkus <moritz@bunkus.org>
 * @author totally reworked by Aurelien Jacobs <aurel@gnuage.org>
 * @see specs available on the Matroska project page: http://www.matroska.org/
 */

#include <stdio.h>
#include "avformat.h"
#include "internal.h"
#include "avio_internal.h"
/* For ff_codec_get_id(). */
#include "riff.h"
#include "isom.h"
<<<<<<< HEAD
#if CONFIG_SIPR_DECODER
#include "rm.h"
#endif
=======
#include "rmsipr.h"
>>>>>>> d9138836
#include "matroska.h"
#include "libavcodec/bytestream.h"
#include "libavcodec/mpeg4audio.h"
#include "libavutil/intfloat.h"
#include "libavutil/intreadwrite.h"
#include "libavutil/avstring.h"
#if HAVE_LZO1X_999_COMPRESS
#include "libavutil/lzo.h"
#endif
#include "libavutil/dict.h"
#if CONFIG_ZLIB
#include <zlib.h>
#endif
#if CONFIG_BZLIB
#include <bzlib.h>
#endif

typedef enum {
    EBML_NONE,
    EBML_UINT,
    EBML_FLOAT,
    EBML_STR,
    EBML_UTF8,
    EBML_BIN,
    EBML_NEST,
    EBML_PASS,
    EBML_STOP,
    EBML_TYPE_COUNT
} EbmlType;

typedef const struct EbmlSyntax {
    uint32_t id;
    EbmlType type;
    int list_elem_size;
    int data_offset;
    union {
        uint64_t    u;
        double      f;
        const char *s;
        const struct EbmlSyntax *n;
    } def;
} EbmlSyntax;

typedef struct {
    int nb_elem;
    void *elem;
} EbmlList;

typedef struct {
    int      size;
    uint8_t *data;
    int64_t  pos;
} EbmlBin;

typedef struct {
    uint64_t version;
    uint64_t max_size;
    uint64_t id_length;
    char    *doctype;
    uint64_t doctype_version;
} Ebml;

typedef struct {
    uint64_t algo;
    EbmlBin  settings;
} MatroskaTrackCompression;

typedef struct {
    uint64_t scope;
    uint64_t type;
    MatroskaTrackCompression compression;
} MatroskaTrackEncoding;

typedef struct {
    double   frame_rate;
    uint64_t display_width;
    uint64_t display_height;
    uint64_t pixel_width;
    uint64_t pixel_height;
    EbmlBin color_space;
    uint64_t stereo_mode;
} MatroskaTrackVideo;

typedef struct {
    double   samplerate;
    double   out_samplerate;
    uint64_t bitdepth;
    uint64_t channels;

    /* real audio header (extracted from extradata) */
    int      coded_framesize;
    int      sub_packet_h;
    int      frame_size;
    int      sub_packet_size;
    int      sub_packet_cnt;
    int      pkt_cnt;
    uint64_t buf_timecode;
    uint8_t *buf;
} MatroskaTrackAudio;

typedef struct {
    uint64_t uid;
    uint64_t type;
} MatroskaTrackPlane;

typedef struct {
    EbmlList combine_planes;
} MatroskaTrackOperation;

typedef struct {
    uint64_t num;
    uint64_t uid;
    uint64_t type;
    char    *name;
    char    *codec_id;
    EbmlBin  codec_priv;
    char    *language;
    double time_scale;
    uint64_t default_duration;
    uint64_t flag_default;
    uint64_t flag_forced;
    MatroskaTrackVideo video;
    MatroskaTrackAudio audio;
    MatroskaTrackOperation operation;
    EbmlList encodings;

    AVStream *stream;
    int64_t end_timecode;
    int ms_compat;
} MatroskaTrack;

typedef struct {
    uint64_t uid;
    char *filename;
    char *mime;
    EbmlBin bin;

    AVStream *stream;
} MatroskaAttachement;

typedef struct {
    uint64_t start;
    uint64_t end;
    uint64_t uid;
    char    *title;

    AVChapter *chapter;
} MatroskaChapter;

typedef struct {
    uint64_t track;
    uint64_t pos;
} MatroskaIndexPos;

typedef struct {
    uint64_t time;
    EbmlList pos;
} MatroskaIndex;

typedef struct {
    char *name;
    char *string;
    char *lang;
    uint64_t def;
    EbmlList sub;
} MatroskaTag;

typedef struct {
    char    *type;
    uint64_t typevalue;
    uint64_t trackuid;
    uint64_t chapteruid;
    uint64_t attachuid;
} MatroskaTagTarget;

typedef struct {
    MatroskaTagTarget target;
    EbmlList tag;
} MatroskaTags;

typedef struct {
    uint64_t id;
    uint64_t pos;
} MatroskaSeekhead;

typedef struct {
    uint64_t start;
    uint64_t length;
} MatroskaLevel;

typedef struct {
    uint64_t timecode;
    EbmlList blocks;
} MatroskaCluster;

typedef struct {
    AVFormatContext *ctx;

    /* EBML stuff */
    int num_levels;
    MatroskaLevel levels[EBML_MAX_DEPTH];
    int level_up;
    uint32_t current_id;

    uint64_t time_scale;
    double   duration;
    char    *title;
    EbmlBin date_utc;
    EbmlList tracks;
    EbmlList attachments;
    EbmlList chapters;
    EbmlList index;
    EbmlList tags;
    EbmlList seekhead;

    /* byte position of the segment inside the stream */
    int64_t segment_start;

    /* the packet queue */
    AVPacket **packets;
    int num_packets;
    AVPacket *prev_pkt;

    int done;

    /* What to skip before effectively reading a packet. */
    int skip_to_keyframe;
    uint64_t skip_to_timecode;

    /* File has a CUES element, but we defer parsing until it is needed. */
    int cues_parsing_deferred;

    int current_cluster_num_blocks;
    int64_t current_cluster_pos;
    MatroskaCluster current_cluster;

    /* File has SSA subtitles which prevent incremental cluster parsing. */
    int contains_ssa;
} MatroskaDemuxContext;

typedef struct {
    uint64_t duration;
    int64_t  reference;
    uint64_t non_simple;
    EbmlBin  bin;
} MatroskaBlock;

static EbmlSyntax ebml_header[] = {
    { EBML_ID_EBMLREADVERSION,        EBML_UINT, 0, offsetof(Ebml,version), {.u=EBML_VERSION} },
    { EBML_ID_EBMLMAXSIZELENGTH,      EBML_UINT, 0, offsetof(Ebml,max_size), {.u=8} },
    { EBML_ID_EBMLMAXIDLENGTH,        EBML_UINT, 0, offsetof(Ebml,id_length), {.u=4} },
    { EBML_ID_DOCTYPE,                EBML_STR,  0, offsetof(Ebml,doctype), {.s="(none)"} },
    { EBML_ID_DOCTYPEREADVERSION,     EBML_UINT, 0, offsetof(Ebml,doctype_version), {.u=1} },
    { EBML_ID_EBMLVERSION,            EBML_NONE },
    { EBML_ID_DOCTYPEVERSION,         EBML_NONE },
    { 0 }
};

static EbmlSyntax ebml_syntax[] = {
    { EBML_ID_HEADER,                 EBML_NEST, 0, 0, {.n=ebml_header} },
    { 0 }
};

static EbmlSyntax matroska_info[] = {
    { MATROSKA_ID_TIMECODESCALE,      EBML_UINT,  0, offsetof(MatroskaDemuxContext,time_scale), {.u=1000000} },
    { MATROSKA_ID_DURATION,           EBML_FLOAT, 0, offsetof(MatroskaDemuxContext,duration) },
    { MATROSKA_ID_TITLE,              EBML_UTF8,  0, offsetof(MatroskaDemuxContext,title) },
    { MATROSKA_ID_WRITINGAPP,         EBML_NONE },
    { MATROSKA_ID_MUXINGAPP,          EBML_NONE },
    { MATROSKA_ID_DATEUTC,            EBML_BIN,  0, offsetof(MatroskaDemuxContext,date_utc) },
    { MATROSKA_ID_SEGMENTUID,         EBML_NONE },
    { 0 }
};

static EbmlSyntax matroska_track_video[] = {
    { MATROSKA_ID_VIDEOFRAMERATE,     EBML_FLOAT,0, offsetof(MatroskaTrackVideo,frame_rate) },
    { MATROSKA_ID_VIDEODISPLAYWIDTH,  EBML_UINT, 0, offsetof(MatroskaTrackVideo,display_width) },
    { MATROSKA_ID_VIDEODISPLAYHEIGHT, EBML_UINT, 0, offsetof(MatroskaTrackVideo,display_height) },
    { MATROSKA_ID_VIDEOPIXELWIDTH,    EBML_UINT, 0, offsetof(MatroskaTrackVideo,pixel_width) },
    { MATROSKA_ID_VIDEOPIXELHEIGHT,   EBML_UINT, 0, offsetof(MatroskaTrackVideo,pixel_height) },
    { MATROSKA_ID_VIDEOCOLORSPACE,    EBML_BIN,  0, offsetof(MatroskaTrackVideo,color_space) },
    { MATROSKA_ID_VIDEOSTEREOMODE,    EBML_UINT, 0, offsetof(MatroskaTrackVideo,stereo_mode) },
    { MATROSKA_ID_VIDEOPIXELCROPB,    EBML_NONE },
    { MATROSKA_ID_VIDEOPIXELCROPT,    EBML_NONE },
    { MATROSKA_ID_VIDEOPIXELCROPL,    EBML_NONE },
    { MATROSKA_ID_VIDEOPIXELCROPR,    EBML_NONE },
    { MATROSKA_ID_VIDEODISPLAYUNIT,   EBML_NONE },
    { MATROSKA_ID_VIDEOFLAGINTERLACED,EBML_NONE },
    { MATROSKA_ID_VIDEOASPECTRATIO,   EBML_NONE },
    { 0 }
};

static EbmlSyntax matroska_track_audio[] = {
    { MATROSKA_ID_AUDIOSAMPLINGFREQ,  EBML_FLOAT,0, offsetof(MatroskaTrackAudio,samplerate), {.f=8000.0} },
    { MATROSKA_ID_AUDIOOUTSAMPLINGFREQ,EBML_FLOAT,0,offsetof(MatroskaTrackAudio,out_samplerate) },
    { MATROSKA_ID_AUDIOBITDEPTH,      EBML_UINT, 0, offsetof(MatroskaTrackAudio,bitdepth) },
    { MATROSKA_ID_AUDIOCHANNELS,      EBML_UINT, 0, offsetof(MatroskaTrackAudio,channels), {.u=1} },
    { 0 }
};

static EbmlSyntax matroska_track_encoding_compression[] = {
    { MATROSKA_ID_ENCODINGCOMPALGO,   EBML_UINT, 0, offsetof(MatroskaTrackCompression,algo), {.u=0} },
    { MATROSKA_ID_ENCODINGCOMPSETTINGS,EBML_BIN, 0, offsetof(MatroskaTrackCompression,settings) },
    { 0 }
};

static EbmlSyntax matroska_track_encoding[] = {
    { MATROSKA_ID_ENCODINGSCOPE,      EBML_UINT, 0, offsetof(MatroskaTrackEncoding,scope), {.u=1} },
    { MATROSKA_ID_ENCODINGTYPE,       EBML_UINT, 0, offsetof(MatroskaTrackEncoding,type), {.u=0} },
    { MATROSKA_ID_ENCODINGCOMPRESSION,EBML_NEST, 0, offsetof(MatroskaTrackEncoding,compression), {.n=matroska_track_encoding_compression} },
    { MATROSKA_ID_ENCODINGORDER,      EBML_NONE },
    { 0 }
};

static EbmlSyntax matroska_track_encodings[] = {
    { MATROSKA_ID_TRACKCONTENTENCODING, EBML_NEST, sizeof(MatroskaTrackEncoding), offsetof(MatroskaTrack,encodings), {.n=matroska_track_encoding} },
    { 0 }
};

static EbmlSyntax matroska_track_plane[] = {
    { MATROSKA_ID_TRACKPLANEUID,  EBML_UINT, 0, offsetof(MatroskaTrackPlane,uid) },
    { MATROSKA_ID_TRACKPLANETYPE, EBML_UINT, 0, offsetof(MatroskaTrackPlane,type) },
    { 0 }
};

static EbmlSyntax matroska_track_combine_planes[] = {
    { MATROSKA_ID_TRACKPLANE, EBML_NEST, sizeof(MatroskaTrackPlane), offsetof(MatroskaTrackOperation,combine_planes), {.n=matroska_track_plane} },
    { 0 }
};

static EbmlSyntax matroska_track_operation[] = {
    { MATROSKA_ID_TRACKCOMBINEPLANES, EBML_NEST, 0, 0, {.n=matroska_track_combine_planes} },
    { 0 }
};

static EbmlSyntax matroska_track[] = {
    { MATROSKA_ID_TRACKNUMBER,          EBML_UINT, 0, offsetof(MatroskaTrack,num) },
    { MATROSKA_ID_TRACKNAME,            EBML_UTF8, 0, offsetof(MatroskaTrack,name) },
    { MATROSKA_ID_TRACKUID,             EBML_UINT, 0, offsetof(MatroskaTrack,uid) },
    { MATROSKA_ID_TRACKTYPE,            EBML_UINT, 0, offsetof(MatroskaTrack,type) },
    { MATROSKA_ID_CODECID,              EBML_STR,  0, offsetof(MatroskaTrack,codec_id) },
    { MATROSKA_ID_CODECPRIVATE,         EBML_BIN,  0, offsetof(MatroskaTrack,codec_priv) },
    { MATROSKA_ID_TRACKLANGUAGE,        EBML_UTF8, 0, offsetof(MatroskaTrack,language), {.s="eng"} },
    { MATROSKA_ID_TRACKDEFAULTDURATION, EBML_UINT, 0, offsetof(MatroskaTrack,default_duration) },
    { MATROSKA_ID_TRACKTIMECODESCALE,   EBML_FLOAT,0, offsetof(MatroskaTrack,time_scale), {.f=1.0} },
    { MATROSKA_ID_TRACKFLAGDEFAULT,     EBML_UINT, 0, offsetof(MatroskaTrack,flag_default), {.u=1} },
    { MATROSKA_ID_TRACKFLAGFORCED,      EBML_UINT, 0, offsetof(MatroskaTrack,flag_forced), {.u=0} },
    { MATROSKA_ID_TRACKVIDEO,           EBML_NEST, 0, offsetof(MatroskaTrack,video), {.n=matroska_track_video} },
    { MATROSKA_ID_TRACKAUDIO,           EBML_NEST, 0, offsetof(MatroskaTrack,audio), {.n=matroska_track_audio} },
    { MATROSKA_ID_TRACKOPERATION,       EBML_NEST, 0, offsetof(MatroskaTrack,operation), {.n=matroska_track_operation} },
    { MATROSKA_ID_TRACKCONTENTENCODINGS,EBML_NEST, 0, 0, {.n=matroska_track_encodings} },
    { MATROSKA_ID_TRACKFLAGENABLED,     EBML_NONE },
    { MATROSKA_ID_TRACKFLAGLACING,      EBML_NONE },
    { MATROSKA_ID_CODECNAME,            EBML_NONE },
    { MATROSKA_ID_CODECDECODEALL,       EBML_NONE },
    { MATROSKA_ID_CODECINFOURL,         EBML_NONE },
    { MATROSKA_ID_CODECDOWNLOADURL,     EBML_NONE },
    { MATROSKA_ID_TRACKMINCACHE,        EBML_NONE },
    { MATROSKA_ID_TRACKMAXCACHE,        EBML_NONE },
    { MATROSKA_ID_TRACKMAXBLKADDID,     EBML_NONE },
    { 0 }
};

static EbmlSyntax matroska_tracks[] = {
    { MATROSKA_ID_TRACKENTRY,         EBML_NEST, sizeof(MatroskaTrack), offsetof(MatroskaDemuxContext,tracks), {.n=matroska_track} },
    { 0 }
};

static EbmlSyntax matroska_attachment[] = {
    { MATROSKA_ID_FILEUID,            EBML_UINT, 0, offsetof(MatroskaAttachement,uid) },
    { MATROSKA_ID_FILENAME,           EBML_UTF8, 0, offsetof(MatroskaAttachement,filename) },
    { MATROSKA_ID_FILEMIMETYPE,       EBML_STR,  0, offsetof(MatroskaAttachement,mime) },
    { MATROSKA_ID_FILEDATA,           EBML_BIN,  0, offsetof(MatroskaAttachement,bin) },
    { MATROSKA_ID_FILEDESC,           EBML_NONE },
    { 0 }
};

static EbmlSyntax matroska_attachments[] = {
    { MATROSKA_ID_ATTACHEDFILE,       EBML_NEST, sizeof(MatroskaAttachement), offsetof(MatroskaDemuxContext,attachments), {.n=matroska_attachment} },
    { 0 }
};

static EbmlSyntax matroska_chapter_display[] = {
    { MATROSKA_ID_CHAPSTRING,         EBML_UTF8, 0, offsetof(MatroskaChapter,title) },
    { MATROSKA_ID_CHAPLANG,           EBML_NONE },
    { 0 }
};

static EbmlSyntax matroska_chapter_entry[] = {
    { MATROSKA_ID_CHAPTERTIMESTART,   EBML_UINT, 0, offsetof(MatroskaChapter,start), {.u=AV_NOPTS_VALUE} },
    { MATROSKA_ID_CHAPTERTIMEEND,     EBML_UINT, 0, offsetof(MatroskaChapter,end), {.u=AV_NOPTS_VALUE} },
    { MATROSKA_ID_CHAPTERUID,         EBML_UINT, 0, offsetof(MatroskaChapter,uid) },
    { MATROSKA_ID_CHAPTERDISPLAY,     EBML_NEST, 0, 0, {.n=matroska_chapter_display} },
    { MATROSKA_ID_CHAPTERFLAGHIDDEN,  EBML_NONE },
    { MATROSKA_ID_CHAPTERFLAGENABLED, EBML_NONE },
    { MATROSKA_ID_CHAPTERPHYSEQUIV,   EBML_NONE },
    { MATROSKA_ID_CHAPTERATOM,        EBML_NONE },
    { 0 }
};

static EbmlSyntax matroska_chapter[] = {
    { MATROSKA_ID_CHAPTERATOM,        EBML_NEST, sizeof(MatroskaChapter), offsetof(MatroskaDemuxContext,chapters), {.n=matroska_chapter_entry} },
    { MATROSKA_ID_EDITIONUID,         EBML_NONE },
    { MATROSKA_ID_EDITIONFLAGHIDDEN,  EBML_NONE },
    { MATROSKA_ID_EDITIONFLAGDEFAULT, EBML_NONE },
    { MATROSKA_ID_EDITIONFLAGORDERED, EBML_NONE },
    { 0 }
};

static EbmlSyntax matroska_chapters[] = {
    { MATROSKA_ID_EDITIONENTRY,       EBML_NEST, 0, 0, {.n=matroska_chapter} },
    { 0 }
};

static EbmlSyntax matroska_index_pos[] = {
    { MATROSKA_ID_CUETRACK,           EBML_UINT, 0, offsetof(MatroskaIndexPos,track) },
    { MATROSKA_ID_CUECLUSTERPOSITION, EBML_UINT, 0, offsetof(MatroskaIndexPos,pos)   },
    { MATROSKA_ID_CUEBLOCKNUMBER,     EBML_NONE },
    { 0 }
};

static EbmlSyntax matroska_index_entry[] = {
    { MATROSKA_ID_CUETIME,            EBML_UINT, 0, offsetof(MatroskaIndex,time) },
    { MATROSKA_ID_CUETRACKPOSITION,   EBML_NEST, sizeof(MatroskaIndexPos), offsetof(MatroskaIndex,pos), {.n=matroska_index_pos} },
    { 0 }
};

static EbmlSyntax matroska_index[] = {
    { MATROSKA_ID_POINTENTRY,         EBML_NEST, sizeof(MatroskaIndex), offsetof(MatroskaDemuxContext,index), {.n=matroska_index_entry} },
    { 0 }
};

static EbmlSyntax matroska_simpletag[] = {
    { MATROSKA_ID_TAGNAME,            EBML_UTF8, 0, offsetof(MatroskaTag,name) },
    { MATROSKA_ID_TAGSTRING,          EBML_UTF8, 0, offsetof(MatroskaTag,string) },
    { MATROSKA_ID_TAGLANG,            EBML_STR,  0, offsetof(MatroskaTag,lang), {.s="und"} },
    { MATROSKA_ID_TAGDEFAULT,         EBML_UINT, 0, offsetof(MatroskaTag,def) },
    { MATROSKA_ID_TAGDEFAULT_BUG,     EBML_UINT, 0, offsetof(MatroskaTag,def) },
    { MATROSKA_ID_SIMPLETAG,          EBML_NEST, sizeof(MatroskaTag), offsetof(MatroskaTag,sub), {.n=matroska_simpletag} },
    { 0 }
};

static EbmlSyntax matroska_tagtargets[] = {
    { MATROSKA_ID_TAGTARGETS_TYPE,      EBML_STR,  0, offsetof(MatroskaTagTarget,type) },
    { MATROSKA_ID_TAGTARGETS_TYPEVALUE, EBML_UINT, 0, offsetof(MatroskaTagTarget,typevalue), {.u=50} },
    { MATROSKA_ID_TAGTARGETS_TRACKUID,  EBML_UINT, 0, offsetof(MatroskaTagTarget,trackuid) },
    { MATROSKA_ID_TAGTARGETS_CHAPTERUID,EBML_UINT, 0, offsetof(MatroskaTagTarget,chapteruid) },
    { MATROSKA_ID_TAGTARGETS_ATTACHUID, EBML_UINT, 0, offsetof(MatroskaTagTarget,attachuid) },
    { 0 }
};

static EbmlSyntax matroska_tag[] = {
    { MATROSKA_ID_SIMPLETAG,          EBML_NEST, sizeof(MatroskaTag), offsetof(MatroskaTags,tag), {.n=matroska_simpletag} },
    { MATROSKA_ID_TAGTARGETS,         EBML_NEST, 0, offsetof(MatroskaTags,target), {.n=matroska_tagtargets} },
    { 0 }
};

static EbmlSyntax matroska_tags[] = {
    { MATROSKA_ID_TAG,                EBML_NEST, sizeof(MatroskaTags), offsetof(MatroskaDemuxContext,tags), {.n=matroska_tag} },
    { 0 }
};

static EbmlSyntax matroska_seekhead_entry[] = {
    { MATROSKA_ID_SEEKID,             EBML_UINT, 0, offsetof(MatroskaSeekhead,id) },
    { MATROSKA_ID_SEEKPOSITION,       EBML_UINT, 0, offsetof(MatroskaSeekhead,pos), {.u=-1} },
    { 0 }
};

static EbmlSyntax matroska_seekhead[] = {
    { MATROSKA_ID_SEEKENTRY,          EBML_NEST, sizeof(MatroskaSeekhead), offsetof(MatroskaDemuxContext,seekhead), {.n=matroska_seekhead_entry} },
    { 0 }
};

static EbmlSyntax matroska_segment[] = {
    { MATROSKA_ID_INFO,           EBML_NEST, 0, 0, {.n=matroska_info       } },
    { MATROSKA_ID_TRACKS,         EBML_NEST, 0, 0, {.n=matroska_tracks     } },
    { MATROSKA_ID_ATTACHMENTS,    EBML_NEST, 0, 0, {.n=matroska_attachments} },
    { MATROSKA_ID_CHAPTERS,       EBML_NEST, 0, 0, {.n=matroska_chapters   } },
    { MATROSKA_ID_CUES,           EBML_NEST, 0, 0, {.n=matroska_index      } },
    { MATROSKA_ID_TAGS,           EBML_NEST, 0, 0, {.n=matroska_tags       } },
    { MATROSKA_ID_SEEKHEAD,       EBML_NEST, 0, 0, {.n=matroska_seekhead   } },
    { MATROSKA_ID_CLUSTER,        EBML_STOP },
    { 0 }
};

static EbmlSyntax matroska_segments[] = {
    { MATROSKA_ID_SEGMENT,        EBML_NEST, 0, 0, {.n=matroska_segment    } },
    { 0 }
};

static EbmlSyntax matroska_blockgroup[] = {
    { MATROSKA_ID_BLOCK,          EBML_BIN,  0, offsetof(MatroskaBlock,bin) },
    { MATROSKA_ID_SIMPLEBLOCK,    EBML_BIN,  0, offsetof(MatroskaBlock,bin) },
    { MATROSKA_ID_BLOCKDURATION,  EBML_UINT, 0, offsetof(MatroskaBlock,duration) },
    { MATROSKA_ID_BLOCKREFERENCE, EBML_UINT, 0, offsetof(MatroskaBlock,reference) },
    { 1,                          EBML_UINT, 0, offsetof(MatroskaBlock,non_simple), {.u=1} },
    { 0 }
};

static EbmlSyntax matroska_cluster[] = {
    { MATROSKA_ID_CLUSTERTIMECODE,EBML_UINT,0, offsetof(MatroskaCluster,timecode) },
    { MATROSKA_ID_BLOCKGROUP,     EBML_NEST, sizeof(MatroskaBlock), offsetof(MatroskaCluster,blocks), {.n=matroska_blockgroup} },
    { MATROSKA_ID_SIMPLEBLOCK,    EBML_PASS, sizeof(MatroskaBlock), offsetof(MatroskaCluster,blocks), {.n=matroska_blockgroup} },
    { MATROSKA_ID_CLUSTERPOSITION,EBML_NONE },
    { MATROSKA_ID_CLUSTERPREVSIZE,EBML_NONE },
    { 0 }
};

static EbmlSyntax matroska_clusters[] = {
    { MATROSKA_ID_CLUSTER,        EBML_NEST, 0, 0, {.n=matroska_cluster} },
    { MATROSKA_ID_INFO,           EBML_NONE },
    { MATROSKA_ID_CUES,           EBML_NONE },
    { MATROSKA_ID_TAGS,           EBML_NONE },
    { MATROSKA_ID_SEEKHEAD,       EBML_NONE },
    { 0 }
};

static EbmlSyntax matroska_cluster_incremental_parsing[] = {
    { MATROSKA_ID_CLUSTERTIMECODE,EBML_UINT,0, offsetof(MatroskaCluster,timecode) },
    { MATROSKA_ID_BLOCKGROUP,     EBML_NEST, sizeof(MatroskaBlock), offsetof(MatroskaCluster,blocks), {.n=matroska_blockgroup} },
    { MATROSKA_ID_SIMPLEBLOCK,    EBML_PASS, sizeof(MatroskaBlock), offsetof(MatroskaCluster,blocks), {.n=matroska_blockgroup} },
    { MATROSKA_ID_CLUSTERPOSITION,EBML_NONE },
    { MATROSKA_ID_CLUSTERPREVSIZE,EBML_NONE },
    { MATROSKA_ID_INFO,           EBML_NONE },
    { MATROSKA_ID_CUES,           EBML_NONE },
    { MATROSKA_ID_TAGS,           EBML_NONE },
    { MATROSKA_ID_SEEKHEAD,       EBML_NONE },
    { MATROSKA_ID_CLUSTER,        EBML_STOP },
    { 0 }
};

static EbmlSyntax matroska_cluster_incremental[] = {
    { MATROSKA_ID_CLUSTERTIMECODE,EBML_UINT,0, offsetof(MatroskaCluster,timecode) },
    { MATROSKA_ID_BLOCKGROUP,     EBML_STOP },
    { MATROSKA_ID_SIMPLEBLOCK,    EBML_STOP },
    { MATROSKA_ID_CLUSTERPOSITION,EBML_NONE },
    { MATROSKA_ID_CLUSTERPREVSIZE,EBML_NONE },
    { 0 }
};

static EbmlSyntax matroska_clusters_incremental[] = {
    { MATROSKA_ID_CLUSTER,        EBML_NEST, 0, 0, {.n=matroska_cluster_incremental} },
    { MATROSKA_ID_INFO,           EBML_NONE },
    { MATROSKA_ID_CUES,           EBML_NONE },
    { MATROSKA_ID_TAGS,           EBML_NONE },
    { MATROSKA_ID_SEEKHEAD,       EBML_NONE },
    { 0 }
};

static const char *const matroska_doctypes[] = { "matroska", "webm" };

static int matroska_resync(MatroskaDemuxContext *matroska, int64_t last_pos)
{
    AVIOContext *pb = matroska->ctx->pb;
    uint32_t id;
    matroska->current_id = 0;
    matroska->num_levels = 0;

    // seek to next position to resync from
    if (avio_seek(pb, last_pos + 1, SEEK_SET) < 0 || avio_tell(pb) <= last_pos)
        goto eof;

    id = avio_rb32(pb);

    // try to find a toplevel element
    while (!url_feof(pb)) {
        if (id == MATROSKA_ID_INFO || id == MATROSKA_ID_TRACKS ||
            id == MATROSKA_ID_CUES || id == MATROSKA_ID_TAGS ||
            id == MATROSKA_ID_SEEKHEAD || id == MATROSKA_ID_ATTACHMENTS ||
            id == MATROSKA_ID_CLUSTER || id == MATROSKA_ID_CHAPTERS)
        {
            matroska->current_id = id;
            return 0;
        }
        id = (id << 8) | avio_r8(pb);
    }
eof:
    matroska->done = 1;
    return AVERROR_EOF;
}

/*
 * Return: Whether we reached the end of a level in the hierarchy or not.
 */
static int ebml_level_end(MatroskaDemuxContext *matroska)
{
    AVIOContext *pb = matroska->ctx->pb;
    int64_t pos = avio_tell(pb);

    if (matroska->num_levels > 0) {
        MatroskaLevel *level = &matroska->levels[matroska->num_levels - 1];
        if (pos - level->start >= level->length || matroska->current_id) {
            matroska->num_levels--;
            return 1;
        }
    }
    return 0;
}

/*
 * Read: an "EBML number", which is defined as a variable-length
 * array of bytes. The first byte indicates the length by giving a
 * number of 0-bits followed by a one. The position of the first
 * "one" bit inside the first byte indicates the length of this
 * number.
 * Returns: number of bytes read, < 0 on error
 */
static int ebml_read_num(MatroskaDemuxContext *matroska, AVIOContext *pb,
                         int max_size, uint64_t *number)
{
    int read = 1, n = 1;
    uint64_t total = 0;

    /* The first byte tells us the length in bytes - avio_r8() can normally
     * return 0, but since that's not a valid first ebmlID byte, we can
     * use it safely here to catch EOS. */
    if (!(total = avio_r8(pb))) {
        /* we might encounter EOS here */
        if (!url_feof(pb)) {
            int64_t pos = avio_tell(pb);
            av_log(matroska->ctx, AV_LOG_ERROR,
                   "Read error at pos. %"PRIu64" (0x%"PRIx64")\n",
                   pos, pos);
            return pb->error ? pb->error : AVERROR(EIO);
        }
        return AVERROR_EOF;
    }

    /* get the length of the EBML number */
    read = 8 - ff_log2_tab[total];
    if (read > max_size) {
        int64_t pos = avio_tell(pb) - 1;
        av_log(matroska->ctx, AV_LOG_ERROR,
               "Invalid EBML number size tag 0x%02x at pos %"PRIu64" (0x%"PRIx64")\n",
               (uint8_t) total, pos, pos);
        return AVERROR_INVALIDDATA;
    }

    /* read out length */
    total ^= 1 << ff_log2_tab[total];
    while (n++ < read)
        total = (total << 8) | avio_r8(pb);

    *number = total;

    return read;
}

/**
 * Read a EBML length value.
 * This needs special handling for the "unknown length" case which has multiple
 * encodings.
 */
static int ebml_read_length(MatroskaDemuxContext *matroska, AVIOContext *pb,
                            uint64_t *number)
{
    int res = ebml_read_num(matroska, pb, 8, number);
    if (res > 0 && *number + 1 == 1ULL << (7 * res))
        *number = 0xffffffffffffffULL;
    return res;
}

/*
 * Read the next element as an unsigned int.
 * 0 is success, < 0 is failure.
 */
static int ebml_read_uint(AVIOContext *pb, int size, uint64_t *num)
{
    int n = 0;

    if (size > 8)
        return AVERROR_INVALIDDATA;

    /* big-endian ordering; build up number */
    *num = 0;
    while (n++ < size)
        *num = (*num << 8) | avio_r8(pb);

    return 0;
}

/*
 * Read the next element as a float.
 * 0 is success, < 0 is failure.
 */
static int ebml_read_float(AVIOContext *pb, int size, double *num)
{
    if (size == 0) {
        *num = 0;
    } else if (size == 4) {
        *num = av_int2float(avio_rb32(pb));
    } else if (size == 8){
        *num = av_int2double(avio_rb64(pb));
    } else
        return AVERROR_INVALIDDATA;

    return 0;
}

/*
 * Read the next element as an ASCII string.
 * 0 is success, < 0 is failure.
 */
static int ebml_read_ascii(AVIOContext *pb, int size, char **str)
{
    char *res;

    /* EBML strings are usually not 0-terminated, so we allocate one
     * byte more, read the string and NULL-terminate it ourselves. */
    if (!(res = av_malloc(size + 1)))
        return AVERROR(ENOMEM);
    if (avio_read(pb, (uint8_t *) res, size) != size) {
        av_free(res);
        return AVERROR(EIO);
    }
    (res)[size] = '\0';
    av_free(*str);
    *str = res;

    return 0;
}

/*
 * Read the next element as binary data.
 * 0 is success, < 0 is failure.
 */
static int ebml_read_binary(AVIOContext *pb, int length, EbmlBin *bin)
{
    av_fast_padded_malloc(&bin->data, &bin->size, length);
    if (!bin->data)
        return AVERROR(ENOMEM);

    bin->size = length;
    bin->pos  = avio_tell(pb);
    if (avio_read(pb, bin->data, length) != length) {
        av_freep(&bin->data);
        return AVERROR(EIO);
    }

    return 0;
}

/*
 * Read the next element, but only the header. The contents
 * are supposed to be sub-elements which can be read separately.
 * 0 is success, < 0 is failure.
 */
static int ebml_read_master(MatroskaDemuxContext *matroska, uint64_t length)
{
    AVIOContext *pb = matroska->ctx->pb;
    MatroskaLevel *level;

    if (matroska->num_levels >= EBML_MAX_DEPTH) {
        av_log(matroska->ctx, AV_LOG_ERROR,
               "File moves beyond max. allowed depth (%d)\n", EBML_MAX_DEPTH);
        return AVERROR(ENOSYS);
    }

    level = &matroska->levels[matroska->num_levels++];
    level->start = avio_tell(pb);
    level->length = length;

    return 0;
}

/*
 * Read signed/unsigned "EBML" numbers.
 * Return: number of bytes processed, < 0 on error
 */
static int matroska_ebmlnum_uint(MatroskaDemuxContext *matroska,
                                 uint8_t *data, uint32_t size, uint64_t *num)
{
    AVIOContext pb;
    ffio_init_context(&pb, data, size, 0, NULL, NULL, NULL, NULL);
    return ebml_read_num(matroska, &pb, FFMIN(size, 8), num);
}

/*
 * Same as above, but signed.
 */
static int matroska_ebmlnum_sint(MatroskaDemuxContext *matroska,
                                 uint8_t *data, uint32_t size, int64_t *num)
{
    uint64_t unum;
    int res;

    /* read as unsigned number first */
    if ((res = matroska_ebmlnum_uint(matroska, data, size, &unum)) < 0)
        return res;

    /* make signed (weird way) */
    *num = unum - ((1LL << (7*res - 1)) - 1);

    return res;
}

static int ebml_parse_elem(MatroskaDemuxContext *matroska,
                           EbmlSyntax *syntax, void *data);

static int ebml_parse_id(MatroskaDemuxContext *matroska, EbmlSyntax *syntax,
                         uint32_t id, void *data)
{
    int i;
    for (i=0; syntax[i].id; i++)
        if (id == syntax[i].id)
            break;
    if (!syntax[i].id && id == MATROSKA_ID_CLUSTER &&
        matroska->num_levels > 0 &&
        matroska->levels[matroska->num_levels-1].length == 0xffffffffffffff)
        return 0;  // we reached the end of an unknown size cluster
    if (!syntax[i].id && id != EBML_ID_VOID && id != EBML_ID_CRC32) {
        av_log(matroska->ctx, AV_LOG_INFO, "Unknown entry 0x%X\n", id);
        if (matroska->ctx->error_recognition & AV_EF_EXPLODE)
            return AVERROR_INVALIDDATA;
    }
    return ebml_parse_elem(matroska, &syntax[i], data);
}

static int ebml_parse(MatroskaDemuxContext *matroska, EbmlSyntax *syntax,
                      void *data)
{
    if (!matroska->current_id) {
        uint64_t id;
        int res = ebml_read_num(matroska, matroska->ctx->pb, 4, &id);
        if (res < 0)
            return res;
        matroska->current_id = id | 1 << 7*res;
    }
    return ebml_parse_id(matroska, syntax, matroska->current_id, data);
}

static int ebml_parse_nest(MatroskaDemuxContext *matroska, EbmlSyntax *syntax,
                           void *data)
{
    int i, res = 0;

    for (i=0; syntax[i].id; i++)
        switch (syntax[i].type) {
        case EBML_UINT:
            *(uint64_t *)((char *)data+syntax[i].data_offset) = syntax[i].def.u;
            break;
        case EBML_FLOAT:
            *(double   *)((char *)data+syntax[i].data_offset) = syntax[i].def.f;
            break;
        case EBML_STR:
        case EBML_UTF8:
            *(char    **)((char *)data+syntax[i].data_offset) = av_strdup(syntax[i].def.s);
            break;
        }

    while (!res && !ebml_level_end(matroska))
        res = ebml_parse(matroska, syntax, data);

    return res;
}

static int ebml_parse_elem(MatroskaDemuxContext *matroska,
                           EbmlSyntax *syntax, void *data)
{
    static const uint64_t max_lengths[EBML_TYPE_COUNT] = {
        [EBML_UINT]  = 8,
        [EBML_FLOAT] = 8,
        // max. 16 MB for strings
        [EBML_STR]   = 0x1000000,
        [EBML_UTF8]  = 0x1000000,
        // max. 256 MB for binary data
        [EBML_BIN]   = 0x10000000,
        // no limits for anything else
    };
    AVIOContext *pb = matroska->ctx->pb;
    uint32_t id = syntax->id;
    uint64_t length;
    int res;
    void *newelem;

    data = (char *)data + syntax->data_offset;
    if (syntax->list_elem_size) {
        EbmlList *list = data;
        newelem = av_realloc(list->elem, (list->nb_elem+1)*syntax->list_elem_size);
        if (!newelem)
            return AVERROR(ENOMEM);
        list->elem = newelem;
        data = (char*)list->elem + list->nb_elem*syntax->list_elem_size;
        memset(data, 0, syntax->list_elem_size);
        list->nb_elem++;
    }

    if (syntax->type != EBML_PASS && syntax->type != EBML_STOP) {
        matroska->current_id = 0;
        if ((res = ebml_read_length(matroska, pb, &length)) < 0)
            return res;
        if (max_lengths[syntax->type] && length > max_lengths[syntax->type]) {
            av_log(matroska->ctx, AV_LOG_ERROR,
                   "Invalid length 0x%"PRIx64" > 0x%"PRIx64" for syntax element %i\n",
                   length, max_lengths[syntax->type], syntax->type);
            return AVERROR_INVALIDDATA;
        }
    }

    switch (syntax->type) {
    case EBML_UINT:  res = ebml_read_uint  (pb, length, data);  break;
    case EBML_FLOAT: res = ebml_read_float (pb, length, data);  break;
    case EBML_STR:
    case EBML_UTF8:  res = ebml_read_ascii (pb, length, data);  break;
    case EBML_BIN:   res = ebml_read_binary(pb, length, data);  break;
    case EBML_NEST:  if ((res=ebml_read_master(matroska, length)) < 0)
                         return res;
                     if (id == MATROSKA_ID_SEGMENT)
                         matroska->segment_start = avio_tell(matroska->ctx->pb);
                     return ebml_parse_nest(matroska, syntax->def.n, data);
    case EBML_PASS:  return ebml_parse_id(matroska, syntax->def.n, id, data);
    case EBML_STOP:  return 1;
    default:
        if(ffio_limit(pb, length) != length)
            return AVERROR(EIO);
        return avio_skip(pb,length)<0 ? AVERROR(EIO) : 0;
    }
    if (res == AVERROR_INVALIDDATA)
        av_log(matroska->ctx, AV_LOG_ERROR, "Invalid element\n");
    else if (res == AVERROR(EIO))
        av_log(matroska->ctx, AV_LOG_ERROR, "Read error\n");
    return res;
}

static void ebml_free(EbmlSyntax *syntax, void *data)
{
    int i, j;
    for (i=0; syntax[i].id; i++) {
        void *data_off = (char *)data + syntax[i].data_offset;
        switch (syntax[i].type) {
        case EBML_STR:
        case EBML_UTF8:  av_freep(data_off);                      break;
        case EBML_BIN:   av_freep(&((EbmlBin *)data_off)->data);  break;
        case EBML_NEST:
            if (syntax[i].list_elem_size) {
                EbmlList *list = data_off;
                char *ptr = list->elem;
                for (j=0; j<list->nb_elem; j++, ptr+=syntax[i].list_elem_size)
                    ebml_free(syntax[i].def.n, ptr);
                av_free(list->elem);
            } else
                ebml_free(syntax[i].def.n, data_off);
        default:  break;
        }
    }
}


/*
 * Autodetecting...
 */
static int matroska_probe(AVProbeData *p)
{
    uint64_t total = 0;
    int len_mask = 0x80, size = 1, n = 1, i;

    /* EBML header? */
    if (AV_RB32(p->buf) != EBML_ID_HEADER)
        return 0;

    /* length of header */
    total = p->buf[4];
    while (size <= 8 && !(total & len_mask)) {
        size++;
        len_mask >>= 1;
    }
    if (size > 8)
      return 0;
    total &= (len_mask - 1);
    while (n < size)
        total = (total << 8) | p->buf[4 + n++];

    /* Does the probe data contain the whole header? */
    if (p->buf_size < 4 + size + total)
      return 0;

    /* The header should contain a known document type. For now,
     * we don't parse the whole header but simply check for the
     * availability of that array of characters inside the header.
     * Not fully fool-proof, but good enough. */
    for (i = 0; i < FF_ARRAY_ELEMS(matroska_doctypes); i++) {
        int probelen = strlen(matroska_doctypes[i]);
        if (total < probelen)
            continue;
        for (n = 4+size; n <= 4+size+total-probelen; n++)
            if (!memcmp(p->buf+n, matroska_doctypes[i], probelen))
                return AVPROBE_SCORE_MAX;
    }

    // probably valid EBML header but no recognized doctype
    return AVPROBE_SCORE_MAX/2;
}

static MatroskaTrack *matroska_find_track_by_num(MatroskaDemuxContext *matroska,
                                                 int num)
{
    MatroskaTrack *tracks = matroska->tracks.elem;
    int i;

    for (i=0; i < matroska->tracks.nb_elem; i++)
        if (tracks[i].num == num)
            return &tracks[i];

    av_log(matroska->ctx, AV_LOG_ERROR, "Invalid track number %d\n", num);
    return NULL;
}

static int matroska_decode_buffer(uint8_t** buf, int* buf_size,
                                  MatroskaTrack *track)
{
    MatroskaTrackEncoding *encodings = track->encodings.elem;
    uint8_t* data = *buf;
    int isize = *buf_size;
    uint8_t* pkt_data = NULL;
    uint8_t av_unused *newpktdata;
    int pkt_size = isize;
    int result = 0;
    int olen;

    if (pkt_size >= 10000000U)
        return AVERROR_INVALIDDATA;

    switch (encodings[0].compression.algo) {
    case MATROSKA_TRACK_ENCODING_COMP_HEADERSTRIP: {
        int header_size = encodings[0].compression.settings.size;
        uint8_t *header = encodings[0].compression.settings.data;

        if (header_size && !header) {
            av_log(NULL, AV_LOG_ERROR, "Compression size but no data in headerstrip\n");
            return -1;
        }

        if (!header_size)
            return 0;

        pkt_size = isize + header_size;
        pkt_data = av_malloc(pkt_size);
        if (!pkt_data)
            return AVERROR(ENOMEM);

        memcpy(pkt_data, header, header_size);
        memcpy(pkt_data + header_size, data, isize);
        break;
    }
<<<<<<< HEAD
#if HAVE_LZO1X_999_COMPRESS
=======
#if CONFIG_LZO
>>>>>>> d9138836
    case MATROSKA_TRACK_ENCODING_COMP_LZO:
        do {
            olen = pkt_size *= 3;
            newpktdata = av_realloc(pkt_data, pkt_size + AV_LZO_OUTPUT_PADDING);
            if (!newpktdata) {
                result = AVERROR(ENOMEM);
                goto failed;
            }
            pkt_data = newpktdata;
            result = av_lzo1x_decode(pkt_data, &olen, data, &isize);
        } while (result==AV_LZO_OUTPUT_FULL && pkt_size<10000000);
        if (result) {
            result = AVERROR_INVALIDDATA;
            goto failed;
        }
        pkt_size -= olen;
        break;
#endif
#if CONFIG_ZLIB
    case MATROSKA_TRACK_ENCODING_COMP_ZLIB: {
        z_stream zstream = {0};
        if (inflateInit(&zstream) != Z_OK)
            return -1;
        zstream.next_in = data;
        zstream.avail_in = isize;
        do {
            pkt_size *= 3;
            newpktdata = av_realloc(pkt_data, pkt_size);
            if (!newpktdata) {
                inflateEnd(&zstream);
                goto failed;
            }
            pkt_data = newpktdata;
            zstream.avail_out = pkt_size - zstream.total_out;
            zstream.next_out = pkt_data + zstream.total_out;
            if (pkt_data) {
                result = inflate(&zstream, Z_NO_FLUSH);
            } else
                result = Z_MEM_ERROR;
        } while (result==Z_OK && pkt_size<10000000);
        pkt_size = zstream.total_out;
        inflateEnd(&zstream);
        if (result != Z_STREAM_END) {
            if (result == Z_MEM_ERROR)
                result = AVERROR(ENOMEM);
            else
                result = AVERROR_INVALIDDATA;
            goto failed;
        }
        break;
    }
#endif
#if CONFIG_BZLIB
    case MATROSKA_TRACK_ENCODING_COMP_BZLIB: {
        bz_stream bzstream = {0};
        if (BZ2_bzDecompressInit(&bzstream, 0, 0) != BZ_OK)
            return -1;
        bzstream.next_in = data;
        bzstream.avail_in = isize;
        do {
            pkt_size *= 3;
            newpktdata = av_realloc(pkt_data, pkt_size);
            if (!newpktdata) {
                BZ2_bzDecompressEnd(&bzstream);
                goto failed;
            }
            pkt_data = newpktdata;
            bzstream.avail_out = pkt_size - bzstream.total_out_lo32;
            bzstream.next_out = pkt_data + bzstream.total_out_lo32;
            if (pkt_data) {
                result = BZ2_bzDecompress(&bzstream);
            } else
                result = BZ_MEM_ERROR;
        } while (result==BZ_OK && pkt_size<10000000);
        pkt_size = bzstream.total_out_lo32;
        BZ2_bzDecompressEnd(&bzstream);
        if (result != BZ_STREAM_END) {
            if (result == BZ_MEM_ERROR)
                result = AVERROR(ENOMEM);
            else
                result = AVERROR_INVALIDDATA;
            goto failed;
        }
        break;
    }
#endif
    default:
        return AVERROR_INVALIDDATA;
    }

    *buf = pkt_data;
    *buf_size = pkt_size;
    return 0;
 failed:
    av_free(pkt_data);
    return result;
}

static void matroska_fix_ass_packet(MatroskaDemuxContext *matroska,
                                    AVPacket *pkt, uint64_t display_duration)
{
    char *line, *layer, *ptr = pkt->data, *end = ptr+pkt->size;
    for (; *ptr!=',' && ptr<end-1; ptr++);
    if (*ptr == ',')
        ptr++;
    layer = ptr;
    for (; *ptr!=',' && ptr<end-1; ptr++);
    if (*ptr == ',') {
        int64_t end_pts = pkt->pts + display_duration;
        int sc = matroska->time_scale * pkt->pts / 10000000;
        int ec = matroska->time_scale * end_pts  / 10000000;
        int sh, sm, ss, eh, em, es, len;
        sh = sc/360000;  sc -= 360000*sh;
        sm = sc/  6000;  sc -=   6000*sm;
        ss = sc/   100;  sc -=    100*ss;
        eh = ec/360000;  ec -= 360000*eh;
        em = ec/  6000;  ec -=   6000*em;
        es = ec/   100;  ec -=    100*es;
        *ptr++ = '\0';
        len = 50 + end-ptr + FF_INPUT_BUFFER_PADDING_SIZE;
        if (!(line = av_malloc(len)))
            return;
        snprintf(line,len,"Dialogue: %s,%d:%02d:%02d.%02d,%d:%02d:%02d.%02d,%s\r\n",
                 layer, sh, sm, ss, sc, eh, em, es, ec, ptr);
        av_free(pkt->data);
        pkt->data = line;
        pkt->size = strlen(line);
    }
}

static int matroska_merge_packets(AVPacket *out, AVPacket *in)
{
    int ret = av_grow_packet(out, in->size);
    if (ret < 0)
        return ret;

    memcpy(out->data + out->size - in->size, in->data, in->size);

    av_free_packet(in);
    av_free(in);
    return 0;
}

static void matroska_convert_tag(AVFormatContext *s, EbmlList *list,
                                 AVDictionary **metadata, char *prefix)
{
    MatroskaTag *tags = list->elem;
    char key[1024];
    int i;

    for (i=0; i < list->nb_elem; i++) {
        const char *lang= (tags[i].lang && strcmp(tags[i].lang, "und")) ? tags[i].lang : NULL;

        if (!tags[i].name) {
            av_log(s, AV_LOG_WARNING, "Skipping invalid tag with no TagName.\n");
            continue;
        }
        if (prefix)  snprintf(key, sizeof(key), "%s/%s", prefix, tags[i].name);
        else         av_strlcpy(key, tags[i].name, sizeof(key));
        if (tags[i].def || !lang) {
        av_dict_set(metadata, key, tags[i].string, 0);
        if (tags[i].sub.nb_elem)
            matroska_convert_tag(s, &tags[i].sub, metadata, key);
        }
        if (lang) {
            av_strlcat(key, "-", sizeof(key));
            av_strlcat(key, lang, sizeof(key));
            av_dict_set(metadata, key, tags[i].string, 0);
            if (tags[i].sub.nb_elem)
                matroska_convert_tag(s, &tags[i].sub, metadata, key);
        }
    }
    ff_metadata_conv(metadata, NULL, ff_mkv_metadata_conv);
}

static void matroska_convert_tags(AVFormatContext *s)
{
    MatroskaDemuxContext *matroska = s->priv_data;
    MatroskaTags *tags = matroska->tags.elem;
    int i, j;

    for (i=0; i < matroska->tags.nb_elem; i++) {
        if (tags[i].target.attachuid) {
            MatroskaAttachement *attachment = matroska->attachments.elem;
            for (j=0; j<matroska->attachments.nb_elem; j++)
                if (attachment[j].uid == tags[i].target.attachuid
                    && attachment[j].stream)
                    matroska_convert_tag(s, &tags[i].tag,
                                         &attachment[j].stream->metadata, NULL);
        } else if (tags[i].target.chapteruid) {
            MatroskaChapter *chapter = matroska->chapters.elem;
            for (j=0; j<matroska->chapters.nb_elem; j++)
                if (chapter[j].uid == tags[i].target.chapteruid
                    && chapter[j].chapter)
                    matroska_convert_tag(s, &tags[i].tag,
                                         &chapter[j].chapter->metadata, NULL);
        } else if (tags[i].target.trackuid) {
            MatroskaTrack *track = matroska->tracks.elem;
            for (j=0; j<matroska->tracks.nb_elem; j++)
                if (track[j].uid == tags[i].target.trackuid && track[j].stream)
                    matroska_convert_tag(s, &tags[i].tag,
                                         &track[j].stream->metadata, NULL);
        } else {
            matroska_convert_tag(s, &tags[i].tag, &s->metadata,
                                 tags[i].target.type);
        }
    }
}

static int matroska_parse_seekhead_entry(MatroskaDemuxContext *matroska, int idx)
{
    EbmlList *seekhead_list = &matroska->seekhead;
    MatroskaSeekhead *seekhead = seekhead_list->elem;
    uint32_t level_up = matroska->level_up;
    int64_t before_pos = avio_tell(matroska->ctx->pb);
    uint32_t saved_id = matroska->current_id;
    MatroskaLevel level;
    int64_t offset;
    int ret = 0;

    if (idx >= seekhead_list->nb_elem
            || seekhead[idx].id == MATROSKA_ID_SEEKHEAD
            || seekhead[idx].id == MATROSKA_ID_CLUSTER)
        return 0;

    /* seek */
    offset = seekhead[idx].pos + matroska->segment_start;
    if (avio_seek(matroska->ctx->pb, offset, SEEK_SET) == offset) {
        /* We don't want to lose our seekhead level, so we add
         * a dummy. This is a crude hack. */
        if (matroska->num_levels == EBML_MAX_DEPTH) {
            av_log(matroska->ctx, AV_LOG_INFO,
                   "Max EBML element depth (%d) reached, "
                   "cannot parse further.\n", EBML_MAX_DEPTH);
            ret = AVERROR_INVALIDDATA;
        } else {
            level.start = 0;
            level.length = (uint64_t)-1;
            matroska->levels[matroska->num_levels] = level;
            matroska->num_levels++;
            matroska->current_id = 0;

            ret = ebml_parse(matroska, matroska_segment, matroska);

            /* remove dummy level */
            while (matroska->num_levels) {
                uint64_t length = matroska->levels[--matroska->num_levels].length;
                if (length == (uint64_t)-1)
                    break;
            }
        }
    }
    /* seek back */
    avio_seek(matroska->ctx->pb, before_pos, SEEK_SET);
    matroska->level_up = level_up;
    matroska->current_id = saved_id;

    return ret;
}

static void matroska_execute_seekhead(MatroskaDemuxContext *matroska)
{
    EbmlList *seekhead_list = &matroska->seekhead;
    int64_t before_pos = avio_tell(matroska->ctx->pb);
    int i;

    // we should not do any seeking in the streaming case
    if (!matroska->ctx->pb->seekable ||
        (matroska->ctx->flags & AVFMT_FLAG_IGNIDX))
        return;

    for (i = 0; i < seekhead_list->nb_elem; i++) {
        MatroskaSeekhead *seekhead = seekhead_list->elem;
        if (seekhead[i].pos <= before_pos)
            continue;

        // defer cues parsing until we actually need cue data.
        if (seekhead[i].id == MATROSKA_ID_CUES) {
            matroska->cues_parsing_deferred = 1;
            continue;
        }

        if (matroska_parse_seekhead_entry(matroska, i) < 0) {
            // mark index as broken
            matroska->cues_parsing_deferred = -1;
            break;
        }
    }
}

static void matroska_add_index_entries(MatroskaDemuxContext *matroska) {
    EbmlList *index_list;
    MatroskaIndex *index;
    int index_scale = 1;
    int i, j;

    index_list = &matroska->index;
    index = index_list->elem;
    if (index_list->nb_elem
        && index[0].time > 1E14/matroska->time_scale) {
        av_log(matroska->ctx, AV_LOG_WARNING, "Working around broken index.\n");
        index_scale = matroska->time_scale;
    }
    for (i = 0; i < index_list->nb_elem; i++) {
        EbmlList *pos_list = &index[i].pos;
        MatroskaIndexPos *pos = pos_list->elem;
        for (j = 0; j < pos_list->nb_elem; j++) {
            MatroskaTrack *track = matroska_find_track_by_num(matroska, pos[j].track);
            if (track && track->stream)
                av_add_index_entry(track->stream,
                                   pos[j].pos + matroska->segment_start,
                                   index[i].time/index_scale, 0, 0,
                                   AVINDEX_KEYFRAME);
        }
    }
}

static void matroska_parse_cues(MatroskaDemuxContext *matroska) {
    EbmlList *seekhead_list = &matroska->seekhead;
    MatroskaSeekhead *seekhead = seekhead_list->elem;
    int i;

    for (i = 0; i < seekhead_list->nb_elem; i++)
        if (seekhead[i].id == MATROSKA_ID_CUES)
            break;
    assert(i <= seekhead_list->nb_elem);

    if (matroska_parse_seekhead_entry(matroska, i) < 0)
       matroska->cues_parsing_deferred = -1;
    matroska_add_index_entries(matroska);
}

static int matroska_aac_profile(char *codec_id)
{
    static const char * const aac_profiles[] = { "MAIN", "LC", "SSR" };
    int profile;

    for (profile=0; profile<FF_ARRAY_ELEMS(aac_profiles); profile++)
        if (strstr(codec_id, aac_profiles[profile]))
            break;
    return profile + 1;
}

static int matroska_aac_sri(int samplerate)
{
    int sri;

    for (sri=0; sri<FF_ARRAY_ELEMS(avpriv_mpeg4audio_sample_rates); sri++)
        if (avpriv_mpeg4audio_sample_rates[sri] == samplerate)
            break;
    return sri;
}

static void matroska_metadata_creation_time(AVDictionary **metadata, int64_t date_utc)
{
    char buffer[32];
    /* Convert to seconds and adjust by number of seconds between 2001-01-01 and Epoch */
    time_t creation_time = date_utc / 1000000000 + 978307200;
    struct tm *ptm = gmtime(&creation_time);
    if (!ptm) return;
    strftime(buffer, sizeof(buffer), "%Y-%m-%d %H:%M:%S", ptm);
    av_dict_set(metadata, "creation_time", buffer, 0);
}

static int matroska_read_header(AVFormatContext *s)
{
    MatroskaDemuxContext *matroska = s->priv_data;
    EbmlList *attachements_list = &matroska->attachments;
    MatroskaAttachement *attachements;
    EbmlList *chapters_list = &matroska->chapters;
    MatroskaChapter *chapters;
    MatroskaTrack *tracks;
    uint64_t max_start = 0;
    int64_t pos;
    Ebml ebml = { 0 };
    AVStream *st;
    int i, j, k, res;

    matroska->ctx = s;

    /* First read the EBML header. */
    if (ebml_parse(matroska, ebml_syntax, &ebml)
        || ebml.version > EBML_VERSION       || ebml.max_size > sizeof(uint64_t)
        || ebml.id_length > sizeof(uint32_t) || ebml.doctype_version > 3 || !ebml.doctype) {
        av_log(matroska->ctx, AV_LOG_ERROR,
               "EBML header using unsupported features\n"
               "(EBML version %"PRIu64", doctype %s, doc version %"PRIu64")\n",
               ebml.version, ebml.doctype, ebml.doctype_version);
        ebml_free(ebml_syntax, &ebml);
        return AVERROR_PATCHWELCOME;
    } else if (ebml.doctype_version == 3) {
        av_log(matroska->ctx, AV_LOG_WARNING,
               "EBML header using unsupported features\n"
               "(EBML version %"PRIu64", doctype %s, doc version %"PRIu64")\n",
               ebml.version, ebml.doctype, ebml.doctype_version);
    }
    for (i = 0; i < FF_ARRAY_ELEMS(matroska_doctypes); i++)
        if (!strcmp(ebml.doctype, matroska_doctypes[i]))
            break;
    if (i >= FF_ARRAY_ELEMS(matroska_doctypes)) {
        av_log(s, AV_LOG_WARNING, "Unknown EBML doctype '%s'\n", ebml.doctype);
        if (matroska->ctx->error_recognition & AV_EF_EXPLODE) {
            ebml_free(ebml_syntax, &ebml);
            return AVERROR_INVALIDDATA;
        }
    }
    ebml_free(ebml_syntax, &ebml);

    /* The next thing is a segment. */
    pos = avio_tell(matroska->ctx->pb);
    res = ebml_parse(matroska, matroska_segments, matroska);
    // try resyncing until we find a EBML_STOP type element.
    while (res != 1) {
        res = matroska_resync(matroska, pos);
        if (res < 0)
            return res;
        pos = avio_tell(matroska->ctx->pb);
        res = ebml_parse(matroska, matroska_segment, matroska);
    }
    matroska_execute_seekhead(matroska);

    if (!matroska->time_scale)
        matroska->time_scale = 1000000;
    if (matroska->duration)
        matroska->ctx->duration = matroska->duration * matroska->time_scale
                                  * 1000 / AV_TIME_BASE;
    av_dict_set(&s->metadata, "title", matroska->title, 0);

    if (matroska->date_utc.size == 8)
        matroska_metadata_creation_time(&s->metadata, AV_RB64(matroska->date_utc.data));

    tracks = matroska->tracks.elem;
    for (i=0; i < matroska->tracks.nb_elem; i++) {
        MatroskaTrack *track = &tracks[i];
        enum AVCodecID codec_id = AV_CODEC_ID_NONE;
        EbmlList *encodings_list = &track->encodings;
        MatroskaTrackEncoding *encodings = encodings_list->elem;
        uint8_t *extradata = NULL;
        int extradata_size = 0;
        int extradata_offset = 0;
        uint32_t fourcc = 0;
        AVIOContext b;

        /* Apply some sanity checks. */
        if (track->type != MATROSKA_TRACK_TYPE_VIDEO &&
            track->type != MATROSKA_TRACK_TYPE_AUDIO &&
            track->type != MATROSKA_TRACK_TYPE_SUBTITLE) {
            av_log(matroska->ctx, AV_LOG_INFO,
                   "Unknown or unsupported track type %"PRIu64"\n",
                   track->type);
            continue;
        }
        if (track->codec_id == NULL)
            continue;

        if (track->type == MATROSKA_TRACK_TYPE_VIDEO) {
            if (!track->default_duration && track->video.frame_rate > 0)
                track->default_duration = 1000000000/track->video.frame_rate;
            if (!track->video.display_width)
                track->video.display_width = track->video.pixel_width;
            if (!track->video.display_height)
                track->video.display_height = track->video.pixel_height;
            if (track->video.color_space.size == 4)
                fourcc = AV_RL32(track->video.color_space.data);
        } else if (track->type == MATROSKA_TRACK_TYPE_AUDIO) {
            if (!track->audio.out_samplerate)
                track->audio.out_samplerate = track->audio.samplerate;
        }
        if (encodings_list->nb_elem > 1) {
            av_log(matroska->ctx, AV_LOG_ERROR,
                   "Multiple combined encodings not supported");
        } else if (encodings_list->nb_elem == 1) {
            if (encodings[0].type ||
<<<<<<< HEAD
                (encodings[0].compression.algo != MATROSKA_TRACK_ENCODING_COMP_HEADERSTRIP
=======
                (
>>>>>>> d9138836
#if CONFIG_ZLIB
                 && encodings[0].compression.algo != MATROSKA_TRACK_ENCODING_COMP_ZLIB
#endif
#if CONFIG_BZLIB
                 && encodings[0].compression.algo != MATROSKA_TRACK_ENCODING_COMP_BZLIB
#endif
<<<<<<< HEAD
#if HAVE_LZO1X_999_COMPRESS
                 && encodings[0].compression.algo != MATROSKA_TRACK_ENCODING_COMP_LZO
#endif
               )) {
=======
#if CONFIG_LZO
                 encodings[0].compression.algo != MATROSKA_TRACK_ENCODING_COMP_LZO &&
#endif
                 encodings[0].compression.algo != MATROSKA_TRACK_ENCODING_COMP_HEADERSTRIP)) {
>>>>>>> d9138836
                encodings[0].scope = 0;
                av_log(matroska->ctx, AV_LOG_ERROR,
                       "Unsupported encoding type");
            } else if (track->codec_priv.size && encodings[0].scope&2) {
                uint8_t *codec_priv = track->codec_priv.data;
                int ret = matroska_decode_buffer(&track->codec_priv.data,
                                                 &track->codec_priv.size,
                                                 track);
                if (ret < 0) {
                    track->codec_priv.data = NULL;
                    track->codec_priv.size = 0;
                    av_log(matroska->ctx, AV_LOG_ERROR,
                           "Failed to decode codec private data\n");
                }

                if (codec_priv != track->codec_priv.data)
                    av_free(codec_priv);
            }
        }

        for(j=0; ff_mkv_codec_tags[j].id != AV_CODEC_ID_NONE; j++){
            if(!strncmp(ff_mkv_codec_tags[j].str, track->codec_id,
                        strlen(ff_mkv_codec_tags[j].str))){
                codec_id= ff_mkv_codec_tags[j].id;
                break;
            }
        }

        st = track->stream = avformat_new_stream(s, NULL);
        if (st == NULL)
            return AVERROR(ENOMEM);

        if (!strcmp(track->codec_id, "V_MS/VFW/FOURCC")
            && track->codec_priv.size >= 40
            && track->codec_priv.data != NULL) {
            track->ms_compat = 1;
            fourcc = AV_RL32(track->codec_priv.data + 16);
            codec_id = ff_codec_get_id(ff_codec_bmp_tags, fourcc);
            extradata_offset = 40;
        } else if (!strcmp(track->codec_id, "A_MS/ACM")
                   && track->codec_priv.size >= 14
                   && track->codec_priv.data != NULL) {
            int ret;
            ffio_init_context(&b, track->codec_priv.data, track->codec_priv.size,
                          AVIO_FLAG_READ, NULL, NULL, NULL, NULL);
            ret = ff_get_wav_header(&b, st->codec, track->codec_priv.size);
            if (ret < 0)
                return ret;
            codec_id = st->codec->codec_id;
            extradata_offset = FFMIN(track->codec_priv.size, 18);
        } else if (!strcmp(track->codec_id, "V_QUICKTIME")
                   && (track->codec_priv.size >= 86)
                   && (track->codec_priv.data != NULL)) {
            fourcc = AV_RL32(track->codec_priv.data);
            codec_id = ff_codec_get_id(ff_codec_movvideo_tags, fourcc);
        } else if (codec_id == AV_CODEC_ID_ALAC && track->codec_priv.size && track->codec_priv.size < INT_MAX-12) {
            /* Only ALAC's magic cookie is stored in Matroska's track headers.
               Create the "atom size", "tag", and "tag version" fields the
               decoder expects manually. */
            extradata_size = 12 + track->codec_priv.size;
            extradata = av_mallocz(extradata_size + FF_INPUT_BUFFER_PADDING_SIZE);
            if (extradata == NULL)
                return AVERROR(ENOMEM);
            AV_WB32(extradata, extradata_size);
            memcpy(&extradata[4], "alac", 4);
            AV_WB32(&extradata[8], 0);
            memcpy(&extradata[12], track->codec_priv.data, track->codec_priv.size);
        } else if (codec_id == AV_CODEC_ID_PCM_S16BE) {
            switch (track->audio.bitdepth) {
            case  8:  codec_id = AV_CODEC_ID_PCM_U8;     break;
            case 24:  codec_id = AV_CODEC_ID_PCM_S24BE;  break;
            case 32:  codec_id = AV_CODEC_ID_PCM_S32BE;  break;
            }
        } else if (codec_id == AV_CODEC_ID_PCM_S16LE) {
            switch (track->audio.bitdepth) {
            case  8:  codec_id = AV_CODEC_ID_PCM_U8;     break;
            case 24:  codec_id = AV_CODEC_ID_PCM_S24LE;  break;
            case 32:  codec_id = AV_CODEC_ID_PCM_S32LE;  break;
            }
        } else if (codec_id==AV_CODEC_ID_PCM_F32LE && track->audio.bitdepth==64) {
            codec_id = AV_CODEC_ID_PCM_F64LE;
        } else if (codec_id == AV_CODEC_ID_AAC && !track->codec_priv.size) {
            int profile = matroska_aac_profile(track->codec_id);
            int sri = matroska_aac_sri(track->audio.samplerate);
            extradata = av_mallocz(5 + FF_INPUT_BUFFER_PADDING_SIZE);
            if (extradata == NULL)
                return AVERROR(ENOMEM);
            extradata[0] = (profile << 3) | ((sri&0x0E) >> 1);
            extradata[1] = ((sri&0x01) << 7) | (track->audio.channels<<3);
            if (strstr(track->codec_id, "SBR")) {
                sri = matroska_aac_sri(track->audio.out_samplerate);
                extradata[2] = 0x56;
                extradata[3] = 0xE5;
                extradata[4] = 0x80 | (sri<<3);
                extradata_size = 5;
            } else
                extradata_size = 2;
        } else if (codec_id == AV_CODEC_ID_TTA) {
            extradata_size = 30;
            extradata = av_mallocz(extradata_size + FF_INPUT_BUFFER_PADDING_SIZE);
            if (extradata == NULL)
                return AVERROR(ENOMEM);
            ffio_init_context(&b, extradata, extradata_size, 1,
                          NULL, NULL, NULL, NULL);
            avio_write(&b, "TTA1", 4);
            avio_wl16(&b, 1);
            avio_wl16(&b, track->audio.channels);
            avio_wl16(&b, track->audio.bitdepth);
            avio_wl32(&b, track->audio.out_samplerate);
            avio_wl32(&b, matroska->ctx->duration * track->audio.out_samplerate);
        } else if (codec_id == AV_CODEC_ID_RV10 || codec_id == AV_CODEC_ID_RV20 ||
                   codec_id == AV_CODEC_ID_RV30 || codec_id == AV_CODEC_ID_RV40) {
            extradata_offset = 26;
        } else if (codec_id == AV_CODEC_ID_RA_144) {
            track->audio.out_samplerate = 8000;
            track->audio.channels = 1;
        }
#if CONFIG_RA_288_DECODER || CONFIG_COOK_DECODER || CONFIG_ATRAC3_DECODER || CONFIG_SIPR_DECODER
          else if ((codec_id == AV_CODEC_ID_RA_288 || codec_id == AV_CODEC_ID_COOK ||
                    codec_id == AV_CODEC_ID_ATRAC3 || codec_id == AV_CODEC_ID_SIPR)
                    && track->codec_priv.data) {
            int flavor;

            ffio_init_context(&b, track->codec_priv.data,track->codec_priv.size,
                          0, NULL, NULL, NULL, NULL);
            avio_skip(&b, 22);
            flavor                       = avio_rb16(&b);
            track->audio.coded_framesize = avio_rb32(&b);
            avio_skip(&b, 12);
            track->audio.sub_packet_h    = avio_rb16(&b);
            track->audio.frame_size      = avio_rb16(&b);
            track->audio.sub_packet_size = avio_rb16(&b);
            track->audio.buf = av_malloc(track->audio.frame_size * track->audio.sub_packet_h);
            if (codec_id == AV_CODEC_ID_RA_288) {
                st->codec->block_align = track->audio.coded_framesize;
                track->codec_priv.size = 0;
            } else {
#if CONFIG_SIPR_DECODER
                if (codec_id == AV_CODEC_ID_SIPR && flavor < 4) {
                    const int sipr_bit_rate[4] = { 6504, 8496, 5000, 16000 };
                    track->audio.sub_packet_size = ff_sipr_subpk_size[flavor];
                    st->codec->bit_rate = sipr_bit_rate[flavor];
                }
#endif
                st->codec->block_align = track->audio.sub_packet_size;
                extradata_offset = 78;
            }
        }
#endif
        track->codec_priv.size -= extradata_offset;

        if (codec_id == AV_CODEC_ID_NONE)
            av_log(matroska->ctx, AV_LOG_INFO,
                   "Unknown/unsupported AVCodecID %s.\n", track->codec_id);

        if (track->time_scale < 0.01)
            track->time_scale = 1.0;
        avpriv_set_pts_info(st, 64, matroska->time_scale*track->time_scale, 1000*1000*1000); /* 64 bit pts in ns */

        st->codec->codec_id = codec_id;
        st->start_time = 0;
        if (strcmp(track->language, "und"))
            av_dict_set(&st->metadata, "language", track->language, 0);
        av_dict_set(&st->metadata, "title", track->name, 0);

        if (track->flag_default)
            st->disposition |= AV_DISPOSITION_DEFAULT;
        if (track->flag_forced)
            st->disposition |= AV_DISPOSITION_FORCED;

        if (!st->codec->extradata) {
            if(extradata){
                st->codec->extradata = extradata;
                st->codec->extradata_size = extradata_size;
            } else if(track->codec_priv.data && track->codec_priv.size > 0){
                st->codec->extradata = av_mallocz(track->codec_priv.size +
                                                  FF_INPUT_BUFFER_PADDING_SIZE);
                if(st->codec->extradata == NULL)
                    return AVERROR(ENOMEM);
                st->codec->extradata_size = track->codec_priv.size;
                memcpy(st->codec->extradata,
                       track->codec_priv.data + extradata_offset,
                       track->codec_priv.size);
            }
        }

        if (track->type == MATROSKA_TRACK_TYPE_VIDEO) {
            MatroskaTrackPlane *planes = track->operation.combine_planes.elem;

            st->codec->codec_type = AVMEDIA_TYPE_VIDEO;
            st->codec->codec_tag  = fourcc;
            st->codec->width  = track->video.pixel_width;
            st->codec->height = track->video.pixel_height;
            av_reduce(&st->sample_aspect_ratio.num,
                      &st->sample_aspect_ratio.den,
                      st->codec->height * track->video.display_width,
                      st->codec-> width * track->video.display_height,
                      255);
            st->need_parsing = AVSTREAM_PARSE_HEADERS;
            if (track->default_duration) {
                av_reduce(&st->avg_frame_rate.num, &st->avg_frame_rate.den,
                          1000000000, track->default_duration, 30000);
#if FF_API_R_FRAME_RATE
                st->r_frame_rate = st->avg_frame_rate;
#endif
            }

            /* export stereo mode flag as metadata tag */
            if (track->video.stereo_mode && track->video.stereo_mode < MATROSKA_VIDEO_STEREO_MODE_COUNT)
                av_dict_set(&st->metadata, "stereo_mode", ff_matroska_video_stereo_mode[track->video.stereo_mode], 0);

            /* if we have virtual track, mark the real tracks */
            for (j=0; j < track->operation.combine_planes.nb_elem; j++) {
                char buf[32];
                if (planes[j].type >= MATROSKA_VIDEO_STEREO_PLANE_COUNT)
                    continue;
                snprintf(buf, sizeof(buf), "%s_%d",
                         ff_matroska_video_stereo_plane[planes[j].type], i);
                for (k=0; k < matroska->tracks.nb_elem; k++)
                    if (planes[j].uid == tracks[k].uid) {
                        av_dict_set(&s->streams[k]->metadata,
                                    "stereo_mode", buf, 0);
                        break;
                    }
            }
        } else if (track->type == MATROSKA_TRACK_TYPE_AUDIO) {
            st->codec->codec_type = AVMEDIA_TYPE_AUDIO;
            st->codec->sample_rate = track->audio.out_samplerate;
            st->codec->channels = track->audio.channels;
            if (st->codec->codec_id != AV_CODEC_ID_AAC)
            st->need_parsing = AVSTREAM_PARSE_HEADERS;
        } else if (track->type == MATROSKA_TRACK_TYPE_SUBTITLE) {
            st->codec->codec_type = AVMEDIA_TYPE_SUBTITLE;
            if (st->codec->codec_id == AV_CODEC_ID_SSA)
                matroska->contains_ssa = 1;
        }
    }

    attachements = attachements_list->elem;
    for (j=0; j<attachements_list->nb_elem; j++) {
        if (!(attachements[j].filename && attachements[j].mime &&
              attachements[j].bin.data && attachements[j].bin.size > 0)) {
            av_log(matroska->ctx, AV_LOG_ERROR, "incomplete attachment\n");
        } else {
            AVStream *st = avformat_new_stream(s, NULL);
            if (st == NULL)
                break;
            av_dict_set(&st->metadata, "filename",attachements[j].filename, 0);
            av_dict_set(&st->metadata, "mimetype", attachements[j].mime, 0);
            st->codec->codec_id = AV_CODEC_ID_NONE;
            st->codec->codec_type = AVMEDIA_TYPE_ATTACHMENT;
            st->codec->extradata  = av_malloc(attachements[j].bin.size + FF_INPUT_BUFFER_PADDING_SIZE);
            if(st->codec->extradata == NULL)
                break;
            st->codec->extradata_size = attachements[j].bin.size;
            memcpy(st->codec->extradata, attachements[j].bin.data, attachements[j].bin.size);

            for (i=0; ff_mkv_mime_tags[i].id != AV_CODEC_ID_NONE; i++) {
                if (!strncmp(ff_mkv_mime_tags[i].str, attachements[j].mime,
                             strlen(ff_mkv_mime_tags[i].str))) {
                    st->codec->codec_id = ff_mkv_mime_tags[i].id;
                    break;
                }
            }
            attachements[j].stream = st;
        }
    }

    chapters = chapters_list->elem;
    for (i=0; i<chapters_list->nb_elem; i++)
        if (chapters[i].start != AV_NOPTS_VALUE && chapters[i].uid
            && (max_start==0 || chapters[i].start > max_start)) {
            chapters[i].chapter =
            avpriv_new_chapter(s, chapters[i].uid, (AVRational){1, 1000000000},
                           chapters[i].start, chapters[i].end,
                           chapters[i].title);
            av_dict_set(&chapters[i].chapter->metadata,
                             "title", chapters[i].title, 0);
            max_start = chapters[i].start;
        }

    matroska_add_index_entries(matroska);

    matroska_convert_tags(s);

    return 0;
}

/*
 * Put one packet in an application-supplied AVPacket struct.
 * Returns 0 on success or -1 on failure.
 */
static int matroska_deliver_packet(MatroskaDemuxContext *matroska,
                                   AVPacket *pkt)
{
    if (matroska->num_packets > 0) {
        memcpy(pkt, matroska->packets[0], sizeof(AVPacket));
        av_free(matroska->packets[0]);
        if (matroska->num_packets > 1) {
            void *newpackets;
            memmove(&matroska->packets[0], &matroska->packets[1],
                    (matroska->num_packets - 1) * sizeof(AVPacket *));
            newpackets = av_realloc(matroska->packets,
                            (matroska->num_packets - 1) * sizeof(AVPacket *));
            if (newpackets)
                matroska->packets = newpackets;
        } else {
            av_freep(&matroska->packets);
            matroska->prev_pkt = NULL;
        }
        matroska->num_packets--;
        return 0;
    }

    return -1;
}

/*
 * Free all packets in our internal queue.
 */
static void matroska_clear_queue(MatroskaDemuxContext *matroska)
{
    if (matroska->packets) {
        int n;
        for (n = 0; n < matroska->num_packets; n++) {
            av_free_packet(matroska->packets[n]);
            av_free(matroska->packets[n]);
        }
        av_freep(&matroska->packets);
        matroska->num_packets = 0;
    }
}

static int matroska_parse_laces(MatroskaDemuxContext *matroska, uint8_t **buf,
                                int size, int type,
                                uint32_t **lace_buf, int *laces)
{
    int res = 0, n;
    uint8_t *data = *buf;
    uint32_t *lace_size;

    if (!type) {
        *laces = 1;
        *lace_buf = av_mallocz(sizeof(int));
        if (!*lace_buf)
            return AVERROR(ENOMEM);

        *lace_buf[0] = size;
        return 0;
    }

    av_assert0(size > 0);
    *laces = *data + 1;
    data += 1;
    size -= 1;
    lace_size = av_mallocz(*laces * sizeof(int));
    if (!lace_size)
        return AVERROR(ENOMEM);

    switch (type) {
    case 0x1: /* Xiph lacing */ {
        uint8_t temp;
        uint32_t total = 0;
        for (n = 0; res == 0 && n < *laces - 1; n++) {
            while (1) {
                if (size == 0) {
                    res = AVERROR_EOF;
                    break;
                }
                temp = *data;
                lace_size[n] += temp;
                data += 1;
                size -= 1;
                if (temp != 0xff)
                    break;
            }
            total += lace_size[n];
        }
        if (size <= total) {
            res = AVERROR_INVALIDDATA;
            break;
        }

        lace_size[n] = size - total;
        break;
    }

    case 0x2: /* fixed-size lacing */
        if (size % (*laces)) {
            res = AVERROR_INVALIDDATA;
            break;
        }
        for (n = 0; n < *laces; n++)
            lace_size[n] = size / *laces;
        break;

    case 0x3: /* EBML lacing */ {
        uint64_t num;
        uint32_t total;
        n = matroska_ebmlnum_uint(matroska, data, size, &num);
        if (n < 0) {
            av_log(matroska->ctx, AV_LOG_INFO,
                   "EBML block data error\n");
            res = n;
            break;
        }
        data += n;
        size -= n;
        total = lace_size[0] = num;
        for (n = 1; res == 0 && n < *laces - 1; n++) {
            int64_t snum;
            int r;
            r = matroska_ebmlnum_sint(matroska, data, size, &snum);
            if (r < 0) {
                av_log(matroska->ctx, AV_LOG_INFO,
                       "EBML block data error\n");
                res = r;
                break;
            }
            data += r;
            size -= r;
            lace_size[n] = lace_size[n - 1] + snum;
            total += lace_size[n];
        }
        if (size <= total) {
            res = AVERROR_INVALIDDATA;
            break;
        }
        lace_size[*laces - 1] = size - total;
        break;
    }
    }

    *buf      = data;
    *lace_buf = lace_size;

    return res;
}

static int matroska_parse_rm_audio(MatroskaDemuxContext *matroska,
                                   MatroskaTrack *track,
                                   AVStream *st,
                                   uint8_t *data, int size,
                                   uint64_t timecode,
                                   int64_t pos)
{
    int a = st->codec->block_align;
    int sps = track->audio.sub_packet_size;
    int cfs = track->audio.coded_framesize;
    int h = track->audio.sub_packet_h;
    int y = track->audio.sub_packet_cnt;
    int w = track->audio.frame_size;
    int x;

    if (!track->audio.pkt_cnt) {
        if (track->audio.sub_packet_cnt == 0)
            track->audio.buf_timecode = timecode;
        if (st->codec->codec_id == AV_CODEC_ID_RA_288) {
            if (size < cfs * h / 2) {
                av_log(matroska->ctx, AV_LOG_ERROR,
                       "Corrupt int4 RM-style audio packet size\n");
                return AVERROR_INVALIDDATA;
            }
            for (x=0; x<h/2; x++)
                memcpy(track->audio.buf+x*2*w+y*cfs,
                       data+x*cfs, cfs);
        } else if (st->codec->codec_id == AV_CODEC_ID_SIPR) {
            if (size < w) {
                av_log(matroska->ctx, AV_LOG_ERROR,
                       "Corrupt sipr RM-style audio packet size\n");
                return AVERROR_INVALIDDATA;
            }
            memcpy(track->audio.buf + y*w, data, w);
        } else {
            if (size < sps * w / sps || h<=0) {
                av_log(matroska->ctx, AV_LOG_ERROR,
                       "Corrupt generic RM-style audio packet size\n");
                return AVERROR_INVALIDDATA;
            }
            for (x=0; x<w/sps; x++)
                memcpy(track->audio.buf+sps*(h*x+((h+1)/2)*(y&1)+(y>>1)), data+x*sps, sps);
        }

        if (++track->audio.sub_packet_cnt >= h) {
#if CONFIG_SIPR_DECODER
            if (st->codec->codec_id == AV_CODEC_ID_SIPR)
                ff_rm_reorder_sipr_data(track->audio.buf, h, w);
#endif
            track->audio.sub_packet_cnt = 0;
            track->audio.pkt_cnt = h*w / a;
        }
    }

    while (track->audio.pkt_cnt) {
        AVPacket *pkt = NULL;
        if (!(pkt = av_mallocz(sizeof(AVPacket))) || av_new_packet(pkt, a) < 0){
            av_free(pkt);
            return AVERROR(ENOMEM);
        }
        memcpy(pkt->data, track->audio.buf
               + a * (h*w / a - track->audio.pkt_cnt--), a);
        pkt->pts = track->audio.buf_timecode;
        track->audio.buf_timecode = AV_NOPTS_VALUE;
        pkt->pos = pos;
        pkt->stream_index = st->index;
        dynarray_add(&matroska->packets,&matroska->num_packets,pkt);
    }

    return 0;
}
static int matroska_parse_frame(MatroskaDemuxContext *matroska,
                                MatroskaTrack *track,
                                AVStream *st,
                                uint8_t *data, int pkt_size,
                                uint64_t timecode, uint64_t lace_duration,
                                int64_t pos, int is_keyframe)
{
    MatroskaTrackEncoding *encodings = track->encodings.elem;
    uint8_t *pkt_data = data;
    int offset = 0, res;
    AVPacket *pkt;

    if (encodings && encodings->scope & 1) {
        res = matroska_decode_buffer(&pkt_data, &pkt_size, track);
        if (res < 0)
            return res;
    }

    if (st->codec->codec_id == AV_CODEC_ID_PRORES)
        offset = 8;

    pkt = av_mallocz(sizeof(AVPacket));
    /* XXX: prevent data copy... */
    if (av_new_packet(pkt, pkt_size + offset) < 0) {
        av_free(pkt);
        return AVERROR(ENOMEM);
    }

    if (st->codec->codec_id == AV_CODEC_ID_PRORES) {
        uint8_t *buf = pkt->data;
        bytestream_put_be32(&buf, pkt_size);
        bytestream_put_be32(&buf, MKBETAG('i', 'c', 'p', 'f'));
    }

    memcpy(pkt->data + offset, pkt_data, pkt_size);

    if (pkt_data != data)
        av_free(pkt_data);

    pkt->flags = is_keyframe;
    pkt->stream_index = st->index;

    if (track->ms_compat)
        pkt->dts = timecode;
    else
        pkt->pts = timecode;
    pkt->pos = pos;
    if (st->codec->codec_id == AV_CODEC_ID_SUBRIP) {
        /*
         * For backward compatibility.
         * Historically, we have put subtitle duration
         * in convergence_duration, on the off chance
         * that the time_scale is less than 1us, which
         * could result in a 32bit overflow on the
         * normal duration field.
         */
        pkt->convergence_duration = lace_duration;
    }

    if (track->type != MATROSKA_TRACK_TYPE_SUBTITLE ||
        lace_duration <= INT_MAX) {
        /*
         * For non subtitle tracks, just store the duration
         * as normal.
         *
         * If it's a subtitle track and duration value does
         * not overflow a uint32, then also store it normally.
         */
        pkt->duration = lace_duration;
    }

    if (st->codec->codec_id == AV_CODEC_ID_SSA)
        matroska_fix_ass_packet(matroska, pkt, lace_duration);

    if (matroska->prev_pkt &&
        timecode != AV_NOPTS_VALUE &&
        matroska->prev_pkt->pts == timecode &&
        matroska->prev_pkt->stream_index == st->index &&
        st->codec->codec_id == AV_CODEC_ID_SSA)
        matroska_merge_packets(matroska->prev_pkt, pkt);
    else {
        dynarray_add(&matroska->packets,&matroska->num_packets,pkt);
        matroska->prev_pkt = pkt;
    }

    return 0;
}

static int matroska_parse_block(MatroskaDemuxContext *matroska, uint8_t *data,
                                int size, int64_t pos, uint64_t cluster_time,
                                uint64_t block_duration, int is_keyframe,
                                int64_t cluster_pos)
{
    uint64_t timecode = AV_NOPTS_VALUE;
    MatroskaTrack *track;
    int res = 0;
    AVStream *st;
    int16_t block_time;
    uint32_t *lace_size = NULL;
    int n, flags, laces = 0;
    uint64_t num;

    if ((n = matroska_ebmlnum_uint(matroska, data, size, &num)) < 0) {
        av_log(matroska->ctx, AV_LOG_ERROR, "EBML block data error\n");
        return n;
    }
    data += n;
    size -= n;

    track = matroska_find_track_by_num(matroska, num);
    if (!track || !track->stream) {
        av_log(matroska->ctx, AV_LOG_INFO,
               "Invalid stream %"PRIu64" or size %u\n", num, size);
        return AVERROR_INVALIDDATA;
    } else if (size <= 3)
        return 0;
    st = track->stream;
    if (st->discard >= AVDISCARD_ALL)
        return res;
    av_assert1(block_duration != AV_NOPTS_VALUE);

    block_time = AV_RB16(data);
    data += 2;
    flags = *data++;
    size -= 3;
    if (is_keyframe == -1)
        is_keyframe = flags & 0x80 ? AV_PKT_FLAG_KEY : 0;

    if (cluster_time != (uint64_t)-1
        && (block_time >= 0 || cluster_time >= -block_time)) {
        timecode = cluster_time + block_time;
        if (track->type == MATROSKA_TRACK_TYPE_SUBTITLE
            && timecode < track->end_timecode)
            is_keyframe = 0;  /* overlapping subtitles are not key frame */
        if (is_keyframe)
            av_add_index_entry(st, cluster_pos, timecode, 0,0,AVINDEX_KEYFRAME);
    }

    if (matroska->skip_to_keyframe && track->type != MATROSKA_TRACK_TYPE_SUBTITLE) {
        if (timecode < matroska->skip_to_timecode)
            return res;
        if (!st->skip_to_keyframe) {
            av_log(matroska->ctx, AV_LOG_ERROR, "File is broken, keyframes not correctly marked!\n");
            matroska->skip_to_keyframe = 0;
        }
        if (is_keyframe)
            matroska->skip_to_keyframe = 0;
    }

    res = matroska_parse_laces(matroska, &data, size, (flags & 0x06) >> 1,
                               &lace_size, &laces);

    if (res)
        goto end;

    if (!block_duration)
        block_duration = track->default_duration * laces / matroska->time_scale;

    if (cluster_time != (uint64_t)-1 && (block_time >= 0 || cluster_time >= -block_time))
        track->end_timecode =
            FFMAX(track->end_timecode, timecode + block_duration);

    for (n = 0; n < laces; n++) {
        int64_t lace_duration = block_duration*(n+1) / laces - block_duration*n / laces;

        if (lace_size[n] > size) {
            av_log(matroska->ctx, AV_LOG_ERROR, "Invalid packet size\n");
            break;
        }
        if ((st->codec->codec_id == AV_CODEC_ID_RA_288 ||
             st->codec->codec_id == AV_CODEC_ID_COOK ||
             st->codec->codec_id == AV_CODEC_ID_SIPR ||
             st->codec->codec_id == AV_CODEC_ID_ATRAC3) &&
             st->codec->block_align && track->audio.sub_packet_size) {

#if CONFIG_RA_288_DECODER || CONFIG_COOK_DECODER || CONFIG_ATRAC3_DECODER || CONFIG_SIPR_DECODER
            res = matroska_parse_rm_audio(matroska, track, st, data, size,
                                          timecode, pos);
#else
            res = AVERROR_INVALIDDATA;
#endif
            if (res)
                goto end;

        } else {
            res = matroska_parse_frame(matroska, track, st, data, lace_size[n],
                                      timecode, lace_duration,
                                      pos, !n? is_keyframe : 0);
            if (res)
                goto end;
        }

        if (timecode != AV_NOPTS_VALUE)
            timecode = lace_duration ? timecode + lace_duration : AV_NOPTS_VALUE;
        data += lace_size[n];
        size -= lace_size[n];
    }

end:
    av_free(lace_size);
    return res;
}

static int matroska_parse_cluster_incremental(MatroskaDemuxContext *matroska)
{
    EbmlList *blocks_list;
    MatroskaBlock *blocks;
    int i, res;
    res = ebml_parse(matroska,
                     matroska_cluster_incremental_parsing,
                     &matroska->current_cluster);
    if (res == 1) {
        /* New Cluster */
        if (matroska->current_cluster_pos)
            ebml_level_end(matroska);
        ebml_free(matroska_cluster, &matroska->current_cluster);
        memset(&matroska->current_cluster, 0, sizeof(MatroskaCluster));
        matroska->current_cluster_num_blocks = 0;
        matroska->current_cluster_pos = avio_tell(matroska->ctx->pb);
        matroska->prev_pkt = NULL;
        /* sizeof the ID which was already read */
        if (matroska->current_id)
            matroska->current_cluster_pos -= 4;
        res = ebml_parse(matroska,
                         matroska_clusters_incremental,
                         &matroska->current_cluster);
        /* Try parsing the block again. */
        if (res == 1)
            res = ebml_parse(matroska,
                             matroska_cluster_incremental_parsing,
                             &matroska->current_cluster);
    }

    if (!res &&
        matroska->current_cluster_num_blocks <
            matroska->current_cluster.blocks.nb_elem) {
        blocks_list = &matroska->current_cluster.blocks;
        blocks = blocks_list->elem;

        matroska->current_cluster_num_blocks = blocks_list->nb_elem;
        i = blocks_list->nb_elem - 1;
        if (blocks[i].bin.size > 0 && blocks[i].bin.data) {
            int is_keyframe = blocks[i].non_simple ? !blocks[i].reference : -1;
            if (!blocks[i].non_simple)
                blocks[i].duration = 0;
            res = matroska_parse_block(matroska,
                                       blocks[i].bin.data, blocks[i].bin.size,
                                       blocks[i].bin.pos,
                                       matroska->current_cluster.timecode,
                                       blocks[i].duration, is_keyframe,
                                       matroska->current_cluster_pos);
        }
    }

    if (res < 0)  matroska->done = 1;
    return res;
}

static int matroska_parse_cluster(MatroskaDemuxContext *matroska)
{
    MatroskaCluster cluster = { 0 };
    EbmlList *blocks_list;
    MatroskaBlock *blocks;
    int i, res;
    int64_t pos;
    if (!matroska->contains_ssa)
        return matroska_parse_cluster_incremental(matroska);
    pos = avio_tell(matroska->ctx->pb);
    matroska->prev_pkt = NULL;
    if (matroska->current_id)
        pos -= 4;  /* sizeof the ID which was already read */
    res = ebml_parse(matroska, matroska_clusters, &cluster);
    blocks_list = &cluster.blocks;
    blocks = blocks_list->elem;
    for (i=0; i<blocks_list->nb_elem; i++)
        if (blocks[i].bin.size > 0 && blocks[i].bin.data) {
            int is_keyframe = blocks[i].non_simple ? !blocks[i].reference : -1;
            res=matroska_parse_block(matroska,
                                     blocks[i].bin.data, blocks[i].bin.size,
                                     blocks[i].bin.pos,  cluster.timecode,
                                     blocks[i].duration, is_keyframe,
                                     pos);
        }
    ebml_free(matroska_cluster, &cluster);
    return res;
}

static int matroska_read_packet(AVFormatContext *s, AVPacket *pkt)
{
    MatroskaDemuxContext *matroska = s->priv_data;

    while (matroska_deliver_packet(matroska, pkt)) {
        int64_t pos = avio_tell(matroska->ctx->pb);
        if (matroska->done)
            return AVERROR_EOF;
        if (matroska_parse_cluster(matroska) < 0)
            matroska_resync(matroska, pos);
    }

    return 0;
}

static int matroska_read_seek(AVFormatContext *s, int stream_index,
                              int64_t timestamp, int flags)
{
    MatroskaDemuxContext *matroska = s->priv_data;
    MatroskaTrack *tracks = matroska->tracks.elem;
    AVStream *st = s->streams[stream_index];
    int i, index, index_sub, index_min;

    /* Parse the CUES now since we need the index data to seek. */
    if (matroska->cues_parsing_deferred > 0) {
        matroska->cues_parsing_deferred = 0;
        matroska_parse_cues(matroska);
    }

    if (!st->nb_index_entries)
        goto err;
    timestamp = FFMAX(timestamp, st->index_entries[0].timestamp);

    if ((index = av_index_search_timestamp(st, timestamp, flags)) < 0) {
        avio_seek(s->pb, st->index_entries[st->nb_index_entries-1].pos, SEEK_SET);
        matroska->current_id = 0;
        while ((index = av_index_search_timestamp(st, timestamp, flags)) < 0) {
            matroska->prev_pkt = NULL;
            matroska_clear_queue(matroska);
            if (matroska_parse_cluster(matroska) < 0)
                break;
        }
    }

    matroska_clear_queue(matroska);
    if (index < 0 || (matroska->cues_parsing_deferred < 0 && index == st->nb_index_entries - 1))
        goto err;

    index_min = index;
    for (i=0; i < matroska->tracks.nb_elem; i++) {
        tracks[i].audio.pkt_cnt = 0;
        tracks[i].audio.sub_packet_cnt = 0;
        tracks[i].audio.buf_timecode = AV_NOPTS_VALUE;
        tracks[i].end_timecode = 0;
        if (tracks[i].type == MATROSKA_TRACK_TYPE_SUBTITLE
            && tracks[i].stream->discard != AVDISCARD_ALL) {
            index_sub = av_index_search_timestamp(tracks[i].stream, st->index_entries[index].timestamp, AVSEEK_FLAG_BACKWARD);
            if (index_sub >= 0
                && st->index_entries[index_sub].pos < st->index_entries[index_min].pos
                && st->index_entries[index].timestamp - st->index_entries[index_sub].timestamp < 30000000000/matroska->time_scale)
                index_min = index_sub;
        }
    }

    avio_seek(s->pb, st->index_entries[index_min].pos, SEEK_SET);
    matroska->current_id = 0;
    st->skip_to_keyframe =
    matroska->skip_to_keyframe = !(flags & AVSEEK_FLAG_ANY);
    matroska->skip_to_timecode = st->index_entries[index].timestamp;
    matroska->done = 0;
    matroska->num_levels = 0;
    ff_update_cur_dts(s, st, st->index_entries[index].timestamp);
    return 0;
err:
    // slightly hackish but allows proper fallback to
    // the generic seeking code.
    matroska_clear_queue(matroska);
    matroska->current_id = 0;
    st->skip_to_keyframe =
    matroska->skip_to_keyframe = 0;
    matroska->done = 0;
    matroska->num_levels = 0;
    return -1;
}

static int matroska_read_close(AVFormatContext *s)
{
    MatroskaDemuxContext *matroska = s->priv_data;
    MatroskaTrack *tracks = matroska->tracks.elem;
    int n;

    matroska_clear_queue(matroska);

    for (n=0; n < matroska->tracks.nb_elem; n++)
        if (tracks[n].type == MATROSKA_TRACK_TYPE_AUDIO)
            av_free(tracks[n].audio.buf);
    ebml_free(matroska_cluster, &matroska->current_cluster);
    ebml_free(matroska_segment, matroska);

    return 0;
}

AVInputFormat ff_matroska_demuxer = {
    .name           = "matroska,webm",
    .long_name      = NULL_IF_CONFIG_SMALL("Matroska / WebM"),
    .priv_data_size = sizeof(MatroskaDemuxContext),
    .read_probe     = matroska_probe,
    .read_header    = matroska_read_header,
    .read_packet    = matroska_read_packet,
    .read_close     = matroska_read_close,
    .read_seek      = matroska_read_seek,
};<|MERGE_RESOLUTION|>--- conflicted
+++ resolved
@@ -35,20 +35,16 @@
 /* For ff_codec_get_id(). */
 #include "riff.h"
 #include "isom.h"
-<<<<<<< HEAD
 #if CONFIG_SIPR_DECODER
-#include "rm.h"
+#include "rmsipr.h"
 #endif
-=======
-#include "rmsipr.h"
->>>>>>> d9138836
 #include "matroska.h"
 #include "libavcodec/bytestream.h"
 #include "libavcodec/mpeg4audio.h"
 #include "libavutil/intfloat.h"
 #include "libavutil/intreadwrite.h"
 #include "libavutil/avstring.h"
-#if HAVE_LZO1X_999_COMPRESS
+#if CONFIG_LZO
 #include "libavutil/lzo.h"
 #endif
 #include "libavutil/dict.h"
@@ -1086,11 +1082,7 @@
         memcpy(pkt_data + header_size, data, isize);
         break;
     }
-<<<<<<< HEAD
-#if HAVE_LZO1X_999_COMPRESS
-=======
 #if CONFIG_LZO
->>>>>>> d9138836
     case MATROSKA_TRACK_ENCODING_COMP_LZO:
         do {
             olen = pkt_size *= 3;
@@ -1564,28 +1556,17 @@
                    "Multiple combined encodings not supported");
         } else if (encodings_list->nb_elem == 1) {
             if (encodings[0].type ||
-<<<<<<< HEAD
-                (encodings[0].compression.algo != MATROSKA_TRACK_ENCODING_COMP_HEADERSTRIP
-=======
                 (
->>>>>>> d9138836
 #if CONFIG_ZLIB
-                 && encodings[0].compression.algo != MATROSKA_TRACK_ENCODING_COMP_ZLIB
+                 encodings[0].compression.algo != MATROSKA_TRACK_ENCODING_COMP_ZLIB &&
 #endif
 #if CONFIG_BZLIB
-                 && encodings[0].compression.algo != MATROSKA_TRACK_ENCODING_COMP_BZLIB
+                 encodings[0].compression.algo != MATROSKA_TRACK_ENCODING_COMP_BZLIB &&
 #endif
-<<<<<<< HEAD
-#if HAVE_LZO1X_999_COMPRESS
-                 && encodings[0].compression.algo != MATROSKA_TRACK_ENCODING_COMP_LZO
-#endif
-               )) {
-=======
 #if CONFIG_LZO
                  encodings[0].compression.algo != MATROSKA_TRACK_ENCODING_COMP_LZO &&
 #endif
                  encodings[0].compression.algo != MATROSKA_TRACK_ENCODING_COMP_HEADERSTRIP)) {
->>>>>>> d9138836
                 encodings[0].scope = 0;
                 av_log(matroska->ctx, AV_LOG_ERROR,
                        "Unsupported encoding type");
@@ -1702,11 +1683,10 @@
         } else if (codec_id == AV_CODEC_ID_RA_144) {
             track->audio.out_samplerate = 8000;
             track->audio.channels = 1;
-        }
-#if CONFIG_RA_288_DECODER || CONFIG_COOK_DECODER || CONFIG_ATRAC3_DECODER || CONFIG_SIPR_DECODER
-          else if ((codec_id == AV_CODEC_ID_RA_288 || codec_id == AV_CODEC_ID_COOK ||
+        } else if ((codec_id == AV_CODEC_ID_RA_288 || codec_id == AV_CODEC_ID_COOK ||
                     codec_id == AV_CODEC_ID_ATRAC3 || codec_id == AV_CODEC_ID_SIPR)
                     && track->codec_priv.data) {
+#if CONFIG_RA_288_DECODER || CONFIG_COOK_DECODER || CONFIG_ATRAC3_DECODER || CONFIG_SIPR_DECODER
             int flavor;
 
             ffio_init_context(&b, track->codec_priv.data,track->codec_priv.size,
@@ -1723,18 +1703,18 @@
                 st->codec->block_align = track->audio.coded_framesize;
                 track->codec_priv.size = 0;
             } else {
-#if CONFIG_SIPR_DECODER
                 if (codec_id == AV_CODEC_ID_SIPR && flavor < 4) {
                     const int sipr_bit_rate[4] = { 6504, 8496, 5000, 16000 };
                     track->audio.sub_packet_size = ff_sipr_subpk_size[flavor];
                     st->codec->bit_rate = sipr_bit_rate[flavor];
                 }
-#endif
                 st->codec->block_align = track->audio.sub_packet_size;
                 extradata_offset = 78;
             }
-        }
+#else
+            return AVERROR_INVALIDDATA;
 #endif
+        }
         track->codec_priv.size -= extradata_offset;
 
         if (codec_id == AV_CODEC_ID_NONE)
@@ -2070,10 +2050,13 @@
         }
 
         if (++track->audio.sub_packet_cnt >= h) {
+            if (st->codec->codec_id == AV_CODEC_ID_SIPR) {
 #if CONFIG_SIPR_DECODER
-            if (st->codec->codec_id == AV_CODEC_ID_SIPR)
                 ff_rm_reorder_sipr_data(track->audio.buf, h, w);
+#else
+                return AVERROR_INVALIDDATA;
 #endif
+            }
             track->audio.sub_packet_cnt = 0;
             track->audio.pkt_cnt = h*w / a;
         }
@@ -2265,6 +2248,7 @@
             av_log(matroska->ctx, AV_LOG_ERROR, "Invalid packet size\n");
             break;
         }
+
         if ((st->codec->codec_id == AV_CODEC_ID_RA_288 ||
              st->codec->codec_id == AV_CODEC_ID_COOK ||
              st->codec->codec_id == AV_CODEC_ID_SIPR ||
